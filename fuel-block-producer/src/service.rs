use crate::block_producer::Task;
use crate::db::BlockProducerDatabase;
use crate::ports::{Relayer, TxPool};
use crate::Config;
<<<<<<< HEAD
use fuel_core_interfaces::block_producer::BlockProducerBroadcast;
use fuel_core_interfaces::block_producer::BlockProducerMpsc;
use fuel_core_interfaces::executor::Executor;
use std::sync::Arc;
use tokio::{
    sync::{broadcast, mpsc, Mutex},
    task::JoinHandle,
};
use tracing::{info, warn};
=======
use fuel_core_interfaces::{
    block_producer::BlockProducerMpsc,
    txpool,
};
use parking_lot::Mutex;
use tokio::{
    sync::mpsc,
    task::JoinHandle,
};
>>>>>>> 5f352866

/// Primary entrypoint for the block producer.
/// Manages channels and tasks related to block production (i.e. supervisor)
/// External dependencies are interfaced for maximal decoupling, modularity and testability.
pub struct Service {
    join: Mutex<Option<JoinHandle<mpsc::Receiver<BlockProducerMpsc>>>>,
    sender: mpsc::Sender<BlockProducerMpsc>,
    broadcast: broadcast::Sender<BlockProducerBroadcast>,
    config: Config,
    receiver: Arc<Mutex<Option<mpsc::Receiver<BlockProducerMpsc>>>>,
}

impl Service {
    pub async fn new(config: &Config, _db: ()) -> Result<Self, anyhow::Error> {
        let (sender, receiver) = mpsc::channel(100);
        let (broadcast, _receiver) = broadcast::channel(100);
        Ok(Self {
            sender,
            join: Mutex::new(None),
            broadcast,
            config: config.clone(),
            receiver: Arc::new(Mutex::new(Some(receiver))),
        })
    }

    pub async fn start(
        &self,
        txpool: Box<dyn TxPool>,
        relayer: Box<dyn Relayer>,
        executor: Box<dyn Executor>,
        db: Box<dyn BlockProducerDatabase>,
    ) -> bool {
        let mut join = self.join.lock().await;
        if join.is_none() {
            if let Some(receiver) = self.receiver.lock().await.take() {
                let task = Task {
                    receiver,
                    config: self.config.clone(),
                    db,
                    relayer,
                    txpool,
                    executor,
                };
                *join = Some(tokio::spawn(task.spawn()));
                return true;
            } else {
                warn!("Starting block producer that is stopping");
            }
        } else {
            warn!("Service block producer is already started")
        }
        false
    }

    pub async fn stop(&self) -> Option<JoinHandle<()>> {
        info!("stopping block producer service...");
        let join = self.join.lock().await.take();
        if let Some(join_handle) = join {
            let _ = self.sender.send(BlockProducerMpsc::Stop);
            let receiver = self.receiver.clone();
            Some(tokio::spawn(async move {
                let ret = join_handle.await;
                *receiver.lock().await = ret.ok();
            }))
        } else {
            None
        }
    }

    pub fn sender(&self) -> &mpsc::Sender<BlockProducerMpsc> {
        &self.sender
    }

    pub fn subscribe_ch(&self) -> broadcast::Receiver<BlockProducerBroadcast> {
        self.broadcast.subscribe()
    }
}<|MERGE_RESOLUTION|>--- conflicted
+++ resolved
@@ -1,28 +1,34 @@
-use crate::block_producer::Task;
-use crate::db::BlockProducerDatabase;
-use crate::ports::{Relayer, TxPool};
-use crate::Config;
-<<<<<<< HEAD
-use fuel_core_interfaces::block_producer::BlockProducerBroadcast;
-use fuel_core_interfaces::block_producer::BlockProducerMpsc;
-use fuel_core_interfaces::executor::Executor;
-use std::sync::Arc;
-use tokio::{
-    sync::{broadcast, mpsc, Mutex},
-    task::JoinHandle,
+use crate::{
+    block_producer::Task,
+    db::BlockProducerDatabase,
+    ports::{
+        Relayer,
+        TxPool,
+    },
+    Config,
 };
-use tracing::{info, warn};
-=======
 use fuel_core_interfaces::{
-    block_producer::BlockProducerMpsc,
+    block_producer::{
+        BlockProducerBroadcast,
+        BlockProducerMpsc,
+    },
+    executor::Executor,
     txpool,
 };
 use parking_lot::Mutex;
+use std::sync::Arc;
 use tokio::{
-    sync::mpsc,
+    sync::{
+        broadcast,
+        mpsc,
+        Mutex,
+    },
     task::JoinHandle,
 };
->>>>>>> 5f352866
+use tracing::{
+    info,
+    warn,
+};
 
 /// Primary entrypoint for the block producer.
 /// Manages channels and tasks related to block production (i.e. supervisor)
@@ -67,7 +73,7 @@
                     executor,
                 };
                 *join = Some(tokio::spawn(task.spawn()));
-                return true;
+                return true
             } else {
                 warn!("Starting block producer that is stopping");
             }
