--- conflicted
+++ resolved
@@ -84,17 +84,9 @@
         // prevent simultaneous block production calls, the guard will drop at the end of this fn.
         let _production_guard = self.lock.lock().await;
 
-<<<<<<< HEAD
-=======
-        let previous_block_info = self.previous_block_info(height)?;
-        let new_da_height = self
-            .select_new_da_height(previous_block_info.da_height)
-            .await?;
-
->>>>>>> 50d0c8a6
         let best_transactions = self.txpool.get_includable_txs(height, max_gas).await?;
 
-        let header = self.new_header(height)?;
+        let header = self.new_header(height).await?;
         let block = PartialFuelBlock::new(
             header,
             best_transactions
@@ -165,7 +157,7 @@
             )?
         };
 
-        let header = self.new_header(height)?;
+        let header = self.new_header(height).await?;
         let block = PartialFuelBlock::new(
             header,
             vec![Transaction::from(checked)]
@@ -184,12 +176,13 @@
     }
 }
 
-<<<<<<< HEAD
-impl<'a> Producer<'a> {
+impl Producer {
     /// Create the header for a new block at the provided height
-    fn new_header(&self, height: BlockHeight) -> Result<PartialFuelBlockHeader> {
+    async fn new_header(&self, height: BlockHeight) -> Result<PartialFuelBlockHeader> {
         let previous_block_info = self.previous_block_info(height)?;
-        let new_da_height = self.select_new_da_height(previous_block_info.da_height)?;
+        let new_da_height = self
+            .select_new_da_height(previous_block_info.da_height)
+            .await?;
 
         Ok(PartialFuelBlockHeader {
             application: FuelApplicationHeader {
@@ -207,11 +200,7 @@
         })
     }
 
-    fn select_new_da_height(
-=======
-impl Producer {
     async fn select_new_da_height(
->>>>>>> 50d0c8a6
         &self,
         previous_da_height: DaBlockHeight,
     ) -> Result<DaBlockHeight> {
