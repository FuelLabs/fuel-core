--- conflicted
+++ resolved
@@ -64,7 +64,6 @@
     },
 }
 
-<<<<<<< HEAD
 #[async_trait::async_trait]
 pub trait Relayer: Sync + Send {
     /// Get the best finalized height from the DA layer
@@ -85,9 +84,6 @@
 }
 
 pub struct Producer<Executor> {
-=======
-pub struct Producer {
->>>>>>> bad93d1e
     pub config: Config,
     pub db: Box<dyn BlockProducerDatabase>,
     pub txpool: Box<dyn TxPool>,
@@ -99,15 +95,9 @@
     pub dry_run_semaphore: Semaphore,
 }
 
-<<<<<<< HEAD
 impl<E: 'static> Producer<E> {
     /// Produces and execute block for the specified height
     pub async fn produce_and_execute_block<DbTransaction>(
-=======
-impl Producer {
-    /// Produces and execute block for the specified height
-    pub async fn produce_and_execute_block(
->>>>>>> bad93d1e
         &self,
         height: BlockHeight,
         max_gas: Word,
@@ -154,11 +144,7 @@
     /// Simulate a transaction without altering any state. Does not aquire the production lock
     /// since it is basically a "read only" operation and shouldn't get in the way of normal
     /// production.
-<<<<<<< HEAD
-    pub async fn dry_run<DbTransaction>(
-=======
     pub async fn dry_run(
->>>>>>> bad93d1e
         &self,
         transaction: Transaction,
         height: Option<BlockHeight>,
@@ -247,17 +233,6 @@
         // block 0 is reserved for genesis
         if height == 0u32.into() {
             Err(Error::GenesisBlock.into())
-<<<<<<< HEAD
-        }
-        // if this is the first block, fill in base metadata from genesis
-        else if height == 1u32.into() {
-            // TODO: what should initial genesis data be here?
-            Ok(PreviousBlockInfo {
-                prev_root: Default::default(),
-                da_height: Default::default(),
-            })
-=======
->>>>>>> bad93d1e
         } else {
             // get info from previous block height
             let prev_height = height - 1u32.into();
