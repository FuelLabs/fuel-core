--- conflicted
+++ resolved
@@ -11,12 +11,8 @@
 
 [dependencies]
 anyhow = "1.0"
-<<<<<<< HEAD
 async-trait = "0.1"
-fuel-core-interfaces = { path = "../fuel-core-interfaces", version = "0.9.4" }
-=======
 fuel-core-interfaces = { path = "../fuel-core-interfaces", version = "0.10.1" }
->>>>>>> a0351c24
 parking_lot = "0.12"
 tokio = { version = "1.14", features = ["full"] }
 tracing = { version = "0.1" }