#![allow(clippy::let_unit_value)]
use crate::{
    chain_config::BlockProduction,
    database::Database,
    executor::Executor,
    service::Config,
};
use anyhow::Result;
#[cfg(feature = "p2p")]
use fuel_core_interfaces::p2p::P2pDb;
use fuel_core_interfaces::{
<<<<<<< HEAD
    block_producer::BlockProducer,
    common::{
        fuel_tx::Receipt,
        prelude::{
            Transaction,
            Word,
        },
=======
    block_producer::{
        BlockProducer,
        Relayer as BlockProducerRelayer,
    },
    common::prelude::Word,
    executor::{
        Error as ExecutorError,
        ExecutionMode,
        Executor as ExecutorTrait,
>>>>>>> 50d0c8a6
    },
    model::{
        BlockHeight,
        FuelApplicationHeader,
        FuelBlock,
        FuelConsensusHeader,
        PartialFuelBlock,
        PartialFuelBlockHeader,
    },
    relayer::RelayerDb,
    txpool::{
        Sender,
        TxPoolDb,
    },
};
use fuel_relayer::RelayerSynced;
use futures::future::join_all;
use std::sync::Arc;
use tokio::{
    sync::{
        broadcast,
        mpsc,
        Mutex,
    },
    task::JoinHandle,
};
use tracing::info;

pub struct Modules {
    pub txpool: Arc<fuel_txpool::Service>,
    pub block_importer: Arc<fuel_block_importer::Service>,
    pub block_producer: Arc<dyn BlockProducer>,
    pub coordinator: Arc<CoordinatorService>,
    pub sync: Arc<fuel_sync::Service>,
    #[cfg(feature = "relayer")]
    pub relayer: Option<fuel_relayer::RelayerHandle>,
    #[cfg(feature = "p2p")]
    pub network_service: Arc<fuel_p2p::orchestrator::Service>,
}

impl Modules {
    pub async fn stop(&self) {
        let stops: Vec<JoinHandle<()>> = vec![
            self.txpool.stop().await,
            self.block_importer.stop().await,
            self.coordinator.stop().await,
            self.sync.stop().await,
            #[cfg(feature = "p2p")]
            self.network_service.stop().await,
        ]
        .into_iter()
        .flatten()
        .collect();

        join_all(stops).await;
    }
}

pub enum CoordinatorService {
    Poa(fuel_poa_coordinator::Service),
    Bft(fuel_core_bft::Service),
}
impl CoordinatorService {
    pub async fn stop(&self) -> Option<tokio::task::JoinHandle<()>> {
        match self {
            CoordinatorService::Poa(s) => s.stop().await,
            CoordinatorService::Bft(s) => s.stop().await,
        }
    }
}

pub async fn start_modules(config: &Config, database: &Database) -> Result<Modules> {
    let db = ();

    // Initialize and bind all components
    let block_importer =
        fuel_block_importer::Service::new(&config.block_importer, db).await?;
    let sync = fuel_sync::Service::new(&config.sync).await?;

    let coordinator = match &config.chain_conf.block_production {
        BlockProduction::ProofOfAuthority { trigger } => CoordinatorService::Poa(
            fuel_poa_coordinator::Service::new(&fuel_poa_coordinator::Config {
                trigger: *trigger,
                block_gas_limit: config.chain_conf.block_gas_limit,
            }),
        ),
        // TODO: enable when bft config is ready to use
        // CoordinatorConfig::Bft { config } => {
        //     CoordinatorService::Bft(fuel_core_bft::Service::new(config, db).await?)
        // }
    };

    #[cfg(feature = "relayer")]
    let relayer = if config.relayer.eth_client.is_some() {
        Some(fuel_relayer::RelayerHandle::start(
            Box::new(database.clone()),
            config.relayer.clone(),
        )?)
    } else {
        None
    };

    let (incoming_tx_sender, incoming_tx_receiver) = broadcast::channel(100);
    let (block_event_sender, block_event_receiver) = mpsc::channel(100);

    #[cfg(feature = "p2p")]
    let (p2p_request_event_sender, p2p_request_event_receiver) = mpsc::channel(100);
    #[cfg(not(feature = "p2p"))]
    let (p2p_request_event_sender, mut p2p_request_event_receiver) = mpsc::channel(100);

    #[cfg(feature = "p2p")]
    let network_service = {
        let p2p_db: Arc<dyn P2pDb> = Arc::new(database.clone());
        let (tx_consensus, _) = mpsc::channel(100);
        fuel_p2p::orchestrator::Service::new(
            config.p2p.clone(),
            p2p_db,
            p2p_request_event_sender.clone(),
            p2p_request_event_receiver,
            tx_consensus,
            incoming_tx_sender,
            block_event_sender,
        )
    };
    #[cfg(not(feature = "p2p"))]
    {
        let keep_alive = Box::new(incoming_tx_sender);
        Box::leak(keep_alive);

        let keep_alive = Box::new(block_event_sender);
        Box::leak(keep_alive);

        tokio::spawn(async move {
            while (p2p_request_event_receiver.recv().await).is_some() {}
        });
    }

    let (tx_status_sender, mut tx_status_receiver) = broadcast::channel(100);

    // Remove once tx_status events are used
    tokio::spawn(async move { while (tx_status_receiver.recv().await).is_ok() {} });

    let (txpool_sender, txpool_receiver) = mpsc::channel(100);

    let mut txpool_builder = fuel_txpool::ServiceBuilder::new();
    txpool_builder
        .config(config.txpool.clone())
        .db(Box::new(database.clone()) as Box<dyn TxPoolDb>)
        .incoming_tx_receiver(incoming_tx_receiver)
        .import_block_event(block_importer.subscribe())
        .tx_status_sender(tx_status_sender)
        .txpool_sender(Sender::new(txpool_sender))
        .txpool_receiver(txpool_receiver);

    txpool_builder.network_sender(p2p_request_event_sender.clone());

    let block_producer = Arc::new(fuel_block_producer::Producer {
        config: config.block_producer.clone(),
        db: Box::new(database.clone()),
        txpool: Box::new(fuel_block_producer::adapters::TxPoolAdapter {
            sender: txpool_builder.sender().clone(),
            consensus_params: config.chain_conf.transaction_parameters,
        }),
        executor: Box::new(ExecutorAdapter {
            database: database.clone(),
            config: config.clone(),
        }),
        #[cfg(feature = "relayer")]
        relayer: Box::new(MaybeRelayerAdapter {
            database: database.clone(),
            relayer_synced: relayer.as_ref().map(|r| r.listen_synced()),
        }),
        lock: Mutex::new(()),
    });

    // start services

    block_importer.start().await;

    match &coordinator {
        CoordinatorService::Poa(poa) => {
            // TODO: this must be connected to the block import mechanism
            let (block_import_tx, mut block_import_rx) = broadcast::channel(16);
            tokio::spawn(async move {
                // Discard messages for now
                while block_import_rx.recv().await.is_ok() {}
            });
            poa.start(
                txpool_builder.subscribe(),
                txpool_builder.sender().clone(),
                block_import_tx,
                block_producer.clone(),
                database.clone(),
            )
            .await;
        }
        CoordinatorService::Bft(bft) => {
            bft.start(
                p2p_request_event_sender.clone(),
                block_producer.clone(),
                block_importer.sender().clone(),
                block_importer.subscribe(),
            )
            .await;
        }
    }

    sync.start(
        block_event_receiver,
        p2p_request_event_sender.clone(),
        // TODO: re-introduce this when sync actually depends on the coordinator
        // bft.sender().clone(),
        block_importer.sender().clone(),
    )
    .await;

    #[cfg(feature = "p2p")]
    if !config.p2p.network_name.is_empty() {
        network_service.start().await?;
    }

    let txpool = txpool_builder.build()?;
    txpool.start().await?;

    Ok(Modules {
        txpool: Arc::new(txpool),
        block_importer: Arc::new(block_importer),
        block_producer,
        coordinator: Arc::new(coordinator),
        sync: Arc::new(sync),
        #[cfg(feature = "relayer")]
        relayer,
        #[cfg(feature = "p2p")]
        network_service: Arc::new(network_service),
    })
}

struct ExecutorAdapter {
    database: Database,
    config: Config,
}

#[async_trait::async_trait]
impl ExecutorTrait for ExecutorAdapter {
    async fn execute(
        &self,
<<<<<<< HEAD
        height: BlockHeight,
        _max_gas: Word,
    ) -> Result<FuelBlock> {
        info!("block production called for height {:?}", height);
        let r = PartialFuelBlock {
            header: PartialFuelBlockHeader {
                application: FuelApplicationHeader {
                    da_height: Default::default(),
                    generated: Default::default(),
                },
                consensus: FuelConsensusHeader {
                    prev_root: Default::default(),
                    height,
                    time: Default::default(),
                    generated: Default::default(),
                },
                metadata: Default::default(),
            },
            transactions: Default::default(),
        }
        .generate(&[]);
        Ok(r)
    }

    async fn dry_run(
        &self,
        _transaction: Transaction,
        _height: Option<BlockHeight>,
        _utxo_validation: Option<bool>,
    ) -> Result<Vec<Receipt>> {
        Ok(vec![])
=======
        block: &mut FuelBlock,
        _mode: ExecutionMode,
    ) -> Result<(), ExecutorError> {
        let executor = Executor {
            database: self.database.clone(),
            config: self.config.clone(),
        };
        executor.execute(block, ExecutionMode::Production).await?;
        Ok(())
    }
}

#[cfg(feature = "relayer")]
struct MaybeRelayerAdapter {
    database: Database,
    relayer_synced: Option<RelayerSynced>,
}

#[async_trait::async_trait]
impl BlockProducerRelayer for MaybeRelayerAdapter {
    async fn get_best_finalized_da_height(
        &self,
    ) -> Result<fuel_core_interfaces::model::DaBlockHeight> {
        if let Some(sync) = self.relayer_synced.as_ref() {
            sync.await_synced().await?;
        }

        Ok(self
            .database
            .get_finalized_da_height()
            .await
            .unwrap_or_default())
>>>>>>> 50d0c8a6
    }
}<|MERGE_RESOLUTION|>--- conflicted
+++ resolved
@@ -9,40 +9,25 @@
 #[cfg(feature = "p2p")]
 use fuel_core_interfaces::p2p::P2pDb;
 use fuel_core_interfaces::{
-<<<<<<< HEAD
-    block_producer::BlockProducer,
-    common::{
-        fuel_tx::Receipt,
-        prelude::{
-            Transaction,
-            Word,
-        },
-=======
+    self,
     block_producer::{
         BlockProducer,
         Relayer as BlockProducerRelayer,
     },
-    common::prelude::Word,
+    common::fuel_tx::Receipt,
     executor::{
-        Error as ExecutorError,
-        ExecutionMode,
+        Error,
+        ExecutionBlock,
         Executor as ExecutorTrait,
->>>>>>> 50d0c8a6
     },
-    model::{
-        BlockHeight,
-        FuelApplicationHeader,
-        FuelBlock,
-        FuelConsensusHeader,
-        PartialFuelBlock,
-        PartialFuelBlockHeader,
-    },
+    model::FuelBlock,
     relayer::RelayerDb,
     txpool::{
         Sender,
         TxPoolDb,
     },
 };
+#[cfg(feature = "relayer")]
 use fuel_relayer::RelayerSynced;
 use futures::future::join_all;
 use std::sync::Arc;
@@ -54,7 +39,6 @@
     },
     task::JoinHandle,
 };
-use tracing::info;
 
 pub struct Modules {
     pub txpool: Arc<fuel_txpool::Service>,
@@ -195,9 +179,9 @@
             database: database.clone(),
             config: config.clone(),
         }),
-        #[cfg(feature = "relayer")]
         relayer: Box::new(MaybeRelayerAdapter {
             database: database.clone(),
+            #[cfg(feature = "relayer")]
             relayer_synced: relayer.as_ref().map(|r| r.listen_synced()),
         }),
         lock: Mutex::new(()),
@@ -272,56 +256,30 @@
 
 #[async_trait::async_trait]
 impl ExecutorTrait for ExecutorAdapter {
-    async fn execute(
-        &self,
-<<<<<<< HEAD
-        height: BlockHeight,
-        _max_gas: Word,
-    ) -> Result<FuelBlock> {
-        info!("block production called for height {:?}", height);
-        let r = PartialFuelBlock {
-            header: PartialFuelBlockHeader {
-                application: FuelApplicationHeader {
-                    da_height: Default::default(),
-                    generated: Default::default(),
-                },
-                consensus: FuelConsensusHeader {
-                    prev_root: Default::default(),
-                    height,
-                    time: Default::default(),
-                    generated: Default::default(),
-                },
-                metadata: Default::default(),
-            },
-            transactions: Default::default(),
-        }
-        .generate(&[]);
-        Ok(r)
-    }
-
-    async fn dry_run(
-        &self,
-        _transaction: Transaction,
-        _height: Option<BlockHeight>,
-        _utxo_validation: Option<bool>,
-    ) -> Result<Vec<Receipt>> {
-        Ok(vec![])
-=======
-        block: &mut FuelBlock,
-        _mode: ExecutionMode,
-    ) -> Result<(), ExecutorError> {
+    async fn execute(&self, block: ExecutionBlock) -> Result<FuelBlock, Error> {
         let executor = Executor {
             database: self.database.clone(),
             config: self.config.clone(),
         };
-        executor.execute(block, ExecutionMode::Production).await?;
-        Ok(())
-    }
-}
-
-#[cfg(feature = "relayer")]
+        executor.execute(block).await
+    }
+
+    async fn dry_run(
+        &self,
+        block: ExecutionBlock,
+        utxo_validation: Option<bool>,
+    ) -> std::result::Result<Vec<Vec<Receipt>>, Error> {
+        let executor = Executor {
+            database: self.database.clone(),
+            config: self.config.clone(),
+        };
+        executor.dry_run(block, utxo_validation).await
+    }
+}
+
 struct MaybeRelayerAdapter {
     database: Database,
+    #[cfg(feature = "relayer")]
     relayer_synced: Option<RelayerSynced>,
 }
 
@@ -330,8 +288,11 @@
     async fn get_best_finalized_da_height(
         &self,
     ) -> Result<fuel_core_interfaces::model::DaBlockHeight> {
-        if let Some(sync) = self.relayer_synced.as_ref() {
-            sync.await_synced().await?;
+        #[cfg(feature = "relayer")]
+        {
+            if let Some(sync) = self.relayer_synced.as_ref() {
+                sync.await_synced().await?;
+            }
         }
 
         Ok(self
@@ -339,6 +300,5 @@
             .get_finalized_da_height()
             .await
             .unwrap_or_default())
->>>>>>> 50d0c8a6
     }
 }