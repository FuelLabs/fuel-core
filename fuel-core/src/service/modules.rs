#![allow(clippy::let_unit_value)]
use crate::{
    database::Database,
    service::Config,
};
use anyhow::Result;
#[cfg(feature = "p2p")]
use fuel_core_interfaces::p2p::P2pDb;
#[cfg(feature = "relayer")]
use fuel_core_interfaces::relayer::RelayerDb;
use fuel_core_interfaces::txpool::Sender;
use fuel_core_interfaces::txpool::TxPoolDb;
use futures::future::join_all;
use std::sync::Arc;
<<<<<<< HEAD
use tokio::sync::broadcast;
use tokio::sync::mpsc;
use tokio::task::JoinHandle;
=======
use tokio::{
    sync::mpsc,
    task::JoinHandle,
};
>>>>>>> 7b34fa8e

pub struct Modules {
    pub txpool: Arc<fuel_txpool::Service>,
    pub block_importer: Arc<fuel_block_importer::Service>,
    pub block_producer: Arc<fuel_block_producer::Service>,
    pub bft: Arc<fuel_core_bft::Service>,
    pub sync: Arc<fuel_sync::Service>,
    #[cfg(feature = "relayer")]
    pub relayer: Arc<fuel_relayer::Service>,
    #[cfg(feature = "p2p")]
    pub network_service: Arc<fuel_p2p::orchestrator::Service>,
}

impl Modules {
    pub async fn stop(&self) {
        let stops: Vec<JoinHandle<()>> = vec![
            self.txpool.stop().await,
            self.block_importer.stop().await,
            self.block_producer.stop().await,
            self.bft.stop().await,
            self.sync.stop().await,
            #[cfg(feature = "p2p")]
            self.network_service.stop().await,
        ]
        .into_iter()
        .flatten()
        .collect();

        join_all(stops).await;
    }
}

pub async fn start_modules(config: &Config, database: &Database) -> Result<Modules> {
    let db = ();
    // Initialize and bind all components
    let block_importer =
        fuel_block_importer::Service::new(&config.block_importer, db).await?;
    let block_producer =
        fuel_block_producer::Service::new(&config.block_producer, db).await?;
    let bft = fuel_core_bft::Service::new(&config.bft, db).await?;
    let sync = fuel_sync::Service::new(&config.sync).await?;

    // create builders
    #[cfg(feature = "relayer")]
    let mut relayer_builder = fuel_relayer::ServiceBuilder::new();
    let mut txpool_builder = fuel_txpool::ServiceBuilder::new();

    // initiate fields for builders
    #[cfg(feature = "relayer")]
    relayer_builder
        .config(config.relayer.clone())
        .db(Box::new(database.clone()) as Box<dyn RelayerDb>)
        .import_block_event(block_importer.subscribe())
        .private_key(
            hex::decode(
                "c6bd905dcac2a0b1c43f574ab6933df14d7ceee0194902bce523ed054e8e798b",
            )
            .unwrap(),
        );

    let relayer_sender = {
        #[cfg(feature = "relayer")]
        {
            relayer_builder.sender().clone()
        }
        #[cfg(not(feature = "relayer"))]
        {
            fuel_core_interfaces::relayer::Sender::noop()
        }
    };

    #[cfg(feature = "p2p")]
    let (tx_request_event, rx_request_event) = mpsc::channel(100);
    #[cfg(feature = "p2p")]
    let (tx_block, rx_block) = mpsc::channel(100);

    #[cfg(not(feature = "p2p"))]
    let (tx_request_event, _) = mpsc::channel(100);
    #[cfg(not(feature = "p2p"))]
    let (_, rx_block) = mpsc::channel(100);

    // Meant to simulate p2p's channels which hook in to communicate with txpool
    let (tx_status_sender, mut tx_status_reciever) = broadcast::channel(100);

    // Remove once tx_status events are used
    tokio::spawn(async move { while (tx_status_reciever.recv().await).is_ok() {} });

    let (txpool_sender, txpool_receiver) = mpsc::channel(100);

    // Ok so plug these into something
    // let (tx_consensus, _) = mpsc::channel(100);
    let (_tx_transaction, incoming_tx_reciever) = broadcast::channel(100);

    txpool_builder
        .config(config.txpool.clone())
        .db(Box::new(database.clone()) as Box<dyn TxPoolDb>)
        .incoming_tx_receiver(incoming_tx_reciever)
        .network_sender(tx_request_event.clone())
        .import_block_event(block_importer.subscribe())
        .tx_status_sender(tx_status_sender)
        .txpool_sender(Sender::new(txpool_sender))
        .txpool_receiver(txpool_receiver);

    block_importer.start().await;

    block_producer.start(txpool_builder.sender().clone()).await;
    bft.start(
        relayer_sender.clone(),
        tx_request_event.clone(),
        block_producer.sender().clone(),
        block_importer.sender().clone(),
        block_importer.subscribe(),
    )
    .await;

    sync.start(
        rx_block,
        tx_request_event.clone(),
        relayer_sender,
        bft.sender().clone(),
        block_importer.sender().clone(),
    )
    .await;

    // build services
    #[cfg(feature = "relayer")]
    let relayer = relayer_builder.build()?;
    let txpool = txpool_builder.build()?;

    // start services
    #[cfg(feature = "relayer")]
    if config.relayer.eth_client.is_some() {
        relayer.start().await?;
    }
    txpool.start().await?;

    #[cfg(feature = "p2p")]
    let p2p_db: Arc<dyn P2pDb> = Arc::new(database.clone());
    #[cfg(feature = "p2p")]
    let (tx_consensus, _) = mpsc::channel(100);
    #[cfg(feature = "p2p")]
    let (tx_transaction, _) = mpsc::channel(100);

    #[cfg(feature = "p2p")]
    let network_service = fuel_p2p::orchestrator::Service::new(
        config.p2p.clone(),
        p2p_db,
        tx_request_event,
        rx_request_event,
        tx_consensus,
        tx_transaction,
        tx_block,
    );

    #[cfg(feature = "p2p")]
    if !config.p2p.network_name.is_empty() {
        network_service.start().await?;
    }

    Ok(Modules {
        txpool: Arc::new(txpool),
        block_importer: Arc::new(block_importer),
        block_producer: Arc::new(block_producer),
        bft: Arc::new(bft),
        sync: Arc::new(sync),
        #[cfg(feature = "relayer")]
        relayer: Arc::new(relayer),
        #[cfg(feature = "p2p")]
        network_service: Arc::new(network_service),
    })
}<|MERGE_RESOLUTION|>--- conflicted
+++ resolved
@@ -12,16 +12,10 @@
 use fuel_core_interfaces::txpool::TxPoolDb;
 use futures::future::join_all;
 use std::sync::Arc;
-<<<<<<< HEAD
-use tokio::sync::broadcast;
-use tokio::sync::mpsc;
-use tokio::task::JoinHandle;
-=======
 use tokio::{
-    sync::mpsc,
+    sync::{mpsc, broadcast},
     task::JoinHandle,
 };
->>>>>>> 7b34fa8e
 
 pub struct Modules {
     pub txpool: Arc<fuel_txpool::Service>,
