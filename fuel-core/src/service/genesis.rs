use crate::{
    database::{
        storage::ContractsLatestUtxo,
        Database,
    },
    service::{
        config::Config,
        FuelService,
    },
};
use anyhow::Result;
use fuel_chain_config::chain_config::{
    ContractConfig,
    StateConfig,
};
use fuel_core_interfaces::{
    common::{
        fuel_storage::StorageAsMut,
        fuel_tx::{
            Contract,
            UtxoId,
        },
        fuel_types::{
            bytes::WORD_SIZE,
            Bytes32,
            ContractId,
        },
    },
    db::{
        Coins,
        ContractsAssets,
        ContractsInfo,
        ContractsRawCode,
        ContractsState,
        Messages,
    },
    model::{
        Coin,
        CoinStatus,
        Message,
    },
};
use itertools::Itertools;

impl FuelService {
    /// Loads state from the chain config into database
    pub(crate) fn initialize_state(config: &Config, database: &Database) -> Result<()> {
        // start a db transaction for bulk-writing
        let mut import_tx = database.transaction();
        let database = import_tx.as_mut();

        // check if chain is initialized
        if database.get_chain_name()?.is_none() {
            // initialize the chain id
            database.init(config)?;

            if let Some(initial_state) = &config.chain_conf.initial_state {
                Self::init_coin_state(database, initial_state)?;
                Self::init_contracts(database, initial_state)?;
                Self::init_da_messages(database, initial_state)?;
            }
        }

        // Write transaction to db
        import_tx.commit()?;

        Ok(())
    }

    /// initialize coins
    fn init_coin_state(db: &mut Database, state: &StateConfig) -> Result<()> {
        // TODO: Store merkle sum tree root over coins with unspecified utxo ids.
        let mut generated_output_index: u64 = 0;
        if let Some(coins) = &state.coins {
            for coin in coins {
                let utxo_id = UtxoId::new(
                    // generated transaction id([0..[out_index/255]])
                    coin.tx_id.unwrap_or_else(|| {
                        Bytes32::try_from(
                            (0..(Bytes32::LEN - WORD_SIZE))
                                .map(|_| 0u8)
                                .chain(
                                    (generated_output_index / 255)
                                        .to_be_bytes()
                                        .into_iter(),
                                )
                                .collect_vec()
                                .as_slice(),
                        )
                        .expect("Incorrect genesis transaction id byte length")
                    }),
                    coin.output_index.map(|i| i as u8).unwrap_or_else(|| {
                        generated_output_index += 1;
                        (generated_output_index % 255) as u8
                    }),
                );

                let coin = Coin {
                    owner: coin.owner,
                    amount: coin.amount,
                    asset_id: coin.asset_id,
                    maturity: coin.maturity.unwrap_or_default(),
                    status: CoinStatus::Unspent,
                    block_created: coin.block_created.unwrap_or_default(),
                };

                let _ = db.storage::<Coins>().insert(&utxo_id, &coin)?;
            }
        }
        Ok(())
    }

    fn init_contracts(db: &mut Database, state: &StateConfig) -> Result<()> {
        // initialize contract state
        if let Some(contracts) = &state.contracts {
            for (generated_output_index, contract_config) in contracts.iter().enumerate()
            {
                let contract = Contract::from(contract_config.code.as_slice());
                let salt = contract_config.salt;
                let root = contract.root();
                let contract_id =
                    contract.id(&salt, &root, &Contract::default_state_root());
                // insert contract code
                let _ = db
                    .storage::<ContractsRawCode>()
                    .insert(&contract_id, contract.as_ref())?;
                // insert contract root
                let _ = db
                    .storage::<ContractsInfo>()
                    .insert(&contract_id, &(salt, root))?;
                let _ = db.storage::<ContractsLatestUtxo>().insert(
                    &contract_id,
                    &UtxoId::new(
                        // generated transaction id([0..[out_index/255]])
                        Bytes32::try_from(
                            (0..(Bytes32::LEN - WORD_SIZE))
                                .map(|_| 0u8)
                                .chain(
                                    (generated_output_index as u64 / 255)
                                        .to_be_bytes()
                                        .into_iter(),
                                )
                                .collect_vec()
                                .as_slice(),
                        )
                        .expect("Incorrect genesis transaction id byte length"),
                        generated_output_index as u8,
                    ),
                )?;
                Self::init_contract_state(db, &contract_id, contract_config)?;
                Self::init_contract_balance(db, &contract_id, contract_config)?;
            }
        }
        Ok(())
    }

    fn init_contract_state(
        db: &mut Database,
        contract_id: &ContractId,
        contract: &ContractConfig,
    ) -> Result<()> {
        // insert state related to contract
        if let Some(contract_state) = &contract.state {
            for (key, value) in contract_state {
                db.storage::<ContractsState>()
                    .insert(&(contract_id, key), value)?;
            }
        }
        Ok(())
    }

    fn init_da_messages(db: &mut Database, state: &StateConfig) -> Result<()> {
        if let Some(message_state) = &state.messages {
            for msg in message_state {
                let message = Message {
                    sender: msg.sender,
                    recipient: msg.recipient,
                    nonce: msg.nonce,
                    amount: msg.amount,
                    data: msg.data.clone(),
                    da_height: msg.da_height,
                    fuel_block_spend: None,
                };

                db.storage::<Messages>().insert(&message.id(), &message)?;
            }
        }

        Ok(())
    }

    fn init_contract_balance(
        db: &mut Database,
        contract_id: &ContractId,
        contract: &ContractConfig,
    ) -> Result<()> {
        // insert balances related to contract
        if let Some(balances) = &contract.balances {
            for (key, value) in balances {
                db.storage::<ContractsAssets>()
                    .insert(&(contract_id, key), value)?;
            }
        }
        Ok(())
    }
}

#[cfg(test)]
mod tests {
    use super::*;

    use crate::{
<<<<<<< HEAD
        model::BlockHeight,
=======
        chain_config::{
            ChainConfig,
            CoinConfig,
            ContractConfig,
            MessageConfig,
            StateConfig,
        },
        model::{
            BlockHeight,
            DaBlockHeight,
        },
>>>>>>> 985753d9
        service::config::Config,
    };
    use fuel_chain_config::chain_config::{
        ChainConfig,
        CoinConfig,
        MessageConfig,
    };
    use fuel_core_interfaces::{
        common::{
            fuel_asm::Opcode,
            fuel_crypto::fuel_types::Salt,
            fuel_storage::StorageAsRef,
            fuel_types::{
                Address,
                AssetId,
            },
        },
        db::Coins,
        model::Message,
    };
    use itertools::Itertools;
    use rand::{
        rngs::StdRng,
        Rng,
        RngCore,
        SeedableRng,
    };
    use std::vec;

    #[tokio::test]
    async fn config_initializes_chain_name() {
        let test_name = "test_net_123".to_string();
        let service_config = Config {
            chain_conf: ChainConfig {
                chain_name: test_name.clone(),
                ..ChainConfig::local_testnet()
            },
            ..Config::local_node()
        };

        let db = Database::default();
        FuelService::from_database(db.clone(), service_config)
            .await
            .unwrap();

        assert_eq!(
            test_name,
            db.get_chain_name()
                .unwrap()
                .expect("Expected a chain name to be set")
        )
    }

    #[tokio::test]
    async fn config_initializes_block_height() {
        let test_height = BlockHeight::from(99u32);
        let service_config = Config {
            chain_conf: ChainConfig {
                initial_state: Some(StateConfig {
                    height: Some(test_height),
                    ..Default::default()
                }),
                ..ChainConfig::local_testnet()
            },
            ..Config::local_node()
        };

        let db = Database::default();
        FuelService::from_database(db.clone(), service_config)
            .await
            .unwrap();

        assert_eq!(
            test_height,
            db.get_block_height()
                .unwrap()
                .expect("Expected a block height to be set")
        )
    }

    #[tokio::test]
    async fn config_state_initializes_multiple_coins_with_different_owners_and_asset_ids()
    {
        let mut rng = StdRng::seed_from_u64(10);

        // a coin with all options set
        let alice: Address = rng.gen();
        let asset_id_alice: AssetId = rng.gen();
        let alice_value = rng.gen();
        let alice_maturity = Some(rng.next_u32().into());
        let alice_block_created = Some(rng.next_u32().into());
        let alice_tx_id = Some(rng.gen());
        let alice_output_index = Some(rng.gen());
        let alice_utxo_id =
            UtxoId::new(alice_tx_id.unwrap(), alice_output_index.unwrap());

        // a coin with minimal options set
        let bob: Address = rng.gen();
        let asset_id_bob: AssetId = rng.gen();
        let bob_value = rng.gen();

        let service_config = Config {
            chain_conf: ChainConfig {
                initial_state: Some(StateConfig {
                    coins: Some(vec![
                        CoinConfig {
                            tx_id: alice_tx_id,
                            output_index: alice_output_index.map(|i| i as u64),
                            block_created: alice_block_created,
                            maturity: alice_maturity,
                            owner: alice,
                            amount: alice_value,
                            asset_id: asset_id_alice,
                        },
                        CoinConfig {
                            tx_id: None,
                            output_index: None,
                            block_created: None,
                            maturity: None,
                            owner: bob,
                            amount: bob_value,
                            asset_id: asset_id_bob,
                        },
                    ]),
                    height: alice_block_created.map(|h| {
                        let mut h: u32 = h.into();
                        // set starting height to something higher than alice's coin
                        h = h.saturating_add(rng.next_u32());
                        h.into()
                    }),
                    ..Default::default()
                }),
                ..ChainConfig::local_testnet()
            },
            ..Config::local_node()
        };

        let db = Database::default();
        FuelService::from_database(db.clone(), service_config)
            .await
            .unwrap();

        let alice_coins = get_coins(&db, &alice);
        let bob_coins = get_coins(&db, &bob)
            .into_iter()
            .map(|(_, coin)| coin)
            .collect_vec();

        assert!(matches!(
            alice_coins.as_slice(),
            &[(utxo_id, Coin {
                owner,
                amount,
                asset_id,
                block_created,
                maturity,
                ..
            })] if utxo_id == alice_utxo_id
            && owner == alice
            && amount == alice_value
            && asset_id == asset_id_alice
            && block_created == alice_block_created.unwrap()
            && maturity == alice_maturity.unwrap(),
        ));
        assert!(matches!(
            bob_coins.as_slice(),
            &[Coin {
                owner,
                amount,
                asset_id,
                ..
            }] if owner == bob
            && amount == bob_value
            && asset_id == asset_id_bob
        ));
    }

    #[tokio::test]
    async fn config_state_initializes_contract_state() {
        let mut rng = StdRng::seed_from_u64(10);

        let test_key: Bytes32 = rng.gen();
        let test_value: Bytes32 = rng.gen();
        let state = vec![(test_key, test_value)];
        let salt: Salt = rng.gen();
        let contract = Contract::from(Opcode::RET(0x10).to_bytes().to_vec());
        let root = contract.root();
        let id = contract.id(&salt, &root, &Contract::default_state_root());

        let service_config = Config {
            chain_conf: ChainConfig {
                initial_state: Some(StateConfig {
                    contracts: Some(vec![ContractConfig {
                        code: contract.into(),
                        salt,
                        state: Some(state),
                        balances: None,
                    }]),
                    ..Default::default()
                }),
                ..ChainConfig::local_testnet()
            },
            ..Config::local_node()
        };

        let db = Database::default();
        FuelService::from_database(db.clone(), service_config)
            .await
            .unwrap();

        let ret = db
            .storage::<ContractsState>()
            .get(&(&id, &test_key))
            .unwrap()
            .expect("Expect a state entry to exist with test_key")
            .into_owned();

        assert_eq!(test_value, ret)
    }

    #[tokio::test]
    async fn tests_init_da_msgs() {
        let mut rng = StdRng::seed_from_u64(32492);
        let mut config = Config::local_node();

        let msg = MessageConfig {
            sender: rng.gen(),
            recipient: rng.gen(),
            nonce: rng.gen(),
            amount: rng.gen(),
            data: vec![rng.gen()],
            da_height: DaBlockHeight(0),
        };

        config.chain_conf.initial_state = Some(StateConfig {
            messages: Some(vec![msg.clone()]),
            ..Default::default()
        });

        let db = &Database::default();

        FuelService::initialize_state(&config, db).unwrap();

        let expected_msg: Message = msg.into();

        let ret_msg = db
            .storage::<Messages>()
            .get(&expected_msg.id())
            .unwrap()
            .unwrap()
            .into_owned();

        assert_eq!(expected_msg, ret_msg);
    }

    #[tokio::test]
    async fn config_state_initializes_contract_balance() {
        let mut rng = StdRng::seed_from_u64(10);

        let test_asset_id: AssetId = rng.gen();
        let test_balance: u64 = rng.next_u64();
        let balances = vec![(test_asset_id, test_balance)];
        let salt: Salt = rng.gen();
        let contract = Contract::from(Opcode::RET(0x10).to_bytes().to_vec());
        let root = contract.root();
        let id = contract.id(&salt, &root, &Contract::default_state_root());

        let service_config = Config {
            chain_conf: ChainConfig {
                initial_state: Some(StateConfig {
                    contracts: Some(vec![ContractConfig {
                        code: contract.into(),
                        salt,
                        state: None,
                        balances: Some(balances),
                    }]),
                    ..Default::default()
                }),
                ..ChainConfig::local_testnet()
            },
            ..Config::local_node()
        };

        let db = Database::default();
        FuelService::from_database(db.clone(), service_config)
            .await
            .unwrap();

        let ret = db
            .storage::<ContractsAssets<'_>>()
            .get(&(&id, &test_asset_id))
            .unwrap()
            .expect("Expected a balance to be present")
            .into_owned();

        assert_eq!(test_balance, ret)
    }

    fn get_coins(db: &Database, owner: &Address) -> Vec<(UtxoId, Coin)> {
        db.owned_coins_ids(owner, None, None)
            .map(|r| {
                r.and_then(|coin_id| {
                    db.storage::<Coins>()
                        .get(&coin_id)
                        .map_err(Into::into)
                        .map(|v| (coin_id, v.unwrap().into_owned()))
                })
            })
            .try_collect()
            .unwrap()
    }
}<|MERGE_RESOLUTION|>--- conflicted
+++ resolved
@@ -210,21 +210,7 @@
     use super::*;
 
     use crate::{
-<<<<<<< HEAD
         model::BlockHeight,
-=======
-        chain_config::{
-            ChainConfig,
-            CoinConfig,
-            ContractConfig,
-            MessageConfig,
-            StateConfig,
-        },
-        model::{
-            BlockHeight,
-            DaBlockHeight,
-        },
->>>>>>> 985753d9
         service::config::Config,
     };
     use fuel_chain_config::chain_config::{
@@ -243,7 +229,10 @@
             },
         },
         db::Coins,
-        model::Message,
+        model::{
+            DaBlockHeight,
+            Message,
+        },
     };
     use itertools::Itertools;
     use rand::{
