use crate::{
    database::{
        storage::{
            ContractsLatestUtxo,
            FuelBlocks,
            Receipts,
        },
        transaction::TransactionIndex,
        transactional::DatabaseTransaction,
        vm_database::VmDatabase,
        Database,
    },
    model::{
        BlockHeight,
        Coin,
        CoinStatus,
    },
    service::Config,
    tx_pool::TransactionStatus,
};
use fuel_core_interfaces::{
    common::{
        fuel_asm::Word,
        fuel_storage,
        fuel_tx::{
            field::{
                Outputs,
                TxPointer as TxPointerField,
            },
            Address,
            AssetId,
            Bytes32,
            Checked,
            CheckedTransaction,
            CreateCheckedMetadata,
            Input,
            IntoChecked,
            Mint,
            Output,
            Receipt,
            ScriptCheckedMetadata,
            Transaction,
            TransactionFee,
            TxPointer,
            UniqueIdentifier,
            UtxoId,
        },
        fuel_types::MessageId,
        fuel_vm::{
            consts::REG_SP,
            prelude::{
                Backtrace as FuelBacktrace,
                Interpreter,
                PredicateStorage,
            },
        },
        interpreter::CheckedMetadata,
        prelude::{
            field::Inputs,
            ExecutableTransaction,
            StorageInspect,
        },
        state::StateTransition,
    },
    db::{
        Coins,
        Messages,
        Transactions,
    },
    executor::{
        Error,
        ExecutionBlock,
        ExecutionKind,
        ExecutionResult,
        ExecutionType,
        ExecutionTypes,
        Executor as ExecutorTrait,
        TransactionValidityError,
    },
    model::{
        BlockId,
        DaBlockHeight,
        Message,
        PartialFuelBlock,
        PartialFuelBlockHeader,
    },
};
use fuel_storage::{
    StorageAsMut,
    StorageAsRef,
};
use itertools::Itertools;
use std::ops::{
    Deref,
    DerefMut,
};
use tracing::{
    debug,
    warn,
};

/// ! The executor is used for block production and validation. Given a block, it will execute all
/// the transactions contained in the block and persist changes to the underlying database as needed.
/// In production mode, block fields like transaction commitments are set based on the executed txs.
/// In validation mode, the processed block commitments are compared with the proposed block.

pub struct Executor {
    pub database: Database,
    pub config: Config,
}

<<<<<<< HEAD
impl Executor {
    #[tracing::instrument(skip(self))]
    pub async fn submit_txs(&self, txs: Vec<Arc<Transaction>>) -> Result<(), Error> {
        let db = self.database.clone();

        for tx in txs.iter() {
            // set status to submitted
            db.update_tx_status(
                &tx.id(),
                &TransactionStatus::Submitted { time: Utc::now() },
            )?;
        }
=======
/// Data that is generated after executing all transactions.
struct ExecutionData {
    coinbase: u64,
    message_ids: Vec<MessageId>,
    tx_status: Vec<(Bytes32, TransactionStatus)>,
    skipped_transactions: Vec<(Transaction, Error)>,
}
>>>>>>> b5fdd193

impl ExecutorTrait for Executor {
    fn execute(&self, block: ExecutionBlock) -> Result<ExecutionResult, Error> {
        self.execute_inner(block, &self.database)
    }

    fn dry_run(
        &self,
        block: ExecutionBlock,
        utxo_validation: Option<bool>,
    ) -> Result<Vec<Vec<Receipt>>, Error> {
        // run the block in a temporary transaction without persisting any state
        let db_tx = self.database.transaction();
        let temporary_db = db_tx.as_ref();

        // fallback to service config value if no utxo_validation override is provided
        let utxo_validation = utxo_validation.unwrap_or(self.config.utxo_validation);

        // spawn a nested executor instance to override utxo_validation config
        let executor = Self {
            config: Config {
                utxo_validation,
                ..self.config.clone()
            },
            database: temporary_db.clone(),
        };

        let ExecutionResult {
            block,
            skipped_transactions,
        } = executor.execute_inner(block, temporary_db)?;

        // If one of the transactions fails, return an error.
        if let Some((_, err)) = skipped_transactions.into_iter().next() {
            return Err(err)
        }

        block
            .transactions()
            .iter()
            .map(|tx| {
                let id = tx.id();
                StorageInspect::<Receipts>::get(temporary_db, &id)
                    .transpose()
                    .unwrap_or_else(|| Ok(Default::default()))
                    .map(|v| v.into_owned())
            })
            .collect::<Result<Vec<Vec<Receipt>>, _>>()
            .map_err(Into::into)
        // drop `temporary_db` without committing to avoid altering state.
    }
}

impl Executor {
    #[tracing::instrument(skip(self))]
    fn execute_inner(
        &self,
        block: ExecutionBlock,
        database: &Database,
    ) -> Result<ExecutionResult, Error> {
        // Compute the block id before execution if there is one.
        let pre_exec_block_id = block.id();
        // Get the transaction root before execution if there is one.
        let pre_exec_txs_root = block.txs_root();

        // If there is full fuel block for validation then map it into
        // a partial header.
        let mut block = block.map_v(PartialFuelBlock::from);

        // Create a new database transaction.
        let mut block_db_transaction = database.transaction();

        // Execute all transactions.
        let execution_data =
            self.execute_transactions(&mut block_db_transaction, block.as_mut())?;

        let ExecutionData {
            coinbase,
            message_ids,
            mut tx_status,
            skipped_transactions,
        } = execution_data;

        // Now that the transactions have been executed, generate the full header.
        let block = block.map(|b| b.generate(&message_ids[..]));

        // check transaction commitment
        if let Some(pre_exec_txs_root) = pre_exec_txs_root {
            if block.header().transactions_root != pre_exec_txs_root {
                return Err(Error::InvalidTransactionRoot)
            }
        }

        let finalized_block_id = block.id();

        debug!(
            "Block {:#x} fees: {}",
            pre_exec_block_id.unwrap_or(finalized_block_id),
            coinbase
        );

        // check if block id doesn't match proposed block id
        if let Some(pre_exec_block_id) = pre_exec_block_id {
            if pre_exec_block_id != finalized_block_id {
                // In theory this shouldn't happen since any deviance in the block should've already
                // been checked by now.
                return Err(Error::InvalidBlockId)
            }
        }

        // save the status for every transaction using the finalized block id
        self.persist_transaction_status(
            finalized_block_id,
            &mut tx_status,
            block_db_transaction.deref_mut(),
        )?;

        // insert block into database
        block_db_transaction
            .deref_mut()
            .storage::<FuelBlocks>()
            .insert(&finalized_block_id.into(), &block.to_db_block())?;

        // Commit the database transaction.
        block_db_transaction.commit()?;

        // Get the complete fuel block.
        Ok(ExecutionResult {
            block: block.into_inner(),
            skipped_transactions,
        })
    }

    #[tracing::instrument(skip(self))]
    /// Execute all transactions on the fuel block.
    fn execute_transactions(
        &self,
        block_db_transaction: &mut DatabaseTransaction,
        block: ExecutionType<&mut PartialFuelBlock>,
    ) -> Result<ExecutionData, Error> {
        let mut data = ExecutionData {
            coinbase: 0,
            message_ids: Vec::new(),
            tx_status: Vec::new(),
            skipped_transactions: Vec::new(),
        };
        let execution_data = &mut data;

        // Split out the execution kind and partial block.
        let (execution_kind, block) = block.split();

        let block_height: u32 = (*block.header.height()).into();

        // Clean block from transactions and gather them from scratch.
        let mut iter = ::core::mem::take(&mut block.transactions).into_iter();

        let mut coinbase_tx: Mint = match execution_kind {
            ExecutionKind::Production => {
                // The coinbase transaction should be the first.
                // We will add actual amount of `Output::Coin` at the end of transactions execution.
                Transaction::mint(
                    TxPointer::new(block_height, 0),
                    vec![Output::coin(
                        self.config.block_producer.coinbase_recipient,
                        0, // We will set it later
                        AssetId::BASE,
                    )],
                )
            }
            ExecutionKind::Validation => {
                let mint = if let Some(Transaction::Mint(mint)) = iter.next() {
                    mint
                } else {
                    return Err(Error::CoinbaseIsNotFirstTransaction)
                };
                self.check_coinbase(block_height as Word, mint, None)?
            }
        };

        // Skip the coinbase transaction.
        block.transactions.push(coinbase_tx.clone().into());
        let mut tx_index = 1;

        let mut filtered_transactions: Vec<_> = iter
            .filter_map(|transaction| {
                let mut filter_tx = |mut tx, idx| {
                    let mut tx_db_transaction = block_db_transaction.transaction();
                    let result = self.execute_transaction(
                        idx,
                        &mut tx,
                        &block.header,
                        execution_data,
                        execution_kind,
                        &mut tx_db_transaction,
                    );

                    if let Err(err) = result {
                        return match execution_kind {
                            ExecutionKind::Production => {
                                // If, during block production, we get an invalid transaction,
                                // remove it from the block and continue block creation. An invalid
                                // transaction means that the caller didn't validate it first, so
                                // maybe something is wrong with validation rules in the `TxPool`
                                // (or in another place that should validate it). Or we forgot to
                                // clean up some dependent/conflict transactions. But it definitely
                                // means that something went wrong, and we must fix it.
                                execution_data.skipped_transactions.push((tx, err));
                                None
                            }
                            ExecutionKind::Validation => Some(Err(err)),
                        }
                    }

                    if let Err(err) = tx_db_transaction.commit() {
                        return Some(Err(err.into()))
                    }
                    Some(Ok(tx))
                };

                let filtered_tx = filter_tx(transaction, tx_index);
                if filtered_tx.is_some() {
                    tx_index += 1;
                }
                filtered_tx
            })
            .try_collect()?;

        // After the execution of all transactions in production mode, we can set the final fee.
        if let ExecutionKind::Production = execution_kind {
            coinbase_tx.outputs_mut().clear();
            coinbase_tx.outputs_mut().push(Output::coin(
                self.config.block_producer.coinbase_recipient,
                execution_data.coinbase,
                AssetId::BASE,
            ));
            block.transactions[0] = coinbase_tx.clone().into();
        }
        block.transactions.append(&mut filtered_transactions);

        coinbase_tx = self.check_coinbase(
            block_height as Word,
            coinbase_tx,
            Some(execution_data.coinbase),
        )?;
        self.apply_coinbase(coinbase_tx, block, execution_data, block_db_transaction)?;

        Ok(data)
    }

    fn execute_transaction(
        &self,
        idx: u16,
        tx: &mut Transaction,
        header: &PartialFuelBlockHeader,
        execution_data: &mut ExecutionData,
        execution_kind: ExecutionKind,
        tx_db_transaction: &mut DatabaseTransaction,
    ) -> Result<(), Error> {
        let tx_id = tx.id();
        // Throw a clear error if the transaction id is a duplicate
        if tx_db_transaction
            .deref_mut()
            .storage::<Transactions>()
            .contains_key(&tx_id)?
        {
            return Err(Error::TransactionIdCollision(tx_id))
        }

        let block_height: u32 = (*header.height()).into();
        // Wrap the transaction in the execution kind.
        let mut wrapped_tx: ExecutionTypes<&mut Transaction, &Transaction> =
            match execution_kind {
                ExecutionKind::Production => ExecutionTypes::Production(tx),
                ExecutionKind::Validation => ExecutionTypes::Validation(tx),
            };
        self.compute_contract_input_utxo_ids(&mut wrapped_tx, tx_db_transaction.deref())?;

        let checked_tx: CheckedTransaction = tx
            .clone()
            .into_checked_basic(
                block_height as Word,
                &self.config.chain_conf.transaction_parameters,
            )?
            .into();

        match checked_tx {
            CheckedTransaction::Script(script) => {
                *tx = self.execute_create_or_script(
                    idx,
                    script,
                    header,
                    execution_data,
                    tx_db_transaction,
                    execution_kind,
                )?
            }
            CheckedTransaction::Create(create) => {
                *tx = self.execute_create_or_script(
                    idx,
                    create,
                    header,
                    execution_data,
                    tx_db_transaction,
                    execution_kind,
                )?
            }
            CheckedTransaction::Mint(mint) => {
                // Right now, we only support `Mint` transactions for coinbase,
                // which are processed separately as a first transaction.
                //
                // All other `Mint` transactions are not allowed.
                let (mint, _): (Mint, _) = mint.into();
                return Err(Error::NotSupportedTransaction(Box::new(mint.into())))
            }
        };

        Ok(())
    }

    fn apply_coinbase(
        &self,
        coinbase_tx: Mint,
        block: &PartialFuelBlock,
        execution_data: &mut ExecutionData,
        block_db_transaction: &mut DatabaseTransaction,
    ) -> Result<(), Error> {
        let coinbase_id = coinbase_tx.id();
        self.persist_outputs(
            *block.header.height(),
            &coinbase_id,
            block_db_transaction,
            &[],
            coinbase_tx.outputs(),
        )?;
        execution_data.tx_status.insert(
            0,
            (
                coinbase_id,
                TransactionStatus::Success {
                    block_id: Default::default(),
                    time: *block.header.time(),
                    result: None,
                },
            ),
        );
        if block_db_transaction
            .deref_mut()
            .storage::<Transactions>()
            .insert(&coinbase_id, &coinbase_tx.into())?
            .is_some()
        {
            return Err(Error::TransactionIdCollision(coinbase_id))
        }
        Ok(())
    }

    fn check_coinbase(
        &self,
        block_height: Word,
        mint: Mint,
        expected_amount: Option<Word>,
    ) -> Result<Mint, Error> {
        let checked_mint = mint
            .into_checked(block_height, &self.config.chain_conf.transaction_parameters)?;

        if checked_mint.transaction().tx_pointer().tx_index() != 0 {
            return Err(Error::CoinbaseIsNotFirstTransaction)
        }

        if checked_mint.transaction().outputs().len() > 1 {
            return Err(Error::CoinbaseSeveralOutputs)
        }

        if let Some(Output::Coin {
            asset_id, amount, ..
        }) = checked_mint.transaction().outputs().first()
        {
            if asset_id != &AssetId::BASE {
                return Err(Error::CoinbaseOutputIsInvalid)
            }

            if let Some(expected_amount) = expected_amount {
                if expected_amount != *amount {
                    return Err(Error::CoinbaseAmountMismatch)
                }
            }
        } else {
            return Err(Error::CoinbaseOutputIsInvalid)
        }

        let (mint, _) = checked_mint.into();
        Ok(mint)
    }

    fn execute_create_or_script<Tx>(
        &self,
        idx: u16,
        checked_tx: Checked<Tx>,
        header: &PartialFuelBlockHeader,
        execution_data: &mut ExecutionData,
        tx_db_transaction: &mut DatabaseTransaction,
        execution_kind: ExecutionKind,
    ) -> Result<Transaction, Error>
    where
        Tx: ExecutableTransaction + PartialEq,
        <Tx as IntoChecked>::Metadata: Fee + CheckedMetadata + Clone,
    {
        let tx_id = checked_tx.transaction().id();
        let min_fee = checked_tx.metadata().min_fee();
        let max_fee = checked_tx.metadata().max_fee();

        self.verify_tx_predicates(checked_tx.clone())?;

        if self.config.utxo_validation {
            // validate transaction has at least one coin
            self.verify_tx_has_at_least_one_coin_or_message(checked_tx.transaction())?;
            // validate utxos exist and maturity is properly set
            self.verify_input_state(
                tx_db_transaction.deref(),
                checked_tx.transaction(),
                *header.height(),
                header.da_height,
            )?;
            // validate transaction signature
            checked_tx
                .transaction()
                .check_signatures()
                .map_err(TransactionValidityError::from)?;
        }

        // index owners of inputs and outputs with tx-id, regardless of validity (hence block_tx instead of tx_db)
        self.persist_owners_index(
            *header.height(),
            checked_tx.transaction(),
            &tx_id,
            idx,
            tx_db_transaction.deref_mut(),
        )?;

        // execute transaction
        // setup database view that only lives for the duration of vm execution
        let mut sub_block_db_commit = tx_db_transaction.transaction();
        let sub_db_view = sub_block_db_commit.as_mut();
        // execution vm
        let vm_db = VmDatabase::new(
            sub_db_view.clone(),
            &header.consensus,
            self.config.block_producer.coinbase_recipient,
        );
        let mut vm = Interpreter::with_storage(
            vm_db,
            self.config.chain_conf.transaction_parameters,
        );
        let vm_result: StateTransition<_> = vm
            .transact(checked_tx.clone())
            .map_err(|error| Error::VmExecution {
                error,
                transaction_id: tx_id,
            })?
            .into();

        // only commit state changes if execution was a success
        if !vm_result.should_revert() {
            sub_block_db_commit.commit()?;
        }

        // update block commitment
        let tx_fee = self.total_fee_paid(
            min_fee,
            max_fee,
            vm_result.tx().price(),
            vm_result.receipts(),
        )?;

        // Check or set the executed transaction.
        match execution_kind {
            ExecutionKind::Validation => {
                // ensure tx matches vm output exactly
                if vm_result.tx() != checked_tx.transaction() {
                    return Err(Error::InvalidTransactionOutcome {
                        transaction_id: tx_id,
                    })
                }
            }
            ExecutionKind::Production => {
                // malleate the block with the resultant tx from the vm
            }
        }

        let tx = vm_result.tx().clone().into();
        // Store tx into the block db transaction
        tx_db_transaction
            .deref_mut()
            .storage::<Transactions>()
            .insert(&tx_id, &tx)?;

        // change the spent status of the tx inputs
        self.spend_inputs(
            vm_result.tx(),
            tx_db_transaction.deref_mut(),
            *header.height(),
            self.config.utxo_validation,
        )?;

        // persist any outputs
        self.persist_outputs(
            *header.height(),
            &tx_id,
            tx_db_transaction.deref_mut(),
            vm_result.tx().inputs(),
            vm_result.tx().outputs(),
        )?;

        // persist receipts
        self.persist_receipts(
            &tx_id,
            vm_result.receipts(),
            tx_db_transaction.deref_mut(),
        )?;

        let status = if vm_result.should_revert() {
            self.log_backtrace(&vm, vm_result.receipts());
            // get reason for revert
            let reason = vm_result
                .receipts()
                .iter()
                .find_map(|receipt| match receipt {
                    // Format as `Revert($rA)`
                    Receipt::Revert { ra, .. } => Some(format!("Revert({})", ra)),
                    // Display PanicReason e.g. `OutOfGas`
                    Receipt::Panic { reason, .. } => Some(format!("{}", reason.reason())),
                    _ => None,
                })
                .unwrap_or_else(|| format!("{:?}", vm_result.state()));

            TransactionStatus::Failed {
                block_id: Default::default(),
                time: *header.time(),
                reason,
                result: Some(*vm_result.state()),
            }
        } else {
            // else tx was a success
            TransactionStatus::Success {
                block_id: Default::default(),
                time: *header.time(),
                result: Some(*vm_result.state()),
            }
        };

        // Update `execution_data` data only after all steps.
        execution_data.coinbase = execution_data
            .coinbase
            .checked_add(tx_fee)
            .ok_or(Error::FeeOverflow)?;
        // queue up status for this tx to be stored once block id is finalized.
        execution_data.tx_status.push((tx_id, status));
        execution_data
            .message_ids
            .extend(vm_result.receipts().iter().filter_map(|r| match r {
                Receipt::MessageOut { message_id, .. } => Some(*message_id),
                _ => None,
            }));

        Ok(tx)
    }

    fn verify_input_state<Tx: ExecutableTransaction>(
        &self,
        db: &Database,
        transaction: &Tx,
        block_height: BlockHeight,
        block_da_height: DaBlockHeight,
    ) -> Result<(), TransactionValidityError> {
        for input in transaction.inputs() {
            match input {
                Input::CoinSigned { utxo_id, .. }
                | Input::CoinPredicate { utxo_id, .. } => {
                    if let Some(coin) = db.storage::<Coins>().get(utxo_id)? {
                        if coin.status == CoinStatus::Spent {
                            return Err(TransactionValidityError::CoinAlreadySpent(
                                *utxo_id,
                            ))
                        }
                        if block_height < coin.block_created + coin.maturity {
                            return Err(TransactionValidityError::CoinHasNotMatured(
                                *utxo_id,
                            ))
                        }
                    } else {
                        return Err(TransactionValidityError::CoinDoesNotExist(*utxo_id))
                    }
                }
                Input::Contract { .. } => {}
                Input::MessageSigned { message_id, .. }
                | Input::MessagePredicate { message_id, .. } => {
                    if let Some(message) = db.storage::<Messages>().get(message_id)? {
                        if message.fuel_block_spend.is_some() {
                            return Err(TransactionValidityError::MessageAlreadySpent(
                                *message_id,
                            ))
                        }
                        if message.da_height > block_da_height {
                            return Err(TransactionValidityError::MessageSpendTooEarly(
                                *message_id,
                            ))
                        }
                    } else {
                        return Err(TransactionValidityError::MessageDoesNotExist(
                            *message_id,
                        ))
                    }
                }
            }
        }

        Ok(())
    }

    /// Verify all the predicates of a tx.
    pub fn verify_tx_predicates<Tx>(&self, tx: Checked<Tx>) -> Result<(), Error>
    where
        Tx: ExecutableTransaction,
        <Tx as IntoChecked>::Metadata: CheckedMetadata,
    {
        let id = tx.transaction().id();
        if !Interpreter::<PredicateStorage>::check_predicates(
            tx,
            self.config.chain_conf.transaction_parameters,
        ) {
            return Err(Error::TransactionValidity(
                TransactionValidityError::InvalidPredicate(id),
            ))
        }

        Ok(())
    }

    /// Verify the transaction has at least one coin.
    ///
    /// TODO: This verification really belongs in fuel-tx, and can be removed once
    ///       https://github.com/FuelLabs/fuel-tx/issues/118 is resolved.
    fn verify_tx_has_at_least_one_coin_or_message<Tx: ExecutableTransaction>(
        &self,
        tx: &Tx,
    ) -> Result<(), Error> {
        if tx
            .inputs()
            .iter()
            .any(|input| input.is_coin() || input.is_message())
        {
            Ok(())
        } else {
            Err(TransactionValidityError::NoCoinOrMessageInput(tx.id()).into())
        }
    }

    /// Mark inputs as spent
    fn spend_inputs<Tx>(
        &self,
        tx: &Tx,
        db: &mut Database,
        block_height: BlockHeight,
        utxo_validation: bool,
    ) -> Result<(), Error>
    where
        Tx: ExecutableTransaction,
    {
        for input in tx.inputs() {
            match input {
                Input::CoinSigned {
                    utxo_id,
                    owner,
                    amount,
                    asset_id,
                    maturity,
                    ..
                }
                | Input::CoinPredicate {
                    utxo_id,
                    owner,
                    amount,
                    asset_id,
                    maturity,
                    ..
                } => {
                    let block_created = if utxo_validation {
                        db.storage::<Coins>()
                            .get(utxo_id)?
                            .ok_or(Error::TransactionValidity(
                                TransactionValidityError::CoinDoesNotExist(*utxo_id),
                            ))?
                            .block_created
                    } else {
                        // if utxo validation is disabled, just assign this new input to the original block
                        Default::default()
                    };

                    db.storage::<Coins>().insert(
                        utxo_id,
                        &Coin {
                            owner: *owner,
                            amount: *amount,
                            asset_id: *asset_id,
                            maturity: (*maturity).into(),
                            status: CoinStatus::Spent,
                            block_created,
                        },
                    )?;
                }
                Input::MessageSigned {
                    message_id,
                    sender,
                    recipient,
                    amount,
                    nonce,
                    data,
                    ..
                }
                | Input::MessagePredicate {
                    message_id,
                    sender,
                    recipient,
                    amount,
                    nonce,
                    data,
                    ..
                } => {
                    let da_height = if utxo_validation {
                        db.storage::<Messages>()
                            .get(message_id)?
                            .ok_or(Error::TransactionValidity(
                                TransactionValidityError::MessageDoesNotExist(
                                    *message_id,
                                ),
                            ))?
                            .da_height
                    } else {
                        // if utxo validation is disabled, just assignto the original block
                        Default::default()
                    };

                    db.storage::<Messages>().insert(
                        message_id,
                        &Message {
                            da_height,
                            fuel_block_spend: Some(block_height),
                            sender: *sender,
                            recipient: *recipient,
                            nonce: *nonce,
                            amount: *amount,
                            data: data.clone(),
                        },
                    )?;
                }
                _ => {}
            }
        }
        Ok(())
    }

    fn total_fee_paid(
        &self,
        min_fee: u64,
        max_fee: u64,
        gas_price: u64,
        receipts: &[Receipt],
    ) -> Result<Word, Error> {
        for r in receipts {
            if let Receipt::ScriptResult { gas_used, .. } = r {
                return TransactionFee::gas_refund_value(
                    &self.config.chain_conf.transaction_parameters,
                    *gas_used,
                    gas_price,
                )
                .and_then(|refund| max_fee.checked_sub(refund))
                .ok_or(Error::FeeOverflow)
            }
        }
        // if there's no script result (i.e. create) then fee == base amount
        Ok(min_fee)
    }

    /// In production mode, lookup and set the proper utxo ids for contract inputs
    /// In validation mode, verify the proposed utxo ids on contract inputs match the expected values.
    fn compute_contract_input_utxo_ids(
        &self,
        tx: &mut ExecutionTypes<&mut Transaction, &Transaction>,
        db: &Database,
    ) -> Result<(), Error> {
        let expected_utxo_id = |contract_id| {
            let maybe_utxo_id = db.storage::<ContractsLatestUtxo>().get(contract_id)?;
            let expected_utxo_id = if self.config.utxo_validation {
                maybe_utxo_id
                    .ok_or(Error::ContractUtxoMissing(*contract_id))?
                    .into_owned()
            } else {
                maybe_utxo_id.unwrap_or_default().into_owned()
            };
            Result::<_, Error>::Ok(expected_utxo_id)
        };

        match tx {
            ExecutionTypes::Production(tx) => {
                let inputs = match tx {
                    Transaction::Script(script) => script.inputs_mut(),
                    Transaction::Create(create) => create.inputs_mut(),
                    Transaction::Mint(_) => return Ok(()),
                };

                let iter = inputs.iter_mut().filter_map(|input| match input {
                    Input::Contract {
                        ref mut utxo_id,
                        ref contract_id,
                        ..
                    } => Some((utxo_id, contract_id)),
                    _ => None,
                });
                for (utxo_id, contract_id) in iter {
                    *utxo_id = expected_utxo_id(contract_id)?;
                }
            }
            // Needed to convince the compiler that tx is taken by ref here
            #[allow(clippy::needless_borrow)]
            ExecutionTypes::Validation(ref tx) => {
                let inputs = match tx {
                    Transaction::Script(script) => script.inputs(),
                    Transaction::Create(create) => create.inputs(),
                    Transaction::Mint(_) => return Ok(()),
                };

                let iter = inputs.iter().filter_map(|input| match input {
                    Input::Contract {
                        utxo_id,
                        contract_id,
                        ..
                    } => Some((utxo_id, contract_id)),
                    _ => None,
                });
                for (utxo_id, contract_id) in iter {
                    if *utxo_id != expected_utxo_id(contract_id)? {
                        return Err(Error::InvalidTransactionOutcome {
                            transaction_id: tx.id(),
                        })
                    }
                }
            }
        }
        Ok(())
    }

    /// Log a VM backtrace if configured to do so
    fn log_backtrace<Tx>(&self, vm: &Interpreter<VmDatabase, Tx>, receipts: &[Receipt]) {
        if self.config.vm.backtrace {
            if let Some(backtrace) = receipts
                .iter()
                .find_map(Receipt::result)
                .copied()
                .map(|result| FuelBacktrace::from_vm_error(vm, result))
            {
                warn!(
                    target = "vm",
                    "Backtrace on contract: 0x{:x}\nregisters: {:?}\ncall_stack: {:?}\nstack\n: {}",
                    backtrace.contract(),
                    backtrace.registers(),
                    backtrace.call_stack(),
                    hex::encode(&backtrace.memory()[..backtrace.registers()[REG_SP] as usize]), // print stack
                );
            }
        }
    }

    fn persist_outputs(
        &self,
        block_height: BlockHeight,
        tx_id: &Bytes32,
        db: &mut Database,
        inputs: &[Input],
        outputs: &[Output],
    ) -> Result<(), Error> {
        for (output_index, output) in outputs.iter().enumerate() {
            let utxo_id = UtxoId::new(*tx_id, output_index as u8);
            match output {
                Output::Coin {
                    amount,
                    asset_id,
                    to,
                } => Executor::insert_coin(
                    block_height.into(),
                    utxo_id,
                    amount,
                    asset_id,
                    to,
                    db,
                )?,
                Output::Contract {
                    input_index: input_idx,
                    ..
                } => {
                    if let Some(Input::Contract { contract_id, .. }) =
                        inputs.get(*input_idx as usize)
                    {
                        db.storage::<ContractsLatestUtxo>()
                            .insert(contract_id, &utxo_id)?;
                    } else {
                        return Err(Error::TransactionValidity(
                            TransactionValidityError::InvalidContractInputIndex(utxo_id),
                        ))
                    }
                }
                Output::Message { .. } => {
                    // TODO: Handle message outputs somehow (new field on the block type?)
                }
                Output::Change {
                    to,
                    asset_id,
                    amount,
                } => Executor::insert_coin(
                    block_height.into(),
                    utxo_id,
                    amount,
                    asset_id,
                    to,
                    db,
                )?,
                Output::Variable {
                    to,
                    asset_id,
                    amount,
                } => Executor::insert_coin(
                    block_height.into(),
                    utxo_id,
                    amount,
                    asset_id,
                    to,
                    db,
                )?,
                Output::ContractCreated { contract_id, .. } => {
                    db.storage::<ContractsLatestUtxo>()
                        .insert(contract_id, &utxo_id)?;
                }
            }
        }
        Ok(())
    }

    fn insert_coin(
        fuel_height: u32,
        utxo_id: UtxoId,
        amount: &Word,
        asset_id: &AssetId,
        to: &Address,
        db: &mut Database,
    ) -> Result<(), Error> {
        // Only insert a coin output if it has some amount.
        // This is because variable or transfer outputs won't have any value
        // if there's a revert or panic and shouldn't be added to the utxo set.
        if *amount > Word::MIN {
            let coin = Coin {
                owner: *to,
                amount: *amount,
                asset_id: *asset_id,
                maturity: 0u32.into(),
                status: CoinStatus::Unspent,
                block_created: fuel_height.into(),
            };

            if db.storage::<Coins>().insert(&utxo_id, &coin)?.is_some() {
                return Err(Error::OutputAlreadyExists)
            }
        }

        Ok(())
    }

    fn persist_receipts(
        &self,
        tx_id: &Bytes32,
        receipts: &[Receipt],
        db: &mut Database,
    ) -> Result<(), Error> {
        if db.storage::<Receipts>().insert(tx_id, receipts)?.is_some() {
            return Err(Error::OutputAlreadyExists)
        }
        Ok(())
    }

    /// Index the tx id by owner for all of the inputs and outputs
    fn persist_owners_index<Tx>(
        &self,
        block_height: BlockHeight,
        tx: &Tx,
        tx_id: &Bytes32,
        tx_idx: u16,
        db: &mut Database,
    ) -> Result<(), Error>
    where
        Tx: ExecutableTransaction,
    {
        let mut owners = vec![];
        for input in tx.inputs() {
            if let Input::CoinSigned { owner, .. } | Input::CoinPredicate { owner, .. } =
                input
            {
                owners.push(owner);
            }
        }

        for output in tx.outputs() {
            match output {
                Output::Coin { to, .. }
                | Output::Message { recipient: to, .. }
                | Output::Change { to, .. }
                | Output::Variable { to, .. } => {
                    owners.push(to);
                }
                Output::Contract { .. } | Output::ContractCreated { .. } => {}
            }
        }

        // dedupe owners from inputs and outputs prior to indexing
        owners.sort();
        owners.dedup();

        for owner in owners {
            db.record_tx_id_owner(
                owner,
                block_height,
                tx_idx as TransactionIndex,
                tx_id,
            )?;
        }

        Ok(())
    }

    fn persist_transaction_status(
        &self,
        finalized_block_id: BlockId,
        tx_status: &mut [(Bytes32, TransactionStatus)],
        db: &Database,
    ) -> Result<(), Error> {
        for (tx_id, status) in tx_status {
            match status {
                TransactionStatus::Submitted { .. } => {}
                TransactionStatus::Success { block_id, .. } => {
                    *block_id = finalized_block_id;
                }
                TransactionStatus::Failed { block_id, .. } => {
                    *block_id = finalized_block_id;
                }
                TransactionStatus::SqueezedOut { .. } => {
                    unreachable!("A squeezed out transaction will never make it to here")
                }
            }
            db.update_tx_status(tx_id, status)?;
        }
        Ok(())
    }
}

trait Fee {
    fn max_fee(&self) -> Word;

    fn min_fee(&self) -> Word;
}

impl Fee for ScriptCheckedMetadata {
    fn max_fee(&self) -> Word {
        self.fee.total()
    }

    fn min_fee(&self) -> Word {
        TransactionFee::min(&self.fee)
    }
}

impl Fee for CreateCheckedMetadata {
    fn max_fee(&self) -> Word {
        self.fee.total()
    }

    fn min_fee(&self) -> Word {
        TransactionFee::min(&self.fee)
    }
}

#[cfg(test)]
mod tests {
    use super::*;
    use crate::model::FuelBlock;
    use fuel_core_interfaces::{
        common::{
            fuel_asm::Opcode,
            fuel_crypto::SecretKey,
            fuel_tx,
            fuel_tx::{
                field::Outputs,
                Buildable,
                Chargeable,
                CheckError,
                ConsensusParameters,
                Create,
                Script,
                Transaction,
                TransactionBuilder,
            },
            fuel_types::{
                bytes::SerializableVec,
                ContractId,
                Immediate12,
                Immediate18,
                Salt,
            },
            fuel_vm::{
                consts::{
                    REG_CGAS,
                    REG_FP,
                    REG_ONE,
                    REG_ZERO,
                },
                prelude::{
                    Call,
                    CallFrame,
                },
                script_with_data_offset,
                util::test_helpers::TestBuilder as TxBuilder,
            },
            tai64::Tai64,
        },
        executor::ExecutionTypes,
        model::{
            CheckedMessage,
            DaBlockHeight,
            FuelConsensusHeader,
            Message,
            PartialFuelBlockHeader,
        },
    };
    use itertools::Itertools;
    use rand::{
        prelude::StdRng,
        Rng,
        SeedableRng,
    };

    fn setup_executable_script() -> (Create, Script) {
        let mut rng = StdRng::seed_from_u64(2322);
        let asset_id: AssetId = rng.gen();
        let owner: Address = rng.gen();
        let input_amount = 1000;
        let variable_transfer_amount = 100;
        let coin_output_amount = 150;

        let (create, contract_id) = create_contract(
            vec![
                // load amount of coins to 0x10
                Opcode::ADDI(0x10, REG_FP, CallFrame::a_offset() as Immediate12),
                Opcode::LW(0x10, 0x10, 0),
                // load asset id to 0x11
                Opcode::ADDI(0x11, REG_FP, CallFrame::b_offset() as Immediate12),
                Opcode::LW(0x11, 0x11, 0),
                // load address to 0x12
                Opcode::ADDI(0x12, 0x11, 32),
                // load output index (0) to 0x13
                Opcode::ADDI(0x13, REG_ZERO, 0),
                Opcode::TRO(0x12, 0x13, 0x10, 0x11),
                Opcode::RET(REG_ONE),
            ]
            .into_iter()
            .collect::<Vec<u8>>(),
            &mut rng,
        );
        let (script, data_offset) = script_with_data_offset!(
            data_offset,
            vec![
                // set reg 0x10 to call data
                Opcode::MOVI(0x10, (data_offset + 64) as Immediate18),
                // set reg 0x11 to asset id
                Opcode::MOVI(0x11, data_offset),
                // set reg 0x12 to call amount
                Opcode::MOVI(0x12, variable_transfer_amount),
                // call contract without any tokens to transfer in (3rd arg arbitrary when 2nd is zero)
                Opcode::CALL(0x10, 0x12, 0x11, REG_CGAS),
                Opcode::RET(REG_ONE),
            ],
            ConsensusParameters::DEFAULT.tx_offset()
        );

        let script_data: Vec<u8> = [
            asset_id.as_ref(),
            owner.as_ref(),
            Call::new(
                contract_id,
                variable_transfer_amount as Word,
                data_offset as Word,
            )
            .to_bytes()
            .as_ref(),
        ]
        .into_iter()
        .flatten()
        .copied()
        .collect();

        let script = TxBuilder::new(2322)
            .gas_limit(ConsensusParameters::DEFAULT.max_gas_per_tx)
            .start_script(script, script_data)
            .contract_input(contract_id)
            .coin_input(asset_id, input_amount)
            .variable_output(Default::default())
            .coin_output(asset_id, coin_output_amount)
            .change_output(asset_id)
            .contract_output(&contract_id)
            .build()
            .transaction()
            .clone();

        (create, script)
    }

    fn test_block(num_txs: usize) -> FuelBlock {
        let transactions = (1..num_txs + 1)
            .into_iter()
            .map(|i| {
                TxBuilder::new(2322u64)
                    .gas_limit(10)
                    .coin_input(AssetId::default(), (i as Word) * 100)
                    .coin_output(AssetId::default(), (i as Word) * 50)
                    .change_output(AssetId::default())
                    .build()
                    .transaction()
                    .clone()
                    .into()
            })
            .collect_vec();

        let mut block = FuelBlock::default();
        *block.transactions_mut() = transactions;
        block
    }

    fn create_contract<R: Rng>(
        contract_code: Vec<u8>,
        rng: &mut R,
    ) -> (Create, ContractId) {
        let salt: Salt = rng.gen();
        let contract = fuel_tx::Contract::from(contract_code.clone());
        let root = contract.root();
        let state_root = fuel_tx::Contract::default_state_root();
        let contract_id = contract.id(&salt, &root, &state_root);

        let tx = Transaction::create(
            0,
            0,
            0,
            0,
            salt,
            vec![],
            vec![],
            vec![Output::ContractCreated {
                contract_id,
                state_root,
            }],
            vec![contract_code.into()],
        );
        (tx, contract_id)
    }

    // Happy path test case that a produced block will also validate
    #[test]
    fn executor_validates_correctly_produced_block() {
        let producer = Executor {
            database: Default::default(),
            config: Config::local_node(),
        };
        let verifier = Executor {
            database: Default::default(),
            config: Config::local_node(),
        };
        let block = test_block(10);

        let ExecutionResult {
            block,
            skipped_transactions,
        } = producer
            .execute(ExecutionTypes::Production(block.into()))
            .unwrap();

        let validation_result = verifier.execute(ExecutionTypes::Validation(block));
        assert!(validation_result.is_ok());
        assert!(skipped_transactions.is_empty());
    }

    // Ensure transaction commitment != default after execution
    #[test]
    fn executor_commits_transactions_to_block() {
        let producer = Executor {
            database: Default::default(),
            config: Config::local_node(),
        };
        let block = test_block(10);
        let start_block = block.clone();

        let ExecutionResult {
            block,
            skipped_transactions,
        } = producer
            .execute(ExecutionBlock::Production(block.into()))
            .unwrap();

        assert!(skipped_transactions.is_empty());
        assert_ne!(
            start_block.header().transactions_root,
            block.header().transactions_root
        );
        assert_eq!(block.transactions().len(), 11);
        assert!(block.transactions()[0].as_mint().is_some());
        assert_eq!(
            block.transactions()[0].as_mint().unwrap().outputs().len(),
            1
        );
        if let Some(Output::Coin {
            asset_id,
            amount,
            to,
        }) = block.transactions()[0].as_mint().unwrap().outputs().first()
        {
            assert_eq!(asset_id, &AssetId::BASE);
            // Expected fee is zero, because price is zero.
            assert_eq!(*amount, 0);
            assert_eq!(to, &Address::zeroed());
        } else {
            panic!("Invalid outputs of coinbase");
        }
    }

    mod coinbase {
        use super::*;
        use fuel_core_interfaces::common::{
            consts::REG_HP,
            fuel_asm::GTFArgs,
        };

        #[test]
        fn executor_commits_transactions_with_non_zero_coinbase_generation() {
            let price = 1;
            let limit = 0;
            let gas_price_factor = 1;
            let script = TxBuilder::new(2322u64)
                .gas_limit(limit)
                // Set a price for the test
                .gas_price(price)
                .coin_input(AssetId::BASE, 10000)
                .change_output(AssetId::BASE)
                .build()
                .transaction()
                .clone();

            let mut producer = Executor {
                database: Default::default(),
                config: Config::local_node(),
            };
            let recipient = [1u8; 32].into();
            producer.config.block_producer.coinbase_recipient = recipient;
            producer
                .config
                .chain_conf
                .transaction_parameters
                .gas_price_factor = gas_price_factor;

            let expected_fee_amount = TransactionFee::checked_from_values(
                &producer.config.chain_conf.transaction_parameters,
                script.metered_bytes_size() as Word,
                limit,
                price,
            )
            .unwrap()
            .total();
            let invalid_duplicate_tx = script.clone().into();

            let mut block = FuelBlock::default();
            *block.transactions_mut() = vec![script.into(), invalid_duplicate_tx];

            let ExecutionResult {
                block,
                skipped_transactions,
            } = producer
                .execute(ExecutionBlock::Production(block.into()))
                .unwrap();

            assert_eq!(skipped_transactions.len(), 1);
            assert_eq!(block.transactions().len(), 2);
            assert!(block.transactions()[0].as_mint().is_some());
            assert_eq!(
                block.transactions()[0].as_mint().unwrap().outputs().len(),
                1
            );
            if let Some(Output::Coin {
                asset_id,
                amount,
                to,
            }) = block.transactions()[0].as_mint().unwrap().outputs().first()
            {
                assert_eq!(asset_id, &AssetId::BASE);
                assert!(expected_fee_amount > 0);
                assert_eq!(*amount, expected_fee_amount);
                assert_eq!(to, &recipient);
            } else {
                panic!("Invalid outputs of coinbase");
            }
        }

        #[test]
        fn executor_commits_transactions_with_non_zero_coinbase_validation() {
            let price = 1;
            let limit = 0;
            let gas_price_factor = 1;
            let script = TxBuilder::new(2322u64)
                .gas_limit(limit)
                // Set a price for the test
                .gas_price(price)
                .coin_input(AssetId::BASE, 10000)
                .change_output(AssetId::BASE)
                .build()
                .transaction()
                .clone();

            let mut producer = Executor {
                database: Default::default(),
                config: Config::local_node(),
            };
            let recipient = [1u8; 32].into();
            producer.config.block_producer.coinbase_recipient = recipient;
            producer
                .config
                .chain_conf
                .transaction_parameters
                .gas_price_factor = gas_price_factor;

            let mut block = FuelBlock::default();
            *block.transactions_mut() = vec![script.into()];

            let ExecutionResult {
                block: produced_block,
                skipped_transactions,
            } = producer
                .execute(ExecutionBlock::Production(block.into()))
                .unwrap();
            assert!(skipped_transactions.is_empty());
            let produced_txs = produced_block.transactions().to_vec();

            let validator = Executor {
                database: Default::default(),
                // Use the same config as block producer
                config: producer.config,
            };
            let ExecutionResult {
                block: validated_block,
                ..
            } = validator
                .execute(ExecutionBlock::Validation(produced_block))
                .unwrap();
            assert_eq!(validated_block.transactions(), produced_txs);
        }

        #[test]
        fn execute_cb_command() {
            fn compare_coinbase_addresses(
                config_coinbase: Address,
                expected_in_tx_coinbase: Address,
            ) -> bool {
                let script = TxBuilder::new(2322u64)
                    .gas_limit(100000)
                    // Set a price for the test
                    .gas_price(0)
                    .start_script(vec![
                        // Store the size of the `Address`(32 bytes) into register `0x11`.
                        Opcode::MOVI(0x11, Address::LEN as Immediate18),
                        // Allocate 32 bytes on the heap.
                        Opcode::ALOC(0x11),
                        // Store the pointer to the beginning of the free memory into 
                        // register `0x10`. It requires shifting of `REG_HP` by 1 to point 
                        // on the free memory.
                        Opcode::ADDI(0x10, REG_HP, 1),
                        // Store `config_coinbase` `Address` into MEM[$0x10; 32].
                        Opcode::CB(0x10),
                        // Store the pointer on the beginning of script data into register `0x12`.
                        // Script data contains `expected_in_tx_coinbase` - 32 bytes of data.
                        Opcode::gtf(0x12, 0x00, GTFArgs::ScriptData),
                        // Compare retrieved `config_coinbase`(register `0x10`) with 
                        // passed `expected_in_tx_coinbase`(register `0x12`) where the length 
                        // of memory comparison is 32 bytes(register `0x11`) and store result into
                        // register `0x13`(1 - true, 0 - false). 
                        Opcode::MEQ(0x13, 0x10, 0x12, 0x11),
                        // Return the result of the comparison as a receipt.
                        Opcode::RET(0x13)
                    ], expected_in_tx_coinbase.to_vec() /* pass expected address as script data */)
                    .coin_input(AssetId::BASE, 1000)
                    .variable_output(Default::default())
                    .coin_output(AssetId::BASE, 1000)
                    .change_output(AssetId::BASE)
                    .build()
                    .transaction()
                    .clone();

                let mut producer = Executor {
                    database: Default::default(),
                    config: Config::local_node(),
                };
                producer.config.block_producer.coinbase_recipient = config_coinbase;

                let mut block = FuelBlock::default();
                *block.transactions_mut() = vec![script.clone().into()];

                assert!(producer
                    .execute(ExecutionBlock::Production(block.into()))
                    .is_ok());
                let receipts = producer
                    .database
                    .storage::<Receipts>()
                    .get(&script.id())
                    .unwrap()
                    .unwrap();

                if let Some(Receipt::Return { val, .. }) = receipts.get(0) {
                    *val == 1
                } else {
                    panic!("Execution of the `CB` script failed failed")
                }
            }

            assert!(compare_coinbase_addresses(
                Address::from([1u8; 32]),
                Address::from([1u8; 32])
            ));
            assert!(!compare_coinbase_addresses(
                Address::from([9u8; 32]),
                Address::from([1u8; 32])
            ));
            assert!(!compare_coinbase_addresses(
                Address::from([1u8; 32]),
                Address::from([9u8; 32])
            ));
            assert!(compare_coinbase_addresses(
                Address::from([9u8; 32]),
                Address::from([9u8; 32])
            ));
        }

        #[test]
        fn invalidate_is_not_first() {
            let mint = Transaction::mint(TxPointer::new(0, 1), vec![]);

            let mut block = FuelBlock::default();
            *block.transactions_mut() = vec![mint.into()];

            let validator = Executor {
                database: Default::default(),
                config: Config::local_node(),
            };
            let validation_err = validator
                .execute(ExecutionBlock::Validation(block))
                .expect_err("Expected error because coinbase if invalid");
            assert!(matches!(
                validation_err,
                Error::CoinbaseIsNotFirstTransaction
            ));
        }

        #[test]
        fn invalidate_block_height() {
            let mint = Transaction::mint(TxPointer::new(1, 0), vec![]);

            let mut block = FuelBlock::default();
            *block.transactions_mut() = vec![mint.into()];

            let validator = Executor {
                database: Default::default(),
                config: Config::local_node(),
            };
            let validation_err = validator
                .execute(ExecutionBlock::Validation(block))
                .expect_err("Expected error because coinbase if invalid");
            assert!(matches!(
                validation_err,
                Error::InvalidTransaction(
                    CheckError::TransactionMintIncorrectBlockHeight
                )
            ));
        }

        #[test]
        fn invalidate_zero_outputs() {
            let mint = Transaction::mint(TxPointer::new(0, 0), vec![]);

            let mut block = FuelBlock::default();
            *block.transactions_mut() = vec![mint.into()];

            let validator = Executor {
                database: Default::default(),
                config: Config::local_node(),
            };
            let validation_err = validator
                .execute(ExecutionBlock::Validation(block))
                .expect_err("Expected error because coinbase if invalid");
            assert!(matches!(validation_err, Error::CoinbaseOutputIsInvalid));
        }

        #[test]
        fn invalidate_more_than_one_outputs() {
            let mint = Transaction::mint(
                TxPointer::new(0, 0),
                vec![
                    Output::coin(Address::from([1u8; 32]), 0, AssetId::from([3u8; 32])),
                    Output::coin(Address::from([2u8; 32]), 0, AssetId::from([4u8; 32])),
                ],
            );

            let mut block = FuelBlock::default();
            *block.transactions_mut() = vec![mint.into()];

            let validator = Executor {
                database: Default::default(),
                config: Config::local_node(),
            };
            let validation_err = validator
                .execute(ExecutionBlock::Validation(block))
                .expect_err("Expected error because coinbase if invalid");
            assert!(matches!(validation_err, Error::CoinbaseSeveralOutputs));
        }

        #[test]
        fn invalidate_not_base_asset() {
            let mint = Transaction::mint(
                TxPointer::new(0, 0),
                vec![Output::coin(
                    Address::from([1u8; 32]),
                    0,
                    AssetId::from([3u8; 32]),
                )],
            );

            let mut block = FuelBlock::default();
            *block.transactions_mut() = vec![mint.into()];

            let validator = Executor {
                database: Default::default(),
                config: Config::local_node(),
            };
            let validation_err = validator
                .execute(ExecutionBlock::Validation(block))
                .expect_err("Expected error because coinbase if invalid");
            assert!(matches!(validation_err, Error::CoinbaseOutputIsInvalid));
        }

        #[test]
        fn invalidate_mismatch_amount() {
            let mint = Transaction::mint(
                TxPointer::new(0, 0),
                vec![Output::coin(Address::from([1u8; 32]), 123, AssetId::BASE)],
            );

            let mut block = FuelBlock::default();
            *block.transactions_mut() = vec![mint.into()];

            let validator = Executor {
                database: Default::default(),
                config: Config::local_node(),
            };
            let validation_err = validator
                .execute(ExecutionBlock::Validation(block))
                .expect_err("Expected error because coinbase if invalid");
            assert!(matches!(validation_err, Error::CoinbaseAmountMismatch));
        }

        #[test]
        fn invalidate_more_than_one_mint_is_not_allowed() {
            let mut block = FuelBlock::default();
            *block.transactions_mut() = vec![
                Transaction::mint(
                    TxPointer::new(0, 0),
                    vec![Output::coin(Address::from([1u8; 32]), 0, AssetId::BASE)],
                )
                .into(),
                Transaction::mint(
                    TxPointer::new(0, 0),
                    vec![Output::coin(Address::from([2u8; 32]), 0, AssetId::BASE)],
                )
                .into(),
            ];

            let validator = Executor {
                database: Default::default(),
                config: Config::local_node(),
            };
            let validation_err = validator
                .execute(ExecutionBlock::Validation(block))
                .expect_err("Expected error because coinbase if invalid");
            assert!(matches!(validation_err, Error::NotSupportedTransaction(_)));
        }
    }

    // Ensure tx has at least one input to cover gas
    #[test]
    fn executor_invalidates_missing_gas_input() {
        let producer = Executor {
            database: Default::default(),
            config: Config::local_node(),
        };
        let factor = producer
            .config
            .chain_conf
            .transaction_parameters
            .gas_price_factor as f64;

        let verifier = Executor {
            database: Default::default(),
            config: Config::local_node(),
        };

        let gas_limit = 100;
        let gas_price = 1;
        let mut tx = Script::default();
        tx.set_gas_limit(gas_limit);
        tx.set_gas_price(gas_price);
        let tx: Transaction = tx.into();

        let mut block = PartialFuelBlock {
            header: Default::default(),
            transactions: vec![tx.clone()],
        };

        let mut block_db_transaction = producer.database.transaction();
        let ExecutionData {
            skipped_transactions,
            ..
        } = producer
            .execute_transactions(
                &mut block_db_transaction,
                ExecutionType::Production(&mut block),
            )
            .unwrap();
        let produce_result = &skipped_transactions[0].1;
        assert!(matches!(
            produce_result,
            &Error::InvalidTransaction(CheckError::InsufficientFeeAmount { expected, .. }) if expected == (gas_limit as f64 / factor).ceil() as u64
        ));

        // Produced block is valid
        let mut block_db_transaction = verifier.database.transaction();
        verifier
            .execute_transactions(
                &mut block_db_transaction,
                ExecutionType::Validation(&mut block),
            )
            .unwrap();

        // Invalidate the block with Insufficient tx
        block.transactions.push(tx);
        let mut block_db_transaction = verifier.database.transaction();
        let verify_result = verifier.execute_transactions(
            &mut block_db_transaction,
            ExecutionType::Validation(&mut block),
        );
        assert!(matches!(
            verify_result,
            Err(Error::InvalidTransaction(CheckError::InsufficientFeeAmount { expected, ..})) if expected == (gas_limit as f64 / factor).ceil() as u64
        ))
    }

    #[test]
    fn executor_invalidates_duplicate_tx_id() {
        let producer = Executor {
            database: Default::default(),
            config: Config::local_node(),
        };

        let verifier = Executor {
            database: Default::default(),
            config: Config::local_node(),
        };

        let mut block = PartialFuelBlock {
            header: Default::default(),
            transactions: vec![Transaction::default(), Transaction::default()],
        };

        let mut block_db_transaction = producer.database.transaction();
        let ExecutionData {
            skipped_transactions,
            ..
        } = producer
            .execute_transactions(
                &mut block_db_transaction,
                ExecutionType::Production(&mut block),
            )
            .unwrap();
        let produce_result = &skipped_transactions[0].1;
        assert!(matches!(produce_result, &Error::TransactionIdCollision(_)));

        // Produced block is valid
        let mut block_db_transaction = verifier.database.transaction();
        verifier
            .execute_transactions(
                &mut block_db_transaction,
                ExecutionType::Validation(&mut block),
            )
            .unwrap();

        // Make the block invalid by adding of the duplicating transaction
        block.transactions.push(Transaction::default());
        let mut block_db_transaction = verifier.database.transaction();
        let verify_result = verifier.execute_transactions(
            &mut block_db_transaction,
            ExecutionType::Validation(&mut block.clone()),
        );
        assert!(matches!(
            verify_result,
            Err(Error::TransactionIdCollision(_))
        ));
    }

    // invalidate a block if a tx input contains a previously used txo
    #[test]
    fn executor_invalidates_spent_inputs() {
        let mut rng = StdRng::seed_from_u64(2322u64);

        let spent_utxo_id = rng.gen();
        let owner = Default::default();
        let amount = 10;
        let asset_id = Default::default();
        let maturity = Default::default();
        let block_created = Default::default();
        let coin = Coin {
            owner,
            amount,
            asset_id,
            maturity,
            status: CoinStatus::Spent,
            block_created,
        };

        let db = &mut Database::default();
        // initialize database with coin that was already spent
        db.storage::<Coins>().insert(&spent_utxo_id, &coin).unwrap();

        // create an input referring to a coin that is already spent
        let input = Input::coin_signed(
            spent_utxo_id,
            owner,
            amount,
            asset_id,
            Default::default(),
            0,
            0,
        );
        let output = Output::Change {
            to: owner,
            amount: 0,
            asset_id,
        };
        let tx: Transaction = Transaction::script(
            0,
            0,
            0,
            vec![],
            vec![],
            vec![input],
            vec![output],
            vec![Default::default()],
        )
        .into();

        // setup executor with utxo-validation enabled
        let config = Config {
            utxo_validation: true,
            ..Config::local_node()
        };
        let producer = Executor {
            database: db.clone(),
            config: config.clone(),
        };

        let verifier = Executor {
            database: db.clone(),
            config,
        };

        let mut block = PartialFuelBlock {
            header: Default::default(),
            transactions: vec![tx.clone()],
        };

        let mut block_db_transaction = producer.database.transaction();
        let ExecutionData {
            skipped_transactions,
            ..
        } = producer
            .execute_transactions(
                &mut block_db_transaction,
                ExecutionType::Production(&mut block),
            )
            .unwrap();
        let produce_result = &skipped_transactions[0].1;
        assert!(matches!(
            produce_result,
            &Error::TransactionValidity(TransactionValidityError::CoinAlreadySpent(_))
        ));

        // Produced block is valid
        let mut block_db_transaction = verifier.database.transaction();
        verifier
            .execute_transactions(
                &mut block_db_transaction,
                ExecutionType::Validation(&mut block),
            )
            .unwrap();

        // Invalidate block by adding transaction with spent coin
        block.transactions.push(tx);
        let mut block_db_transaction = verifier.database.transaction();
        let verify_result = verifier.execute_transactions(
            &mut block_db_transaction,
            ExecutionType::Validation(&mut block),
        );
        assert!(matches!(
            verify_result,
            Err(Error::TransactionValidity(
                TransactionValidityError::CoinAlreadySpent(_)
            ))
        ));
    }

    // invalidate a block if a tx input doesn't exist
    #[test]
    fn executor_invalidates_missing_inputs() {
        // create an input which doesn't exist in the utxo set
        let mut rng = StdRng::seed_from_u64(2322u64);

        let tx = TransactionBuilder::script(
            vec![Opcode::RET(REG_ONE)].into_iter().collect(),
            vec![],
        )
        .add_unsigned_coin_input(
            SecretKey::random(&mut rng),
            rng.gen(),
            10,
            Default::default(),
            Default::default(),
            0,
        )
        .add_output(Output::Change {
            to: Default::default(),
            amount: 0,
            asset_id: Default::default(),
        })
        .finalize_as_transaction();

        // setup executors with utxo-validation enabled
        let config = Config {
            utxo_validation: true,
            ..Config::local_node()
        };
        let producer = Executor {
            database: Database::default(),
            config: config.clone(),
        };

        let verifier = Executor {
            database: Default::default(),
            config,
        };

        let mut block = PartialFuelBlock {
            header: Default::default(),
            transactions: vec![tx.clone()],
        };

        let mut block_db_transaction = producer.database.transaction();
        let ExecutionData {
            skipped_transactions,
            ..
        } = producer
            .execute_transactions(
                &mut block_db_transaction,
                ExecutionType::Production(&mut block),
            )
            .unwrap();
        let produce_result = &skipped_transactions[0].1;
        assert!(matches!(
            produce_result,
            &Error::TransactionValidity(TransactionValidityError::CoinDoesNotExist(_))
        ));

        // Produced block is valid
        let mut block_db_transaction = verifier.database.transaction();
        verifier
            .execute_transactions(
                &mut block_db_transaction,
                ExecutionType::Validation(&mut block),
            )
            .unwrap();

        // Invalidate block by adding transaction with not existing coin
        block.transactions.push(tx);
        let mut block_db_transaction = verifier.database.transaction();
        let verify_result = verifier.execute_transactions(
            &mut block_db_transaction,
            ExecutionType::Validation(&mut block),
        );
        assert!(matches!(
            verify_result,
            Err(Error::TransactionValidity(
                TransactionValidityError::CoinDoesNotExist(_)
            ))
        ));
    }

    // corrupt a produced block by randomizing change amount
    // and verify that the executor invalidates the tx
    #[test]
    fn executor_invalidates_blocks_with_diverging_tx_outputs() {
        let input_amount = 10;
        let fake_output_amount = 100;

        let tx: Transaction = TxBuilder::new(2322u64)
            .gas_limit(1)
            .coin_input(Default::default(), input_amount)
            .change_output(Default::default())
            .build()
            .transaction()
            .clone()
            .into();

        let tx_id = tx.id();

        let producer = Executor {
            database: Default::default(),
            config: Config::local_node(),
        };

        let verifier = Executor {
            database: Default::default(),
            config: Config::local_node(),
        };

        let mut block = FuelBlock::default();
        *block.transactions_mut() = vec![tx];

        let ExecutionResult { mut block, .. } = producer
            .execute(ExecutionBlock::Production(block.into()))
            .unwrap();

        // modify change amount
        if let Transaction::Script(script) = &mut block.transactions_mut()[1] {
            if let Output::Change { amount, .. } = &mut script.outputs_mut()[0] {
                *amount = fake_output_amount
            }
        }

        let verify_result = verifier.execute(ExecutionBlock::Validation(block));
        assert!(matches!(
            verify_result,
            Err(Error::InvalidTransactionOutcome { transaction_id }) if transaction_id == tx_id
        ));
    }

    // corrupt the merkle sum tree commitment from a produced block and verify that the
    // validation logic will reject the block
    #[test]
    fn executor_invalidates_blocks_with_diverging_tx_commitment() {
        let mut rng = StdRng::seed_from_u64(2322u64);
        let tx: Transaction = TxBuilder::new(2322u64)
            .gas_limit(1)
            .coin_input(Default::default(), 10)
            .change_output(Default::default())
            .build()
            .transaction()
            .clone()
            .into();

        let producer = Executor {
            database: Default::default(),
            config: Config::local_node(),
        };

        let verifier = Executor {
            database: Default::default(),
            config: Config::local_node(),
        };

        let mut block = FuelBlock::default();
        *block.transactions_mut() = vec![tx];

        let ExecutionResult { mut block, .. } = producer
            .execute(ExecutionBlock::Production(block.into()))
            .unwrap();

        // randomize transaction commitment
        block.header_mut().application.generated.transactions_root = rng.gen();

        let verify_result = verifier.execute(ExecutionBlock::Validation(block));

        assert!(matches!(verify_result, Err(Error::InvalidTransactionRoot)))
    }

    // invalidate a block if a tx is missing at least one coin input
    #[test]
    fn executor_invalidates_missing_coin_input() {
        let tx: Transaction =
            TxBuilder::new(2322u64).build().transaction().clone().into();
        let tx_id = tx.id();

        let executor = Executor {
            database: Database::default(),
            config: Config {
                utxo_validation: true,
                ..Config::local_node()
            },
        };

        let block = PartialFuelBlock {
            header: Default::default(),
            transactions: vec![tx],
        };

        let ExecutionResult {
            skipped_transactions,
            ..
        } = executor.execute(ExecutionBlock::Production(block)).unwrap();

        let err = &skipped_transactions[0].1;
        // assert block failed to validate when transaction didn't contain any coin inputs
        assert!(matches!(
            err,
            &Error::TransactionValidity(TransactionValidityError::NoCoinOrMessageInput(id)) if id == tx_id
        ));
    }

    #[test]
    fn skipped_tx_not_changed_spent_status() {
        // `tx2` has two inputs: one used by `tx1` and on random. So after the execution of `tx1`,
        // the `tx2` become invalid and should be skipped by the block producers. Skipped
        // transactions should not affect the state so the second input should be `Unspent`.
        // # Dev-note: `TxBuilder::new(2322u64)` is used to create transactions, it produces
        // the same first input.
        let tx1 = TxBuilder::new(2322u64)
            .coin_input(AssetId::default(), 100)
            .change_output(AssetId::default())
            .build()
            .transaction()
            .clone();

        let tx2 = TxBuilder::new(2322u64)
            // The same input as `tx1`
            .coin_input(AssetId::default(), 100)
            // Additional unique for `tx2` input
            .coin_input(AssetId::default(), 100)
            .change_output(AssetId::default())
            .build()
            .transaction()
            .clone();

        let first_input = tx2.inputs()[0].clone();
        let second_input = tx2.inputs()[1].clone();
        let db = &mut Database::default();
        // Insert both inputs
        db.storage::<Coins>()
            .insert(
                &first_input.utxo_id().unwrap().clone(),
                &Coin {
                    owner: *first_input.input_owner().unwrap(),
                    amount: 100,
                    asset_id: AssetId::default(),
                    maturity: Default::default(),
                    status: CoinStatus::Unspent,
                    block_created: Default::default(),
                },
            )
            .unwrap();
        db.storage::<Coins>()
            .insert(
                &second_input.utxo_id().unwrap().clone(),
                &Coin {
                    owner: *second_input.input_owner().unwrap(),
                    amount: 100,
                    asset_id: AssetId::default(),
                    maturity: Default::default(),
                    status: CoinStatus::Unspent,
                    block_created: Default::default(),
                },
            )
            .unwrap();
        let executor = Executor {
            database: db.clone(),
            config: Config {
                utxo_validation: true,
                ..Config::local_node()
            },
        };

        let block = PartialFuelBlock {
            header: Default::default(),
            transactions: vec![tx1.into(), tx2.clone().into()],
        };

        // The first input should be `Unspent` before execution.
        let coin = db
            .storage::<Coins>()
            .get(first_input.utxo_id().unwrap())
            .unwrap()
            .unwrap();
        assert_eq!(coin.status, CoinStatus::Unspent);
        // The second input should be `Unspent` before execution.
        let coin = db
            .storage::<Coins>()
            .get(second_input.utxo_id().unwrap())
            .unwrap()
            .unwrap();
        assert_eq!(coin.status, CoinStatus::Unspent);

        let ExecutionResult {
            block,
            skipped_transactions,
        } = executor.execute(ExecutionBlock::Production(block)).unwrap();
        // `tx2` should be skipped.
        assert_eq!(block.transactions().len(), 2 /* coinbase and `tx1` */);
        assert_eq!(skipped_transactions.len(), 1);
        assert_eq!(skipped_transactions[0].0.as_script(), Some(&tx2));

        // The first input should be spent by `tx1` after execution.
        let coin = db
            .storage::<Coins>()
            .get(first_input.utxo_id().unwrap())
            .unwrap()
            .unwrap();
        assert_eq!(coin.status, CoinStatus::Spent);
        // The second input should be `Unspent` after execution.
        let coin = db
            .storage::<Coins>()
            .get(second_input.utxo_id().unwrap())
            .unwrap()
            .unwrap();
        assert_eq!(coin.status, CoinStatus::Unspent);
    }

    #[test]
    fn skipped_txs_not_affect_order() {
        // `tx1` is invalid because it doesn't have inputs for gas.
        // `tx2` is a `Create` transaction with some code inside.
        // `tx3` is a `Script` transaction that depends on `tx2`. It will be skipped
        // if `tx2` is not executed before `tx3`.
        //
        // The test checks that execution for the block with transactions [tx1, tx2, tx3] skips
        // transaction `tx1` and produce a block [tx2, tx3] with the expected order.
        let mut tx1 = Script::default();
        tx1.set_gas_limit(1000000);
        tx1.set_gas_price(1000000);
        let (tx2, tx3) = setup_executable_script();

        let executor = Executor {
            database: Default::default(),
            config: Config::local_node(),
        };

        let block = PartialFuelBlock {
            header: Default::default(),
            transactions: vec![
                tx1.clone().into(),
                tx2.clone().into(),
                tx3.clone().into(),
            ],
        };

        let ExecutionResult {
            block,
            skipped_transactions,
        } = executor.execute(ExecutionBlock::Production(block)).unwrap();
        assert_eq!(
            block.transactions().len(),
            3 // coinbase, `tx2` and `tx3`
        );
        assert_eq!(block.transactions()[1].id(), tx2.id());
        assert_eq!(block.transactions()[2].id(), tx3.id());
        // `tx1` should be skipped.
        assert_eq!(skipped_transactions.len(), 1);
        assert_eq!(skipped_transactions[0].0.as_script(), Some(&tx1));
        // TODO: Uncomment when https://github.com/FuelLabs/fuel-core/issues/544 ready
        // let tx2_index_in_the_block =
        //     block.transactions()[2].as_script().unwrap().inputs()[0]
        //         .tx_pointer()
        //         .unwrap()
        //         .tx_index();
        // assert_eq!(tx2_index_in_the_block, 1);
    }

    #[test]
    fn input_coins_are_marked_as_spent() {
        // ensure coins are marked as spent after tx is processed
        let tx: Transaction = TxBuilder::new(2322u64)
            .coin_input(AssetId::default(), 100)
            .change_output(AssetId::default())
            .build()
            .transaction()
            .clone()
            .into();

        let db = &Database::default();
        let executor = Executor {
            database: db.clone(),
            config: Config::local_node(),
        };

        let block = PartialFuelBlock {
            header: Default::default(),
            transactions: vec![tx],
        };

        let ExecutionResult { block, .. } =
            executor.execute(ExecutionBlock::Production(block)).unwrap();

        // assert the tx coin is spent
        let coin = db
            .storage::<Coins>()
            .get(
                block.transactions()[1].as_script().unwrap().inputs()[0]
                    .utxo_id()
                    .unwrap(),
            )
            .unwrap()
            .unwrap();
        assert_eq!(coin.status, CoinStatus::Spent);
    }

    #[test]
    fn input_coins_are_marked_as_spent_with_utxo_validation_enabled() {
        // ensure coins are marked as spent after tx is processed
        let mut rng = StdRng::seed_from_u64(2322u64);
        let starting_block = BlockHeight::from(5u64);

        let tx = TransactionBuilder::script(
            vec![Opcode::RET(REG_ONE)].into_iter().collect(),
            vec![],
        )
        .add_unsigned_coin_input(
            SecretKey::random(&mut rng),
            rng.gen(),
            100,
            Default::default(),
            Default::default(),
            0,
        )
        .add_output(Output::Change {
            to: Default::default(),
            amount: 0,
            asset_id: Default::default(),
        })
        .finalize();
        let db = &mut Database::default();

        // insert coin into state
        if let Input::CoinSigned {
            utxo_id,
            owner,
            amount,
            asset_id,
            ..
        }
        | Input::CoinPredicate {
            utxo_id,
            owner,
            amount,
            asset_id,
            ..
        } = tx.inputs()[0]
        {
            db.storage::<Coins>()
                .insert(
                    &utxo_id,
                    &Coin {
                        owner,
                        amount,
                        asset_id,
                        maturity: Default::default(),
                        status: CoinStatus::Unspent,
                        block_created: starting_block,
                    },
                )
                .unwrap();
        }

        let executor = Executor {
            database: db.clone(),
            config: Config {
                utxo_validation: true,
                ..Config::local_node()
            },
        };

        let block = PartialFuelBlock {
            header: PartialFuelBlockHeader {
                consensus: FuelConsensusHeader {
                    height: 6u64.into(),
                    ..Default::default()
                },
                ..Default::default()
            },
            transactions: vec![tx.into()],
        };

        let ExecutionResult { block, .. } =
            executor.execute(ExecutionBlock::Production(block)).unwrap();

        // assert the tx coin is spent
        let coin = db
            .storage::<Coins>()
            .get(
                block.transactions()[1].as_script().unwrap().inputs()[0]
                    .utxo_id()
                    .unwrap(),
            )
            .unwrap()
            .unwrap();
        assert_eq!(coin.status, CoinStatus::Spent);
        // assert block created from coin before spend is still intact (only a concern when utxo-validation is enabled)
        assert_eq!(coin.block_created, starting_block)
    }

    #[test]
    fn validation_succeeds_when_input_contract_utxo_id_uses_expected_value() {
        let mut rng = StdRng::seed_from_u64(2322);
        // create a contract in block 1
        // verify a block 2 with tx containing contract id from block 1, using the correct contract utxo_id from block 1.
        let (tx, contract_id) = create_contract(vec![], &mut rng);
        let first_block = PartialFuelBlock {
            header: Default::default(),
            transactions: vec![tx.into()],
        };

        let tx2: Transaction = TxBuilder::new(2322)
            .start_script(vec![Opcode::RET(1)], vec![])
            .contract_input(contract_id)
            .contract_output(&contract_id)
            .build()
            .transaction()
            .clone()
            .into();

        let second_block = PartialFuelBlock {
            header: PartialFuelBlockHeader {
                consensus: FuelConsensusHeader {
                    height: 2u64.into(),
                    ..Default::default()
                },
                ..Default::default()
            },
            transactions: vec![tx2],
        };

        let db = Database::default();

        let setup = Executor {
            database: db.clone(),
            config: Config::local_node(),
        };

        setup
            .execute(ExecutionBlock::Production(first_block))
            .unwrap();

        let producer_view = db.transaction().deref_mut().clone();
        let producer = Executor {
            database: producer_view,
            config: Config::local_node(),
        };
        let ExecutionResult {
            block: second_block,
            ..
        } = producer
            .execute(ExecutionBlock::Production(second_block))
            .unwrap();

        let verifier = Executor {
            database: db,
            config: Config::local_node(),
        };
        let verify_result = verifier.execute(ExecutionBlock::Validation(second_block));
        assert!(verify_result.is_ok());
    }

    // verify that a contract input must exist for a transaction
    #[test]
    fn invalidates_if_input_contract_utxo_id_is_divergent() {
        let mut rng = StdRng::seed_from_u64(2322);

        // create a contract in block 1
        // verify a block 2 containing contract id from block 1, with wrong input contract utxo_id
        let (tx, contract_id) = create_contract(vec![], &mut rng);
        let tx2: Transaction = TxBuilder::new(2322)
            .start_script(
                vec![Opcode::ADDI(0x10, REG_ZERO, 0), Opcode::RET(1)],
                vec![],
            )
            .contract_input(contract_id)
            .contract_output(&contract_id)
            .build()
            .transaction()
            .clone()
            .into();

        let first_block = PartialFuelBlock {
            header: Default::default(),
            transactions: vec![tx.into(), tx2],
        };

        let tx3: Transaction = TxBuilder::new(2322)
            .start_script(
                vec![Opcode::ADDI(0x10, REG_ZERO, 1), Opcode::RET(1)],
                vec![],
            )
            .contract_input(contract_id)
            .contract_output(&contract_id)
            .build()
            .transaction()
            .clone()
            .into();
        let tx_id = tx3.id();

        let second_block = PartialFuelBlock {
            header: PartialFuelBlockHeader {
                consensus: FuelConsensusHeader {
                    height: 2u64.into(),
                    ..Default::default()
                },
                ..Default::default()
            },
            transactions: vec![tx3],
        };

        let db = Database::default();

        let setup = Executor {
            database: db.clone(),
            config: Config::local_node(),
        };

        setup
            .execute(ExecutionBlock::Production(first_block))
            .unwrap();

        let producer_view = db.transaction().deref_mut().clone();
        let producer = Executor {
            database: producer_view,
            config: Config::local_node(),
        };

        let ExecutionResult {
            block: mut second_block,
            ..
        } = producer
            .execute(ExecutionBlock::Production(second_block))
            .unwrap();
        // Corrupt the utxo_id of the contract output
        if let Transaction::Script(script) = &mut second_block.transactions_mut()[1] {
            if let Input::Contract { utxo_id, .. } = &mut script.inputs_mut()[0] {
                // use a previously valid contract id which isn't the correct one for this block
                *utxo_id = UtxoId::new(tx_id, 0);
            }
        }

        let verifier = Executor {
            database: db,
            config: Config::local_node(),
        };
        let verify_result = verifier.execute(ExecutionBlock::Validation(second_block));

        assert!(matches!(
            verify_result,
            Err(Error::InvalidTransactionOutcome {
                transaction_id
            }) if transaction_id == tx_id
        ));
    }

    #[test]
    fn outputs_with_amount_are_included_utxo_set() {
        let (deploy, script) = setup_executable_script();
        let script_id = script.id();

        let database = &Database::default();
        let executor = Executor {
            database: database.clone(),
            config: Config::local_node(),
        };

        let block = PartialFuelBlock {
            header: Default::default(),
            transactions: vec![deploy.into(), script.into()],
        };

        let ExecutionResult { block, .. } =
            executor.execute(ExecutionBlock::Production(block)).unwrap();

        // ensure that all utxos with an amount are stored into the utxo set
        for (idx, output) in block.transactions()[2]
            .as_script()
            .unwrap()
            .outputs()
            .iter()
            .enumerate()
        {
            let id = fuel_tx::UtxoId::new(script_id, idx as u8);
            match output {
                Output::Change { .. } | Output::Variable { .. } | Output::Coin { .. } => {
                    let maybe_utxo = database.storage::<Coins>().get(&id).unwrap();
                    assert!(maybe_utxo.is_some());
                    let utxo = maybe_utxo.unwrap();
                    assert!(utxo.amount > 0)
                }
                _ => (),
            }
        }
    }

    #[test]
    fn outputs_with_no_value_are_excluded_from_utxo_set() {
        let mut rng = StdRng::seed_from_u64(2322);
        let asset_id: AssetId = rng.gen();
        let input_amount = 0;
        let coin_output_amount = 0;

        let tx: Transaction = TxBuilder::new(2322)
            .coin_input(asset_id, input_amount)
            .variable_output(Default::default())
            .coin_output(asset_id, coin_output_amount)
            .change_output(asset_id)
            .build()
            .transaction()
            .clone()
            .into();
        let tx_id = tx.id();

        let database = &Database::default();
        let executor = Executor {
            database: database.clone(),
            config: Config::local_node(),
        };

        let block = PartialFuelBlock {
            header: Default::default(),
            transactions: vec![tx],
        };

        executor.execute(ExecutionBlock::Production(block)).unwrap();

        for idx in 0..2 {
            let id = UtxoId::new(tx_id, idx);
            let maybe_utxo = database.storage::<Coins>().get(&id).unwrap();
            assert!(maybe_utxo.is_none());
        }
    }

    /// Helper to build transactions and a message in it for some of the message tests
    fn make_tx_and_message(
        rng: &mut StdRng,
        da_height: u64,
    ) -> (Transaction, CheckedMessage) {
        let mut message = Message {
            sender: rng.gen(),
            recipient: rng.gen(),
            nonce: rng.gen(),
            amount: 1000,
            data: vec![],
            da_height: DaBlockHeight(da_height),
            fuel_block_spend: None,
        };

        let tx = TransactionBuilder::script(vec![], vec![])
            .add_unsigned_message_input(
                rng.gen(),
                message.sender,
                message.nonce,
                message.amount,
                vec![],
            )
            .finalize();

        if let Input::MessageSigned { recipient, .. } = tx.inputs()[0] {
            message.recipient = recipient;
        } else {
            unreachable!();
        }

        (tx.into(), message.check())
    }

    /// Helper to build database and executor for some of the message tests
    fn make_executor(messages: &[&CheckedMessage]) -> Executor {
        let mut database = Database::default();
        let database_ref = &mut database;

        for message in messages {
            database_ref
                .storage::<Messages>()
                .insert(message.id(), message.as_ref())
                .unwrap();
        }

        Executor {
            database,
            config: Config {
                utxo_validation: true,
                ..Config::local_node()
            },
        }
    }

    #[test]
    fn unspent_message_succeeds_when_msg_da_height_lt_block_da_height() {
        let mut rng = StdRng::seed_from_u64(2322);

        let (tx, message) = make_tx_and_message(&mut rng, 0);

        let block = PartialFuelBlock {
            header: Default::default(),
            transactions: vec![tx],
        };

        let ExecutionResult { block, .. } = make_executor(&[&message])
            .execute(ExecutionBlock::Production(block))
            .expect("block execution failed unexpectedly");

        make_executor(&[&message])
            .execute(ExecutionBlock::Validation(block))
            .expect("block validation failed unexpectedly");
    }

    #[test]
    fn message_fails_when_spending_nonexistent_message_id() {
        let mut rng = StdRng::seed_from_u64(2322);

        let (tx, _message) = make_tx_and_message(&mut rng, 0);

        let mut block = FuelBlock::default();
        *block.transactions_mut() = vec![tx.clone()];

        let ExecutionResult {
            skipped_transactions,
            mut block,
        } = make_executor(&[]) // No messages in the db
            .execute(ExecutionBlock::Production(block.clone().into()))
            .unwrap();
        let err = &skipped_transactions[0].1;
        assert!(matches!(
            err,
            &Error::TransactionValidity(TransactionValidityError::MessageDoesNotExist(_))
        ));

        // Produced block is valid
        make_executor(&[]) // No messages in the db
            .execute(ExecutionBlock::Validation(block.clone()))
            .unwrap();

        // Invalidate block by returning back `tx` with not existing message
        block.transactions_mut().push(tx);
        let res = make_executor(&[]) // No messages in the db
            .execute(ExecutionBlock::Validation(block));
        assert!(matches!(
            res,
            Err(Error::TransactionValidity(
                TransactionValidityError::MessageDoesNotExist(_)
            ))
        ));
    }

    #[test]
    fn message_fails_when_spending_da_height_gt_block_da_height() {
        let mut rng = StdRng::seed_from_u64(2322);

        let (tx, message) = make_tx_and_message(&mut rng, 1); // Block has zero da_height

        let mut block = FuelBlock::default();
        *block.transactions_mut() = vec![tx.clone()];

        let ExecutionResult {
            skipped_transactions,
            mut block,
        } = make_executor(&[&message])
            .execute(ExecutionBlock::Production(block.clone().into()))
            .unwrap();
        let err = &skipped_transactions[0].1;
        assert!(matches!(
            err,
            &Error::TransactionValidity(TransactionValidityError::MessageSpendTooEarly(
                _
            ))
        ));

        // Produced block is valid
        make_executor(&[&message])
            .execute(ExecutionBlock::Validation(block.clone()))
            .unwrap();

        // Invalidate block by return back `tx` with not ready message.
        block.transactions_mut().push(tx);
        let res = make_executor(&[&message]).execute(ExecutionBlock::Validation(block));
        assert!(matches!(
            res,
            Err(Error::TransactionValidity(
                TransactionValidityError::MessageSpendTooEarly(_)
            ))
        ));
    }

    #[test]
    fn message_fails_when_spending_already_spent_message_id() {
        let mut rng = StdRng::seed_from_u64(2322);

        // Create two transactions with the same message
        let (tx1, message) = make_tx_and_message(&mut rng, 0);
        let (mut tx2, _) = make_tx_and_message(&mut rng, 0);
        tx2.as_script_mut().unwrap().inputs_mut()[0] =
            tx1.as_script().unwrap().inputs()[0].clone();

        let mut block = PartialFuelBlock {
            header: Default::default(),
            transactions: vec![tx1, tx2.clone()],
        };

        let exec = make_executor(&[&message]);
        let mut block_db_transaction = exec.database.transaction();
        let ExecutionData {
            skipped_transactions,
            ..
        } = exec
            .execute_transactions(
                &mut block_db_transaction,
                ExecutionType::Production(&mut block),
            )
            .unwrap();
        // One of two transactions is skipped.
        assert_eq!(skipped_transactions.len(), 1);
        let err = &skipped_transactions[0].1;
        assert!(matches!(
            err,
            &Error::TransactionValidity(TransactionValidityError::MessageAlreadySpent(_))
        ));

        // Produced block is valid
        let exec = make_executor(&[&message]);
        let mut block_db_transaction = exec.database.transaction();
        exec.execute_transactions(
            &mut block_db_transaction,
            ExecutionType::Validation(&mut block),
        )
        .unwrap();

        // Invalidate block by return back `tx2` transaction skipped during production.
        block.transactions.push(tx2);
        let exec = make_executor(&[&message]);
        let mut block_db_transaction = exec.database.transaction();
        let res = exec.execute_transactions(
            &mut block_db_transaction,
            ExecutionType::Validation(&mut block),
        );
        assert!(matches!(
            res,
            Err(Error::TransactionValidity(
                TransactionValidityError::MessageAlreadySpent(_)
            ))
        ));
    }

    #[test]
    fn get_block_height_returns_current_executing_block() {
        let mut rng = StdRng::seed_from_u64(1234);

        // return current block height
        let script = vec![Opcode::BHEI(0x10), Opcode::RET(0x10)];
        let tx = TransactionBuilder::script(script.into_iter().collect(), vec![])
            .gas_limit(10000)
            .add_unsigned_coin_input(
                rng.gen(),
                rng.gen(),
                1000,
                AssetId::zeroed(),
                Default::default(),
                0,
            )
            .finalize();

        // setup block
        let block_height = rng.gen_range(5u32..1000u32);

        let block = PartialFuelBlock {
            header: PartialFuelBlockHeader {
                consensus: FuelConsensusHeader {
                    height: block_height.into(),
                    ..Default::default()
                },
                ..Default::default()
            },
            transactions: vec![tx.clone().into()],
        };

        // setup db with coin to spend
        let database = &mut &mut Database::default();
        let coin_input = &tx.inputs()[0];
        database
            .storage::<Coins>()
            .insert(
                coin_input.utxo_id().unwrap(),
                &Coin {
                    owner: *coin_input.input_owner().unwrap(),
                    amount: coin_input.amount().unwrap(),
                    asset_id: *coin_input.asset_id().unwrap(),
                    maturity: (coin_input.maturity().unwrap()).into(),
                    block_created: 0u64.into(),
                    status: CoinStatus::Unspent,
                },
            )
            .unwrap();

        // make executor with db
        let executor = Executor {
            database: database.clone(),
            config: Config {
                utxo_validation: true,
                ..Config::local_node()
            },
        };

        executor.execute(ExecutionBlock::Production(block)).unwrap();

        let receipts = database
            .storage::<Receipts>()
            .get(&tx.id())
            .unwrap()
            .unwrap();
        assert_eq!(block_height as u64, receipts[0].val().unwrap());
    }

    #[test]
    fn get_time_returns_current_executing_block_time() {
        let mut rng = StdRng::seed_from_u64(1234);

        // return current block height
        let script = vec![
            Opcode::BHEI(0x10),
            Opcode::TIME(0x11, 0x10),
            Opcode::RET(0x11),
        ];
        let tx = TransactionBuilder::script(script.into_iter().collect(), vec![])
            .gas_limit(10000)
            .add_unsigned_coin_input(
                rng.gen(),
                rng.gen(),
                1000,
                AssetId::zeroed(),
                Default::default(),
                0,
            )
            .finalize();

        // setup block
        let block_height = rng.gen_range(5u32..1000u32);
        let time = Tai64(rng.gen_range(1u32..u32::MAX) as u64);

        let block = PartialFuelBlock {
            header: PartialFuelBlockHeader {
                consensus: FuelConsensusHeader {
                    height: block_height.into(),
                    time,
                    ..Default::default()
                },
                ..Default::default()
            },
            transactions: vec![tx.clone().into()],
        };

        // setup db with coin to spend
        let database = &mut &mut Database::default();
        let coin_input = &tx.inputs()[0];
        database
            .storage::<Coins>()
            .insert(
                coin_input.utxo_id().unwrap(),
                &Coin {
                    owner: *coin_input.input_owner().unwrap(),
                    amount: coin_input.amount().unwrap(),
                    asset_id: *coin_input.asset_id().unwrap(),
                    maturity: (coin_input.maturity().unwrap()).into(),
                    block_created: 0u64.into(),
                    status: CoinStatus::Unspent,
                },
            )
            .unwrap();

        // make executor with db
        let executor = Executor {
            database: database.clone(),
            config: Config {
                utxo_validation: true,
                ..Config::local_node()
            },
        };

        executor.execute(ExecutionBlock::Production(block)).unwrap();

        let receipts = database
            .storage::<Receipts>()
            .get(&tx.id())
            .unwrap()
            .unwrap();

        assert_eq!(time.0, receipts[0].val().unwrap());
    }
}<|MERGE_RESOLUTION|>--- conflicted
+++ resolved
@@ -109,20 +109,6 @@
     pub config: Config,
 }
 
-<<<<<<< HEAD
-impl Executor {
-    #[tracing::instrument(skip(self))]
-    pub async fn submit_txs(&self, txs: Vec<Arc<Transaction>>) -> Result<(), Error> {
-        let db = self.database.clone();
-
-        for tx in txs.iter() {
-            // set status to submitted
-            db.update_tx_status(
-                &tx.id(),
-                &TransactionStatus::Submitted { time: Utc::now() },
-            )?;
-        }
-=======
 /// Data that is generated after executing all transactions.
 struct ExecutionData {
     coinbase: u64,
@@ -130,7 +116,6 @@
     tx_status: Vec<(Bytes32, TransactionStatus)>,
     skipped_transactions: Vec<(Transaction, Error)>,
 }
->>>>>>> b5fdd193
 
 impl ExecutorTrait for Executor {
     fn execute(&self, block: ExecutionBlock) -> Result<ExecutionResult, Error> {
