use crate::{
    database::{
        storage::{
            ContractsLatestUtxo,
            FuelBlocks,
            Receipts,
        },
        transaction::TransactionIndex,
        transactional::DatabaseTransaction,
        vm_database::VmDatabase,
        Database,
    },
    model::{
        BlockHeight,
        Coin,
        CoinStatus,
        FuelBlock,
    },
    service::Config,
    tx_pool::TransactionStatus,
};
use fuel_core_interfaces::{
    common::{
        fuel_asm::Word,
        fuel_storage,
        fuel_tx::{
            field::{
                Outputs,
                TxPointer as TxPointerField,
            },
            Address,
            AssetId,
            Bytes32,
            Checked,
            CheckedTransaction,
            CreateCheckedMetadata,
            Input,
            IntoChecked,
            Mint,
            Output,
            Receipt,
            ScriptCheckedMetadata,
            Transaction,
            TransactionFee,
            TxPointer,
            UniqueIdentifier,
            UtxoId,
        },
        fuel_types::MessageId,
        fuel_vm::{
            consts::REG_SP,
            prelude::{
                Backtrace as FuelBacktrace,
                Interpreter,
                PredicateStorage,
            },
        },
        interpreter::CheckedMetadata,
        prelude::{
            field::Inputs,
            ExecutableTransaction,
            StorageInspect,
        },
        state::StateTransition,
    },
    db::{
        Coins,
        Messages,
        Transactions,
    },
    executor::{
        Error,
        ExecutionBlock,
        ExecutionKind,
        ExecutionType,
        ExecutionTypes,
        Executor as ExecutorTrait,
        TransactionValidityError,
    },
    model::{
        BlockId,
        DaBlockHeight,
        Message,
        PartialFuelBlock,
        PartialFuelBlockHeader,
    },
    txpool::{
        TxStatus,
        TxStatusBroadcast,
    },
};
use fuel_storage::{
    StorageAsMut,
    StorageAsRef,
};
use std::ops::{
    Deref,
    DerefMut,
};
use tokio::sync::broadcast;
use tracing::{
    debug,
    warn,
};

/// ! The executor is used for block production and validation. Given a block, it will execute all
/// the transactions contained in the block and persist changes to the underlying database as needed.
/// In production mode, block fields like transaction commitments are set based on the executed txs.
/// In validation mode, the processed block commitments are compared with the proposed block.

pub struct Executor {
    pub database: Database,
    pub config: Config,
    pub tx_status_sender: DynTxnStatusSender,
}

/// Data that is generated after executing all transactions.
struct ExecutionData {
    coinbase: u64,
    message_ids: Vec<MessageId>,
    tx_status: Vec<(Bytes32, TransactionStatus)>,
}

pub trait TxnStatusSender: Send + Sync {
    fn send(&self, value: TxStatusBroadcast);
    fn clone_sender(&self) -> Box<dyn TxnStatusSender>;
}

pub type DynTxnStatusSender = Box<dyn TxnStatusSender>;

impl TxnStatusSender for broadcast::Sender<TxStatusBroadcast> {
    fn send(&self, value: TxStatusBroadcast) {
        let _ = self.send(value);
    }

    fn clone_sender(&self) -> Box<dyn TxnStatusSender> {
        Box::new(self.clone())
    }
}

#[async_trait::async_trait]
impl ExecutorTrait for Executor {
    async fn execute(&self, block: ExecutionBlock) -> Result<FuelBlock, Error> {
        self.execute_inner(block, &self.database).await
    }

    async fn dry_run(
        &self,
        block: ExecutionBlock,
        utxo_validation: Option<bool>,
    ) -> Result<Vec<Vec<Receipt>>, Error> {
        // run the block in a temporary transaction without persisting any state
        let db_tx = self.database.transaction();
        let temporary_db = db_tx.as_ref();

        // fallback to service config value if no utxo_validation override is provided
        let utxo_validation = utxo_validation.unwrap_or(self.config.utxo_validation);

        // spawn a nested executor instance to override utxo_validation config
        let executor = Self {
            config: Config {
                utxo_validation,
                ..self.config.clone()
            },
            database: temporary_db.clone(),
            tx_status_sender: self.tx_status_sender.clone(),
        };

        let block = executor.execute_inner(block, temporary_db).await?;
        block
            .transactions()
            .iter()
            .map(|tx| {
                let id = tx.id();
                StorageInspect::<Receipts>::get(temporary_db, &id)
                    .transpose()
                    .unwrap_or_else(|| Ok(Default::default()))
                    .map(|v| v.into_owned())
            })
            .collect::<Result<Vec<Vec<Receipt>>, _>>()
            .map_err(Into::into)
        // drop `temporary_db` without committing to avoid altering state.
    }
}

impl Executor {
    #[tracing::instrument(skip(self))]
    async fn execute_inner(
        &self,
        block: ExecutionBlock,
        database: &Database,
    ) -> Result<FuelBlock, Error> {
        // Compute the block id before execution if there is one.
        let pre_exec_block_id = block.id();
        // Get the transaction root before execution if there is one.
        let pre_exec_txs_root = block.txs_root();

        // If there is full fuel block for validation then map it into
        // a partial header.
        let mut block = block.map_v(PartialFuelBlock::from);

        // Create a new database transaction.
        let mut block_db_transaction = database.transaction();

        // Execute all transactions.
        let execution_data = self
            .execute_transactions(&mut block_db_transaction, block.as_mut())
            .await?;

        let ExecutionData {
            coinbase,
            message_ids,
            mut tx_status,
        } = execution_data;

        // Now that the transactions have been executed, generate the full header.
        let block = block.map(|b| b.generate(&message_ids[..]));

        // check transaction commitment
        if let Some(pre_exec_txs_root) = pre_exec_txs_root {
            if block.header().transactions_root != pre_exec_txs_root {
                return Err(Error::InvalidTransactionRoot)
            }
        }

        let finalized_block_id = block.id();

        debug!(
            "Block {:#x} fees: {}",
            pre_exec_block_id.unwrap_or(finalized_block_id),
            coinbase
        );

        // check if block id doesn't match proposed block id
        if let Some(pre_exec_block_id) = pre_exec_block_id {
            if pre_exec_block_id != finalized_block_id {
                // In theory this shouldn't happen since any deviance in the block should've already
                // been checked by now.
                return Err(Error::InvalidBlockId)
            }
        }

        // save the status for every transaction using the finalized block id
        self.persist_transaction_status(
            finalized_block_id,
            &mut tx_status,
            block_db_transaction.deref_mut(),
        )?;

        // insert block into database
        block_db_transaction
            .deref_mut()
            .storage::<FuelBlocks>()
            .insert(&finalized_block_id.into(), &block.to_db_block())?;

        // Commit the database transaction.
        block_db_transaction.commit()?;

        // Broadcast the transaction statuses.
        for (tx_id, status) in tx_status {
            let status = match status {
                TransactionStatus::Submitted { .. } => TxStatus::Submitted,
                TransactionStatus::Success { .. } => TxStatus::Executed,
                TransactionStatus::SqueezedOut { reason, .. } => TxStatus::SqueezedOut {
                    reason: fuel_core_interfaces::txpool::Error::SqueezedOut(reason),
                },
                TransactionStatus::Failed { reason, .. } => TxStatus::Failed { reason },
            };
            let status = TxStatusBroadcast { tx_id, status };
            self.tx_status_sender.send(status);
        }

        // Get the complete fuel block.
        Ok(block.into_inner())
    }

    #[tracing::instrument(skip(self))]
    /// Execute all transactions on the fuel block.
    async fn execute_transactions(
        &self,
        block_db_transaction: &mut DatabaseTransaction,
        block: ExecutionType<&mut PartialFuelBlock>,
    ) -> Result<ExecutionData, Error> {
        let mut data = ExecutionData {
            coinbase: 0,
            message_ids: Vec::new(),
            tx_status: Vec::new(),
        };
        let execution_data = &mut data;

        // Split out the execution kind and partial block.
        let (execution_kind, block) = block.split();

        let block_height: u32 = (*block.header.height()).into();

        let mut coinbase_tx: Mint = match execution_kind {
            ExecutionKind::Production => {
                // The coinbase transaction should be the first.
                // We will add actual amount of `Output::Coin` at the end of transactions execution.
                let mint = Transaction::mint(
                    TxPointer::new(block_height, 0),
                    vec![Output::coin(
                        self.config.block_producer.coinbase_recipient,
                        0, // We will set it later
                        AssetId::BASE,
                    )],
                );
                // TODO: Use a linked list instead of a vector to do it faster.
                block.transactions.insert(0, mint.clone().into());
                mint
            }
            ExecutionKind::Validation => {
                let mint =
                    if let Some(Transaction::Mint(mint)) = block.transactions.get(0) {
                        mint.clone()
                    } else {
                        return Err(Error::CoinbaseIsNotFirstTransaction)
                    };
                self.check_coinbase(block_height as Word, mint, None)?
            }
        };

        // Skip `coinbase` from execution.
        let tx_iter = block.transactions.iter_mut().enumerate().skip(1);

        // Execute each transaction.
        for (idx, tx) in tx_iter {
            let tx_id = tx.id();

            // Throw a clear error if the transaction id is a duplicate
            if block_db_transaction
                .deref_mut()
                .storage::<Transactions>()
                .contains_key(&tx_id)?
            {
                return Err(Error::TransactionIdCollision(tx_id))
            }

            // Wrap the transaction in the execution kind.
            let mut wrapped_tx: ExecutionTypes<&mut Transaction, &Transaction> =
                match execution_kind {
                    ExecutionKind::Production => ExecutionTypes::Production(tx),
                    ExecutionKind::Validation => ExecutionTypes::Validation(tx),
                };
            self.compute_contract_input_utxo_ids(
                &mut wrapped_tx,
                block_db_transaction.deref(),
            )?;

            let checked_tx: CheckedTransaction = tx
                .clone()
                .into_checked_basic(
                    block_height as Word,
                    &self.config.chain_conf.transaction_parameters,
                )?
                .into();

            match checked_tx {
                CheckedTransaction::Script(script) => {
                    *tx = self.execute_create_or_script(
                        idx,
                        script,
                        &block.header,
                        execution_data,
                        block_db_transaction,
                        execution_kind,
                    )?
                }
                CheckedTransaction::Create(create) => {
                    *tx = self.execute_create_or_script(
                        idx,
                        create,
                        &block.header,
                        execution_data,
                        block_db_transaction,
                        execution_kind,
                    )?
                }
                CheckedTransaction::Mint(mint) => {
                    // Right now, we only support `Mint` transactions for coinbase,
                    // which are processed separately as a first transaction.
                    //
                    // All other `Mint` transaction is not allowed.
                    let (mint, _): (Mint, _) = mint.into();
                    return Err(Error::NotSupportedTransaction(Box::new(mint.into())))
                }
            };
        }

        // After the execution of all transactions in production mode, we can set the final fee.
        if let ExecutionKind::Production = execution_kind {
            coinbase_tx.outputs_mut().clear();
            coinbase_tx.outputs_mut().push(Output::coin(
                self.config.block_producer.coinbase_recipient,
                execution_data.coinbase,
                AssetId::BASE,
            ));
            block.transactions[0] = coinbase_tx.clone().into();
        }

        coinbase_tx = self.check_coinbase(
            block_height as Word,
            coinbase_tx,
            Some(execution_data.coinbase),
        )?;
        self.apply_coinbase(coinbase_tx, block, execution_data, block_db_transaction)?;

        Ok(data)
    }

    fn apply_coinbase(
        &self,
        coinbase_tx: Mint,
        block: &PartialFuelBlock,
        execution_data: &mut ExecutionData,
        block_db_transaction: &mut DatabaseTransaction,
    ) -> Result<(), Error> {
        let coinbase_id = coinbase_tx.id();
        self.persist_outputs(
            *block.header.height(),
            &coinbase_id,
            block_db_transaction,
            &[],
            coinbase_tx.outputs(),
        )?;
        execution_data.tx_status.insert(
            0,
            (
                coinbase_id,
                TransactionStatus::Success {
                    block_id: Default::default(),
                    time: *block.header.time(),
                    result: None,
                },
            ),
        );
        if block_db_transaction
            .deref_mut()
            .storage::<Transactions>()
            .insert(&coinbase_id, &coinbase_tx.into())?
            .is_some()
        {
            return Err(Error::TransactionIdCollision(coinbase_id))
        }
        Ok(())
    }

    fn check_coinbase(
        &self,
        block_height: Word,
        mint: Mint,
        expected_amount: Option<Word>,
    ) -> Result<Mint, Error> {
        let checked_mint = mint
            .into_checked(block_height, &self.config.chain_conf.transaction_parameters)?;

        if checked_mint.transaction().tx_pointer().tx_index() != 0 {
            return Err(Error::CoinbaseIsNotFirstTransaction)
        }

        if checked_mint.transaction().outputs().len() > 1 {
            return Err(Error::CoinbaseSeveralOutputs)
        }

        if let Some(Output::Coin {
            asset_id, amount, ..
        }) = checked_mint.transaction().outputs().first()
        {
            if asset_id != &AssetId::BASE {
                return Err(Error::CoinbaseOutputIsInvalid)
            }

            if let Some(expected_amount) = expected_amount {
                if expected_amount != *amount {
                    return Err(Error::CoinbaseAmountMismatch)
                }
            }
        } else {
            return Err(Error::CoinbaseOutputIsInvalid)
        }

        let (mint, _) = checked_mint.into();
        Ok(mint)
    }

    fn execute_create_or_script<Tx>(
        &self,
        idx: usize,
        checked_tx: Checked<Tx>,
        header: &PartialFuelBlockHeader,
        execution_data: &mut ExecutionData,
        block_db_transaction: &mut DatabaseTransaction,
        execution_kind: ExecutionKind,
    ) -> Result<Transaction, Error>
    where
        Tx: ExecutableTransaction + PartialEq,
        <Tx as IntoChecked>::Metadata: Fee + CheckedMetadata + Clone,
    {
        let tx_id = checked_tx.transaction().id();
        let min_fee = checked_tx.metadata().min_fee();
        let max_fee = checked_tx.metadata().max_fee();

        self.verify_tx_predicates(checked_tx.clone())?;

        if self.config.utxo_validation {
            // validate transaction has at least one coin
            self.verify_tx_has_at_least_one_coin_or_message(checked_tx.transaction())?;
            // validate utxos exist and maturity is properly set
            self.verify_input_state(
                block_db_transaction.deref(),
                checked_tx.transaction(),
                *header.height(),
                header.da_height,
            )?;
            // validate transaction signature
            checked_tx
                .transaction()
                .check_signatures()
                .map_err(TransactionValidityError::from)?;
        }

        // index owners of inputs and outputs with tx-id, regardless of validity (hence block_tx instead of tx_db)
        self.persist_owners_index(
            *header.height(),
            checked_tx.transaction(),
            &tx_id,
            idx,
            block_db_transaction.deref_mut(),
        )?;

        // execute transaction
        // setup database view that only lives for the duration of vm execution
        let mut sub_block_db_commit = block_db_transaction.transaction();
        let sub_db_view = sub_block_db_commit.as_mut();
        // execution vm
        let vm_db = VmDatabase::new(
            sub_db_view.clone(),
            &header.consensus,
            self.config.block_producer.coinbase_recipient,
        );
        let mut vm = Interpreter::with_storage(
            vm_db,
            self.config.chain_conf.transaction_parameters,
        );
        let vm_result: StateTransition<_> = vm
            .transact(checked_tx.clone())
            .map_err(|error| Error::VmExecution {
                error,
                transaction_id: tx_id,
            })?
            .into();

        // only commit state changes if execution was a success
        if !vm_result.should_revert() {
            sub_block_db_commit.commit()?;
        }

        // update block commitment
        let tx_fee = self.total_fee_paid(
            min_fee,
            max_fee,
            vm_result.tx().price(),
            vm_result.receipts(),
        )?;
        execution_data.coinbase = execution_data
            .coinbase
            .checked_add(tx_fee)
            .ok_or(Error::FeeOverflow)?;

        // Check or set the executed transaction.
        match execution_kind {
            ExecutionKind::Validation => {
                // ensure tx matches vm output exactly
                if vm_result.tx() != checked_tx.transaction() {
                    return Err(Error::InvalidTransactionOutcome {
                        transaction_id: tx_id,
                    })
                }
            }
            ExecutionKind::Production => {
                // malleate the block with the resultant tx from the vm
            }
        }

        let tx = vm_result.tx().clone().into();
        // Store tx into the block db transaction
        block_db_transaction
            .deref_mut()
            .storage::<Transactions>()
            .insert(&tx_id, &tx)?;

        // change the spent status of the tx inputs
        self.spend_inputs(
            vm_result.tx(),
            block_db_transaction.deref_mut(),
            *header.height(),
            self.config.utxo_validation,
        )?;

        // persist any outputs
        self.persist_outputs(
            *header.height(),
            &tx_id,
            block_db_transaction.deref_mut(),
            vm_result.tx().inputs(),
            vm_result.tx().outputs(),
        )?;

        // persist receipts
        self.persist_receipts(
            &tx_id,
            vm_result.receipts(),
            block_db_transaction.deref_mut(),
        )?;

        let status = if vm_result.should_revert() {
            self.log_backtrace(&vm, vm_result.receipts());
            // get reason for revert
            let reason = vm_result
                .receipts()
                .iter()
                .find_map(|receipt| match receipt {
                    // Format as `Revert($rA)`
                    Receipt::Revert { ra, .. } => Some(format!("Revert({})", ra)),
                    // Display PanicReason e.g. `OutOfGas`
                    Receipt::Panic { reason, .. } => Some(format!("{}", reason.reason())),
                    _ => None,
                })
                .unwrap_or_else(|| format!("{:?}", vm_result.state()));

            TransactionStatus::Failed {
                block_id: Default::default(),
                time: *header.time(),
                reason,
                result: Some(*vm_result.state()),
            }
        } else {
            // else tx was a success
            TransactionStatus::Success {
                block_id: Default::default(),
                time: *header.time(),
                result: Some(*vm_result.state()),
            }
        };

        // queue up status for this tx to be stored once block id is finalized.
        execution_data.tx_status.push((tx_id, status));
        execution_data
            .message_ids
            .extend(vm_result.receipts().iter().filter_map(|r| match r {
                Receipt::MessageOut { message_id, .. } => Some(*message_id),
                _ => None,
            }));

        Ok(tx)
    }

    fn verify_input_state<Tx: ExecutableTransaction>(
        &self,
        db: &Database,
        transaction: &Tx,
        block_height: BlockHeight,
        block_da_height: DaBlockHeight,
    ) -> Result<(), TransactionValidityError> {
        for input in transaction.inputs() {
            match input {
                Input::CoinSigned { utxo_id, .. }
                | Input::CoinPredicate { utxo_id, .. } => {
                    if let Some(coin) = db.storage::<Coins>().get(utxo_id)? {
                        if coin.status == CoinStatus::Spent {
                            return Err(TransactionValidityError::CoinAlreadySpent(
                                *utxo_id,
                            ))
                        }
                        if block_height < coin.block_created + coin.maturity {
                            return Err(TransactionValidityError::CoinHasNotMatured(
                                *utxo_id,
                            ))
                        }
                    } else {
                        return Err(TransactionValidityError::CoinDoesNotExist(*utxo_id))
                    }
                }
                Input::Contract { .. } => {}
                Input::MessageSigned { message_id, .. }
                | Input::MessagePredicate { message_id, .. } => {
                    if let Some(message) = db.storage::<Messages>().get(message_id)? {
                        if message.fuel_block_spend.is_some() {
                            return Err(TransactionValidityError::MessageAlreadySpent(
                                *message_id,
                            ))
                        }
                        if message.da_height > block_da_height {
                            return Err(TransactionValidityError::MessageSpendTooEarly(
                                *message_id,
                            ))
                        }
                    } else {
                        return Err(TransactionValidityError::MessageDoesNotExist(
                            *message_id,
                        ))
                    }
                }
            }
        }

        Ok(())
    }

    /// Verify all the predicates of a tx.
    pub fn verify_tx_predicates<Tx>(&self, tx: Checked<Tx>) -> Result<(), Error>
    where
        Tx: ExecutableTransaction,
        <Tx as IntoChecked>::Metadata: CheckedMetadata,
    {
        let id = tx.transaction().id();
        if !Interpreter::<PredicateStorage>::check_predicates(
            tx,
            self.config.chain_conf.transaction_parameters,
        ) {
            return Err(Error::TransactionValidity(
                TransactionValidityError::InvalidPredicate(id),
            ))
        }

        Ok(())
    }

    /// Verify the transaction has at least one coin.
    ///
    /// TODO: This verification really belongs in fuel-tx, and can be removed once
    ///       https://github.com/FuelLabs/fuel-tx/issues/118 is resolved.
    fn verify_tx_has_at_least_one_coin_or_message<Tx: ExecutableTransaction>(
        &self,
        tx: &Tx,
    ) -> Result<(), Error> {
        if tx
            .inputs()
            .iter()
            .any(|input| input.is_coin() || input.is_message())
        {
            Ok(())
        } else {
            Err(TransactionValidityError::NoCoinOrMessageInput(tx.id()).into())
        }
    }

    /// Mark inputs as spent
    fn spend_inputs<Tx>(
        &self,
        tx: &Tx,
        db: &mut Database,
        block_height: BlockHeight,
        utxo_validation: bool,
    ) -> Result<(), Error>
    where
        Tx: ExecutableTransaction,
    {
        for input in tx.inputs() {
            match input {
                Input::CoinSigned {
                    utxo_id,
                    owner,
                    amount,
                    asset_id,
                    maturity,
                    ..
                }
                | Input::CoinPredicate {
                    utxo_id,
                    owner,
                    amount,
                    asset_id,
                    maturity,
                    ..
                } => {
                    let block_created = if utxo_validation {
                        db.storage::<Coins>()
                            .get(utxo_id)?
                            .ok_or(Error::TransactionValidity(
                                TransactionValidityError::CoinDoesNotExist(*utxo_id),
                            ))?
                            .block_created
                    } else {
                        // if utxo validation is disabled, just assign this new input to the original block
                        Default::default()
                    };

                    db.storage::<Coins>().insert(
                        utxo_id,
                        &Coin {
                            owner: *owner,
                            amount: *amount,
                            asset_id: *asset_id,
                            maturity: (*maturity).into(),
                            status: CoinStatus::Spent,
                            block_created,
                        },
                    )?;
                }
                Input::MessageSigned {
                    message_id,
                    sender,
                    recipient,
                    amount,
                    nonce,
                    data,
                    ..
                }
                | Input::MessagePredicate {
                    message_id,
                    sender,
                    recipient,
                    amount,
                    nonce,
                    data,
                    ..
                } => {
                    let da_height = if utxo_validation {
                        db.storage::<Messages>()
                            .get(message_id)?
                            .ok_or(Error::TransactionValidity(
                                TransactionValidityError::MessageDoesNotExist(
                                    *message_id,
                                ),
                            ))?
                            .da_height
                    } else {
                        // if utxo validation is disabled, just assignto the original block
                        Default::default()
                    };

                    db.storage::<Messages>().insert(
                        message_id,
                        &Message {
                            da_height,
                            fuel_block_spend: Some(block_height),
                            sender: *sender,
                            recipient: *recipient,
                            nonce: *nonce,
                            amount: *amount,
                            data: data.clone(),
                        },
                    )?;
                }
                _ => {}
            }
        }
        Ok(())
    }

    fn total_fee_paid(
        &self,
        min_fee: u64,
        max_fee: u64,
        gas_price: u64,
        receipts: &[Receipt],
    ) -> Result<Word, Error> {
        for r in receipts {
            if let Receipt::ScriptResult { gas_used, .. } = r {
                return TransactionFee::gas_refund_value(
                    &self.config.chain_conf.transaction_parameters,
                    *gas_used,
                    gas_price,
                )
                .and_then(|refund| max_fee.checked_sub(refund))
                .ok_or(Error::FeeOverflow)
            }
        }
        // if there's no script result (i.e. create) then fee == base amount
        Ok(min_fee)
    }

    /// In production mode, lookup and set the proper utxo ids for contract inputs
    /// In validation mode, verify the proposed utxo ids on contract inputs match the expected values.
    fn compute_contract_input_utxo_ids(
        &self,
        tx: &mut ExecutionTypes<&mut Transaction, &Transaction>,
        db: &Database,
    ) -> Result<(), Error> {
        let expected_utxo_id = |contract_id| {
            let maybe_utxo_id = db.storage::<ContractsLatestUtxo>().get(contract_id)?;
            let expected_utxo_id = if self.config.utxo_validation {
                maybe_utxo_id
                    .ok_or(Error::ContractUtxoMissing(*contract_id))?
                    .into_owned()
            } else {
                maybe_utxo_id.unwrap_or_default().into_owned()
            };
            Result::<_, Error>::Ok(expected_utxo_id)
        };

        match tx {
            ExecutionTypes::Production(tx) => {
                let inputs = match tx {
                    Transaction::Script(script) => script.inputs_mut(),
                    Transaction::Create(create) => create.inputs_mut(),
                    Transaction::Mint(_) => return Ok(()),
                };

                let iter = inputs.iter_mut().filter_map(|input| match input {
                    Input::Contract {
                        ref mut utxo_id,
                        ref contract_id,
                        ..
                    } => Some((utxo_id, contract_id)),
                    _ => None,
                });
                for (utxo_id, contract_id) in iter {
                    *utxo_id = expected_utxo_id(contract_id)?;
                }
            }
            // Needed to convince the compiler that tx is taken by ref here
            #[allow(clippy::needless_borrow)]
            ExecutionTypes::Validation(ref tx) => {
                let inputs = match tx {
                    Transaction::Script(script) => script.inputs(),
                    Transaction::Create(create) => create.inputs(),
                    Transaction::Mint(_) => return Ok(()),
                };

                let iter = inputs.iter().filter_map(|input| match input {
                    Input::Contract {
                        utxo_id,
                        contract_id,
                        ..
                    } => Some((utxo_id, contract_id)),
                    _ => None,
                });
                for (utxo_id, contract_id) in iter {
                    if *utxo_id != expected_utxo_id(contract_id)? {
                        return Err(Error::InvalidTransactionOutcome {
                            transaction_id: tx.id(),
                        })
                    }
                }
            }
        }
        Ok(())
    }

    /// Log a VM backtrace if configured to do so
    fn log_backtrace<Tx>(&self, vm: &Interpreter<VmDatabase, Tx>, receipts: &[Receipt]) {
        if self.config.vm.backtrace {
            if let Some(backtrace) = receipts
                .iter()
                .find_map(Receipt::result)
                .copied()
                .map(|result| FuelBacktrace::from_vm_error(vm, result))
            {
                warn!(
                    target = "vm",
                    "Backtrace on contract: 0x{:x}\nregisters: {:?}\ncall_stack: {:?}\nstack\n: {}",
                    backtrace.contract(),
                    backtrace.registers(),
                    backtrace.call_stack(),
                    hex::encode(&backtrace.memory()[..backtrace.registers()[REG_SP] as usize]), // print stack
                );
            }
        }
    }

    fn persist_outputs(
        &self,
        block_height: BlockHeight,
        tx_id: &Bytes32,
        db: &mut Database,
        inputs: &[Input],
        outputs: &[Output],
    ) -> Result<(), Error> {
        for (output_index, output) in outputs.iter().enumerate() {
            let utxo_id = UtxoId::new(*tx_id, output_index as u8);
            match output {
                Output::Coin {
                    amount,
                    asset_id,
                    to,
                } => Executor::insert_coin(
                    block_height.into(),
                    utxo_id,
                    amount,
                    asset_id,
                    to,
                    db,
                )?,
                Output::Contract {
                    input_index: input_idx,
                    ..
                } => {
                    if let Some(Input::Contract { contract_id, .. }) =
                        inputs.get(*input_idx as usize)
                    {
                        db.storage::<ContractsLatestUtxo>()
                            .insert(contract_id, &utxo_id)?;
                    } else {
                        return Err(Error::TransactionValidity(
                            TransactionValidityError::InvalidContractInputIndex(utxo_id),
                        ))
                    }
                }
                Output::Message { .. } => {
                    // TODO: Handle message outputs somehow (new field on the block type?)
                }
                Output::Change {
                    to,
                    asset_id,
                    amount,
                } => Executor::insert_coin(
                    block_height.into(),
                    utxo_id,
                    amount,
                    asset_id,
                    to,
                    db,
                )?,
                Output::Variable {
                    to,
                    asset_id,
                    amount,
                } => Executor::insert_coin(
                    block_height.into(),
                    utxo_id,
                    amount,
                    asset_id,
                    to,
                    db,
                )?,
                Output::ContractCreated { contract_id, .. } => {
                    db.storage::<ContractsLatestUtxo>()
                        .insert(contract_id, &utxo_id)?;
                }
            }
        }
        Ok(())
    }

    fn insert_coin(
        fuel_height: u32,
        utxo_id: UtxoId,
        amount: &Word,
        asset_id: &AssetId,
        to: &Address,
        db: &mut Database,
    ) -> Result<(), Error> {
        // Only insert a coin output if it has some amount.
        // This is because variable or transfer outputs won't have any value
        // if there's a revert or panic and shouldn't be added to the utxo set.
        if *amount > Word::MIN {
            let coin = Coin {
                owner: *to,
                amount: *amount,
                asset_id: *asset_id,
                maturity: 0u32.into(),
                status: CoinStatus::Unspent,
                block_created: fuel_height.into(),
            };

            if db.storage::<Coins>().insert(&utxo_id, &coin)?.is_some() {
                return Err(Error::OutputAlreadyExists)
            }
        }

        Ok(())
    }

    fn persist_receipts(
        &self,
        tx_id: &Bytes32,
        receipts: &[Receipt],
        db: &mut Database,
    ) -> Result<(), Error> {
        if db.storage::<Receipts>().insert(tx_id, receipts)?.is_some() {
            return Err(Error::OutputAlreadyExists)
        }
        Ok(())
    }

    /// Index the tx id by owner for all of the inputs and outputs
    fn persist_owners_index<Tx>(
        &self,
        block_height: BlockHeight,
        tx: &Tx,
        tx_id: &Bytes32,
        tx_idx: usize,
        db: &mut Database,
    ) -> Result<(), Error>
    where
        Tx: ExecutableTransaction,
    {
        let mut owners = vec![];
        for input in tx.inputs() {
            if let Input::CoinSigned { owner, .. } | Input::CoinPredicate { owner, .. } =
                input
            {
                owners.push(owner);
            }
        }

        for output in tx.outputs() {
            match output {
                Output::Coin { to, .. }
                | Output::Message { recipient: to, .. }
                | Output::Change { to, .. }
                | Output::Variable { to, .. } => {
                    owners.push(to);
                }
                Output::Contract { .. } | Output::ContractCreated { .. } => {}
            }
        }

        // dedupe owners from inputs and outputs prior to indexing
        owners.sort();
        owners.dedup();

        for owner in owners {
            db.record_tx_id_owner(
                owner,
                block_height,
                tx_idx as TransactionIndex,
                tx_id,
            )?;
        }

        Ok(())
    }

    fn persist_transaction_status(
        &self,
        finalized_block_id: BlockId,
        tx_status: &mut [(Bytes32, TransactionStatus)],
        db: &Database,
    ) -> Result<(), Error> {
        for (tx_id, status) in tx_status {
            match status {
                TransactionStatus::Submitted { .. } => {}
                TransactionStatus::Success { block_id, .. } => {
                    *block_id = finalized_block_id;
                }
                TransactionStatus::Failed { block_id, .. } => {
                    *block_id = finalized_block_id;
                }
                TransactionStatus::SqueezedOut { .. } => {
                    unreachable!("A squeezed out transaction will never make it to here")
                }
            }
            db.update_tx_status(tx_id, status.clone())?;
        }
        Ok(())
    }
}

trait Fee {
    fn max_fee(&self) -> Word;

    fn min_fee(&self) -> Word;
}

impl Fee for ScriptCheckedMetadata {
    fn max_fee(&self) -> Word {
        self.fee.total()
    }

    fn min_fee(&self) -> Word {
        TransactionFee::min(&self.fee)
    }
}

impl Fee for CreateCheckedMetadata {
    fn max_fee(&self) -> Word {
        self.fee.total()
    }

    fn min_fee(&self) -> Word {
        TransactionFee::min(&self.fee)
    }
}

impl Clone for Box<dyn TxnStatusSender> {
    fn clone(&self) -> Self {
        self.clone_sender()
    }
}

#[cfg(test)]
impl Default for DynTxnStatusSender {
    fn default() -> Self {
        let (tx, _) = tokio::sync::broadcast::channel(1);
        Box::new(tx)
    }
}

#[cfg(test)]
mod tests {
    use super::*;
    use chrono::{
        TimeZone,
        Utc,
    };
    use fuel_core_interfaces::{
        common::{
            fuel_asm::Opcode,
            fuel_crypto::SecretKey,
            fuel_tx,
            fuel_tx::{
                field::Outputs,
                Buildable,
                Chargeable,
                CheckError,
                ConsensusParameters,
                Create,
                Script,
                Transaction,
                TransactionBuilder,
            },
            fuel_types::{
                bytes::SerializableVec,
                ContractId,
                Immediate12,
                Immediate18,
                Salt,
            },
            fuel_vm::{
                consts::{
                    REG_CGAS,
                    REG_FP,
                    REG_ONE,
                    REG_ZERO,
                },
                prelude::{
                    Call,
                    CallFrame,
                },
                script_with_data_offset,
                util::test_helpers::TestBuilder as TxBuilder,
            },
        },
        executor::ExecutionTypes,
        model::{
            CheckedMessage,
            DaBlockHeight,
            FuelConsensusHeader,
            Message,
            PartialFuelBlockHeader,
        },
        relayer::RelayerDb,
    };
    use itertools::Itertools;
    use rand::{
        prelude::StdRng,
        Rng,
        SeedableRng,
    };

    fn add_empty_coinbase_tx(transactions: &mut Vec<Transaction>) {
        transactions.insert(
            0,
            Transaction::mint(
                Default::default(),
                vec![Output::coin(Address::default(), 0, AssetId::BASE)],
            )
            .into(),
        );
    }

    fn setup_executable_script() -> (Create, Script) {
        let mut rng = StdRng::seed_from_u64(2322);
        let asset_id: AssetId = rng.gen();
        let owner: Address = rng.gen();
        let input_amount = 1000;
        let variable_transfer_amount = 100;
        let coin_output_amount = 150;

        let (create, contract_id) = create_contract(
            vec![
                // load amount of coins to 0x10
                Opcode::ADDI(0x10, REG_FP, CallFrame::a_offset() as Immediate12),
                Opcode::LW(0x10, 0x10, 0),
                // load asset id to 0x11
                Opcode::ADDI(0x11, REG_FP, CallFrame::b_offset() as Immediate12),
                Opcode::LW(0x11, 0x11, 0),
                // load address to 0x12
                Opcode::ADDI(0x12, 0x11, 32),
                // load output index (0) to 0x13
                Opcode::ADDI(0x13, REG_ZERO, 0),
                Opcode::TRO(0x12, 0x13, 0x10, 0x11),
                Opcode::RET(REG_ONE),
            ]
            .into_iter()
            .collect::<Vec<u8>>(),
            &mut rng,
        );
        let (script, data_offset) = script_with_data_offset!(
            data_offset,
            vec![
                // set reg 0x10 to call data
                Opcode::MOVI(0x10, (data_offset + 64) as Immediate18),
                // set reg 0x11 to asset id
                Opcode::MOVI(0x11, data_offset),
                // set reg 0x12 to call amount
                Opcode::MOVI(0x12, variable_transfer_amount),
                // call contract without any tokens to transfer in (3rd arg arbitrary when 2nd is zero)
                Opcode::CALL(0x10, 0x12, 0x11, REG_CGAS),
                Opcode::RET(REG_ONE),
            ],
            ConsensusParameters::DEFAULT.tx_offset()
        );

        let script_data: Vec<u8> = [
            asset_id.as_ref(),
            owner.as_ref(),
            Call::new(
                contract_id,
                variable_transfer_amount as Word,
                data_offset as Word,
            )
            .to_bytes()
            .as_ref(),
        ]
        .into_iter()
        .flatten()
        .copied()
        .collect();

        let script = TxBuilder::new(2322)
            .gas_limit(ConsensusParameters::DEFAULT.max_gas_per_tx)
            .start_script(script, script_data)
            .contract_input(contract_id)
            .coin_input(asset_id, input_amount)
            .variable_output(Default::default())
            .coin_output(asset_id, coin_output_amount)
            .change_output(asset_id)
            .contract_output(&contract_id)
            .build()
            .transaction()
            .clone();

        (create, script)
    }

    fn test_block(num_txs: usize) -> FuelBlock {
        let transactions = (1..num_txs + 1)
            .into_iter()
            .map(|i| {
                TxBuilder::new(2322u64)
                    .gas_limit(10)
                    .coin_input(AssetId::default(), (i as Word) * 100)
                    .coin_output(AssetId::default(), (i as Word) * 50)
                    .change_output(AssetId::default())
                    .build()
                    .transaction()
                    .clone()
                    .into()
            })
            .collect_vec();

        let mut block = FuelBlock::default();
        *block.transactions_mut() = transactions;
        block
    }

    fn create_contract<R: Rng>(
        contract_code: Vec<u8>,
        rng: &mut R,
    ) -> (Create, ContractId) {
        let salt: Salt = rng.gen();
        let contract = fuel_tx::Contract::from(contract_code.clone());
        let root = contract.root();
        let state_root = fuel_tx::Contract::default_state_root();
        let contract_id = contract.id(&salt, &root, &state_root);

        let tx = Transaction::create(
            0,
            0,
            0,
            0,
            salt,
            vec![],
            vec![],
            vec![Output::ContractCreated {
                contract_id,
                state_root,
            }],
            vec![contract_code.into()],
        );
        (tx, contract_id)
    }

    // Happy path test case that a produced block will also validate
    #[tokio::test]
    async fn executor_validates_correctly_produced_block() {
        let producer = Executor {
            database: Default::default(),
            config: Config::local_node(),
            tx_status_sender: DynTxnStatusSender::default(),
        };
        let verifier = Executor {
            database: Default::default(),
            config: Config::local_node(),
            tx_status_sender: DynTxnStatusSender::default(),
        };
        let block = test_block(10);

        let block = producer
            .execute(ExecutionTypes::Production(block.into()))
            .await
            .unwrap();

        let validation_result = verifier.execute(ExecutionTypes::Validation(block)).await;
        assert!(validation_result.is_ok());
    }

    // Ensure transaction commitment != default after execution
    #[tokio::test]
    async fn executor_commits_transactions_to_block() {
        let producer = Executor {
            database: Default::default(),
            config: Config::local_node(),
            tx_status_sender: DynTxnStatusSender::default(),
        };
        let block = test_block(10);
        let start_block = block.clone();

        let block = producer
            .execute(ExecutionBlock::Production(block.into()))
            .await
            .unwrap();

        assert_ne!(
            start_block.header().transactions_root,
            block.header().transactions_root
        );
        assert_eq!(block.transactions().len(), 11);
        assert!(block.transactions()[0].as_mint().is_some());
        assert_eq!(
            block.transactions()[0].as_mint().unwrap().outputs().len(),
            1
        );
        if let Some(Output::Coin {
            asset_id,
            amount,
            to,
        }) = block.transactions()[0].as_mint().unwrap().outputs().first()
        {
            assert_eq!(asset_id, &AssetId::BASE);
            // Expected fee is zero, because price is zero.
            assert_eq!(*amount, 0);
            assert_eq!(to, &Address::zeroed());
        } else {
            panic!("Invalid outputs of coinbase");
        }
    }

    mod coinbase {
        use super::*;
        use fuel_core_interfaces::common::{
            consts::REG_HP,
            fuel_asm::GTFArgs,
        };

        #[tokio::test]
        async fn executor_commits_transactions_with_non_zero_coinbase_generation() {
            let price = 1;
            let limit = 0;
            let gas_price_factor = 1;
            let script = TxBuilder::new(2322u64)
                .gas_limit(limit)
                // Set a price for the test
                .gas_price(price)
                .coin_input(AssetId::BASE, 10000)
                .change_output(AssetId::BASE)
                .build()
                .transaction()
                .clone();

            let mut producer = Executor {
                database: Default::default(),
                config: Config::local_node(),
                tx_status_sender: DynTxnStatusSender::default(),
            };
            let recipient = [1u8; 32].into();
            producer.config.block_producer.coinbase_recipient = recipient;
            producer
                .config
                .chain_conf
                .transaction_parameters
                .gas_price_factor = gas_price_factor;

            let expected_fee_amount = TransactionFee::checked_from_values(
                &producer.config.chain_conf.transaction_parameters,
                script.metered_bytes_size() as Word,
                limit,
                price,
            )
            .unwrap()
            .total();

            let mut block = FuelBlock::default();
            *block.transactions_mut() = vec![script.into()];

            let block = producer
                .execute(ExecutionBlock::Production(block.into()))
                .await
                .unwrap();

            assert_eq!(block.transactions().len(), 2);
            assert!(block.transactions()[0].as_mint().is_some());
            assert_eq!(
                block.transactions()[0].as_mint().unwrap().outputs().len(),
                1
            );
            if let Some(Output::Coin {
                asset_id,
                amount,
                to,
            }) = block.transactions()[0].as_mint().unwrap().outputs().first()
            {
                assert_eq!(asset_id, &AssetId::BASE);
                assert_eq!(*amount, expected_fee_amount);
                assert_eq!(to, &recipient);
            } else {
                panic!("Invalid outputs of coinbase");
            }
        }

        #[tokio::test]
        async fn executor_commits_transactions_with_non_zero_coinbase_validation() {
            let price = 1;
            let limit = 0;
            let gas_price_factor = 1;
            let script = TxBuilder::new(2322u64)
                .gas_limit(limit)
                // Set a price for the test
                .gas_price(price)
                .coin_input(AssetId::BASE, 10000)
                .change_output(AssetId::BASE)
                .build()
                .transaction()
                .clone();

            let mut producer = Executor {
                database: Default::default(),
                config: Config::local_node(),
                tx_status_sender: DynTxnStatusSender::default(),
            };
            let recipient = [1u8; 32].into();
            producer.config.block_producer.coinbase_recipient = recipient;
            producer
                .config
                .chain_conf
                .transaction_parameters
                .gas_price_factor = gas_price_factor;

            let mut block = FuelBlock::default();
            *block.transactions_mut() = vec![script.clone().into()];

            let produced_block = producer
                .execute(ExecutionBlock::Production(block.into()))
                .await
                .unwrap();
            let produced_txs = produced_block.transactions().to_vec();

            let validator = Executor {
                database: Default::default(),
                // Use the same config as block producer
                config: producer.config,
                tx_status_sender: DynTxnStatusSender::default(),
            };
            let validated_block = validator
                .execute(ExecutionBlock::Validation(produced_block))
                .await
                .unwrap();
            assert_eq!(validated_block.transactions(), produced_txs);
        }

        #[tokio::test]
        async fn execute_cb_command() {
<<<<<<< HEAD
            let script = TxBuilder::new(2322u64)
                .gas_limit(1000)
                // Set a price for the test
                .gas_price(0)
                .start_script(vec![Opcode::CB(0x12), Opcode::RET(REG_ONE)], vec![])
                .coin_input(AssetId::BASE, 1000)
                .variable_output(Default::default())
                .coin_output(AssetId::BASE, 1000)
                .change_output(AssetId::BASE)
                .build()
                .transaction()
                .clone();

            let producer = Executor {
                database: Default::default(),
                config: Config::local_node(),
                tx_status_sender: DynTxnStatusSender::default(),
            };
=======
            async fn compare_coinbase_addresses(
                config_coinbase: Address,
                expected_in_tx_coinbase: Address,
            ) -> bool {
                let script = TxBuilder::new(2322u64)
                    .gas_limit(100000)
                    // Set a price for the test
                    .gas_price(0)
                    .start_script(vec![
                        // Store the size of the `Address`(32 bytes) into register `0x11`.
                        Opcode::MOVI(0x11, Address::LEN as Immediate18),
                        // Allocate 32 bytes on the heap.
                        Opcode::ALOC(0x11),
                        // Store the pointer to the beginning of the free memory into 
                        // register `0x10`. It requires shifting of `REG_HP` by 1 to point 
                        // on the free memory.
                        Opcode::ADDI(0x10, REG_HP, 1),
                        // Store `config_coinbase` `Address` into MEM[$0x10; 32].
                        Opcode::CB(0x10),
                        // Store the pointer on the beginning of script data into register `0x12`.
                        // Script data contains `expected_in_tx_coinbase` - 32 bytes of data.
                        Opcode::gtf(0x12, 0x00, GTFArgs::ScriptData),
                        // Compare retrieved `config_coinbase`(register `0x10`) with 
                        // passed `expected_in_tx_coinbase`(register `0x12`) where the length 
                        // of memory comparison is 32 bytes(register `0x11`) and store result into
                        // register `0x13`(1 - true, 0 - false). 
                        Opcode::MEQ(0x13, 0x10, 0x12, 0x11),
                        // Return the result of the comparison as a receipt.
                        Opcode::RET(0x13)
                    ], expected_in_tx_coinbase.to_vec() /* pass expected address as script data */)
                    .coin_input(AssetId::BASE, 1000)
                    .variable_output(Default::default())
                    .coin_output(AssetId::BASE, 1000)
                    .change_output(AssetId::BASE)
                    .build()
                    .transaction()
                    .clone();
>>>>>>> 4e95b987

                let mut producer = Executor {
                    database: Default::default(),
                    config: Config::local_node(),
                };
                producer.config.block_producer.coinbase_recipient = config_coinbase;

                let mut block = FuelBlock::default();
                *block.transactions_mut() = vec![script.clone().into()];

                assert!(producer
                    .execute(ExecutionBlock::Production(block.into()))
                    .await
                    .is_ok());
                let receipts = producer
                    .database
                    .storage::<Receipts>()
                    .get(&script.id())
                    .unwrap()
                    .unwrap();

                if let Some(Receipt::Return { val, .. }) = receipts.get(0) {
                    *val == 1
                } else {
                    panic!("Execution of the `CB` script failed failed")
                }
            }

            assert!(
                compare_coinbase_addresses(
                    Address::from([1u8; 32]),
                    Address::from([1u8; 32])
                )
                .await
            );
            assert!(
                !compare_coinbase_addresses(
                    Address::from([9u8; 32]),
                    Address::from([1u8; 32])
                )
                .await
            );
            assert!(
                !compare_coinbase_addresses(
                    Address::from([1u8; 32]),
                    Address::from([9u8; 32])
                )
                .await
            );
            assert!(
                compare_coinbase_addresses(
                    Address::from([9u8; 32]),
                    Address::from([9u8; 32])
                )
                .await
            );
        }

        #[tokio::test]
        async fn invalidate_is_not_first() {
            let mint = Transaction::mint(TxPointer::new(0, 1), vec![]);

            let mut block = FuelBlock::default();
            *block.transactions_mut() = vec![mint.into()];

            let validator = Executor {
                database: Default::default(),
                config: Config::local_node(),
                tx_status_sender: DynTxnStatusSender::default(),
            };
            let validation_err = validator
                .execute(ExecutionBlock::Validation(block))
                .await
                .expect_err("Expected error because coinbase if invalid");
            assert!(matches!(
                validation_err,
                Error::CoinbaseIsNotFirstTransaction
            ));
        }

        #[tokio::test]
        async fn invalidate_block_height() {
            let mint = Transaction::mint(TxPointer::new(1, 0), vec![]);

            let mut block = FuelBlock::default();
            *block.transactions_mut() = vec![mint.into()];

            let validator = Executor {
                database: Default::default(),
                config: Config::local_node(),
                tx_status_sender: DynTxnStatusSender::default(),
            };
            let validation_err = validator
                .execute(ExecutionBlock::Validation(block))
                .await
                .expect_err("Expected error because coinbase if invalid");
            assert!(matches!(
                validation_err,
                Error::InvalidTransaction(
                    CheckError::TransactionMintIncorrectBlockHeight
                )
            ));
        }

        #[tokio::test]
        async fn invalidate_zero_outputs() {
            let mint = Transaction::mint(TxPointer::new(0, 0), vec![]);

            let mut block = FuelBlock::default();
            *block.transactions_mut() = vec![mint.into()];

            let validator = Executor {
                database: Default::default(),
                config: Config::local_node(),
                tx_status_sender: DynTxnStatusSender::default(),
            };
            let validation_err = validator
                .execute(ExecutionBlock::Validation(block))
                .await
                .expect_err("Expected error because coinbase if invalid");
            assert!(matches!(validation_err, Error::CoinbaseOutputIsInvalid));
        }

        #[tokio::test]
        async fn invalidate_more_than_one_outputs() {
            let mint = Transaction::mint(
                TxPointer::new(0, 0),
                vec![
                    Output::coin(Address::from([1u8; 32]), 0, AssetId::from([3u8; 32])),
                    Output::coin(Address::from([2u8; 32]), 0, AssetId::from([4u8; 32])),
                ],
            );

            let mut block = FuelBlock::default();
            *block.transactions_mut() = vec![mint.into()];

            let validator = Executor {
                database: Default::default(),
                config: Config::local_node(),
                tx_status_sender: DynTxnStatusSender::default(),
            };
            let validation_err = validator
                .execute(ExecutionBlock::Validation(block))
                .await
                .expect_err("Expected error because coinbase if invalid");
            assert!(matches!(validation_err, Error::CoinbaseSeveralOutputs));
        }

        #[tokio::test]
        async fn invalidate_not_base_asset() {
            let mint = Transaction::mint(
                TxPointer::new(0, 0),
                vec![Output::coin(
                    Address::from([1u8; 32]),
                    0,
                    AssetId::from([3u8; 32]),
                )],
            );

            let mut block = FuelBlock::default();
            *block.transactions_mut() = vec![mint.into()];

            let validator = Executor {
                database: Default::default(),
                config: Config::local_node(),
                tx_status_sender: DynTxnStatusSender::default(),
            };
            let validation_err = validator
                .execute(ExecutionBlock::Validation(block))
                .await
                .expect_err("Expected error because coinbase if invalid");
            assert!(matches!(validation_err, Error::CoinbaseOutputIsInvalid));
        }

        #[tokio::test]
        async fn invalidate_mismatch_amount() {
            let mint = Transaction::mint(
                TxPointer::new(0, 0),
                vec![Output::coin(Address::from([1u8; 32]), 123, AssetId::BASE)],
            );

            let mut block = FuelBlock::default();
            *block.transactions_mut() = vec![mint.into()];

            let validator = Executor {
                database: Default::default(),
                config: Config::local_node(),
                tx_status_sender: DynTxnStatusSender::default(),
            };
            let validation_err = validator
                .execute(ExecutionBlock::Validation(block))
                .await
                .expect_err("Expected error because coinbase if invalid");
            assert!(matches!(validation_err, Error::CoinbaseAmountMismatch));
        }

        #[tokio::test]
        async fn invalidate_more_than_one_mint_is_not_allowed() {
            let mut block = FuelBlock::default();
            *block.transactions_mut() = vec![
                Transaction::mint(
                    TxPointer::new(0, 0),
                    vec![Output::coin(Address::from([1u8; 32]), 0, AssetId::BASE)],
                )
                .into(),
                Transaction::mint(
                    TxPointer::new(0, 0),
                    vec![Output::coin(Address::from([2u8; 32]), 0, AssetId::BASE)],
                )
                .into(),
            ];

            let validator = Executor {
                database: Default::default(),
                config: Config::local_node(),
                tx_status_sender: DynTxnStatusSender::default(),
            };
            let validation_err = validator
                .execute(ExecutionBlock::Validation(block))
                .await
                .expect_err("Expected error because coinbase if invalid");
            assert!(matches!(validation_err, Error::NotSupportedTransaction(_)));
        }
    }

    // Ensure tx has at least one input to cover gas
    #[tokio::test]
    async fn executor_invalidates_missing_gas_input() {
        let producer = Executor {
            database: Default::default(),
            config: Config::local_node(),
            tx_status_sender: DynTxnStatusSender::default(),
        };
        let factor = producer
            .config
            .chain_conf
            .transaction_parameters
            .gas_price_factor as f64;

        let verifier = Executor {
            database: Default::default(),
            config: Config::local_node(),
            tx_status_sender: DynTxnStatusSender::default(),
        };

        let gas_limit = 100;
        let gas_price = 1;
        let mut tx = Script::default();
        tx.set_gas_limit(gas_limit);
        tx.set_gas_price(gas_price);

        let mut block = PartialFuelBlock {
            header: Default::default(),
            transactions: vec![tx.into()],
        };

        let mut block_db_transaction = producer.database.transaction();
        let produce_result = producer
            .execute_transactions(
                &mut block_db_transaction,
                ExecutionType::Production(&mut block),
            )
            .await;
        assert!(matches!(
            produce_result,
            Err(Error::InvalidTransaction(CheckError::InsufficientFeeAmount { expected, .. })) if expected == (gas_limit as f64 / factor).ceil() as u64
        ));

        let mut block_db_transaction = verifier.database.transaction();
        let verify_result = verifier
            .execute_transactions(
                &mut block_db_transaction,
                ExecutionType::Validation(&mut block),
            )
            .await;
        assert!(matches!(
            verify_result,
            Err(Error::InvalidTransaction(CheckError::InsufficientFeeAmount { expected, ..})) if expected == (gas_limit as f64 / factor).ceil() as u64
        ))
    }

    #[tokio::test]
    async fn executor_invalidates_duplicate_tx_id() {
        let producer = Executor {
            database: Default::default(),
            config: Config::local_node(),
            tx_status_sender: DynTxnStatusSender::default(),
        };

        let verifier = Executor {
            database: Default::default(),
            config: Config::local_node(),
            tx_status_sender: DynTxnStatusSender::default(),
        };

        let mut block = PartialFuelBlock {
            header: Default::default(),
            transactions: vec![Transaction::default(), Transaction::default()],
        };

        let mut block_db_transaction = producer.database.transaction();
        let produce_result = producer
            .execute_transactions(
                &mut block_db_transaction,
                ExecutionType::Production(&mut block),
            )
            .await;
        assert!(matches!(
            produce_result,
            Err(Error::TransactionIdCollision(_))
        ));

        let mut block_db_transaction = verifier.database.transaction();
        let verify_result = verifier
            .execute_transactions(
                &mut block_db_transaction,
                ExecutionType::Validation(&mut block),
            )
            .await;
        assert!(matches!(
            verify_result,
            Err(Error::TransactionIdCollision(_))
        ));
    }

    // invalidate a block if a tx input contains a previously used txo
    #[tokio::test]
    async fn executor_invalidates_spent_inputs() {
        let mut rng = StdRng::seed_from_u64(2322u64);

        let spent_utxo_id = rng.gen();
        let owner = Default::default();
        let amount = 10;
        let asset_id = Default::default();
        let maturity = Default::default();
        let block_created = Default::default();
        let coin = Coin {
            owner,
            amount,
            asset_id,
            maturity,
            status: CoinStatus::Spent,
            block_created,
        };

        let db = &mut Database::default();
        // initialize database with coin that was already spent
        db.storage::<Coins>().insert(&spent_utxo_id, &coin).unwrap();

        // create an input referring to a coin that is already spent
        let input = Input::coin_signed(
            spent_utxo_id,
            owner,
            amount,
            asset_id,
            Default::default(),
            0,
            0,
        );
        let output = Output::Change {
            to: owner,
            amount: 0,
            asset_id,
        };
        let tx = Transaction::script(
            0,
            0,
            0,
            vec![],
            vec![],
            vec![input],
            vec![output],
            vec![Default::default()],
        );

        // setup executor with utxo-validation enabled
        let config = Config {
            utxo_validation: true,
            ..Config::local_node()
        };
        let producer = Executor {
            database: db.clone(),
            config: config.clone(),
            tx_status_sender: DynTxnStatusSender::default(),
        };

        let verifier = Executor {
            database: db.clone(),
            config: config.clone(),
            tx_status_sender: DynTxnStatusSender::default(),
        };

        let mut block = PartialFuelBlock {
            header: Default::default(),
            transactions: vec![tx.into()],
        };

        let mut block_db_transaction = producer.database.transaction();
        let produce_result = producer
            .execute_transactions(
                &mut block_db_transaction,
                ExecutionType::Production(&mut block),
            )
            .await;
        assert!(matches!(
            produce_result,
            Err(Error::TransactionValidity(
                TransactionValidityError::CoinAlreadySpent(_)
            ))
        ));

        let mut block_db_transaction = verifier.database.transaction();
        let verify_result = verifier
            .execute_transactions(
                &mut block_db_transaction,
                ExecutionType::Validation(&mut block),
            )
            .await;
        assert!(matches!(
            verify_result,
            Err(Error::TransactionValidity(
                TransactionValidityError::CoinAlreadySpent(_)
            ))
        ));
    }

    // invalidate a block if a tx input doesn't exist
    #[tokio::test]
    async fn executor_invalidates_missing_inputs() {
        // create an input which doesn't exist in the utxo set
        let mut rng = StdRng::seed_from_u64(2322u64);

        let tx = TransactionBuilder::script(
            vec![Opcode::RET(REG_ONE)].into_iter().collect(),
            vec![],
        )
        .add_unsigned_coin_input(
            SecretKey::random(&mut rng),
            rng.gen(),
            10,
            Default::default(),
            Default::default(),
            0,
        )
        .add_output(Output::Change {
            to: Default::default(),
            amount: 0,
            asset_id: Default::default(),
        })
        .finalize();

        // setup executors with utxo-validation enabled
        let config = Config {
            utxo_validation: true,
            ..Config::local_node()
        };
        let producer = Executor {
            database: Database::default(),
            config: config.clone(),
            tx_status_sender: DynTxnStatusSender::default(),
        };

        let verifier = Executor {
            database: Default::default(),
            config: config.clone(),
            tx_status_sender: DynTxnStatusSender::default(),
        };

        let mut block = PartialFuelBlock {
            header: Default::default(),
            transactions: vec![tx.into()],
        };

        let mut block_db_transaction = producer.database.transaction();
        let produce_result = producer
            .execute_transactions(
                &mut block_db_transaction,
                ExecutionType::Production(&mut block),
            )
            .await;
        assert!(matches!(
            produce_result,
            Err(Error::TransactionValidity(
                TransactionValidityError::CoinDoesNotExist(_)
            ))
        ));

        let mut block_db_transaction = verifier.database.transaction();
        let verify_result = verifier
            .execute_transactions(
                &mut block_db_transaction,
                ExecutionType::Validation(&mut block),
            )
            .await;
        assert!(matches!(
            verify_result,
            Err(Error::TransactionValidity(
                TransactionValidityError::CoinDoesNotExist(_)
            ))
        ));
    }

    // corrupt a produced block by randomizing change amount
    // and verify that the executor invalidates the tx
    #[tokio::test]
    async fn executor_invalidates_blocks_with_diverging_tx_outputs() {
        let input_amount = 10;
        let fake_output_amount = 100;

        let tx: Transaction = TxBuilder::new(2322u64)
            .gas_limit(1)
            .coin_input(Default::default(), input_amount)
            .change_output(Default::default())
            .build()
            .transaction()
            .clone()
            .into();

        let tx_id = tx.id();

        let producer = Executor {
            database: Default::default(),
            config: Config::local_node(),
            tx_status_sender: DynTxnStatusSender::default(),
        };

        let verifier = Executor {
            database: Default::default(),
            config: Config::local_node(),
            tx_status_sender: DynTxnStatusSender::default(),
        };

        let mut block = FuelBlock::default();
        *block.transactions_mut() = vec![tx];

        let mut block = producer
            .execute(ExecutionBlock::Production(block.into()))
            .await
            .unwrap();

        // modify change amount
        if let Transaction::Script(script) = &mut block.transactions_mut()[1] {
            if let Output::Change { amount, .. } = &mut script.outputs_mut()[0] {
                *amount = fake_output_amount
            }
        }

        let verify_result = verifier.execute(ExecutionBlock::Validation(block)).await;
        assert!(matches!(
            verify_result,
            Err(Error::InvalidTransactionOutcome { transaction_id }) if transaction_id == tx_id
        ));
    }

    // corrupt the merkle sum tree commitment from a produced block and verify that the
    // validation logic will reject the block
    #[tokio::test]
    async fn executor_invalidates_blocks_with_diverging_tx_commitment() {
        let mut rng = StdRng::seed_from_u64(2322u64);
        let tx: Transaction = TxBuilder::new(2322u64)
            .gas_limit(1)
            .coin_input(Default::default(), 10)
            .change_output(Default::default())
            .build()
            .transaction()
            .clone()
            .into();

        let producer = Executor {
            database: Default::default(),
            config: Config::local_node(),
            tx_status_sender: DynTxnStatusSender::default(),
        };

        let verifier = Executor {
            database: Default::default(),
            config: Config::local_node(),
            tx_status_sender: DynTxnStatusSender::default(),
        };

        let mut block = FuelBlock::default();
        *block.transactions_mut() = vec![tx];

        let mut block = producer
            .execute(ExecutionBlock::Production(block.into()))
            .await
            .unwrap();

        // randomize transaction commitment
        block.header_mut().application.generated.transactions_root = rng.gen();

        let verify_result = verifier.execute(ExecutionBlock::Validation(block)).await;

        assert!(matches!(verify_result, Err(Error::InvalidTransactionRoot)))
    }

    // invalidate a block if a tx is missing at least one coin input
    #[tokio::test]
    async fn executor_invalidates_missing_coin_input() {
        let tx: Transaction =
            TxBuilder::new(2322u64).build().transaction().clone().into();
        let tx_id = tx.id();

        let executor = Executor {
            database: Database::default(),
            config: Config {
                utxo_validation: true,
                ..Config::local_node()
            },
            tx_status_sender: DynTxnStatusSender::default(),
        };

        let block = PartialFuelBlock {
            header: Default::default(),
            transactions: vec![tx],
        };

        let err = executor
            .execute(ExecutionBlock::Production(block))
            .await
            .err()
            .unwrap();

        // assert block failed to validate when transaction didn't contain any coin inputs
        assert!(matches!(
            err,
            Error::TransactionValidity(TransactionValidityError::NoCoinOrMessageInput(id)) if id == tx_id
        ));
    }

    #[tokio::test]
    async fn input_coins_are_marked_as_spent() {
        // ensure coins are marked as spent after tx is processed
        let tx: Transaction = TxBuilder::new(2322u64)
            .coin_input(AssetId::default(), 100)
            .change_output(AssetId::default())
            .build()
            .transaction()
            .clone()
            .into();

        let db = &Database::default();
        let executor = Executor {
            database: db.clone(),
            config: Config::local_node(),
            tx_status_sender: DynTxnStatusSender::default(),
        };

        let block = PartialFuelBlock {
            header: Default::default(),
            transactions: vec![tx],
        };

        let block = executor
            .execute(ExecutionBlock::Production(block))
            .await
            .unwrap();

        // assert the tx coin is spent
        let coin = db
            .storage::<Coins>()
            .get(
                block.transactions()[1].as_script().unwrap().inputs()[0]
                    .utxo_id()
                    .unwrap(),
            )
            .unwrap()
            .unwrap();
        assert_eq!(coin.status, CoinStatus::Spent);
    }

    #[tokio::test]
    async fn input_coins_are_marked_as_spent_with_utxo_validation_enabled() {
        // ensure coins are marked as spent after tx is processed
        let mut rng = StdRng::seed_from_u64(2322u64);
        let starting_block = BlockHeight::from(5u64);

        let tx = TransactionBuilder::script(
            vec![Opcode::RET(REG_ONE)].into_iter().collect(),
            vec![],
        )
        .add_unsigned_coin_input(
            SecretKey::random(&mut rng),
            rng.gen(),
            100,
            Default::default(),
            Default::default(),
            0,
        )
        .add_output(Output::Change {
            to: Default::default(),
            amount: 0,
            asset_id: Default::default(),
        })
        .finalize();
        let db = &mut Database::default();

        // insert coin into state
        if let Input::CoinSigned {
            utxo_id,
            owner,
            amount,
            asset_id,
            ..
        }
        | Input::CoinPredicate {
            utxo_id,
            owner,
            amount,
            asset_id,
            ..
        } = tx.inputs()[0]
        {
            db.storage::<Coins>()
                .insert(
                    &utxo_id,
                    &Coin {
                        owner,
                        amount,
                        asset_id,
                        maturity: Default::default(),
                        status: CoinStatus::Unspent,
                        block_created: starting_block,
                    },
                )
                .unwrap();
        }

        let executor = Executor {
            database: db.clone(),
            config: Config {
                utxo_validation: true,
                ..Config::local_node()
            },
            tx_status_sender: DynTxnStatusSender::default(),
        };

        let block = PartialFuelBlock {
            header: PartialFuelBlockHeader {
                consensus: FuelConsensusHeader {
                    height: 6u64.into(),
                    ..Default::default()
                },
                ..Default::default()
            },
            transactions: vec![tx.into()],
        };

        let block = executor
            .execute(ExecutionBlock::Production(block))
            .await
            .unwrap();

        // assert the tx coin is spent
        let coin = db
            .storage::<Coins>()
            .get(
                block.transactions()[1].as_script().unwrap().inputs()[0]
                    .utxo_id()
                    .unwrap(),
            )
            .unwrap()
            .unwrap();
        assert_eq!(coin.status, CoinStatus::Spent);
        // assert block created from coin before spend is still intact (only a concern when utxo-validation is enabled)
        assert_eq!(coin.block_created, starting_block)
    }

    #[tokio::test]
    async fn validation_succeeds_when_input_contract_utxo_id_uses_expected_value() {
        let mut rng = StdRng::seed_from_u64(2322);
        // create a contract in block 1
        // verify a block 2 with tx containing contract id from block 1, using the correct contract utxo_id from block 1.
        let (tx, contract_id) = create_contract(vec![], &mut rng);
        let first_block = PartialFuelBlock {
            header: Default::default(),
            transactions: vec![tx.into()],
        };

        let tx2: Transaction = TxBuilder::new(2322)
            .start_script(vec![Opcode::RET(1)], vec![])
            .contract_input(contract_id)
            .contract_output(&contract_id)
            .build()
            .transaction()
            .clone()
            .into();

        let second_block = PartialFuelBlock {
            header: PartialFuelBlockHeader {
                consensus: FuelConsensusHeader {
                    height: 2u64.into(),
                    ..Default::default()
                },
                ..Default::default()
            },
            transactions: vec![tx2],
        };

        let db = Database::default();

        let setup = Executor {
            database: db.clone(),
            config: Config::local_node(),
            tx_status_sender: DynTxnStatusSender::default(),
        };

        setup
            .execute(ExecutionBlock::Production(first_block))
            .await
            .unwrap();

        let producer_view = db.transaction().deref_mut().clone();
        let producer = Executor {
            database: producer_view,
            config: Config::local_node(),
            tx_status_sender: DynTxnStatusSender::default(),
        };
        let second_block = producer
            .execute(ExecutionBlock::Production(second_block))
            .await
            .unwrap();

        let verifier = Executor {
            database: db,
            config: Config::local_node(),
            tx_status_sender: DynTxnStatusSender::default(),
        };
        let verify_result = verifier
            .execute(ExecutionBlock::Validation(second_block))
            .await;
        assert!(verify_result.is_ok());
    }

    // verify that a contract input must exist for a transaction
    #[tokio::test]
    async fn invalidates_if_input_contract_utxo_id_is_divergent() {
        let mut rng = StdRng::seed_from_u64(2322);

        // create a contract in block 1
        // verify a block 2 containing contract id from block 1, with wrong input contract utxo_id
        let (tx, contract_id) = create_contract(vec![], &mut rng);
        let tx2: Transaction = TxBuilder::new(2322)
            .start_script(
                vec![Opcode::ADDI(0x10, REG_ZERO, 0), Opcode::RET(1)],
                vec![],
            )
            .contract_input(contract_id)
            .contract_output(&contract_id)
            .build()
            .transaction()
            .clone()
            .into();

        let first_block = PartialFuelBlock {
            header: Default::default(),
            transactions: vec![tx.into(), tx2],
        };

        let tx3: Transaction = TxBuilder::new(2322)
            .start_script(
                vec![Opcode::ADDI(0x10, REG_ZERO, 1), Opcode::RET(1)],
                vec![],
            )
            .contract_input(contract_id)
            .contract_output(&contract_id)
            .build()
            .transaction()
            .clone()
            .into();
        let tx_id = tx3.id();

        let second_block = PartialFuelBlock {
            header: PartialFuelBlockHeader {
                consensus: FuelConsensusHeader {
                    height: 2u64.into(),
                    ..Default::default()
                },
                ..Default::default()
            },
            transactions: vec![tx3],
        };

        let db = Database::default();

        let setup = Executor {
            database: db.clone(),
            config: Config::local_node(),
            tx_status_sender: DynTxnStatusSender::default(),
        };

        setup
            .execute(ExecutionBlock::Production(first_block))
            .await
            .unwrap();

        let producer_view = db.transaction().deref_mut().clone();
        let producer = Executor {
            database: producer_view,
            config: Config::local_node(),
            tx_status_sender: DynTxnStatusSender::default(),
        };

        let mut second_block = producer
            .execute(ExecutionBlock::Production(second_block))
            .await
            .unwrap();
        // Corrupt the utxo_id of the contract output
        if let Transaction::Script(script) = &mut second_block.transactions_mut()[1] {
            if let Input::Contract { utxo_id, .. } = &mut script.inputs_mut()[0] {
                // use a previously valid contract id which isn't the correct one for this block
                *utxo_id = UtxoId::new(tx_id, 0);
            }
        }

        let verifier = Executor {
            database: db,
            config: Config::local_node(),
            tx_status_sender: DynTxnStatusSender::default(),
        };
        let verify_result = verifier
            .execute(ExecutionBlock::Validation(second_block))
            .await;

        assert!(matches!(
            verify_result,
            Err(Error::InvalidTransactionOutcome {
                transaction_id
            }) if transaction_id == tx_id
        ));
    }

    #[tokio::test]
    async fn outputs_with_amount_are_included_utxo_set() {
        let (deploy, script) = setup_executable_script();
        let script_id = script.id();

        let database = &Database::default();
        let executor = Executor {
            database: database.clone(),
            config: Config::local_node(),
            tx_status_sender: DynTxnStatusSender::default(),
        };

        let block = PartialFuelBlock {
            header: Default::default(),
            transactions: vec![deploy.into(), script.into()],
        };

        let block = executor
            .execute(ExecutionBlock::Production(block))
            .await
            .unwrap();

        // ensure that all utxos with an amount are stored into the utxo set
        for (idx, output) in block.transactions()[2]
            .as_script()
            .unwrap()
            .outputs()
            .iter()
            .enumerate()
        {
            let id = fuel_tx::UtxoId::new(script_id, idx as u8);
            match output {
                Output::Change { .. } | Output::Variable { .. } | Output::Coin { .. } => {
                    let maybe_utxo = database.storage::<Coins>().get(&id).unwrap();
                    assert!(maybe_utxo.is_some());
                    let utxo = maybe_utxo.unwrap();
                    assert!(utxo.amount > 0)
                }
                _ => (),
            }
        }
    }

    #[tokio::test]
    async fn outputs_with_no_value_are_excluded_from_utxo_set() {
        let mut rng = StdRng::seed_from_u64(2322);
        let asset_id: AssetId = rng.gen();
        let input_amount = 0;
        let coin_output_amount = 0;

        let tx: Transaction = TxBuilder::new(2322)
            .coin_input(asset_id, input_amount)
            .variable_output(Default::default())
            .coin_output(asset_id, coin_output_amount)
            .change_output(asset_id)
            .build()
            .transaction()
            .clone()
            .into();
        let tx_id = tx.id();

        let database = &Database::default();
        let executor = Executor {
            database: database.clone(),
            config: Config::local_node(),
            tx_status_sender: DynTxnStatusSender::default(),
        };

        let block = PartialFuelBlock {
            header: Default::default(),
            transactions: vec![tx],
        };

        executor
            .execute(ExecutionBlock::Production(block))
            .await
            .unwrap();

        for idx in 0..2 {
            let id = UtxoId::new(tx_id, idx);
            let maybe_utxo = database.storage::<Coins>().get(&id).unwrap();
            assert!(maybe_utxo.is_none());
        }
    }

    /// Helper to build transactions and a message in it for some of the message tests
    fn make_tx_and_message(
        rng: &mut StdRng,
        da_height: u64,
    ) -> (Transaction, CheckedMessage) {
        let mut message = Message {
            sender: rng.gen(),
            recipient: rng.gen(),
            nonce: rng.gen(),
            amount: 1000,
            data: vec![],
            da_height: DaBlockHeight(da_height),
            fuel_block_spend: None,
        };

        let tx = TransactionBuilder::script(vec![], vec![])
            .add_unsigned_message_input(
                rng.gen(),
                message.sender,
                message.nonce,
                message.amount,
                vec![],
            )
            .finalize();

        if let Input::MessageSigned { recipient, .. } = tx.inputs()[0] {
            message.recipient = recipient;
        } else {
            unreachable!();
        }

        (tx.into(), message.check())
    }

    /// Helper to build database and executor for some of the message tests
    async fn make_executor(messages: &[&CheckedMessage]) -> Executor {
        let mut database = Database::default();

        for message in messages {
            database.insert_message(message).await;
        }

        Executor {
            database,
            config: Config {
                utxo_validation: true,
                ..Config::local_node()
            },
            tx_status_sender: DynTxnStatusSender::default(),
        }
    }

    #[tokio::test]
    async fn unspent_message_succeeds_when_msg_da_height_lt_block_da_height() {
        let mut rng = StdRng::seed_from_u64(2322);

        let (tx, message) = make_tx_and_message(&mut rng, 0);

        let block = PartialFuelBlock {
            header: Default::default(),
            transactions: vec![tx.clone()],
        };

        let block = make_executor(&[&message])
            .await
            .execute(ExecutionBlock::Production(block))
            .await
            .expect("block execution failed unexpectedly");

        make_executor(&[&message])
            .await
            .execute(ExecutionBlock::Validation(block))
            .await
            .expect("block validation failed unexpectedly");
    }

    #[tokio::test]
    async fn message_fails_when_spending_nonexistent_message_id() {
        let mut rng = StdRng::seed_from_u64(2322);

        let (tx, _message) = make_tx_and_message(&mut rng, 0);

        let mut block = FuelBlock::default();
        *block.transactions_mut() = vec![tx.clone()];

        let res = make_executor(&[]) // No messages in the db
            .await
            .execute(ExecutionBlock::Production(block.clone().into()))
            .await;
        assert!(matches!(
            res,
            Err(Error::TransactionValidity(
                TransactionValidityError::MessageDoesNotExist(_)
            ))
        ));

        let res = make_executor(&[]) // No messages in the db
            .await
            .execute(ExecutionBlock::Validation(block.clone()))
            .await;
        assert!(matches!(res, Err(Error::CoinbaseIsNotFirstTransaction)));

        add_empty_coinbase_tx(block.transactions_mut());
        let res = make_executor(&[]) // No messages in the db
            .await
            .execute(ExecutionBlock::Validation(block))
            .await;
        assert!(matches!(
            res,
            Err(Error::TransactionValidity(
                TransactionValidityError::MessageDoesNotExist(_)
            ))
        ));
    }

    #[tokio::test]
    async fn message_fails_when_spending_da_height_gt_block_da_height() {
        let mut rng = StdRng::seed_from_u64(2322);

        let (tx, message) = make_tx_and_message(&mut rng, 1); // Block has zero da_height

        let mut block = FuelBlock::default();
        *block.transactions_mut() = vec![tx];

        let res = make_executor(&[&message])
            .await
            .execute(ExecutionBlock::Production(block.clone().into()))
            .await;
        assert!(matches!(
            res,
            Err(Error::TransactionValidity(
                TransactionValidityError::MessageSpendTooEarly(_)
            ))
        ));

        let res = make_executor(&[&message])
            .await
            .execute(ExecutionBlock::Validation(block.clone()))
            .await;
        assert!(matches!(res, Err(Error::CoinbaseIsNotFirstTransaction)));

        add_empty_coinbase_tx(block.transactions_mut());
        let res = make_executor(&[&message])
            .await
            .execute(ExecutionBlock::Validation(block))
            .await;
        assert!(matches!(
            res,
            Err(Error::TransactionValidity(
                TransactionValidityError::MessageSpendTooEarly(_)
            ))
        ));
    }

    #[tokio::test]
    async fn message_fails_when_spending_already_spent_message_id() {
        let mut rng = StdRng::seed_from_u64(2322);

        // Create two transactions with the same message
        let (tx1, message) = make_tx_and_message(&mut rng, 0);
        let (mut tx2, _) = make_tx_and_message(&mut rng, 0);
        tx2.as_script_mut().unwrap().inputs_mut()[0] =
            tx1.as_script().unwrap().inputs()[0].clone();

        let mut block = PartialFuelBlock {
            header: Default::default(),
            transactions: vec![tx1, tx2],
        };

        let exec = make_executor(&[&message]).await;
        let mut block_db_transaction = exec.database.transaction();
        let res = exec
            .execute_transactions(
                &mut block_db_transaction,
                ExecutionType::Production(&mut block),
            )
            .await;
        assert!(matches!(
            res,
            Err(Error::TransactionValidity(
                TransactionValidityError::MessageAlreadySpent(_)
            ))
        ));

        let exec = make_executor(&[&message]).await;
        let mut block_db_transaction = exec.database.transaction();
        let res = exec
            .execute_transactions(
                &mut block_db_transaction,
                ExecutionType::Validation(&mut block),
            )
            .await;
        assert!(matches!(
            res,
            Err(Error::TransactionValidity(
                TransactionValidityError::MessageAlreadySpent(_)
            ))
        ));
    }

    #[tokio::test]
    async fn get_block_height_returns_current_executing_block() {
        let mut rng = StdRng::seed_from_u64(1234);

        // return current block height
        let script = vec![Opcode::BHEI(0x10), Opcode::RET(0x10)];
        let tx = TransactionBuilder::script(script.into_iter().collect(), vec![])
            .gas_limit(10000)
            .add_unsigned_coin_input(
                rng.gen(),
                rng.gen(),
                1000,
                AssetId::zeroed(),
                Default::default(),
                0,
            )
            .finalize();

        // setup block
        let block_height = rng.gen_range(5u32..1000u32);

        let block = PartialFuelBlock {
            header: PartialFuelBlockHeader {
                consensus: FuelConsensusHeader {
                    height: block_height.into(),
                    ..Default::default()
                },
                ..Default::default()
            },
            transactions: vec![tx.clone().into()],
        };

        // setup db with coin to spend
        let database = &mut &mut Database::default();
        let coin_input = &tx.inputs()[0];
        database
            .storage::<Coins>()
            .insert(
                coin_input.utxo_id().unwrap(),
                &Coin {
                    owner: *coin_input.input_owner().unwrap(),
                    amount: coin_input.amount().unwrap(),
                    asset_id: *coin_input.asset_id().unwrap(),
                    maturity: (coin_input.maturity().unwrap()).into(),
                    block_created: 0u64.into(),
                    status: CoinStatus::Unspent,
                },
            )
            .unwrap();

        // make executor with db
        let executor = Executor {
            database: database.clone(),
            config: Config {
                utxo_validation: true,
                ..Config::local_node()
            },
            tx_status_sender: DynTxnStatusSender::default(),
        };

        executor
            .execute(ExecutionBlock::Production(block))
            .await
            .unwrap();

        let receipts = database
            .storage::<Receipts>()
            .get(&tx.id())
            .unwrap()
            .unwrap();
        assert_eq!(block_height as u64, receipts[0].val().unwrap());
    }

    #[tokio::test]
    async fn get_time_returns_current_executing_block_time() {
        let mut rng = StdRng::seed_from_u64(1234);

        // return current block height
        let script = vec![
            Opcode::BHEI(0x10),
            Opcode::TIME(0x11, 0x10),
            Opcode::RET(0x11),
        ];
        let tx = TransactionBuilder::script(script.into_iter().collect(), vec![])
            .gas_limit(10000)
            .add_unsigned_coin_input(
                rng.gen(),
                rng.gen(),
                1000,
                AssetId::zeroed(),
                Default::default(),
                0,
            )
            .finalize();

        // setup block
        let block_height = rng.gen_range(5u32..1000u32);
        let time = Utc.timestamp(rng.gen_range(1u32..u32::MAX) as i64, 0);

        let block = PartialFuelBlock {
            header: PartialFuelBlockHeader {
                consensus: FuelConsensusHeader {
                    height: block_height.into(),
                    time,
                    ..Default::default()
                },
                ..Default::default()
            },
            transactions: vec![tx.clone().into()],
        };

        // setup db with coin to spend
        let database = &mut &mut Database::default();
        let coin_input = &tx.inputs()[0];
        database
            .storage::<Coins>()
            .insert(
                coin_input.utxo_id().unwrap(),
                &Coin {
                    owner: *coin_input.input_owner().unwrap(),
                    amount: coin_input.amount().unwrap(),
                    asset_id: *coin_input.asset_id().unwrap(),
                    maturity: (coin_input.maturity().unwrap()).into(),
                    block_created: 0u64.into(),
                    status: CoinStatus::Unspent,
                },
            )
            .unwrap();

        // make executor with db
        let executor = Executor {
            database: database.clone(),
            config: Config {
                utxo_validation: true,
                ..Config::local_node()
            },
            tx_status_sender: DynTxnStatusSender::default(),
        };

        executor
            .execute(ExecutionBlock::Production(block))
            .await
            .unwrap();

        let receipts = database
            .storage::<Receipts>()
            .get(&tx.id())
            .unwrap()
            .unwrap();

        assert_eq!(time.timestamp_millis() as Word, receipts[0].val().unwrap());
    }
}<|MERGE_RESOLUTION|>--- conflicted
+++ resolved
@@ -1574,26 +1574,6 @@
 
         #[tokio::test]
         async fn execute_cb_command() {
-<<<<<<< HEAD
-            let script = TxBuilder::new(2322u64)
-                .gas_limit(1000)
-                // Set a price for the test
-                .gas_price(0)
-                .start_script(vec![Opcode::CB(0x12), Opcode::RET(REG_ONE)], vec![])
-                .coin_input(AssetId::BASE, 1000)
-                .variable_output(Default::default())
-                .coin_output(AssetId::BASE, 1000)
-                .change_output(AssetId::BASE)
-                .build()
-                .transaction()
-                .clone();
-
-            let producer = Executor {
-                database: Default::default(),
-                config: Config::local_node(),
-                tx_status_sender: DynTxnStatusSender::default(),
-            };
-=======
             async fn compare_coinbase_addresses(
                 config_coinbase: Address,
                 expected_in_tx_coinbase: Address,
@@ -1631,11 +1611,11 @@
                     .build()
                     .transaction()
                     .clone();
->>>>>>> 4e95b987
 
                 let mut producer = Executor {
                     database: Default::default(),
                     config: Config::local_node(),
+                    tx_status_sender: DynTxnStatusSender::default(),
                 };
                 producer.config.block_producer.coinbase_recipient = config_coinbase;
 
