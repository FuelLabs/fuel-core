use crate::{
    database::{
        storage::{
            ContractsLatestUtxo,
            FuelBlocks,
            Receipts,
        },
        transaction::TransactionIndex,
        transactional::DatabaseTransaction,
        Database,
    },
    model::{
        BlockHeight,
        Coin,
        CoinStatus,
        FuelBlock,
    },
    service::Config,
    tx_pool::TransactionStatus,
};
use chrono::Utc;
use fuel_core_interfaces::{
    common::{
        fuel_asm::Word,
        fuel_storage,
        fuel_tx::{
            Address,
            AssetId,
            Bytes32,
            CheckedTransaction,
            Input,
            Output,
            Receipt,
            Transaction,
            TransactionFee,
            UtxoId,
        },
        fuel_types::MessageId,
        fuel_vm::{
            consts::REG_SP,
            prelude::{
                Backtrace as FuelBacktrace,
                Interpreter,
                PredicateStorage,
            },
        },
        prelude::StorageInspect,
    },
    db::{
        Coins,
        Messages,
        Transactions,
    },
    executor::{
        Error,
<<<<<<< HEAD
        ExecutionBlock,
        ExecutionKind,
        ExecutionType,
        ExecutionTypes,
        Executor as Trait,
=======
        ExecutionMode,
        Executor as ExecutorTrait,
>>>>>>> 50d0c8a6
        TransactionValidityError,
    },
    model::{
        DaBlockHeight,
        FuelApplicationHeader,
        FuelConsensusHeader,
        Message,
        PartialFuelBlock,
        PartialFuelBlockHeader,
    },
    relayer::RelayerDb,
};
use fuel_storage::{
    StorageAsMut,
    StorageAsRef,
};
use std::{
    ops::{
        Deref,
        DerefMut,
    },
    sync::Arc,
};
use tracing::{
    debug,
    warn,
};

/// ! The executor is used for block production and validation. Given a block, it will execute all
/// the transactions contained in the block and persist changes to the underlying database as needed.
/// In production mode, block fields like transaction commitments are set based on the executed txs.
/// In validation mode, the processed block commitments are compared with the proposed block.

pub struct Executor {
    pub database: Database,
    pub config: Config,
}

/// Data that is generated after executing all transactions.
struct ExecutionData {
    coinbase: u64,
    message_ids: Vec<MessageId>,
    tx_status: Vec<(Bytes32, TransactionStatus)>,
}

#[async_trait::async_trait]
impl Trait for Executor {
    async fn execute(&self, block: ExecutionBlock) -> Result<FuelBlock, Error> {
        self.execute_inner(block, &self.database).await
    }

    async fn dry_run(
        &self,
        block: ExecutionBlock,
        utxo_validation: Option<bool>,
    ) -> Result<Vec<Vec<Receipt>>, Error> {
        // run the block in a temporary transaction without persisting any state
        let db_tx = self.database.transaction();
        let db = db_tx.as_ref();

        // fallback to service config value if no utxo_validation override is provided
        let utxo_validation = utxo_validation.unwrap_or(self.config.utxo_validation);

        // spawn a nested executor instance to override utxo_validation config
        let executor = Self {
            config: Config {
                utxo_validation,
                ..self.config.clone()
            },
            database: db.clone(),
        };

        let block = executor.execute_inner(block, db).await?;
        block
            .transactions()
            .iter()
            .map(|tx| {
                let id = tx.id();
                StorageInspect::<Receipts>::get(db, &id)
                    .transpose()
                    .unwrap_or(Ok(Default::default()))
                    .map(|v| v.into_owned())
            })
            .collect::<Result<Vec<Vec<Receipt>>, _>>()
            .map_err(Into::into)
        // drop db_tx without committing to avoid altering state
    }
}

impl Executor {
    #[tracing::instrument(skip(self))]
    pub async fn submit_txs(&self, txs: Vec<Arc<Transaction>>) -> Result<(), Error> {
        let db = self.database.clone();

        for tx in txs.iter() {
            // set status to submitted
            db.update_tx_status(
                &tx.id(),
                TransactionStatus::Submitted { time: Utc::now() },
            )?;
        }

        // setup and execute block
        let current_height = db.get_block_height()?.unwrap_or_default();
        let da_height = db.get_finalized_da_height().await.unwrap_or_default();
        let new_block_height = current_height + 1u32.into();

        let block = PartialFuelBlock::new(
            PartialFuelBlockHeader {
                application: FuelApplicationHeader {
                    // TODO: This should not be default
                    da_height,
                    generated: Default::default(),
                },
                consensus: FuelConsensusHeader {
                    // TODO: This should not be default
                    prev_root: Default::default(),
                    height: new_block_height,
                    time: Utc::now(),
                    generated: Default::default(),
                },
                metadata: Default::default(),
            },
            txs.into_iter().map(|t| t.as_ref().clone()).collect(),
        );
        // immediately execute block
        self.execute(ExecutionBlock::Production(block)).await?;
        Ok(())
    }

    #[tracing::instrument(skip(self))]
    async fn execute_inner(
        &self,
        block: ExecutionBlock,
        database: &Database,
    ) -> Result<FuelBlock, Error> {
        // Compute the block id before execution if there is one.
        let pre_exec_block_id = block.id();
        // Get the transaction root before execution if there is one.
        let pre_exec_txs_root = block.txs_root();

        // If there is full fuel block for validation then map it into
        // a partial header.
        let mut block = block.map_v(PartialFuelBlock::from);

        // Create a new database transaction.
        let mut block_db_transaction = database.transaction();

        // Execute all transactions.
        let execution_data = self
            .execute_transactions(&mut block_db_transaction, block.as_mut())
            .await?;

        let ExecutionData {
            coinbase,
            message_ids,
            mut tx_status,
        } = execution_data;

        // Now that the transactions have been executed, generate the full header.
        let block = block.map(|b| b.generate(&message_ids[..]));

        // check transaction commitment
        if let Some(pre_exec_txs_root) = pre_exec_txs_root {
            if block.header().transactions_root != pre_exec_txs_root {
                return Err(Error::InvalidTransactionRoot)
            }
        }

        let finalized_block_id = block.id();

        debug!(
            "Block {:#x} fees: {}",
            pre_exec_block_id.unwrap_or(finalized_block_id),
            coinbase
        );

        // check if block id doesn't match proposed block id
        if let Some(pre_exec_block_id) = pre_exec_block_id {
            if pre_exec_block_id != finalized_block_id {
                // In theory this shouldn't happen since any deviance in the block should've already
                // been checked by now.
                return Err(Error::InvalidBlockId)
            }
        }

        // save the status for every transaction using the finalized block id
        self.persist_transaction_status(
            finalized_block_id,
            &mut tx_status,
            block_db_transaction.deref_mut(),
        )?;

        // cleanup unfinalized headers (block height + time + producer)
        block_db_transaction
            .deref_mut()
            .storage::<FuelBlocks>()
            .remove(&Bytes32::zeroed())?;

        // insert block into database
        block_db_transaction
            .deref_mut()
            .storage::<FuelBlocks>()
            .insert(&finalized_block_id, &block.to_db_block())?;

        // Commit the database transaction.
        block_db_transaction.commit()?;

        // Get the complete fuel block.
        Ok(block.into_inner())
    }

    #[tracing::instrument(skip(self))]
    /// Execute all transactions on the fuel block.
    async fn execute_transactions(
        &self,
        block_db_transaction: &mut DatabaseTransaction,
        block: ExecutionType<&mut PartialFuelBlock>,
    ) -> Result<ExecutionData, Error> {
        let mut execution_data = ExecutionData {
            coinbase: 0,
            message_ids: Vec::new(),
            tx_status: Vec::new(),
        };

        // Insert the current headers (including time, block height into the db tx)
        block_db_transaction
            .deref_mut()
            .storage::<FuelBlocks>()
            .insert(
                &Bytes32::zeroed(), // use id of zero as current block
                &block.to_partial_db_block(),
            )?;

        // Split out the execution kind and partial block.
        let (execution_kind, block) = block.split();

        // Execute each transaction.
        for (idx, tx) in block.transactions.iter_mut().enumerate() {
            let tx_id = tx.id();

            // Throw a clear error if the transaction id is a duplicate
            if block_db_transaction
                .deref_mut()
                .storage::<Transactions>()
                .contains_key(&tx_id)?
            {
                return Err(Error::TransactionIdCollision(tx_id))
            }

            // Wrap the transaction in the execution kind.
            let mut wrapped_tx: ExecutionTypes<&mut Transaction, &Transaction> =
                match execution_kind {
                    ExecutionKind::Production => ExecutionTypes::Production(tx),
                    ExecutionKind::Validation => ExecutionTypes::Validation(&*tx),
                };
            self.compute_contract_input_utxo_ids(
                &mut wrapped_tx,
                block_db_transaction.deref(),
            )?;

            let checked_tx = CheckedTransaction::check_unsigned(
                tx.clone(),
                (*block.header.height()).into(),
                &self.config.chain_conf.transaction_parameters,
            )?;
            let min_fee = checked_tx.min_fee();
            let max_fee = checked_tx.max_fee();

            self.verify_tx_predicates(&checked_tx)?;

            if self.config.utxo_validation {
                // validate transaction has at least one coin
                self.verify_tx_has_at_least_one_coin_or_message(tx)?;
                // validate utxos exist and maturity is properly set
                self.verify_input_state(
                    block_db_transaction.deref(),
                    tx,
                    *block.header.height(),
                    block.header.da_height,
                )?;
                // validate transaction signature
                tx.validate_input_signature()
                    .map_err(TransactionValidityError::from)?;
            }

            // index owners of inputs and outputs with tx-id, regardless of validity (hence block_tx instead of tx_db)
            self.persist_owners_index(
                *block.header.height(),
                tx,
                &tx_id,
                idx,
                block_db_transaction.deref_mut(),
            )?;

            // execute transaction
            // setup database view that only lives for the duration of vm execution
            let mut sub_block_db_commit = block_db_transaction.transaction();
            let sub_db_view = sub_block_db_commit.deref_mut();
            // execution vm
            let mut vm = Interpreter::with_storage(
                sub_db_view.clone(),
                self.config.chain_conf.transaction_parameters,
            );
            let vm_result = vm
                .transact(checked_tx)
                .map_err(|error| Error::VmExecution {
                    error,
                    transaction_id: tx_id,
                })?
                .into_owned();

            // only commit state changes if execution was a success
            if !vm_result.should_revert() {
                sub_block_db_commit.commit()?;
            }

            // update block commitment
            let tx_fee = self.total_fee_paid(
                min_fee,
                max_fee,
                tx.gas_price(),
                vm_result.receipts(),
            )?;
            execution_data.coinbase = execution_data
                .coinbase
                .checked_add(tx_fee)
                .ok_or(Error::FeeOverflow)?;

            // Check or set the executed transaction.
            match execution_kind {
                ExecutionKind::Validation => {
                    // ensure tx matches vm output exactly
                    if vm_result.tx() != tx {
                        return Err(Error::InvalidTransactionOutcome {
                            transaction_id: tx_id,
                        })
                    }
                }
                ExecutionKind::Production => {
                    // malleate the block with the resultant tx from the vm
                    *tx = vm_result.tx().clone()
                }
            }

            // Store tx into the block db transaction
            block_db_transaction
                .deref_mut()
                .storage::<Transactions>()
                .insert(&tx_id, vm_result.tx())?;

            // change the spent status of the tx inputs
            self.spend_inputs(
                vm_result.tx(),
                block_db_transaction.deref_mut(),
                *block.header.height(),
                self.config.utxo_validation,
            )?;

            // persist any outputs
            self.persist_outputs(
                *block.header.height(),
                vm_result.tx(),
                &tx_id,
                block_db_transaction.deref_mut(),
            )?;

            // persist receipts
            self.persist_receipts(
                &tx_id,
                vm_result.receipts(),
                block_db_transaction.deref_mut(),
            )?;

            let status = if vm_result.should_revert() {
                self.log_backtrace(&vm, vm_result.receipts());
                // get reason for revert
                let reason = vm_result
                    .receipts()
                    .iter()
                    .find_map(|receipt| match receipt {
                        // Format as `Revert($rA)`
                        Receipt::Revert { ra, .. } => Some(format!("Revert({})", ra)),
                        // Display PanicReason e.g. `OutOfGas`
                        Receipt::Panic { reason, .. } => {
                            Some(format!("{}", reason.reason()))
                        }
                        _ => None,
                    })
                    .unwrap_or_else(|| format!("{:?}", vm_result.state()));

                TransactionStatus::Failed {
                    block_id: Default::default(),
                    time: *block.header.time(),
                    reason,
                    result: Some(*vm_result.state()),
                }
            } else {
                // else tx was a success
                TransactionStatus::Success {
                    block_id: Default::default(),
                    time: *block.header.time(),
                    result: *vm_result.state(),
                }
            };

            // queue up status for this tx to be stored once block id is finalized.
            execution_data.tx_status.push((tx_id, status));
            execution_data
                .message_ids
                .extend(vm_result.receipts().iter().filter_map(|r| match r {
                    Receipt::MessageOut { message_id, .. } => Some(*message_id),
                    _ => None,
                }));
        }

        Ok(execution_data)
    }

    fn verify_input_state(
        &self,
        db: &Database,
        transaction: &Transaction,
        block_height: BlockHeight,
        block_da_height: DaBlockHeight,
    ) -> Result<(), TransactionValidityError> {
        for input in transaction.inputs() {
            match input {
                Input::CoinSigned { utxo_id, .. }
                | Input::CoinPredicate { utxo_id, .. } => {
                    if let Some(coin) = db.storage::<Coins>().get(utxo_id)? {
                        if coin.status == CoinStatus::Spent {
                            return Err(TransactionValidityError::CoinAlreadySpent(
                                *utxo_id,
                            ))
                        }
                        if block_height < coin.block_created + coin.maturity {
                            return Err(TransactionValidityError::CoinHasNotMatured(
                                *utxo_id,
                            ))
                        }
                    } else {
                        return Err(TransactionValidityError::CoinDoesNotExist(*utxo_id))
                    }
                }
                Input::Contract { .. } => {}
                Input::MessageSigned { message_id, .. }
                | Input::MessagePredicate { message_id, .. } => {
                    if let Some(message) = db.storage::<Messages>().get(message_id)? {
                        if message.fuel_block_spend.is_some() {
                            return Err(TransactionValidityError::MessageAlreadySpent(
                                *message_id,
                            ))
                        }
                        if message.da_height > block_da_height {
                            return Err(TransactionValidityError::MessageSpendTooEarly(
                                *message_id,
                            ))
                        }
                    } else {
                        return Err(TransactionValidityError::MessageDoesNotExist(
                            *message_id,
                        ))
                    }
                }
            }
        }

        Ok(())
    }

    /// Verify all the predicates of a tx.
    pub fn verify_tx_predicates(&self, tx: &CheckedTransaction) -> Result<(), Error> {
        // fail if tx contains any predicates when predicates are disabled
        if !self.config.predicates {
            let has_predicate = tx
                .as_ref()
                .inputs()
                .iter()
                .any(|input| input.is_coin_predicate());
            if has_predicate {
                return Err(Error::TransactionValidity(
                    TransactionValidityError::PredicateExecutionDisabled(
                        tx.transaction().id(),
                    ),
                ))
            }
        } else {
            // otherwise attempt to validate any predicates if the feature flag is enabled
            if !Interpreter::<PredicateStorage>::check_predicates(
                tx.clone(),
                self.config.chain_conf.transaction_parameters,
            ) {
                return Err(Error::TransactionValidity(
                    TransactionValidityError::InvalidPredicate(tx.transaction().id()),
                ))
            }
        }
        Ok(())
    }

    /// Verify the transaction has at least one coin.
    ///
    /// TODO: This verification really belongs in fuel-tx, and can be removed once
    ///       https://github.com/FuelLabs/fuel-tx/issues/118 is resolved.
    fn verify_tx_has_at_least_one_coin_or_message(
        &self,
        tx: &Transaction,
    ) -> Result<(), Error> {
        if tx
            .inputs()
            .iter()
            .any(|input| input.is_coin() || input.is_message())
        {
            Ok(())
        } else {
            Err(TransactionValidityError::NoCoinOrMessageInput(tx.id()).into())
        }
    }

    /// Mark inputs as spent
    fn spend_inputs(
        &self,
        tx: &Transaction,
        db: &mut Database,
        block_height: BlockHeight,
        utxo_validation: bool,
    ) -> Result<(), Error> {
        for input in tx.inputs() {
            match input {
                Input::CoinSigned {
                    utxo_id,
                    owner,
                    amount,
                    asset_id,
                    maturity,
                    ..
                }
                | Input::CoinPredicate {
                    utxo_id,
                    owner,
                    amount,
                    asset_id,
                    maturity,
                    ..
                } => {
                    let block_created = if utxo_validation {
                        db.storage::<Coins>()
                            .get(utxo_id)?
                            .ok_or(Error::TransactionValidity(
                                TransactionValidityError::CoinDoesNotExist(*utxo_id),
                            ))?
                            .block_created
                    } else {
                        // if utxo validation is disabled, just assign this new input to the original block
                        Default::default()
                    };

                    db.storage::<Coins>().insert(
                        utxo_id,
                        &Coin {
                            owner: *owner,
                            amount: *amount,
                            asset_id: *asset_id,
                            maturity: (*maturity).into(),
                            status: CoinStatus::Spent,
                            block_created,
                        },
                    )?;
                }
                Input::MessageSigned {
                    message_id,
                    sender,
                    recipient,
                    amount,
                    nonce,
                    data,
                    ..
                }
                | Input::MessagePredicate {
                    message_id,
                    sender,
                    recipient,
                    amount,
                    nonce,
                    data,
                    ..
                } => {
                    let da_height = if utxo_validation {
                        db.storage::<Messages>()
                            .get(message_id)?
                            .ok_or(Error::TransactionValidity(
                                TransactionValidityError::MessageDoesNotExist(
                                    *message_id,
                                ),
                            ))?
                            .da_height
                    } else {
                        // if utxo validation is disabled, just assignto the original block
                        Default::default()
                    };

                    db.storage::<Messages>().insert(
                        message_id,
                        &Message {
                            da_height,
                            fuel_block_spend: Some(block_height),
                            sender: *sender,
                            recipient: *recipient,
                            nonce: *nonce,
                            amount: *amount,
                            data: data.clone(),
                        },
                    )?;
                }
                _ => {}
            }
        }
        Ok(())
    }

    fn total_fee_paid(
        &self,
        min_fee: u64,
        max_fee: u64,
        gas_price: u64,
        receipts: &[Receipt],
    ) -> Result<Word, Error> {
        for r in receipts {
            if let Receipt::ScriptResult { gas_used, .. } = r {
                return TransactionFee::gas_refund_value(
                    &self.config.chain_conf.transaction_parameters,
                    *gas_used,
                    gas_price,
                )
                .and_then(|refund| max_fee.checked_sub(refund))
                .ok_or(Error::FeeOverflow)
            }
        }
        // if there's no script result (i.e. create) then fee == base amount
        Ok(min_fee)
    }

    /// In production mode, lookup and set the proper utxo ids for contract inputs
    /// In validation mode, verify the proposed utxo ids on contract inputs match the expected values.
    fn compute_contract_input_utxo_ids(
        &self,
        tx: &mut ExecutionTypes<&mut Transaction, &Transaction>,
        db: &Database,
    ) -> Result<(), Error> {
        let expected_utxo_id = |contract_id| {
            let maybe_utxo_id = db.storage::<ContractsLatestUtxo>().get(contract_id)?;
            let expected_utxo_id = if self.config.utxo_validation {
                maybe_utxo_id
                    .ok_or(Error::ContractUtxoMissing(*contract_id))?
                    .into_owned()
            } else {
                maybe_utxo_id.unwrap_or_default().into_owned()
            };
            Result::<_, Error>::Ok(expected_utxo_id)
        };
        match tx {
            ExecutionTypes::Production(Transaction::Script { inputs, .. }) => {
                let iter = inputs.iter_mut().filter_map(|input| match input {
                    Input::Contract {
                        ref mut utxo_id,
                        ref contract_id,
                        ..
                    } => Some((utxo_id, contract_id)),
                    _ => None,
                });
                for (utxo_id, contract_id) in iter {
                    *utxo_id = expected_utxo_id(contract_id)?;
                }
            }
            // Needed to convince the compiler that tx is taken by ref here
            #[allow(clippy::needless_borrow)]
            ExecutionTypes::Validation(ref tx @ Transaction::Script { inputs, .. }) => {
                let iter = inputs.iter().filter_map(|input| match input {
                    Input::Contract {
                        utxo_id,
                        contract_id,
                        ..
                    } => Some((utxo_id, contract_id)),
                    _ => None,
                });
                for (utxo_id, contract_id) in iter {
                    if *utxo_id != expected_utxo_id(contract_id)? {
                        return Err(Error::InvalidTransactionOutcome {
                            transaction_id: tx.id(),
                        })
                    }
                }
            }
            _ => (),
        }
        Ok(())
    }

    /// Log a VM backtrace if configured to do so
    fn log_backtrace(&self, vm: &Interpreter<Database>, receipts: &[Receipt]) {
        if self.config.vm.backtrace {
            if let Some(backtrace) = receipts
                .iter()
                .find_map(Receipt::result)
                .copied()
                .map(|result| FuelBacktrace::from_vm_error(vm, result))
            {
                warn!(
                    target = "vm",
                    "Backtrace on contract: 0x{:x}\nregisters: {:?}\ncall_stack: {:?}\nstack\n: {}",
                    backtrace.contract(),
                    backtrace.registers(),
                    backtrace.call_stack(),
                    hex::encode(&backtrace.memory()[..backtrace.registers()[REG_SP] as usize]), // print stack
                );
            }
        }
    }

    fn persist_outputs(
        &self,
        block_height: BlockHeight,
        tx: &Transaction,
        tx_id: &Bytes32,
        db: &mut Database,
    ) -> Result<(), Error> {
        for (output_index, output) in tx.outputs().iter().enumerate() {
            let utxo_id = UtxoId::new(*tx_id, output_index as u8);
            match output {
                Output::Coin {
                    amount,
                    asset_id,
                    to,
                } => Executor::insert_coin(
                    block_height.into(),
                    utxo_id,
                    amount,
                    asset_id,
                    to,
                    db,
                )?,
                Output::Contract {
                    input_index: input_idx,
                    ..
                } => {
                    if let Some(Input::Contract { contract_id, .. }) =
                        tx.inputs().get(*input_idx as usize)
                    {
                        db.storage::<ContractsLatestUtxo>()
                            .insert(contract_id, &utxo_id)?;
                    } else {
                        return Err(Error::TransactionValidity(
                            TransactionValidityError::InvalidContractInputIndex(utxo_id),
                        ))
                    }
                }
                Output::Message { .. } => {
                    // TODO: Handle message outputs somehow (new field on the block type?)
                }
                Output::Change {
                    to,
                    asset_id,
                    amount,
                } => Executor::insert_coin(
                    block_height.into(),
                    utxo_id,
                    amount,
                    asset_id,
                    to,
                    db,
                )?,
                Output::Variable {
                    to,
                    asset_id,
                    amount,
                } => Executor::insert_coin(
                    block_height.into(),
                    utxo_id,
                    amount,
                    asset_id,
                    to,
                    db,
                )?,
                Output::ContractCreated { contract_id, .. } => {
                    db.storage::<ContractsLatestUtxo>()
                        .insert(contract_id, &utxo_id)?;
                }
            }
        }
        Ok(())
    }

    fn insert_coin(
        fuel_height: u32,
        utxo_id: UtxoId,
        amount: &Word,
        asset_id: &AssetId,
        to: &Address,
        db: &mut Database,
    ) -> Result<(), Error> {
        // Only insert a coin output if it has some amount.
        // This is because variable or transfer outputs won't have any value
        // if there's a revert or panic and shouldn't be added to the utxo set.
        if *amount > Word::MIN {
            let coin = Coin {
                owner: *to,
                amount: *amount,
                asset_id: *asset_id,
                maturity: 0u32.into(),
                status: CoinStatus::Unspent,
                block_created: fuel_height.into(),
            };

            if db.storage::<Coins>().insert(&utxo_id, &coin)?.is_some() {
                return Err(Error::OutputAlreadyExists)
            }
        }

        Ok(())
    }

    fn persist_receipts(
        &self,
        tx_id: &Bytes32,
        receipts: &[Receipt],
        db: &mut Database,
    ) -> Result<(), Error> {
        if db
            .storage::<Receipts>()
            .insert(tx_id, &Vec::from(receipts))?
            .is_some()
        {
            return Err(Error::OutputAlreadyExists)
        }
        Ok(())
    }

    /// Index the tx id by owner for all of the inputs and outputs
    fn persist_owners_index(
        &self,
        block_height: BlockHeight,
        tx: &Transaction,
        tx_id: &Bytes32,
        tx_idx: usize,
        db: &mut Database,
    ) -> Result<(), Error> {
        let mut owners = vec![];
        for input in tx.inputs() {
            if let Input::CoinSigned { owner, .. } | Input::CoinPredicate { owner, .. } =
                input
            {
                owners.push(owner);
            }
        }

        for output in tx.outputs() {
            match output {
                Output::Coin { to, .. }
                | Output::Message { recipient: to, .. }
                | Output::Change { to, .. }
                | Output::Variable { to, .. } => {
                    owners.push(to);
                }
                Output::Contract { .. } | Output::ContractCreated { .. } => {}
            }
        }

        // dedupe owners from inputs and outputs prior to indexing
        owners.sort();
        owners.dedup();

        for owner in owners {
            db.record_tx_id_owner(
                owner,
                block_height,
                tx_idx as TransactionIndex,
                tx_id,
            )?;
        }

        Ok(())
    }

    fn persist_transaction_status(
        &self,
        finalized_block_id: Bytes32,
        tx_status: &mut [(Bytes32, TransactionStatus)],
        db: &Database,
    ) -> Result<(), Error> {
        for (tx_id, status) in tx_status {
            match status {
                TransactionStatus::Submitted { .. } => {}
                TransactionStatus::Success { block_id, .. } => {
                    *block_id = finalized_block_id;
                }
                TransactionStatus::Failed { block_id, .. } => {
                    *block_id = finalized_block_id;
                }
            }
            db.update_tx_status(tx_id, status.clone())?;
        }
        Ok(())
    }
}

#[async_trait::async_trait]
impl ExecutorTrait for Executor {
    async fn execute(
        &self,
        block: &mut FuelBlock,
        mode: ExecutionMode,
    ) -> Result<(), Error> {
        println!("LOLEXEC!");
        Executor::execute(self, block, mode).await
    }
}

#[cfg(test)]
mod tests {
    use super::*;
    use chrono::TimeZone;
    use fuel_core_interfaces::{
        common::{
            fuel_asm::Opcode,
            fuel_crypto::SecretKey,
            fuel_tx::{
                self,
                ConsensusParameters,
                Transaction,
                TransactionBuilder,
                ValidationError,
            },
            fuel_types::{
                bytes::SerializableVec,
                ContractId,
                Immediate12,
                Immediate18,
                Salt,
            },
            fuel_vm::{
                consts::{
                    REG_CGAS,
                    REG_FP,
                    REG_ONE,
                    REG_ZERO,
                },
                prelude::{
                    Call,
                    CallFrame,
                },
                script_with_data_offset,
                util::test_helpers::TestBuilder as TxBuilder,
            },
        },
        executor::ExecutionTypes,
        model::{
            CheckedMessage,
            DaBlockHeight,
            Message,
        },
        relayer::RelayerDb,
    };
    use itertools::Itertools;
    use rand::{
        prelude::StdRng,
        Rng,
        SeedableRng,
    };

    fn test_block(num_txs: usize) -> FuelBlock {
        let transactions = (1..num_txs + 1)
            .into_iter()
            .map(|i| {
                TxBuilder::new(2322u64)
                    .gas_limit(10)
                    .coin_input(AssetId::default(), (i as Word) * 100)
                    .coin_output(AssetId::default(), (i as Word) * 50)
                    .change_output(AssetId::default())
                    .build()
                    .transaction()
                    .clone()
            })
            .collect_vec();

        let mut block = FuelBlock::default();
        *block.transactions_mut() = transactions;
        block
    }

    fn create_contract<R: Rng>(
        contract_code: Vec<u8>,
        rng: &mut R,
    ) -> (Transaction, ContractId) {
        let salt: Salt = rng.gen();
        let contract = fuel_tx::Contract::from(contract_code.clone());
        let root = contract.root();
        let state_root = fuel_tx::Contract::default_state_root();
        let contract_id = contract.id(&salt, &root, &state_root);

        let tx = Transaction::create(
            0,
            0,
            0,
            0,
            salt,
            vec![],
            vec![],
            vec![Output::ContractCreated {
                contract_id,
                state_root,
            }],
            vec![contract_code.into()],
        );
        (tx, contract_id)
    }

    // Happy path test case that a produced block will also validate
    #[tokio::test]
    async fn executor_validates_correctly_produced_block() {
        let producer = Executor {
            database: Default::default(),
            config: Config::local_node(),
        };
        let verifier = Executor {
            database: Default::default(),
            config: Config::local_node(),
        };
        let block = test_block(10);

        let block = producer
            .execute(ExecutionTypes::Production(block.into()))
            .await
            .unwrap();

        let validation_result = verifier.execute(ExecutionTypes::Validation(block)).await;
        assert!(validation_result.is_ok());
    }

    // Ensure transaction commitment != default after execution
    #[tokio::test]
    async fn executor_commits_transactions_to_block() {
        let producer = Executor {
            database: Default::default(),
            config: Config::local_node(),
        };
        let block = test_block(10);
        let start_block = block.clone();

        let block = producer
            .execute(ExecutionBlock::Production(block.into()))
            .await
            .unwrap();

        assert_ne!(
            start_block.header().transactions_root,
            block.header().transactions_root
        )
    }

    // Ensure tx has at least one input to cover gas
    #[tokio::test]
    async fn executor_invalidates_missing_gas_input() {
        let producer = Executor {
            database: Default::default(),
            config: Config::local_node(),
        };
        let factor = producer
            .config
            .chain_conf
            .transaction_parameters
            .gas_price_factor as f64;

        let verifier = Executor {
            database: Default::default(),
            config: Config::local_node(),
        };

        let gas_limit = 100;
        let gas_price = 1;
        let mut tx = Transaction::default();
        tx.set_gas_limit(gas_limit);
        tx.set_gas_price(gas_price);

        let mut block = PartialFuelBlock {
            header: Default::default(),
            transactions: vec![tx],
        };

        let mut block_db_transaction = producer.database.transaction();
        let produce_result = producer
            .execute_transactions(
                &mut block_db_transaction,
                ExecutionType::Production(&mut block),
            )
            .await;
        assert!(matches!(
            produce_result,
            Err(Error::InvalidTransaction(ValidationError::InsufficientFeeAmount { expected, .. })) if expected == (gas_limit as f64 / factor).ceil() as u64
        ));

        let mut block_db_transaction = verifier.database.transaction();
        let verify_result = verifier
            .execute_transactions(
                &mut block_db_transaction,
                ExecutionType::Validation(&mut block),
            )
            .await;
        assert!(matches!(
            verify_result,
            Err(Error::InvalidTransaction(ValidationError::InsufficientFeeAmount { expected, ..})) if expected == (gas_limit as f64 / factor).ceil() as u64
        ))
    }

    #[tokio::test]
    async fn executor_invalidates_duplicate_tx_id() {
        let producer = Executor {
            database: Default::default(),
            config: Config::local_node(),
        };

        let verifier = Executor {
            database: Default::default(),
            config: Config::local_node(),
        };

        let mut block = PartialFuelBlock {
            header: Default::default(),
            transactions: vec![Transaction::default(), Transaction::default()],
        };

        let mut block_db_transaction = producer.database.transaction();
        let produce_result = producer
            .execute_transactions(
                &mut block_db_transaction,
                ExecutionType::Production(&mut block),
            )
            .await;
        assert!(matches!(
            produce_result,
            Err(Error::TransactionIdCollision(_))
        ));

        let mut block_db_transaction = verifier.database.transaction();
        let verify_result = verifier
            .execute_transactions(
                &mut block_db_transaction,
                ExecutionType::Validation(&mut block),
            )
            .await;
        assert!(matches!(
            verify_result,
            Err(Error::TransactionIdCollision(_))
        ));
    }

    // invalidate a block if a tx input contains a previously used txo
    #[tokio::test]
    async fn executor_invalidates_spent_inputs() {
        let mut rng = StdRng::seed_from_u64(2322u64);

        let spent_utxo_id = rng.gen();
        let owner = Default::default();
        let amount = 10;
        let asset_id = Default::default();
        let maturity = Default::default();
        let block_created = Default::default();
        let coin = Coin {
            owner,
            amount,
            asset_id,
            maturity,
            status: CoinStatus::Spent,
            block_created,
        };

        let db = &mut Database::default();
        // initialize database with coin that was already spent
        db.storage::<Coins>().insert(&spent_utxo_id, &coin).unwrap();

        // create an input referring to a coin that is already spent
        let input = Input::coin_signed(
            spent_utxo_id,
            owner,
            amount,
            asset_id,
            Default::default(),
            0,
            0,
        );
        let output = Output::Change {
            to: owner,
            amount: 0,
            asset_id,
        };
        let tx = Transaction::script(
            0,
            0,
            0,
            vec![],
            vec![],
            vec![input],
            vec![output],
            vec![Default::default()],
        );

        // setup executor with utxo-validation enabled
        let config = Config {
            utxo_validation: true,
            ..Config::local_node()
        };
        let producer = Executor {
            database: db.clone(),
            config: config.clone(),
        };

        let verifier = Executor {
            database: db.clone(),
            config: config.clone(),
        };

        let mut block = PartialFuelBlock {
            header: Default::default(),
            transactions: vec![tx],
        };

        let mut block_db_transaction = producer.database.transaction();
        let produce_result = producer
            .execute_transactions(
                &mut block_db_transaction,
                ExecutionType::Production(&mut block),
            )
            .await;
        assert!(matches!(
            produce_result,
            Err(Error::TransactionValidity(
                TransactionValidityError::CoinAlreadySpent(_)
            ))
        ));

        let mut block_db_transaction = verifier.database.transaction();
        let verify_result = verifier
            .execute_transactions(
                &mut block_db_transaction,
                ExecutionType::Validation(&mut block),
            )
            .await;
        assert!(matches!(
            verify_result,
            Err(Error::TransactionValidity(
                TransactionValidityError::CoinAlreadySpent(_)
            ))
        ));
    }

    // invalidate a block if a tx input doesn't exist
    #[tokio::test]
    async fn executor_invalidates_missing_inputs() {
        // create an input which doesn't exist in the utxo set
        let mut rng = StdRng::seed_from_u64(2322u64);

        let tx = TransactionBuilder::script(
            vec![Opcode::RET(REG_ONE)].into_iter().collect(),
            vec![],
        )
        .add_unsigned_coin_input(
            SecretKey::random(&mut rng),
            rng.gen(),
            10,
            Default::default(),
            Default::default(),
            0,
        )
        .add_output(Output::Change {
            to: Default::default(),
            amount: 0,
            asset_id: Default::default(),
        })
        .finalize();

        // setup executors with utxo-validation enabled
        let config = Config {
            utxo_validation: true,
            ..Config::local_node()
        };
        let producer = Executor {
            database: Database::default(),
            config: config.clone(),
        };

        let verifier = Executor {
            database: Default::default(),
            config: config.clone(),
        };

        let mut block = PartialFuelBlock {
            header: Default::default(),
            transactions: vec![tx],
        };

        let mut block_db_transaction = producer.database.transaction();
        let produce_result = producer
            .execute_transactions(
                &mut block_db_transaction,
                ExecutionType::Production(&mut block),
            )
            .await;
        assert!(matches!(
            produce_result,
            Err(Error::TransactionValidity(
                TransactionValidityError::CoinDoesNotExist(_)
            ))
        ));

        let mut block_db_transaction = verifier.database.transaction();
        let verify_result = verifier
            .execute_transactions(
                &mut block_db_transaction,
                ExecutionType::Validation(&mut block),
            )
            .await;
        assert!(matches!(
            verify_result,
            Err(Error::TransactionValidity(
                TransactionValidityError::CoinDoesNotExist(_)
            ))
        ));
    }

    // corrupt a produced block by randomizing change amount
    // and verify that the executor invalidates the tx
    #[tokio::test]
    async fn executor_invalidates_blocks_with_diverging_tx_outputs() {
        let input_amount = 10;
        let fake_output_amount = 100;

        let tx: Transaction = TxBuilder::new(2322u64)
            .gas_limit(1)
            .coin_input(Default::default(), input_amount)
            .change_output(Default::default())
            .build()
            .into();

        let tx_id = tx.id();

        let producer = Executor {
            database: Default::default(),
            config: Config::local_node(),
        };

        let verifier = Executor {
            database: Default::default(),
            config: Config::local_node(),
        };

        let mut block = FuelBlock::default();
        *block.transactions_mut() = vec![tx];

        let mut block = producer
            .execute(ExecutionBlock::Production(block.into()))
            .await
            .unwrap();

        // modify change amount
        if let Transaction::Script { outputs, .. } = &mut block.transactions_mut()[0] {
            if let Output::Change { amount, .. } = &mut outputs[0] {
                *amount = fake_output_amount
            }
        }

        let verify_result = verifier.execute(ExecutionBlock::Validation(block)).await;
        assert!(matches!(
            verify_result,
            Err(Error::InvalidTransactionOutcome { transaction_id }) if transaction_id == tx_id
        ));
    }

    // corrupt the merkle sum tree commitment from a produced block and verify that the
    // validation logic will reject the block
    #[tokio::test]
    async fn executor_invalidates_blocks_with_diverging_tx_commitment() {
        let mut rng = StdRng::seed_from_u64(2322u64);
        let tx: Transaction = TxBuilder::new(2322u64)
            .gas_limit(1)
            .coin_input(Default::default(), 10)
            .change_output(Default::default())
            .build()
            .into();

        let producer = Executor {
            database: Default::default(),
            config: Config::local_node(),
        };

        let verifier = Executor {
            database: Default::default(),
            config: Config::local_node(),
        };

        let mut block = FuelBlock::default();
        *block.transactions_mut() = vec![tx];

        let mut block = producer
            .execute(ExecutionBlock::Production(block.into()))
            .await
            .unwrap();

        // randomize transaction commitment
        block.header_mut().application.generated.transactions_root = rng.gen();

        let verify_result = verifier.execute(ExecutionBlock::Validation(block)).await;

        assert!(matches!(verify_result, Err(Error::InvalidTransactionRoot)))
    }

    // invalidate a block if a tx is missing at least one coin input
    #[tokio::test]
    async fn executor_invalidates_missing_coin_input() {
        let tx: Transaction = TxBuilder::new(2322u64).build().into();
        let tx_id = tx.id();

        let executor = Executor {
            database: Database::default(),
            config: Config {
                utxo_validation: true,
                ..Config::local_node()
            },
        };

        let block = PartialFuelBlock {
            header: Default::default(),
            transactions: vec![tx],
        };

        let err = executor
            .execute(ExecutionBlock::Production(block))
            .await
            .err()
            .unwrap();

        // assert block failed to validate when transaction didn't contain any coin inputs
        assert!(matches!(
            err,
            Error::TransactionValidity(TransactionValidityError::NoCoinOrMessageInput(id)) if id == tx_id
        ));
    }

    #[tokio::test]
    async fn input_coins_are_marked_as_spent() {
        // ensure coins are marked as spent after tx is processed
        let tx: Transaction = TxBuilder::new(2322u64)
            .coin_input(AssetId::default(), 100)
            .change_output(AssetId::default())
            .build()
            .into();

        let db = &Database::default();
        let executor = Executor {
            database: db.clone(),
            config: Config::local_node(),
        };

        let block = PartialFuelBlock {
            header: Default::default(),
            transactions: vec![tx],
        };

        let block = executor
            .execute(ExecutionBlock::Production(block))
            .await
            .unwrap();

        // assert the tx coin is spent
        let coin = db
            .storage::<Coins>()
            .get(block.transactions()[0].inputs()[0].utxo_id().unwrap())
            .unwrap()
            .unwrap();
        assert_eq!(coin.status, CoinStatus::Spent);
    }

    #[tokio::test]
    async fn input_coins_are_marked_as_spent_with_utxo_validation_enabled() {
        // ensure coins are marked as spent after tx is processed
        let mut rng = StdRng::seed_from_u64(2322u64);
        let starting_block = BlockHeight::from(5u64);

        let tx = TransactionBuilder::script(
            vec![Opcode::RET(REG_ONE)].into_iter().collect(),
            vec![],
        )
        .add_unsigned_coin_input(
            SecretKey::random(&mut rng),
            rng.gen(),
            100,
            Default::default(),
            Default::default(),
            0,
        )
        .add_output(Output::Change {
            to: Default::default(),
            amount: 0,
            asset_id: Default::default(),
        })
        .finalize();
        let db = &mut Database::default();

        // insert coin into state
        if let Input::CoinSigned {
            utxo_id,
            owner,
            amount,
            asset_id,
            ..
        }
        | Input::CoinPredicate {
            utxo_id,
            owner,
            amount,
            asset_id,
            ..
        } = tx.inputs()[0]
        {
            db.storage::<Coins>()
                .insert(
                    &utxo_id,
                    &Coin {
                        owner,
                        amount,
                        asset_id,
                        maturity: Default::default(),
                        status: CoinStatus::Unspent,
                        block_created: starting_block,
                    },
                )
                .unwrap();
        }

        let executor = Executor {
            database: db.clone(),
            config: Config {
                utxo_validation: true,
                ..Config::local_node()
            },
        };

        let block = PartialFuelBlock {
            header: PartialFuelBlockHeader {
                consensus: FuelConsensusHeader {
                    height: 6u64.into(),
                    ..Default::default()
                },
                ..Default::default()
            },
            transactions: vec![tx],
        };

        let block = executor
            .execute(ExecutionBlock::Production(block))
            .await
            .unwrap();

        // assert the tx coin is spent
        let coin = db
            .storage::<Coins>()
            .get(block.transactions()[0].inputs()[0].utxo_id().unwrap())
            .unwrap()
            .unwrap();
        assert_eq!(coin.status, CoinStatus::Spent);
        // assert block created from coin before spend is still intact (only a concern when utxo-validation is enabled)
        assert_eq!(coin.block_created, starting_block)
    }

    #[tokio::test]
    async fn validation_succeeds_when_input_contract_utxo_id_uses_expected_value() {
        let mut rng = StdRng::seed_from_u64(2322);
        // create a contract in block 1
        // verify a block 2 with tx containing contract id from block 1, using the correct contract utxo_id from block 1.
        let (tx, contract_id) = create_contract(vec![], &mut rng);
        let first_block = PartialFuelBlock {
            header: Default::default(),
            transactions: vec![tx],
        };

        let tx2: Transaction = TxBuilder::new(2322)
            .start_script(vec![Opcode::RET(1)], vec![])
            .contract_input(contract_id)
            .contract_output(&contract_id)
            .build()
            .into();

        let second_block = PartialFuelBlock {
            header: PartialFuelBlockHeader {
                consensus: FuelConsensusHeader {
                    height: 2u64.into(),
                    ..Default::default()
                },
                ..Default::default()
            },
            transactions: vec![tx2],
        };

        let db = Database::default();

        let setup = Executor {
            database: db.clone(),
            config: Config::local_node(),
        };

        setup
            .execute(ExecutionBlock::Production(first_block))
            .await
            .unwrap();

        let producer_view = db.transaction().deref_mut().clone();
        let producer = Executor {
            database: producer_view,
            config: Config::local_node(),
        };
        let second_block = producer
            .execute(ExecutionBlock::Production(second_block))
            .await
            .unwrap();

        let verifier = Executor {
            database: db,
            config: Config::local_node(),
        };
        let verify_result = verifier
            .execute(ExecutionBlock::Validation(second_block))
            .await;
        assert!(verify_result.is_ok());
    }

    // verify that a contract input must exist for a transaction
    #[tokio::test]
    async fn invalidates_if_input_contract_utxo_id_is_divergent() {
        let mut rng = StdRng::seed_from_u64(2322);

        // create a contract in block 1
        // verify a block 2 containing contract id from block 1, with wrong input contract utxo_id
        let (tx, contract_id) = create_contract(vec![], &mut rng);
        let tx2: Transaction = TxBuilder::new(2322)
            .start_script(
                vec![Opcode::ADDI(0x10, REG_ZERO, 0), Opcode::RET(1)],
                vec![],
            )
            .contract_input(contract_id)
            .contract_output(&contract_id)
            .build()
            .into();

        let first_block = PartialFuelBlock {
            header: Default::default(),
            transactions: vec![tx, tx2],
        };

        let tx3: Transaction = TxBuilder::new(2322)
            .start_script(
                vec![Opcode::ADDI(0x10, REG_ZERO, 1), Opcode::RET(1)],
                vec![],
            )
            .contract_input(contract_id)
            .contract_output(&contract_id)
            .build()
            .into();
        let tx_id = tx3.id();

        let second_block = PartialFuelBlock {
            header: PartialFuelBlockHeader {
                consensus: FuelConsensusHeader {
                    height: 2u64.into(),
                    ..Default::default()
                },
                ..Default::default()
            },
            transactions: vec![tx3],
        };

        let db = Database::default();

        let setup = Executor {
            database: db.clone(),
            config: Config::local_node(),
        };

        setup
            .execute(ExecutionBlock::Production(first_block))
            .await
            .unwrap();

        let producer_view = db.transaction().deref_mut().clone();
        let producer = Executor {
            database: producer_view,
            config: Config::local_node(),
        };

        let mut second_block = producer
            .execute(ExecutionBlock::Production(second_block))
            .await
            .unwrap();
        // Corrupt the utxo_id of the contract output
        if let Transaction::Script { inputs, .. } =
            &mut second_block.transactions_mut()[0]
        {
            if let Input::Contract { utxo_id, .. } = &mut inputs[0] {
                // use a previously valid contract id which isn't the correct one for this block
                *utxo_id = UtxoId::new(tx_id, 0);
            }
        }

        let verifier = Executor {
            database: db,
            config: Config::local_node(),
        };
        let verify_result = verifier
            .execute(ExecutionBlock::Validation(second_block))
            .await;

        assert!(matches!(
            verify_result,
            Err(Error::InvalidTransactionOutcome {
                transaction_id
            }) if transaction_id == tx_id
        ));
    }

    #[tokio::test]
    async fn outputs_with_amount_are_included_utxo_set() {
        let mut rng = StdRng::seed_from_u64(2322);
        let asset_id: AssetId = rng.gen();
        let owner: Address = rng.gen();
        let input_amount = 1000;
        let variable_transfer_amount = 100;
        let coin_output_amount = 150;

        let (tx, contract_id) = create_contract(
            vec![
                // load amount of coins to 0x10
                Opcode::ADDI(0x10, REG_FP, CallFrame::a_offset() as Immediate12),
                Opcode::LW(0x10, 0x10, 0),
                // load asset id to 0x11
                Opcode::ADDI(0x11, REG_FP, CallFrame::b_offset() as Immediate12),
                Opcode::LW(0x11, 0x11, 0),
                // load address to 0x12
                Opcode::ADDI(0x12, 0x11, 32),
                // load output index (0) to 0x13
                Opcode::ADDI(0x13, REG_ZERO, 0),
                Opcode::TRO(0x12, 0x13, 0x10, 0x11),
                Opcode::RET(REG_ONE),
            ]
            .into_iter()
            .collect::<Vec<u8>>(),
            &mut rng,
        );
        let (script, data_offset) = script_with_data_offset!(
            data_offset,
            vec![
                // set reg 0x10 to call data
                Opcode::MOVI(0x10, (data_offset + 64) as Immediate18),
                // set reg 0x11 to asset id
                Opcode::MOVI(0x11, data_offset),
                // set reg 0x12 to call amount
                Opcode::MOVI(0x12, variable_transfer_amount),
                // call contract without any tokens to transfer in (3rd arg arbitrary when 2nd is zero)
                Opcode::CALL(0x10, 0x12, 0x11, REG_CGAS),
                Opcode::RET(REG_ONE),
            ],
            ConsensusParameters::DEFAULT.tx_offset()
        );

        let script_data: Vec<u8> = [
            asset_id.as_ref(),
            owner.as_ref(),
            Call::new(
                contract_id,
                variable_transfer_amount as Word,
                data_offset as Word,
            )
            .to_bytes()
            .as_ref(),
        ]
        .into_iter()
        .flatten()
        .copied()
        .collect();

        let tx2: Transaction = TxBuilder::new(2322)
            .gas_limit(ConsensusParameters::DEFAULT.max_gas_per_tx)
            .start_script(script, script_data)
            .contract_input(contract_id)
            .coin_input(asset_id, input_amount)
            .variable_output(Default::default())
            .coin_output(asset_id, coin_output_amount)
            .change_output(asset_id)
            .contract_output(&contract_id)
            .build()
            .into();
        let tx2_id = tx2.id();

        let database = &Database::default();
        let executor = Executor {
            database: database.clone(),
            config: Config::local_node(),
        };

        let block = PartialFuelBlock {
            header: Default::default(),
            transactions: vec![tx, tx2],
        };

        let block = executor
            .execute(ExecutionBlock::Production(block))
            .await
            .unwrap();

        // ensure that all utxos with an amount are stored into the utxo set
        for (idx, output) in block.transactions()[1].outputs().iter().enumerate() {
            let id = fuel_tx::UtxoId::new(tx2_id, idx as u8);
            match output {
                Output::Change { .. } | Output::Variable { .. } | Output::Coin { .. } => {
                    let maybe_utxo = database.storage::<Coins>().get(&id).unwrap();
                    assert!(maybe_utxo.is_some());
                    let utxo = maybe_utxo.unwrap();
                    assert!(utxo.amount > 0)
                }
                _ => (),
            }
        }
    }

    #[tokio::test]
    async fn outputs_with_no_value_are_excluded_from_utxo_set() {
        let mut rng = StdRng::seed_from_u64(2322);
        let asset_id: AssetId = rng.gen();
        let input_amount = 0;
        let coin_output_amount = 0;

        let tx: Transaction = TxBuilder::new(2322)
            .coin_input(asset_id, input_amount)
            .variable_output(Default::default())
            .coin_output(asset_id, coin_output_amount)
            .change_output(asset_id)
            .build()
            .into();
        let tx_id = tx.id();

        let database = &Database::default();
        let executor = Executor {
            database: database.clone(),
            config: Config::local_node(),
        };

        let block = PartialFuelBlock {
            header: Default::default(),
            transactions: vec![tx],
        };

        executor
            .execute(ExecutionBlock::Production(block))
            .await
            .unwrap();

        for idx in 0..2 {
            let id = UtxoId::new(tx_id, idx);
            let maybe_utxo = database.storage::<Coins>().get(&id).unwrap();
            assert!(maybe_utxo.is_none());
        }
    }

    /// Helper to build transactions and a message in it for some of the message tests
    fn make_tx_and_message(
        rng: &mut StdRng,
        da_height: u64,
    ) -> (Transaction, CheckedMessage) {
        let mut message = Message {
            sender: rng.gen(),
            recipient: rng.gen(),
            nonce: rng.gen(),
            amount: 1000,
            data: vec![],
            da_height: DaBlockHeight(da_height),
            fuel_block_spend: None,
        };

        let tx = TransactionBuilder::script(vec![], vec![])
            .add_unsigned_message_input(
                rng.gen(),
                message.sender,
                message.nonce,
                message.amount,
                vec![],
            )
            .finalize();

        if let Input::MessageSigned { recipient, .. } = tx.inputs()[0] {
            message.recipient = recipient;
        } else {
            unreachable!();
        }

        (tx, message.check())
    }

    /// Helper to build database and executor for some of the message tests
    async fn make_executor(messages: &[&CheckedMessage]) -> Executor {
        let mut database = Database::default();

        for message in messages {
            database.insert_message(message).await;
        }

        Executor {
            database,
            config: Config {
                utxo_validation: true,
                ..Config::local_node()
            },
        }
    }

    #[tokio::test]
    async fn unspent_message_succeeds_when_msg_da_height_lt_block_da_height() {
        let mut rng = StdRng::seed_from_u64(2322);

        let (tx, message) = make_tx_and_message(&mut rng, 0);

        let block = PartialFuelBlock {
            header: Default::default(),
            transactions: vec![tx.clone()],
        };

        let block = make_executor(&[&message])
            .await
            .execute(ExecutionBlock::Production(block))
            .await
            .expect("block execution failed unexpectedly");

        make_executor(&[&message])
            .await
            .execute(ExecutionBlock::Validation(block))
            .await
            .expect("block validation failed unexpectedly");
    }

    #[tokio::test]
    async fn message_fails_when_spending_nonexistent_message_id() {
        let mut rng = StdRng::seed_from_u64(2322);

        let (tx, _message) = make_tx_and_message(&mut rng, 0);

        let mut block = FuelBlock::default();
        *block.transactions_mut() = vec![tx.clone()];

        let res = make_executor(&[]) // No messages in the db
            .await
            .execute(ExecutionBlock::Production(block.clone().into()))
            .await;
        assert!(matches!(
            res,
            Err(Error::TransactionValidity(
                TransactionValidityError::MessageDoesNotExist(_)
            ))
        ));

        let res = make_executor(&[]) // No messages in the db
            .await
            .execute(ExecutionBlock::Validation(block))
            .await;
        assert!(matches!(
            res,
            Err(Error::TransactionValidity(
                TransactionValidityError::MessageDoesNotExist(_)
            ))
        ));
    }

    #[tokio::test]
    async fn message_fails_when_spending_da_height_gt_block_da_height() {
        let mut rng = StdRng::seed_from_u64(2322);

        let (tx, message) = make_tx_and_message(&mut rng, 1); // Block has zero da_height

        let mut block = FuelBlock::default();
        *block.transactions_mut() = vec![tx];

        let res = make_executor(&[&message])
            .await
            .execute(ExecutionBlock::Production(block.clone().into()))
            .await;
        assert!(matches!(
            res,
            Err(Error::TransactionValidity(
                TransactionValidityError::MessageSpendTooEarly(_)
            ))
        ));

        let res = make_executor(&[&message])
            .await
            .execute(ExecutionBlock::Validation(block))
            .await;
        assert!(matches!(
            res,
            Err(Error::TransactionValidity(
                TransactionValidityError::MessageSpendTooEarly(_)
            ))
        ));
    }

    #[tokio::test]
    async fn message_fails_when_spending_already_spent_message_id() {
        let mut rng = StdRng::seed_from_u64(2322);

        // Create two transactions with the same message
        let (tx1, message) = make_tx_and_message(&mut rng, 0);
        let (mut tx2, _) = make_tx_and_message(&mut rng, 0);
        tx2.inputs_mut()[0] = tx1.inputs()[0].clone();

        let mut block = PartialFuelBlock {
            header: Default::default(),
            transactions: vec![tx1, tx2],
        };

        let exec = make_executor(&[&message]).await;
        let mut block_db_transaction = exec.database.transaction();
        let res = exec
            .execute_transactions(
                &mut block_db_transaction,
                ExecutionType::Production(&mut block),
            )
            .await;
        assert!(matches!(
            res,
            Err(Error::TransactionValidity(
                TransactionValidityError::MessageAlreadySpent(_)
            ))
        ));

        let exec = make_executor(&[&message]).await;
        let mut block_db_transaction = exec.database.transaction();
        let res = exec
            .execute_transactions(
                &mut block_db_transaction,
                ExecutionType::Validation(&mut block),
            )
            .await;
        assert!(matches!(
            res,
            Err(Error::TransactionValidity(
                TransactionValidityError::MessageAlreadySpent(_)
            ))
        ));
    }

    #[tokio::test]
    async fn get_block_height_returns_current_executing_block() {
        let mut rng = StdRng::seed_from_u64(1234);

        // return current block height
        let script = vec![Opcode::BHEI(0x10), Opcode::RET(0x10)];
        let tx = TransactionBuilder::script(script.into_iter().collect(), vec![])
            .gas_limit(10000)
            .add_unsigned_coin_input(
                rng.gen(),
                rng.gen(),
                1000,
                AssetId::zeroed(),
                Default::default(),
                0,
            )
            .finalize();

        // setup block
        let block_height = rng.gen_range(5u32..1000u32);

        let block = PartialFuelBlock {
            header: PartialFuelBlockHeader {
                consensus: FuelConsensusHeader {
                    height: block_height.into(),
                    ..Default::default()
                },
                ..Default::default()
            },
            transactions: vec![tx.clone()],
        };

        // setup db with coin to spend
        let database = &mut &mut Database::default();
        let coin_input = &tx.inputs()[0];
        database
            .storage::<Coins>()
            .insert(
                coin_input.utxo_id().unwrap(),
                &Coin {
                    owner: *coin_input.input_owner().unwrap(),
                    amount: coin_input.amount().unwrap(),
                    asset_id: *coin_input.asset_id().unwrap(),
                    maturity: (coin_input.maturity().unwrap()).into(),
                    block_created: 0u64.into(),
                    status: CoinStatus::Unspent,
                },
            )
            .unwrap();

        // make executor with db
        let executor = Executor {
            database: database.clone(),
            config: Config {
                utxo_validation: true,
                ..Config::local_node()
            },
        };

        executor
            .execute(ExecutionBlock::Production(block))
            .await
            .unwrap();

        let receipts = database
            .storage::<Receipts>()
            .get(&tx.id())
            .unwrap()
            .unwrap();
        assert_eq!(block_height as u64, receipts[0].val().unwrap());
    }

    #[tokio::test]
    async fn get_time_returns_current_executing_block_time() {
        let mut rng = StdRng::seed_from_u64(1234);

        // return current block height
        let script = vec![
            Opcode::BHEI(0x10),
            Opcode::TIME(0x11, 0x10),
            Opcode::RET(0x11),
        ];
        let tx = TransactionBuilder::script(script.into_iter().collect(), vec![])
            .gas_limit(10000)
            .add_unsigned_coin_input(
                rng.gen(),
                rng.gen(),
                1000,
                AssetId::zeroed(),
                Default::default(),
                0,
            )
            .finalize();

        // setup block
        let block_height = rng.gen_range(5u32..1000u32);
        let time = rng.gen_range(1u32..u32::MAX);

        let block = PartialFuelBlock {
            header: PartialFuelBlockHeader {
                consensus: FuelConsensusHeader {
                    height: block_height.into(),
                    time: Utc.timestamp(time as i64, 0),
                    ..Default::default()
                },
                ..Default::default()
            },
            transactions: vec![tx.clone()],
        };

        // setup db with coin to spend
        let database = &mut &mut Database::default();
        let coin_input = &tx.inputs()[0];
        database
            .storage::<Coins>()
            .insert(
                coin_input.utxo_id().unwrap(),
                &Coin {
                    owner: *coin_input.input_owner().unwrap(),
                    amount: coin_input.amount().unwrap(),
                    asset_id: *coin_input.asset_id().unwrap(),
                    maturity: (coin_input.maturity().unwrap()).into(),
                    block_created: 0u64.into(),
                    status: CoinStatus::Unspent,
                },
            )
            .unwrap();

        // make executor with db
        let executor = Executor {
            database: database.clone(),
            config: Config {
                utxo_validation: true,
                ..Config::local_node()
            },
        };

        executor
            .execute(ExecutionBlock::Production(block))
            .await
            .unwrap();

        let receipts = database
            .storage::<Receipts>()
            .get(&tx.id())
            .unwrap()
            .unwrap();

        assert_eq!(time as u64, receipts[0].val().unwrap());
    }
}<|MERGE_RESOLUTION|>--- conflicted
+++ resolved
@@ -53,16 +53,11 @@
     },
     executor::{
         Error,
-<<<<<<< HEAD
         ExecutionBlock,
         ExecutionKind,
         ExecutionType,
         ExecutionTypes,
-        Executor as Trait,
-=======
-        ExecutionMode,
         Executor as ExecutorTrait,
->>>>>>> 50d0c8a6
         TransactionValidityError,
     },
     model::{
@@ -109,7 +104,7 @@
 }
 
 #[async_trait::async_trait]
-impl Trait for Executor {
+impl ExecutorTrait for Executor {
     async fn execute(&self, block: ExecutionBlock) -> Result<FuelBlock, Error> {
         self.execute_inner(block, &self.database).await
     }
@@ -969,18 +964,6 @@
     }
 }
 
-#[async_trait::async_trait]
-impl ExecutorTrait for Executor {
-    async fn execute(
-        &self,
-        block: &mut FuelBlock,
-        mode: ExecutionMode,
-    ) -> Result<(), Error> {
-        println!("LOLEXEC!");
-        Executor::execute(self, block, mode).await
-    }
-}
-
 #[cfg(test)]
 mod tests {
     use super::*;
