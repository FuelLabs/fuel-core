--- conflicted
+++ resolved
@@ -5,13 +5,10 @@
 use std::{env, io, net, path::PathBuf};
 use strum::VariantNames;
 use tracing::{info, trace};
-<<<<<<< HEAD
+#[cfg(feature = "p2p")]
+mod p2p;
 
 #[cfg(feature = "relayer")]
-=======
-#[cfg(feature = "p2p")]
-mod p2p;
->>>>>>> da398d84
 mod relayer;
 
 #[derive(Debug, Clone, Parser)]
