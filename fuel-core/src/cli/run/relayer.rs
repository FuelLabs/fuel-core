--- conflicted
+++ resolved
@@ -23,21 +23,6 @@
     pub da_finalization: u64,
 
     /// Number of da block that the contract is deployed at.
-<<<<<<< HEAD
-    #[clap(long = "relayer-da-deploy-height", default_value = "0")]
-    pub da_deploy_height: u64,
-
-    /// Number of pages or blocks containing logs that
-    /// should be downloaded in a single call to the da layer
-    #[clap(long = "relayer-log-page-size", default_value = "5")]
-    pub log_page_size: u64,
-
-    /// The minimum number of seconds that the relayer polling loop
-    /// will take before running again. If this is too low the DA layer
-    /// risks being spammed.
-    #[clap(long = "relayer-min-duration-s", default_value = "5")]
-    pub sync_minimum_duration_secs: u64,
-=======
     #[clap(long = "relayer-da-deploy-height", default_value_t = Config::DEFAULT_DA_DEPLOY_HEIGHT)]
     pub da_deploy_height: u64,
 
@@ -57,7 +42,6 @@
 
     #[clap(long = "relayer-eth-sync-log-freq-s", default_value_t = Config::DEFAULT_SYNCING_LOG_FREQ.as_secs())]
     pub syncing_log_frequency_secs: u64,
->>>>>>> 331e3281
 }
 
 pub fn parse_h160(input: &str) -> Result<H160, <H160 as FromStr>::Err> {
@@ -73,11 +57,8 @@
             eth_v2_listening_contracts: args.eth_v2_listening_contracts,
             log_page_size: args.log_page_size,
             sync_minimum_duration: Duration::from_secs(args.sync_minimum_duration_secs),
-<<<<<<< HEAD
-=======
             syncing_call_frequency: Duration::from_secs(args.syncing_call_frequency_secs),
             syncing_log_frequency: Duration::from_secs(args.syncing_log_frequency_secs),
->>>>>>> 331e3281
         }
     }
 }