use crate::database::{Database, KvStoreError};
use crate::model::{Coin, CoinStatus};
use crate::state::{self};
use fuel_storage::Storage;
use fuel_tx::{Address, AssetId, UtxoId};
use itertools::Itertools;
use rand::prelude::*;
use std::cmp::Reverse;
use thiserror::Error;

#[derive(Debug, Error)]
pub enum CoinQueryError {
    #[error("store error occured")]
    KvStoreError(KvStoreError),
    #[error("state error occured")]
    StateError(state::Error),
    #[error("enough coins could not be found")]
    NotEnoughCoins,
    #[error("not enough inputs")]
    NotEnoughInputs,
}

impl From<KvStoreError> for CoinQueryError {
    fn from(e: KvStoreError) -> Self {
        CoinQueryError::KvStoreError(e)
    }
}

impl From<state::Error> for CoinQueryError {
    fn from(e: state::Error) -> Self {
        CoinQueryError::StateError(e)
    }
}

pub type SpendQuery = [SpendQueryElement];
pub type SpendQueryElement = (Address, AssetId, u64);

pub fn largest_first(
    db: &Database,
    spend_query: &SpendQuery,
    max_inputs: u8,
    excluded_ids: Option<&Vec<UtxoId>>,
) -> Result<Vec<(UtxoId, Coin)>, CoinQueryError> {
    // Merge elements with the same (owner, asset_id)
    let spend_query: Vec<SpendQueryElement> = spend_query
        .to_vec()
        .iter()
        .group_by(|(owner, asset_id, _)| (owner, asset_id))
        .into_iter()
        .map(|((owner, asset_id), group)| {
            (
                *owner,
                *asset_id,
                group.map(|(_, _, amount)| amount).sum::<u64>(),
            )
        })
        .collect();

    let mut coins: Vec<(UtxoId, Coin)> = vec![];

    for (owner, asset_id, amount) in spend_query {
        let coins_of_asset_id: Vec<(UtxoId, Coin)> = {
            let mut coin_ids: Vec<UtxoId> = db
                .owned_coins_by_asset_id(owner, asset_id, None, None)
                .try_collect()?;

            // Filter excluded coins
            coin_ids.retain(|&id| {
                excluded_ids
                    .map(|excluded_ids| !excluded_ids.contains(&id))
                    .unwrap_or(true)
            });

            let mut coins: Vec<(UtxoId, Coin)> = coin_ids
                .into_iter()
                .map(|id| {
                    Storage::<UtxoId, Coin>::get(db, &id)
                        .transpose()
                        .ok_or(KvStoreError::NotFound)?
                        .map(|coin| (id, coin.into_owned()))
                })
                .filter_ok(|(_, coin)| coin.status == CoinStatus::Unspent)
                .try_collect()?;

            coins.sort_by_key(|coin| Reverse(coin.1.amount));

            coins
        };

        let mut collected_amount = 0u64;

        for (id, coin) in coins_of_asset_id {
            // Break if we don't need any more coins
            if collected_amount >= amount {
                break;
            }

            // Error if we can't fit more coins
            if coins.len() >= max_inputs as usize {
                return Err(CoinQueryError::NotEnoughInputs);
            }

            // Add to list
            collected_amount += coin.amount;
            coins.push((id, coin));
        }

        if collected_amount < amount {
            return Err(CoinQueryError::NotEnoughCoins);
        }
    }

    Ok(coins)
}

// An implementation of the method described on: https://iohk.io/en/blog/posts/2018/07/03/self-organisation-in-coin-selection/
pub fn random_improve(
    db: &Database,
    spend_query: &SpendQuery,
    max_inputs: u8,
    excluded_ids: Option<&Vec<UtxoId>>,
) -> Result<Vec<(UtxoId, Coin)>, CoinQueryError> {
    // Merge elements with the same (owner, asset_id)
    let spend_query: Vec<SpendQueryElement> = spend_query
        .to_vec()
        .iter()
        .group_by(|(owner, asset_id, _)| (owner, asset_id))
        .into_iter()
        .map(|((owner, asset_id), group)| {
            (
                *owner,
                *asset_id,
                group.map(|(_, _, amount)| amount).sum::<u64>(),
            )
        })
        .collect();

    let mut coins: Vec<(UtxoId, Coin)> = vec![];

    let mut coins_by_asset_id: Vec<Vec<(UtxoId, Coin)>> = spend_query
        .iter()
        .map(|(owner, asset_id, _)| -> Result<_, CoinQueryError> {
            let mut coin_ids: Vec<UtxoId> = db
                .owned_coins_by_asset_id(*owner, *asset_id, None, None)
                .try_collect()?;

            // Filter excluded coins
            coin_ids.retain(|&id| {
                excluded_ids
                    .map(|excluded_ids| !excluded_ids.contains(&id))
                    .unwrap_or(true)
            });

            let coins: Vec<(UtxoId, Coin)> = coin_ids
                .into_iter()
                .map(|id| {
                    Storage::<UtxoId, Coin>::get(db, &id)
                        .transpose()
                        .ok_or(KvStoreError::NotFound)?
                        .map(|coin| (id, coin.into_owned()))
                })
                .filter_ok(|(_, coin)| coin.status == CoinStatus::Unspent)
                .try_collect()?;

            Ok(coins)
        })
        .try_collect()?;
    let mut collected_amounts: Vec<u64> = spend_query.iter().map(|_| 0).collect();

    // Collect enough coins to satisfy the spend query
    for (index, (_owner, _asset_id, amount)) in spend_query.iter().enumerate() {
        let coins_of_asset_id = &mut coins_by_asset_id[index];
        let collected_amount = &mut collected_amounts[index];

        loop {
            // Break if we don't need any more coins
            if *collected_amount >= *amount {
                break;
            }

            // Fallback to largest_first if we can't fit more coins
            if coins.len() >= max_inputs as usize {
                return largest_first(db, &spend_query, max_inputs, excluded_ids);
            }

            // Error if we don't have more coins
            if coins_of_asset_id.is_empty() {
                return Err(CoinQueryError::NotEnoughCoins);
            }

            // Remove random ID from the list
            let i = (0..coins_of_asset_id.len())
                .choose(&mut thread_rng())
                .unwrap();
            let coin = coins_of_asset_id.swap_remove(i);

            // Add to list
            *collected_amount += coin.1.amount;
            coins.push(coin);
        }
    }

    // Stop if we can't fit more coins
    if coins.len() >= max_inputs as usize {
        return Ok(coins);
    }

    // Collect extra coins to leave useful change
    for (index, (_owner, _asset_id, amount)) in spend_query.iter().enumerate() {
        let coins_of_asset_id = &mut coins_by_asset_id[index];
        let collected_amount = &mut collected_amounts[index];

        // Set parameters according to spec
        let target_amount = amount;
        let upper_limit = amount * 2;

        loop {
            // Break if we can't fit more coins
            if coins.len() >= max_inputs as usize {
                break;
            }

            // Break if we don't have more coins
            if coins_of_asset_id.is_empty() {
                break;
            }

            // Remove random ID from the list
            let i = (0..coins_of_asset_id.len())
                .choose(&mut thread_rng())
                .unwrap();
            let coin = coins_of_asset_id.swap_remove(i);

            // Break if found coin exceeds the upper limit
            if coin.1.amount > upper_limit {
                break;
            }

            // Break if adding doesn't improve the distance
            // TODO: Use stable abs_diff when available https://github.com/rust-lang/rust/issues/89492
            let abs_diff = |a: u64, b: u64| -> u64 {
                if a > b {
                    a - b
                } else {
                    b - a
                }
            };
            let change_amount = *collected_amount - amount;
            let distance = abs_diff(*target_amount, change_amount);
            let next_distance = abs_diff(*target_amount, change_amount + coin.1.amount);
            if next_distance >= distance {
                break;
            }

            // Add to list
            *collected_amount += coin.1.amount;
            coins.push(coin);
        }
    }

    Ok(coins)
}

#[cfg(test)]
mod tests {
    use assert_matches::assert_matches;
    use fuel_asm::Word;
    use fuel_tx::Address;

<<<<<<< HEAD
    use crate::model::CoinStatus;
=======
    use crate::test_utils::*;
>>>>>>> c1f92906

    use super::*;

    #[test]
    fn largest_first_output() {
        // Setup
        let owner = Address::default();
        let asset_ids = [AssetId::new([1u8; 32]), AssetId::new([2u8; 32])];
        let mut db = TestDatabase::default();
        (0..5usize).for_each(|i| {
            db.make_coin(owner, (i + 1) as Word, asset_ids[0]);
            db.make_coin(owner, (i + 1) as Word, asset_ids[1]);
        });
        let query = |spend_query: &[SpendQueryElement],
                     max_inputs: u8|
         -> Result<Vec<(AssetId, u64)>, CoinQueryError> {
            let coins = largest_first(db.as_ref(), spend_query, max_inputs, None);

            // Transform result for convenience
            coins.map(|coins| {
                coins
                    .into_iter()
                    .map(|coin| (coin.1.asset_id, coin.1.amount))
                    .collect()
            })
        };

        // Query some amounts, including higher than the owner's balance
        for amount in 0..20 {
            let coins = query(&[(owner, asset_ids[0], amount)], u8::MAX);

            // Transform result for convenience
            let coins = coins.map(|coins| {
                coins
                    .into_iter()
                    .map(|(asset_id, amount)| {
                        // Check the asset ID before we drop it
                        assert_eq!(asset_id, asset_ids[0]);

                        amount
                    })
                    .collect::<Vec<u64>>()
            });

            match amount {
                // This should return nothing
                0 => assert_matches!(coins, Ok(coins) if coins.is_empty()),
                // This range should return the largest coin
                1..=5 => assert_matches!(coins, Ok(coins) if coins == vec![5]),
                // This range should return the largest two coins
                6..=9 => assert_matches!(coins, Ok(coins) if coins == vec![5, 4]),
                // This range should return the largest three coins
                10..=12 => assert_matches!(coins, Ok(coins) if coins == vec![5, 4, 3]),
                // This range should return the largest four coins
                13..=14 => assert_matches!(coins, Ok(coins) if coins == vec![5, 4, 3, 2]),
                // This range should return all coins
                15 => assert_matches!(coins, Ok(coins) if coins == vec![5, 4, 3, 2, 1]),
                // Asking for more than the owner's balance should error
                _ => assert_matches!(coins, Err(CoinQueryError::NotEnoughCoins)),
            };
        }

        // Query multiple asset IDs
        let coins = query(
            &[(owner, asset_ids[0], 3), (owner, asset_ids[1], 6)],
            u8::MAX,
        );
        assert_matches!(coins, Ok(coins) if coins == vec![(asset_ids[0], 5), (asset_ids[1], 5), (asset_ids[1], 4)]);

        // Query with duplicate (owner, asset_id)
        let coins = query(
            &[(owner, asset_ids[0], 3), (owner, asset_ids[0], 3)],
            u8::MAX,
        );
        assert_matches!(coins, Ok(coins) if coins == vec![(asset_ids[0], 5),  (asset_ids[0], 4)]);

        // Query with too small max_inputs
        let coins = query(&[(owner, asset_ids[0], 6)], 1);
        assert_matches!(coins, Err(CoinQueryError::NotEnoughInputs));
    }

    #[test]
    fn random_improve_output() {
        // Setup
        let owner = Address::default();
        let asset_ids = [AssetId::new([1u8; 32]), AssetId::new([2u8; 32])];
        let mut db = TestDatabase::default();
        (0..5usize).for_each(|i| {
            db.make_coin(owner, (i + 1) as Word, asset_ids[0]);
            db.make_coin(owner, (i + 1) as Word, asset_ids[1]);
        });
        let query = |spend_query: &[SpendQueryElement],
                     max_inputs: u8|
         -> Result<Vec<(AssetId, u64)>, CoinQueryError> {
            let coins = random_improve(db.as_ref(), spend_query, max_inputs, None);

            // Transform result for convenience
            coins.map(|coins| {
                coins
                    .into_iter()
                    .map(|coin| (coin.1.asset_id, coin.1.amount))
                    .sorted_by_key(|(asset_id, amount)| {
                        (
                            asset_ids.iter().position(|c| c == asset_id).unwrap(),
                            Reverse(*amount),
                        )
                    })
                    .collect()
            })
        };

        // Query some amounts, including higher than the owner's balance
        for amount in 0..20 {
            let coins = query(&[(owner, asset_ids[0], amount)], u8::MAX);

            // Transform result for convenience
            let coins = coins.map(|coins| {
                coins
                    .into_iter()
                    .map(|(asset_id, amount)| {
                        // Check the asset ID before we drop it
                        assert_eq!(asset_id, asset_ids[0]);

                        amount
                    })
                    .collect::<Vec<u64>>()
            });

            match amount {
                // This should return nothing
                0 => assert_matches!(coins, Ok(coins) if coins.is_empty()),
                // This range should...
                1..=7 => {
                    // ...satisfy the amount
                    assert_matches!(coins, Ok(coins) if coins.iter().sum::<u64>() >= amount)
                    // ...and add more for dust management
                    // TODO: Implement the test
                }
                // This range should return all coins
                8..=15 => assert_matches!(coins, Ok(coins) if coins == vec![5, 4, 3, 2, 1]),
                // Asking for more than the owner's balance should error
                _ => assert_matches!(coins, Err(CoinQueryError::NotEnoughCoins)),
            };
        }

        // Query multiple asset IDs
        let coins = query(&[(owner, asset_ids[0], 3), (owner, asset_ids[1], 6)], 3);
        assert_matches!(coins, Ok(ref coins) if coins.len() == 3);
        let coins = coins.unwrap();
        assert!(
            coins
                .iter()
                .filter(|c| c.0 == asset_ids[0])
                .map(|c| c.1)
                .sum::<u64>()
                >= 3
        );
        assert!(
            coins
                .iter()
                .filter(|c| c.0 == asset_ids[1])
                .map(|c| c.1)
                .sum::<u64>()
                >= 6
        );

        // Query with duplicate (owner, asset_id)
        let coins = query(
            &[(owner, asset_ids[0], 3), (owner, asset_ids[0], 3)],
            u8::MAX,
        );
        assert_matches!(coins, Ok(coins) if coins
            .iter()
            .filter(|c| c.0 == asset_ids[0])
            .map(|c| c.1)
            .sum::<u64>()
            >= 6);

        // Query with too small max_inputs
        let coins = query(&[(owner, asset_ids[0], 6)], 1);
        assert_matches!(coins, Err(CoinQueryError::NotEnoughInputs));
    }

    #[test]
    fn exclusion() {
        // Setup
        let owner = Address::default();
        let asset_ids = [AssetId::new([1u8; 32]), AssetId::new([2u8; 32])];
        let mut db = TestDatabase::default();
        (0..5usize).for_each(|i| {
            db.make_coin(owner, (i + 1) as Word, asset_ids[0]);
            db.make_coin(owner, (i + 1) as Word, asset_ids[1]);
        });
        let query = |spend_query: &[SpendQueryElement],
                     max_inputs: u8,
                     excluded_ids: Option<&Vec<UtxoId>>|
         -> Result<Vec<(AssetId, u64)>, CoinQueryError> {
            let coins = random_improve(db.as_ref(), spend_query, max_inputs, excluded_ids);

            // Transform result for convenience
            coins.map(|coins| {
                coins
                    .into_iter()
                    .map(|coin| (coin.1.asset_id, coin.1.amount))
                    .sorted_by_key(|(asset_id, amount)| {
                        (
                            asset_ids.iter().position(|c| c == asset_id).unwrap(),
                            Reverse(*amount),
                        )
                    })
                    .collect()
            })
        };

        // Exclude largest coin IDs
        let excluded_ids = db
            .owned_coins(owner)
            .into_iter()
            .filter(|(_, coin)| coin.amount == 5)
            .map(|(utxo_id, _)| utxo_id)
            .collect();

        // Query some amounts, including higher than the owner's balance
        for amount in 0..20 {
            let coins = query(
                &[(owner, asset_ids[0], amount)],
                u8::MAX,
                Some(&excluded_ids),
            );

            // Transform result for convenience
            let coins = coins.map(|coins| {
                coins
                    .into_iter()
                    .map(|(asset_id, amount)| {
                        // Check the asset ID before we drop it
                        assert_eq!(asset_id, asset_ids[0]);

                        amount
                    })
                    .collect::<Vec<u64>>()
            });

            match amount {
                // This should return nothing
                0 => assert_matches!(coins, Ok(coins) if coins.is_empty()),
                // This range should...
                1..=4 => {
                    // ...satisfy the amount
                    assert_matches!(coins, Ok(coins) if coins.iter().sum::<u64>() >= amount)
                    // ...and add more for dust management
                    // TODO: Implement the test
                }
                // This range should return all coins
                5..=10 => assert_matches!(coins, Ok(coins) if coins == vec![ 4, 3, 2, 1]),
                // Asking for more than the owner's balance should error
                _ => assert_matches!(coins, Err(CoinQueryError::NotEnoughCoins)),
            };
        }
    }
}<|MERGE_RESOLUTION|>--- conflicted
+++ resolved
@@ -267,11 +267,8 @@
     use fuel_asm::Word;
     use fuel_tx::Address;
 
-<<<<<<< HEAD
     use crate::model::CoinStatus;
-=======
     use crate::test_utils::*;
->>>>>>> c1f92906
 
     use super::*;
 
