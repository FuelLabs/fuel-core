--- conflicted
+++ resolved
@@ -1,8 +1,4 @@
 use crate::{
-<<<<<<< HEAD
-    database::{Database, KvStoreError},
-    schema::scalars::{Address, AssetId, UtxoId, U64},
-=======
     coin_query::{
         random_improve,
         SpendQueryElement,
@@ -18,7 +14,6 @@
         U64,
     },
     service::Config,
->>>>>>> caac5303
     state::IterDirection,
 };
 use anyhow::anyhow;
@@ -127,54 +122,6 @@
             before,
             first,
             last,
-<<<<<<< HEAD
-            |after: Option<UtxoId>, before: Option<UtxoId>, first, last| async move {
-                let (records_to_fetch, direction) = if let Some(first) = first {
-                    (first, IterDirection::Forward)
-                } else if let Some(last) = last {
-                    (last, IterDirection::Reverse)
-                } else {
-                    (0, IterDirection::Forward)
-                };
-
-                if (first.is_some() && before.is_some())
-                    || (after.is_some() && before.is_some())
-                    || (last.is_some() && after.is_some())
-                {
-                    return Err(anyhow!("Wrong argument combination"));
-                }
-
-                let after = after.map(fuel_tx::UtxoId::from);
-                let before = before.map(fuel_tx::UtxoId::from);
-
-                let start;
-                let end;
-
-                if direction == IterDirection::Forward {
-                    start = after;
-                    end = before;
-                } else {
-                    start = before;
-                    end = after;
-                }
-
-                let owner: fuel_tx::Address = filter.owner.into();
-
-                let mut coin_ids = db.owned_coins_utxos(&owner, start, Some(direction));
-                let mut started = None;
-                if start.is_some() {
-                    // skip initial result
-                    started = coin_ids.next();
-                }
-
-                // take desired amount of results
-                let coins = coin_ids
-                    .take_while(|r| {
-                        // take until we've reached the end
-                        if let (Ok(t), Some(end)) = (r, end.as_ref()) {
-                            if *t == *end {
-                                return false;
-=======
             |after: Option<UtxoId>, before: Option<UtxoId>, first, last| {
                 async move {
                     let (records_to_fetch, direction) = if let Some(first) = first {
@@ -208,7 +155,8 @@
 
                     let owner: fuel_tx::Address = filter.owner.into();
 
-                    let mut coin_ids = db.owned_coins(owner, start, Some(direction));
+                    let mut coin_ids =
+                        db.owned_coins_utxos(&owner, start, Some(direction));
                     let mut started = None;
                     if start.is_some() {
                         // skip initial result
@@ -223,7 +171,6 @@
                                 if *t == *end {
                                     return false
                                 }
->>>>>>> caac5303
                             }
                             true
                         })
@@ -269,46 +216,4 @@
         )
         .await
     }
-<<<<<<< HEAD
-=======
-
-    /// For each `spend_query`, get some spendable coins (of asset specified by the query) owned by
-    /// `owner` that add up at least the query amount. The returned coins (UTXOs) are actual coins
-    /// that can be spent. The number of coins (UXTOs) is optimized to prevent dust accumulation.
-    /// Max number of UTXOS and excluded UTXOS can also be specified.
-    async fn coins_to_spend(
-        &self,
-        ctx: &Context<'_>,
-        #[graphql(desc = "The Address of the utxo owner")] owner: Address,
-        #[graphql(desc = "The total amount of each asset type to spend")]
-        spend_query: Vec<SpendQueryElementInput>,
-        #[graphql(desc = "The max number of utxos that can be used")] max_inputs: Option<
-            u64,
-        >,
-        #[graphql(desc = "The utxos that cannot be used")] excluded_ids: Option<
-            Vec<UtxoId>,
-        >,
-    ) -> async_graphql::Result<Vec<Coin>> {
-        let config = ctx.data_unchecked::<Config>();
-
-        let owner: fuel_tx::Address = owner.0;
-        let spend_query: Vec<SpendQueryElement> = spend_query
-            .iter()
-            .map(|e| (owner, e.asset_id.0, e.amount.0))
-            .collect();
-        let max_inputs: u64 =
-            max_inputs.unwrap_or(config.chain_conf.transaction_parameters.max_inputs);
-        let excluded_ids: Option<Vec<fuel_tx::UtxoId>> =
-            excluded_ids.map(|ids| ids.into_iter().map(|id| id.0).collect());
-
-        let db = ctx.data_unchecked::<Database>();
-
-        let coins = random_improve(db, &spend_query, max_inputs, excluded_ids.as_ref())?
-            .into_iter()
-            .map(|(id, coin)| Coin(id, coin))
-            .collect();
-
-        Ok(coins)
-    }
->>>>>>> caac5303
 }