--- conflicted
+++ resolved
@@ -9,17 +9,13 @@
     connection::{query, Connection, Edge, EmptyFields},
     Context, Object,
 };
-<<<<<<< HEAD
-use fuel_storage::Storage;
-use fuel_tx::{Bytes32 as FuelBytes32, Receipt as FuelReceipt, Transaction as FuelTx};
-use fuel_txpool::Service as TxPoolService;
-use fuel_vm::prelude::Deserializable;
-=======
 use fuel_core_interfaces::common::{
-    fuel_storage::Storage, fuel_tx::Transaction as FuelTx, fuel_types,
+    fuel_storage::Storage,
+    fuel_tx::{Bytes32 as FuelBytes32, Receipt as FuelReceipt, Transaction as FuelTx},
+    fuel_types,
     fuel_vm::prelude::Deserializable,
 };
->>>>>>> 5406b412
+use fuel_txpool::Service as TxPoolService;
 use itertools::Itertools;
 use std::borrow::Cow;
 use std::iter;
