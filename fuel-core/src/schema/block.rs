<<<<<<< HEAD
use crate::database::Database;
use crate::executor::Executor;
use crate::schema::{
    scalars::{BlockId, U64},
    tx::types::Transaction,
};
use crate::service::Config;
=======
>>>>>>> 5f352866
use crate::{
    database::{
        Database,
        KvStoreError,
    },
    executor::{
        ExecutionMode,
        Executor,
    },
    model::{
        BlockHeight,
        FuelBlock,
        FuelBlockDb,
        FuelBlockHeader,
    },
    schema::{
        scalars::{
            BlockId,
            U64,
        },
        tx::types::Transaction,
    },
    service::Config,
    state::IterDirection,
};
use anyhow::anyhow;
use async_graphql::{
    connection::{
        query,
        Connection,
        Edge,
        EmptyFields,
    },
    Context,
    Object,
};
use chrono::{
    DateTime,
    Utc,
};
use fuel_core_interfaces::common::{
    fuel_storage::Storage,
    fuel_tx,
    fuel_types,
};
<<<<<<< HEAD
use chrono::{DateTime, Utc};
use fuel_core_interfaces::{
    common::{fuel_storage::Storage, fuel_tx, fuel_types},
    executor::ExecutionMode,
};
=======
>>>>>>> 5f352866
use itertools::Itertools;
use std::{
    borrow::Cow,
    convert::TryInto,
};

use super::scalars::Address;

pub struct Block(pub(crate) FuelBlockDb);

#[Object]
impl Block {
    async fn id(&self) -> BlockId {
        self.0.id().into()
    }

    async fn height(&self) -> U64 {
        self.0.headers.height.into()
    }

    async fn transactions(
        &self,
        ctx: &Context<'_>,
    ) -> async_graphql::Result<Vec<Transaction>> {
        let db = ctx.data_unchecked::<Database>().clone();
        self.0
            .transactions
            .iter()
            .map(|tx_id| {
                Ok(Transaction(
                    Storage::<fuel_types::Bytes32, fuel_tx::Transaction>::get(&db, tx_id)
                        .and_then(|v| v.ok_or(KvStoreError::NotFound))?
                        .into_owned(),
                ))
            })
            .collect()
    }

    async fn time(&self) -> DateTime<Utc> {
        self.0.headers.time
    }

    async fn producer(&self) -> Address {
        self.0.headers.producer.into()
    }
}

#[derive(Default)]
pub struct BlockQuery;

#[Object]
impl BlockQuery {
    async fn block(
        &self,
        ctx: &Context<'_>,
        #[graphql(desc = "ID of the block")] id: Option<BlockId>,
        #[graphql(desc = "Height of the block")] height: Option<U64>,
    ) -> async_graphql::Result<Option<Block>> {
        let db = ctx.data_unchecked::<Database>();
        let id = match (id, height) {
            (Some(_), Some(_)) => {
                return Err(async_graphql::Error::new(
                    "Can't provide both an id and a height",
                ))
            }
            (Some(id), None) => id.into(),
            (None, Some(height)) => {
                let height: u64 = height.into();
                if height == 0 {
                    return Err(async_graphql::Error::new(
                        "Genesis block isn't implemented yet",
                    ))
                } else {
                    db.get_block_id(height.try_into()?)?
                        .ok_or("Block height non-existent")?
                }
            }
            (None, None) => {
                return Err(async_graphql::Error::new("Missing either id or height"))
            }
        };

        let block = Storage::<fuel_types::Bytes32, FuelBlockDb>::get(db, &id)?
            .map(|b| Block(b.into_owned()));
        Ok(block)
    }

    async fn blocks(
        &self,
        ctx: &Context<'_>,
        first: Option<i32>,
        after: Option<String>,
        last: Option<i32>,
        before: Option<String>,
    ) -> async_graphql::Result<Connection<usize, Block, EmptyFields, EmptyFields>> {
        let db = ctx.data_unchecked::<Database>().clone();

        query(
            after,
            before,
            first,
            last,
            |after: Option<usize>, before: Option<usize>, first, last| {
                async move {
                    let (records_to_fetch, direction) = if let Some(first) = first {
                        (first, IterDirection::Forward)
                    } else if let Some(last) = last {
                        (last, IterDirection::Reverse)
                    } else {
                        (0, IterDirection::Forward)
                    };

                    if (first.is_some() && before.is_some())
                        || (after.is_some() && before.is_some())
                        || (last.is_some() && after.is_some())
                    {
                        return Err(anyhow!("Wrong argument combination"))
                    }

                    let start;
                    let end;

                    if direction == IterDirection::Forward {
                        start = after;
                        end = before;
                    } else {
                        start = before;
                        end = after;
                    }

                    let mut blocks =
                        db.all_block_ids(start.map(Into::into), Some(direction));
                    let mut started = None;
                    if start.is_some() {
                        // skip initial result
                        started = blocks.next();
                    }

                    // take desired amount of results
                    let blocks = blocks
                        .take_while(|r| {
                            if let (Ok(b), Some(end)) = (r, end) {
                                if b.0.as_usize() == end {
                                    return false
                                }
                            }
                            true
                        })
                        .take(records_to_fetch);
                    let mut blocks: Vec<(BlockHeight, fuel_types::Bytes32)> =
                        blocks.try_collect()?;
                    if direction == IterDirection::Forward {
                        blocks.reverse();
                    }

                    // TODO: do a batch get instead
                    let blocks: Vec<Cow<FuelBlockDb>> = blocks
                        .iter()
                        .map(|(_, id)| {
                            Storage::<fuel_types::Bytes32, FuelBlockDb>::get(&db, id)
                                .transpose()
                                .ok_or(KvStoreError::NotFound)?
                        })
                        .try_collect()?;

                    let mut connection = Connection::new(
                        started.is_some(),
                        records_to_fetch <= blocks.len(),
                    );

                    connection.edges.extend(blocks.into_iter().map(|item| {
                        Edge::new(
                            item.headers.height.to_usize(),
                            Block(item.into_owned()),
                        )
                    }));

                    Ok::<Connection<usize, Block>, anyhow::Error>(connection)
                }
            },
        )
        .await
    }
}

#[derive(Default)]
pub struct BlockMutation;

#[Object]
impl BlockMutation {
    async fn produce_blocks(
        &self,
        ctx: &Context<'_>,
        blocks_to_produce: U64,
    ) -> async_graphql::Result<U64> {
        let db = ctx.data_unchecked::<Database>();
        let cfg = ctx.data_unchecked::<Config>().clone();

        if !cfg.manual_blocks_enabled {
            return Err(
                anyhow!("Manual Blocks must be enabled to use this endpoint").into(),
            )
        }

        let executor = Executor {
            database: db.clone(),
            config: cfg.clone(),
        };

        let iterate: u64 = blocks_to_produce.into();

        for _ in 0..iterate {
            let current_height = db.get_block_height()?.unwrap_or_default();
            let current_hash = db.get_block_id(current_height)?.unwrap_or_default();
            let new_block_height = current_height + 1u32.into();

            let mut block = FuelBlock {
                header: FuelBlockHeader {
                    height: new_block_height,
                    parent_hash: current_hash,
                    time: Utc::now(),
                    ..Default::default()
                },
                transactions: vec![],
            };

            executor
                .execute(&mut block, ExecutionMode::Production)
                .await?;
        }

        db.get_block_height()?
            .map(|new_height| Ok(new_height.into()))
            .ok_or("Block height not found")?
    }
}<|MERGE_RESOLUTION|>--- conflicted
+++ resolved
@@ -1,13 +1,3 @@
-<<<<<<< HEAD
-use crate::database::Database;
-use crate::executor::Executor;
-use crate::schema::{
-    scalars::{BlockId, U64},
-    tx::types::Transaction,
-};
-use crate::service::Config;
-=======
->>>>>>> 5f352866
 use crate::{
     database::{
         Database,
@@ -48,19 +38,14 @@
     DateTime,
     Utc,
 };
-use fuel_core_interfaces::common::{
-    fuel_storage::Storage,
-    fuel_tx,
-    fuel_types,
-};
-<<<<<<< HEAD
-use chrono::{DateTime, Utc};
 use fuel_core_interfaces::{
-    common::{fuel_storage::Storage, fuel_tx, fuel_types},
+    common::{
+        fuel_storage::Storage,
+        fuel_tx,
+        fuel_types,
+    },
     executor::ExecutionMode,
 };
-=======
->>>>>>> 5f352866
 use itertools::Itertools;
 use std::{
     borrow::Cow,
