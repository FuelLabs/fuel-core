--- conflicted
+++ resolved
@@ -252,16 +252,14 @@
                 anyhow!("Manual Blocks must be enabled to use this endpoint").into(),
             )
         }
-
-        todo!("trigger block production manually");
-
-        // let executor = Executor {
-        //     database: db.clone(),
-        //     config: cfg.clone(),
-        // };
-
-<<<<<<< HEAD
-        for _ in 0..iterate {
+        // todo!("trigger block production manually");
+
+        let executor = Executor {
+            database: db.clone(),
+            config: cfg.clone(),
+        };
+
+        for _ in 0..blocks_to_produce.0 {
             let current_height = db.get_block_height()?.unwrap_or_default();
             let new_block_height = current_height + 1u32.into();
 
@@ -284,29 +282,6 @@
 
             executor.execute(ExecutionBlock::Production(block)).await?;
         }
-=======
-        // let iterate: u64 = blocks_to_produce.into();
-
-        // for _ in 0..iterate {
-        //     let current_height = db.get_block_height()?.unwrap_or_default();
-        //     let current_hash = db.get_block_id(current_height)?.unwrap_or_default();
-        //     let new_block_height = current_height + 1u32.into();
-
-        //     let mut block = FuelBlock {
-        //         header: FuelBlockHeader {
-        //             height: new_block_height,
-        //             parent_hash: current_hash,
-        //             time: Utc::now(),
-        //             ..Default::default()
-        //         },
-        //         transactions: vec![],
-        //     };
-
-        //     executor
-        //         .execute(&mut block, ExecutionMode::Production)
-        //         .await?;
-        // }
->>>>>>> 50d0c8a6
 
         db.get_block_height()?
             .map(|new_height| Ok(new_height.into()))
