--- conflicted
+++ resolved
@@ -38,7 +38,6 @@
     common::{
         fuel_storage::StorageAsRef,
         fuel_types,
-        prelude::Bytes32,
     },
     db::Transactions,
     executor::{
@@ -71,12 +70,9 @@
 #[Object]
 impl Block {
     async fn id(&self) -> BlockId {
-<<<<<<< HEAD
-        self.header.0.id().into()
-=======
-        let bytes: Bytes32 = self.0.id().into();
+        let bytes: fuel_core_interfaces::common::prelude::Bytes32 =
+            self.header.0.id().into();
         bytes.into()
->>>>>>> fa869add
     }
 
     async fn header(&self) -> &Header {
@@ -106,7 +102,8 @@
 impl Header {
     /// Hash of the header
     async fn id(&self) -> BlockId {
-        self.0.id().into()
+        let bytes: fuel_core_interfaces::common::prelude::Bytes32 = self.0.id().into();
+        bytes.into()
     }
 
     /// The layer 1 height of messages and events to include since the last layer 1 block number.
