--- conflicted
+++ resolved
@@ -1,19 +1,12 @@
 use clap::Parser;
-<<<<<<< HEAD
-use fuel_core::service::{Config, DbType, VMConfig};
+use fuel_core::config::{Config, DbType, VMConfig};
 #[cfg(feature = "rocksdb")]
 use fuel_core::{
-    chain_config::{ChainConfig, StateConfig},
+    config::chain_config::{ChainConfig, StateConfig},
     database::Database,
 };
 #[cfg(feature = "rocksdb")]
-use std::io::Write;
-use std::{env, io, net, path::PathBuf, str::FromStr};
-=======
-use fuel_core::config::{Config, DbType, VMConfig};
-use std::str::FromStr;
-use std::{env, io, net, path::PathBuf};
->>>>>>> 742aa523
+use std::{env, io, io::Write, net, path::PathBuf, str::FromStr};
 use strum::VariantNames;
 use tracing_subscriber::filter::EnvFilter;
 
@@ -208,7 +201,6 @@
     let chain_conf = ChainConfig {
         chain_name: config.chain_name,
         block_production: config.block_production,
-        parent_network: config.parent_network,
         initial_state: Some(state_conf),
         transaction_parameters: config.transaction_parameters,
     };
