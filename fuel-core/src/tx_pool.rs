<<<<<<< HEAD
use chrono::{DateTime, Utc};
use fuel_tx::Bytes32;
//use fuel_txpool::Service as TxPoolService;
use fuel_vm::prelude::ProgramState;
//use itertools::Itertools;
use serde::{Deserialize, Serialize};
=======
use crate::{
    database::{Database, KvStoreError},
    executor::{ExecutionMode, Executor},
    model::{FuelBlock, FuelBlockHeader},
    service::Config,
};
use chrono::{DateTime, Utc};
use fuel_core_interfaces::{
    common::{
        fuel_storage::Storage,
        fuel_tx::{Bytes32, Receipt},
        fuel_vm::prelude::{ProgramState, Transaction},
    },
    txpool::{TxPool as TxPoolTrait, TxPoolDb},
};
use fuel_txpool::TxPoolService;
use itertools::Itertools;
use serde::{Deserialize, Serialize};
use std::{error::Error as StdError, sync::Arc};
use thiserror::Error;
>>>>>>> 5406b412

#[derive(Clone, Debug, Serialize, Deserialize)]
pub enum TransactionStatus {
    Submitted {
        time: DateTime<Utc>,
    },
    Success {
        block_id: Bytes32,
        time: DateTime<Utc>,
        result: ProgramState,
    },
    Failed {
        block_id: Bytes32,
        time: DateTime<Utc>,
        reason: String,
        result: Option<ProgramState>,
    },
}<|MERGE_RESOLUTION|>--- conflicted
+++ resolved
@@ -1,32 +1,8 @@
-<<<<<<< HEAD
 use chrono::{DateTime, Utc};
-use fuel_tx::Bytes32;
 //use fuel_txpool::Service as TxPoolService;
-use fuel_vm::prelude::ProgramState;
+use fuel_core_interfaces::common::{fuel_tx::Bytes32, fuel_vm::prelude::ProgramState};
 //use itertools::Itertools;
 use serde::{Deserialize, Serialize};
-=======
-use crate::{
-    database::{Database, KvStoreError},
-    executor::{ExecutionMode, Executor},
-    model::{FuelBlock, FuelBlockHeader},
-    service::Config,
-};
-use chrono::{DateTime, Utc};
-use fuel_core_interfaces::{
-    common::{
-        fuel_storage::Storage,
-        fuel_tx::{Bytes32, Receipt},
-        fuel_vm::prelude::{ProgramState, Transaction},
-    },
-    txpool::{TxPool as TxPoolTrait, TxPoolDb},
-};
-use fuel_txpool::TxPoolService;
-use itertools::Itertools;
-use serde::{Deserialize, Serialize};
-use std::{error::Error as StdError, sync::Arc};
-use thiserror::Error;
->>>>>>> 5406b412
 
 #[derive(Clone, Debug, Serialize, Deserialize)]
 pub enum TransactionStatus {
