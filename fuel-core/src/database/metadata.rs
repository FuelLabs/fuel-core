use crate::{
    database::{
        Column,
        Database,
    },
    model::BlockHeight,
    service::config::Config,
    state::Error,
};

pub(crate) const DB_VERSION_KEY: &[u8] = b"version";
pub(crate) const CHAIN_NAME_KEY: &[u8] = b"chain_name";
pub(crate) const CHAIN_HEIGHT_KEY: &[u8] = b"chain_height";
pub(crate) const FINALIZED_DA_HEIGHT_KEY: &[u8] = b"finalized_da_height";
pub(crate) const VALIDATORS_DA_HEIGHT_KEY: &[u8] = b"current_validator_set";
pub(crate) const LAST_COMMITTED_FINALIZED_BLOCK_HEIGHT_KEY: &[u8] =
    b"last_committed_finalized_block_height";
pub(crate) const PENDING_COMMITTED_BLOCK_HEIGHT_KEY: &[u8] =
    b"pending_committed_block_height";

/// Can be used to perform migrations in the future.
pub(crate) const DB_VERSION: u32 = 0;

impl Database {
    pub fn init(&self, config: &Config) -> Result<(), Error> {
        // check only for one field if it initialized or not.
        self.insert(
            CHAIN_NAME_KEY,
            Column::Metadata,
            config.chain_conf.chain_name.clone(),
        )
        .and_then(|v: Option<String>| {
            if v.is_some() {
                Err(Error::ChainAlreadyInitialized)
            } else {
                Ok(())
            }
        })?;

        let chain_height = config
            .chain_conf
            .initial_state
            .as_ref()
            .and_then(|c| c.height)
            .unwrap_or_default();

<<<<<<< HEAD
        self.insert(DB_VERSION_KEY, METADATA, DB_VERSION)?;
        self.insert(CHAIN_HEIGHT_KEY, METADATA, chain_height)?;
        self.insert(FINALIZED_DA_HEIGHT_KEY, METADATA, 0)?;
        self.insert(VALIDATORS_DA_HEIGHT_KEY, METADATA, 0)?;
=======
        let _: Option<u32> = self.insert(DB_VERSION_KEY, Column::Metadata, DB_VERSION)?;
        let _: Option<BlockHeight> =
            self.insert(CHAIN_HEIGHT_KEY, Column::Metadata, chain_height)?;
        let _: Option<BlockHeight> =
            self.insert(FINALIZED_DA_HEIGHT_KEY, Column::Metadata, 0)?;
        let _: Option<BlockHeight> =
            self.insert(VALIDATORS_DA_HEIGHT_KEY, Column::Metadata, 0)?;
        let _: Option<BlockHeight> = self.insert(
            LAST_COMMITTED_FINALIZED_BLOCK_HEIGHT_KEY,
            Column::Metadata,
            0,
        )?;
>>>>>>> 1a47d5d4
        Ok(())
    }

    pub fn get_chain_name(&self) -> Result<Option<String>, Error> {
        self.get(CHAIN_NAME_KEY, Column::Metadata)
    }

    pub fn get_starting_chain_height(&self) -> Result<Option<BlockHeight>, Error> {
        self.get(CHAIN_HEIGHT_KEY, Column::Metadata)
    }
}<|MERGE_RESOLUTION|>--- conflicted
+++ resolved
@@ -44,12 +44,6 @@
             .and_then(|c| c.height)
             .unwrap_or_default();
 
-<<<<<<< HEAD
-        self.insert(DB_VERSION_KEY, METADATA, DB_VERSION)?;
-        self.insert(CHAIN_HEIGHT_KEY, METADATA, chain_height)?;
-        self.insert(FINALIZED_DA_HEIGHT_KEY, METADATA, 0)?;
-        self.insert(VALIDATORS_DA_HEIGHT_KEY, METADATA, 0)?;
-=======
         let _: Option<u32> = self.insert(DB_VERSION_KEY, Column::Metadata, DB_VERSION)?;
         let _: Option<BlockHeight> =
             self.insert(CHAIN_HEIGHT_KEY, Column::Metadata, chain_height)?;
@@ -62,7 +56,6 @@
             Column::Metadata,
             0,
         )?;
->>>>>>> 1a47d5d4
         Ok(())
     }
 
