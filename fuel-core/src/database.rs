--- conflicted
+++ resolved
@@ -13,17 +13,13 @@
 use fuel_storage::Storage;
 use fuel_vm::prelude::{Address, Bytes32, InterpreterStorage};
 use serde::{de::DeserializeOwned, Serialize};
-<<<<<<< HEAD
 use std::collections::HashMap;
 use std::fmt::Debug;
 use std::marker::Send;
-=======
->>>>>>> 25158c98
 #[cfg(feature = "rocksdb")]
 use std::path::Path;
 use std::{
-    fmt::{self, Debug, Formatter},
-    marker::Send,
+    fmt::{self, Formatter},
     sync::Arc,
 };
 #[cfg(feature = "rocksdb")]
@@ -67,21 +63,14 @@
     pub const RECEIPTS: u32 = 11;
     pub const BLOCKS: u32 = 12;
     // maps block id -> block hash
-<<<<<<< HEAD
-    pub const BLOCK_IDS: u32 = 12;
-    pub const TOKEN_DEPOSITS: u32 = 13;
-    pub const VALIDATOR_SET: u32 = 14;
-    pub const VALIDATOR_SET_DIFFS: u32 = 15;
+    pub const BLOCK_IDS: u32 = 13;
+    pub const TOKEN_DEPOSITS: u32 = 14;
+    pub const VALIDATOR_SET: u32 = 15;
+    pub const VALIDATOR_SET_DIFFS: u32 = 16;
+
     // Number of columns
     #[cfg(feature = "rocksdb")]
-    pub const COLUMN_NUM: u32 = 16;
-=======
-    pub const BLOCK_IDS: u32 = 13;
-
-    // Number of columns
-    #[cfg(feature = "rocksdb")]
-    pub const COLUMN_NUM: u32 = 14;
->>>>>>> 25158c98
+    pub const COLUMN_NUM: u32 = 17;
 }
 
 #[derive(Clone, Debug)]
