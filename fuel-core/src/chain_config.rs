--- conflicted
+++ resolved
@@ -1,12 +1,11 @@
-<<<<<<< HEAD
-use crate::{database::Database, model::BlockHeight};
-use bech32::{ToBase32, Variant::Bech32m};
-=======
 use crate::{
     database::Database,
     model::BlockHeight,
 };
->>>>>>> bd5901f0
+use bech32::{
+    ToBase32,
+    Variant::Bech32m,
+};
 use fuel_core_interfaces::{
     common::{
         fuel_tx::ConsensusParameters,
