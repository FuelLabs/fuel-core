--- conflicted
+++ resolved
@@ -40,16 +40,10 @@
 fuel-core-interfaces = { path = "../fuel-core-interfaces", version = "0.10.1", features = [
     "serde",
 ] }
-<<<<<<< HEAD
-fuel-p2p = { path = "../fuel-p2p", version = "0.10.0" }
-fuel-relayer = { path = "../fuel-relayer", version = "0.10.0" }
-fuel-sync = { path = "../fuel-sync", version = "0.10.0" }
-fuel-txpool = { path = "../fuel-txpool", version = "0.10.0" }
-=======
+fuel-p2p = { path = "../fuel-p2p", version = "0.10.1" }
 fuel-relayer = { path = "../fuel-relayer", version = "0.10.1" }
 fuel-sync = { path = "../fuel-sync", version = "0.10.1" }
 fuel-txpool = { path = "../fuel-txpool", version = "0.10.1" }
->>>>>>> a0351c24
 futures = "0.3"
 graphql-parser = "0.3.0"
 hex = { version = "0.4", features = ["serde"] }
