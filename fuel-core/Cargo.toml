[package]
name = "fuel-core"
version = "0.10.1"
authors = ["Fuel Labs <contact@fuel.sh>"]
categories = ["concurrency", "cryptography::cryptocurrencies", "emulators"]
edition = "2021"
homepage = "https://fuel.network/"
keywords = ["blockchain", "cryptocurrencies", "fuel-vm", "vm"]
license = "BUSL-1.1"
repository = "https://github.com/FuelLabs/fuel-core"
description = "Fuel client."

[[bin]]
name = "fuel-core"
path = "src/main.rs"
# Prevent the test suite from running twice (lib + bin targets)
# Bin target doesn't perform any additional testing beyond lib target.
test = false

[dependencies]
anyhow = "1.0"
async-graphql = { version = "4.0", features = [
    "chrono",
    "chrono-tz",
    "tracing",
] }
async-trait = "0.1"
axum = { version = "0.4" }
bincode = "1.3"
byteorder = "1.4.3"
chrono = { version = "0.4", features = ["serde"] }
clap = { version = "3.2", features = ["env", "derive"] }
derive_more = { version = "0.99" }
dirs = "3.0"
env_logger = "0.9"
fuel-block-executor = { path = "../fuel-block-executor", version = "0.10.1" }
fuel-block-importer = { path = "../fuel-block-importer", version = "0.10.1" }
fuel-block-producer = { path = "../fuel-block-producer", version = "0.10.1" }
fuel-core-bft = { path = "../fuel-core-bft", version = "0.10.1" }
fuel-core-interfaces = { path = "../fuel-core-interfaces", version = "0.10.1", features = [
    "serde",
] }
<<<<<<< HEAD
fuel-relayer = { path = "../fuel-relayer", version = "0.10.1", optional = true }
=======
fuel-crypto = { version = "0.6", default-features = false, features = [ "random" ] }
fuel-p2p = { path = "../fuel-p2p", version = "0.10.1", optional = true }
fuel-relayer = { path = "../fuel-relayer", version = "0.10.1" }
>>>>>>> da398d84
fuel-sync = { path = "../fuel-sync", version = "0.10.1" }
fuel-txpool = { path = "../fuel-txpool", version = "0.10.1" }
futures = "0.3"
graphql-parser = "0.3.0"
hex = { version = "0.4", features = ["serde"] }
hyper = "0.14"
itertools = "0.10"
lazy_static = "1.4"
prometheus = { version = "0.13", optional = true }
rand = "0.8"
rocksdb = { version = "0.19", default-features = false, features = [
    "lz4",
    "multi-threaded-cf",
    "jemalloc"
], optional = true }
serde = { version = "1.0", features = ["derive"] }
serde_json = { version = "1.0", features = ["raw_value"] }
serde_with = "1.11"
strum = "0.21"
strum_macros = "0.21"
tempfile = "3.3"
thiserror = "1.0"
tokio = { version = "1.8", features = ["macros", "rt-multi-thread"] }
tower-http = { version = "0.2.1", features = ["set-header", "trace"] }
tower-layer = "0.3"
tracing = "0.1"
tracing-subscriber = { version = "0.3", features = [
    "ansi",
    "env-filter",
    "json",
] }
uuid = { version = "0.8", features = ["v4"] }

[dev-dependencies]
assert_matches = "1.5"
fuel-core-interfaces = { path = "../fuel-core-interfaces", features = [
    "serde",
    "test-helpers",
] }
insta = "1.8"

[features]
prometheus = ["dep:prometheus"]
default = ["rocksdb", "prometheus", "debug"]
debug = ["fuel-core-interfaces/debug"]
test-helpers = []
<<<<<<< HEAD
relayer = ["dep:fuel-relayer"]
=======
p2p = ["dep:fuel-p2p"]
>>>>>>> da398d84
<|MERGE_RESOLUTION|>--- conflicted
+++ resolved
@@ -40,13 +40,9 @@
 fuel-core-interfaces = { path = "../fuel-core-interfaces", version = "0.10.1", features = [
     "serde",
 ] }
-<<<<<<< HEAD
-fuel-relayer = { path = "../fuel-relayer", version = "0.10.1", optional = true }
-=======
 fuel-crypto = { version = "0.6", default-features = false, features = [ "random" ] }
 fuel-p2p = { path = "../fuel-p2p", version = "0.10.1", optional = true }
-fuel-relayer = { path = "../fuel-relayer", version = "0.10.1" }
->>>>>>> da398d84
+fuel-relayer = { path = "../fuel-relayer", version = "0.10.1", optional = true }
 fuel-sync = { path = "../fuel-sync", version = "0.10.1" }
 fuel-txpool = { path = "../fuel-txpool", version = "0.10.1" }
 futures = "0.3"
@@ -93,8 +89,5 @@
 default = ["rocksdb", "prometheus", "debug"]
 debug = ["fuel-core-interfaces/debug"]
 test-helpers = []
-<<<<<<< HEAD
 relayer = ["dep:fuel-relayer"]
-=======
-p2p = ["dep:fuel-p2p"]
->>>>>>> da398d84
+p2p = ["dep:fuel-p2p"]