[package]
name = "fuel-core"
version = "0.2.1"
authors = ["Fuel Labs <contact@fuel.sh>"]
categories = ["concurrency", "cryptography::cryptocurrencies", "emulators"]
edition = "2021"
homepage = "https://fuel.network/"
keywords = ["blockchain", "cryptocurrencies", "fuel-vm", "vm"]
license = "BUSL-1.1"
repository = "https://github.com/FuelLabs/fuel-core"
description = "Fuel client."

[[bin]]
name = "fuel-core"
path = "src/main.rs"
# Prevent the test suite from running twice (lib + bin targets)
# Bin target doesn't perform any additional testing beyond lib target.
test = false

[dependencies]
async-graphql = { version = "=2.9", features = ["chrono", "chrono-tz"] }
async-trait = "0.1"
<<<<<<< HEAD
axum = { version = "0.2" }
=======
axum = { version = "0.4.4" }
>>>>>>> 53452cf6
bincode = "1.3"
chrono = { version = "0.4", features = ["serde"] }
derive_more = { version = "0.99" }
dirs = "3.0"
env_logger = "0.9"
fuel-asm = { version = "0.1", features = ["serde-types"] }
fuel-storage = { version = "0.1" }
fuel-tx = { version = "0.2", features = ["serde-types"] }
fuel-txpool = { path = "../txpool", version = "0.2" }
fuel-types = { version = "0.1", features = ["serde-types"] }
fuel-vm = { version = "0.2", features = ["serde-types"] }
futures = "0.3"
graphql-parser = "0.3.0"
hex = { version = "0.4", features = ["serde"] }
hyper = "0.14"
interfaces = { path = "../interfaces", package = "fuel-interfaces", version = "0.2" }
itertools = "0.10"
lazy_static = "1.4"
rand = "0.8"
rocksdb = { version = "0.17", features = ["snappy", "multi-threaded-cf"], optional = true }
serde = { version = "1.0", features = ["derive"] }
serde_json = { version = "1.0", features = ["raw_value"] }
serde_with = "1.11"
structopt = "0.3"
strum = "0.21"
strum_macros = "0.21"
thiserror = "1.0.26"
tokio = { version = "1.8", features = ["macros", "rt-multi-thread"] }
tower-http = { version = "0.2.1", features = ["set-header"] }
tower-layer = "0.3"
tracing = "0.1"
tracing-subscriber = { version = "0.2", features = ["env-filter"] }
uuid = { version = "0.8", features = ["v4"] }

[dev-dependencies]
fuel-vm = { version = "0.2", features = ["serde-types", "random"] }
insta = "1.8"

[features]
default = ["rocksdb"]
test-helpers = []<|MERGE_RESOLUTION|>--- conflicted
+++ resolved
@@ -20,11 +20,7 @@
 [dependencies]
 async-graphql = { version = "=2.9", features = ["chrono", "chrono-tz"] }
 async-trait = "0.1"
-<<<<<<< HEAD
-axum = { version = "0.2" }
-=======
 axum = { version = "0.4.4" }
->>>>>>> 53452cf6
 bincode = "1.3"
 chrono = { version = "0.4", features = ["serde"] }
 derive_more = { version = "0.99" }
@@ -33,14 +29,14 @@
 fuel-asm = { version = "0.1", features = ["serde-types"] }
 fuel-storage = { version = "0.1" }
 fuel-tx = { version = "0.2", features = ["serde-types"] }
-fuel-txpool = { path = "../txpool", version = "0.2" }
+fuel-txpool = { path = "../fuel-txpool", version = "0.2" }
 fuel-types = { version = "0.1", features = ["serde-types"] }
 fuel-vm = { version = "0.2", features = ["serde-types"] }
 futures = "0.3"
 graphql-parser = "0.3.0"
 hex = { version = "0.4", features = ["serde"] }
 hyper = "0.14"
-interfaces = { path = "../interfaces", package = "fuel-interfaces", version = "0.2" }
+interfaces = { path = "../fuel-interfaces", package = "fuel-interfaces", version = "0.2" }
 itertools = "0.10"
 lazy_static = "1.4"
 rand = "0.8"
