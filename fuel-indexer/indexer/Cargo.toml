--- conflicted
+++ resolved
@@ -23,12 +23,8 @@
 
 [dev-dependencies]
 fuel-indexer = { path = "../lib" }
-<<<<<<< HEAD
 fuels-core = { git = "ssh://git@github.com/FuelLabs/fuels-rs.git", package="fuels-core" }
-fuel-tx = { git = "ssh://git@github.com/FuelLabs/fuel-tx.git", features = ["serde-types"] }
-=======
 fuel-tx = { version = "0.1", features = ["serde-types"] }
->>>>>>> e8d7c471
 serde_yaml = "0.8.19"
 
 [features]
