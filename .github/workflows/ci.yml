name: CI

on:
  workflow_dispatch:
  push:
    branches:
      - master
  pull_request:
    types: [ opened, synchronize, reopened, labeled, unlabeled ]
  release:
    types: [ published ]

concurrency:
  group: ${{ github.workflow }}-${{ github.event.pull_request.number || github.ref }}
  cancel-in-progress: true

env:
  CARGO_TERM_COLOR: always
  RUST_VERSION: 1.75.0
  NIGHTLY_RUST_VERSION: nightly-2023-10-29
  RUSTFLAGS: -D warnings
  REGISTRY: ghcr.io
  SEGMENT_DOWNLOAD_TIMEOUT_MINS: 2

jobs:
  check-changelog:
    name: Check Changelog
    runs-on: ubuntu-latest
    steps:
      - uses: tarides/changelog-check-action@v2
        with:
          changelog: CHANGELOG.md

  rustfmt:
    runs-on: buildjet-4vcpu-ubuntu-2204
    steps:
      - uses: actions/checkout@v3
      - name: Install latest nightly
        uses: dtolnay/rust-toolchain@master
        with:
          toolchain: ${{ env.NIGHTLY_RUST_VERSION }}
          components: rustfmt

      - name: Rustfmt check
        run: cargo +${{ env.NIGHTLY_RUST_VERSION }} fmt --all -- --check

  lint-toml-files:
    runs-on: buildjet-4vcpu-ubuntu-2204
    steps:
      - uses: actions/checkout@v3
      - uses: dtolnay/rust-toolchain@master
        with:
          toolchain: ${{ env.RUST_VERSION }}
      - name: setup binstall
        uses: taiki-e/install-action@cargo-binstall
      - name: Install Cargo.toml linter
        run: cargo binstall --no-confirm cargo-sort
      - name: Run Cargo.toml sort check
        run: cargo sort -w --check
      - name: Install Prettier and TOML Plugin
        run: |
          # prettier has issues with global installation and plugin discovery. The temporary `package.json` created by `npm init -y` is a workaround.
          npm init -y > /dev/null 2>&1
          npm install prettier prettier-plugin-toml
      - name: Check format of Cargo.toml files
        run: |
          if ! npx prettier --check "**/Cargo.toml"; then
            npx prettier --write "**/Cargo.toml" > /dev/null 2>&1
            echo "Changes required:"
            git --no-pager diff
            exit 1
          fi
      - uses: FuelLabs/.github/.github/actions/slack-notify-template@master
        if: always() && github.ref == 'refs/heads/master'
        with:
          github_token: ${{ secrets.GITHUB_TOKEN }}
          slack_webhook: ${{ secrets.SLACK_WEBHOOK_NOTIFY_BUILD }}

  lint-helm-chart:
    runs-on: buildjet-4vcpu-ubuntu-2204
    steps:
      - uses: actions/checkout@v3
      - name: Set up Helm
        uses: azure/setup-helm@v3
        with:
          version: v3.10.0
      - name: helm lint
        run: |
          cd deployment/charts
          helm lint

  prevent-openssl:
    runs-on: buildjet-4vcpu-ubuntu-2204
    steps:
      - uses: actions/checkout@v3
      # ensure openssl hasn't crept into the dep tree
      - name: Check if openssl is included
        run: ./.github/workflows/scripts/verify_openssl.sh
      - uses: FuelLabs/.github/.github/actions/slack-notify-template@master
        if: always() && github.ref == 'refs/heads/master'
        with:
          github_token: ${{ secrets.GITHUB_TOKEN }}
          slack_webhook: ${{ secrets.SLACK_WEBHOOK_NOTIFY_BUILD }}

  cargo-verifications:
    needs:
      - lint-toml-files
      - prevent-openssl
      - rustfmt
      - check-changelog
    runs-on: buildjet-4vcpu-ubuntu-2204
    env:
      RUSTFLAGS: -D warnings
    strategy:
      matrix:
        include:
          - command: clippy
            args: -p fuel-core-wasm-executor --target wasm32-unknown-unknown --no-default-features
          - command: clippy
            args: --all-targets --all-features
          - command: check
            args: --all-targets
          - command: doc
            args: --all-features --workspace --no-deps
          - command: make
            args: check --locked
          - command: test
            args: --workspace
          - command: test
            args: --all-features --workspace
          - command: test
            args: -p fuel-core --no-default-features
          - command: test
            args: -p fuel-core-client --no-default-features
          - command: test
            args: -p fuel-core-chain-config --no-default-features
          - command: test
            args: --manifest-path version-compatibility/Cargo.toml --workspace
          - command: build
            args: -p fuel-core-bin --no-default-features --features production

          # WASM compatibility checks
          - command: check
            args: -p fuel-core-types --target wasm32-unknown-unknown --no-default-features
          - command: check
            args: -p fuel-core-storage --target wasm32-unknown-unknown --no-default-features
          - command: check
            args: -p fuel-core-client --target wasm32-unknown-unknown --no-default-features
          - command: check
            args: -p fuel-core-chain-config --target wasm32-unknown-unknown --no-default-features
          - command: check
            args: -p fuel-core-executor --target wasm32-unknown-unknown --no-default-features

    # disallow any job that takes longer than 45 minutes
    timeout-minutes: 45
    continue-on-error: ${{ matrix.skip-error || false }}
    steps:
      - uses: actions/checkout@v3
      - uses: dtolnay/rust-toolchain@master
        with:
          toolchain: ${{ env.RUST_VERSION }}
          targets: "wasm32-unknown-unknown"
          components: "clippy"
      - name: Install Cargo Make
        uses: davidB/rust-cargo-make@v1
        with:
          version: "0.36.4"
<<<<<<< HEAD
      - name: Install Protoc
        run: |
          sudo apt-get update
=======
>>>>>>> 5df3c29b
      - uses: rui314/setup-mold@v1
      - uses: buildjet/cache@v3
        with:
          path: |
            ~/.cargo/bin/
            ~/.cargo/registry/index/
            ~/.cargo/registry/cache/
            ~/.cargo/git/db/
            target/
          key: ${{ matrix.command }}-${{ matrix.args }}-${{ runner.os }}-cargo-${{ hashFiles('**/Cargo.lock') }}
      - name: ${{ matrix.command }} ${{ matrix.args }}
        run: cargo ${{ matrix.command }} ${{ matrix.args }}
      - uses: FuelLabs/.github/.github/actions/slack-notify-template@master
        if: always() && github.ref == 'refs/heads/master'
        with:
          github_token: ${{ secrets.GITHUB_TOKEN }}
          slack_webhook: ${{ secrets.SLACK_WEBHOOK_NOTIFY_BUILD }}
        env:
          RUSTFLAGS: -D warnings

  publish-crates-check:
    runs-on: buildjet-4vcpu-ubuntu-2204
    steps:
      - name: Checkout repository
        uses: actions/checkout@v3
      - uses: dtolnay/rust-toolchain@master
        with:
          toolchain: ${{ env.RUST_VERSION }}
      - name: Publish crate check
        uses: xgreenx/publish-crates@v1
        with:
          dry-run: true
          check-repo: false
          ignore-unpublished-changes: true

  verifications-complete:
    needs:
      - cargo-verifications
      - publish-crates-check
      - lint-helm-chart
    runs-on: buildjet-4vcpu-ubuntu-2204
    steps:
      - run: echo "pass"

  verify-tag-version:
    # Only do this job if publishing a release
    if: github.event_name == 'release' && github.event.action == 'published'
    runs-on: buildjet-4vcpu-ubuntu-2204

    steps:
      - name: Checkout repository
        uses: actions/checkout@v3

      - name: Verify tag version
        run: |
          # TODO: Automate running `verify_tag` only for "publish = true" crates
          curl -sSLf "https://github.com/TomWright/dasel/releases/download/v1.24.3/dasel_linux_amd64" -L -o dasel && chmod +x dasel
          mv ./dasel /usr/local/bin/dasel
          ./.github/workflows/scripts/verify_tag.sh ${{ github.ref_name }} Cargo.toml

      - name: Verify helm chart version
        run: |
          ./.github/workflows/scripts/verify_chart_version.sh

  publish-crates:
    # Only do this job if publishing a release
    needs:
      - verify-tag-version
      - verifications-complete
    if: github.event_name == 'release' && github.event.action == 'published'
    runs-on: buildjet-4vcpu-ubuntu-2204

    steps:
      - name: Checkout repository
        uses: actions/checkout@v3

      - name: Install toolchain
        uses: dtolnay/rust-toolchain@master
        with:
          toolchain: ${{ env.RUST_VERSION }}

<<<<<<< HEAD
      - name: Install Protoc
        run: |
          sudo apt-get update

=======
>>>>>>> 5df3c29b
      - name: Publish crate
        uses: xgreenx/publish-crates@v1
        with:
          publish-delay: 60000
          registry-token: ${{ secrets.CARGO_REGISTRY_TOKEN }}

      - uses: FuelLabs/.github/.github/actions/slack-notify-template@master
        if: always()
        with:
          github_token: ${{ secrets.GITHUB_TOKEN }}
          slack_webhook: ${{ secrets.SLACK_WEBHOOK_NOTIFY_BUILD }}

  publish-docker-image:
    needs:
      - verifications-complete
    runs-on: buildjet-4vcpu-ubuntu-2204
    permissions:
      contents: read
      packages: write
    steps:
      - name: Checkout repository
        uses: actions/checkout@v3

      - name: Docker meta
        id: meta
        uses: docker/metadata-action@v3
        with:
          images: |
            ghcr.io/fuellabs/fuel-core
          tags: |
            type=sha
            type=ref,event=branch
            type=ref,event=tag
            type=semver,pattern={{raw}}
            type=raw,value=sha-{{sha}}-{{date 'YYYYMMDDhhmmss'}}
          flavor: |
            latest=${{ github.ref == 'refs/heads/master' }}

      - name: Set up Docker Buildx
        uses: docker/setup-buildx-action@v1

      - name: Log in to the ghcr.io registry
        uses: docker/login-action@v1
        with:
          registry: ${{ env.REGISTRY }}
          username: ${{ github.repository_owner }}
          password: ${{ secrets.GITHUB_TOKEN }}

      - name: Log in to the docker.io registry
        uses: docker/login-action@v2
        with:
          username: fuellabs
          password: ${{ secrets.DOCKER_IO_READ_ONLY_TOKEN }}

      - name: Build and push the image to ghcr.io
        uses: docker/build-push-action@v4
        with:
          context: .
          platforms: linux/amd64,linux/arm64
          file: deployment/Dockerfile
          push: true
          tags: ${{ steps.meta.outputs.tags }}
          labels: ${{ steps.meta.outputs.labels }}
          cache-from: type=registry,ref=ghcr.io/fuellabs/fuel-core-build-cache:latest
          cache-to: type=registry,ref=ghcr.io/fuellabs/fuel-core-build-cache:latest,mode=max

  # duplicate of publish-docker-image, but with profiling features enabled
  # this is split into a separate action since it takes longer to build
  publish-docker-image-profiling:
    needs:
      - verifications-complete
    runs-on: buildjet-4vcpu-ubuntu-2204
    permissions:
      contents: read
      packages: write
    steps:
      - name: Checkout repository
        uses: actions/checkout@v3

      - name: Docker meta
        id: meta
        uses: docker/metadata-action@v3
        with:
          images: |
            ghcr.io/fuellabs/fuel-core-debug
          tags: |
            type=sha
            type=ref,event=branch
            type=ref,event=tag
            type=semver,pattern={{raw}}
            type=raw,value=sha-{{sha}}-{{date 'YYYYMMDDhhmmss'}}
          flavor: |
            latest=${{ github.ref == 'refs/heads/master' }}

      - name: Set up Docker Buildx
        uses: docker/setup-buildx-action@v1

      - name: Log in to the ghcr.io registry
        uses: docker/login-action@v1
        with:
          registry: ${{ env.REGISTRY }}
          username: ${{ github.repository_owner }}
          password: ${{ secrets.GITHUB_TOKEN }}

      - name: Build and push the image to ghcr.io
        uses: docker/build-push-action@v2
        with:
          context: .
          file: deployment/Dockerfile
          build-args: "DEBUG_SYMBOLS=true"
          push: true
          tags: ${{ steps.meta.outputs.tags }}
          labels: ${{ steps.meta.outputs.labels }}
          cache-from: type=registry,ref=ghcr.io/fuellabs/fuel-core-debug-build-cache:latest
          cache-to: type=registry,ref=ghcr.io/fuellabs/fuel-core-debug-build-cache:latest,mode=max

      - uses: FuelLabs/.github/.github/actions/slack-notify-template@master
        if: always() && (github.ref == 'refs/heads/master' || github.ref_type == 'tag')
        with:
          github_token: ${{ secrets.GITHUB_TOKEN }}
          slack_webhook: ${{ secrets.SLACK_WEBHOOK_NOTIFY_BUILD }}

  publish-e2e-client-docker-image:
    needs:
      - verifications-complete
    runs-on: buildjet-4vcpu-ubuntu-2204
    permissions:
      contents: read
      packages: write
    steps:
      - name: Checkout repository
        uses: actions/checkout@v3

      - name: Docker meta
        id: meta
        uses: docker/metadata-action@v3
        with:
          images: |
            ghcr.io/fuellabs/fuel-core-e2e-client
          tags: |
            type=sha
            type=ref,event=branch
            type=ref,event=tag
            type=semver,pattern={{raw}}
            type=raw,value=sha-{{sha}}-{{date 'YYYYMMDDhhmmss'}}
          flavor: |
            latest=${{ github.ref == 'refs/heads/master' }}

      - name: Set up Docker Buildx
        uses: docker/setup-buildx-action@v1

      - name: Log in to the ghcr.io registry
        uses: docker/login-action@v1
        with:
          registry: ${{ env.REGISTRY }}
          username: ${{ github.repository_owner }}
          password: ${{ secrets.GITHUB_TOKEN }}

      - name: Log in to the docker.io registry
        uses: docker/login-action@v2
        with:
          username: fuellabs
          password: ${{ secrets.DOCKER_IO_READ_ONLY_TOKEN }}

      - name: Build and push the image to ghcr.io
        uses: docker/build-push-action@v2
        with:
          context: .
          file: deployment/e2e-client.Dockerfile
          push: true
          tags: ${{ steps.meta.outputs.tags }}
          labels: ${{ steps.meta.outputs.labels }}
          cache-from: type=registry,ref=ghcr.io/fuellabs/fuel-core-e2e-build-cache:latest
          cache-to: type=registry,ref=ghcr.io/fuellabs/fuel-core-e2e-build-cache:latest,mode=max

      - uses: FuelLabs/.github/.github/actions/slack-notify-template@master
        if: always() && (github.ref == 'refs/heads/master' || github.ref_type == 'tag')
        with:
          github_token: ${{ secrets.GITHUB_TOKEN }}
          slack_webhook: ${{ secrets.SLACK_WEBHOOK_NOTIFY_BUILD }}

  publish-fuel-core-binary:
    name: Release fuel-core binaries
    runs-on: ${{ matrix.job.os }}
    # Only do this job if publishing a release
    needs:
      - verify-tag-version
      - verifications-complete
    if: github.event_name == 'release' && github.event.action == 'published'
    continue-on-error: true
    strategy:
      fail-fast: false
      matrix:
        job:
          - os: buildjet-4vcpu-ubuntu-2204
            platform: linux
            target: x86_64-unknown-linux-gnu
            cross_image: x86_64-linux-gnu
          - os: buildjet-4vcpu-ubuntu-2204
            platform: linux-arm
            target: aarch64-unknown-linux-gnu
            cross_image: aarch64-linux-gnu
          - os: macos-latest
            platform: darwin
            target: x86_64-apple-darwin
          - os: macos-latest
            platform: darwin-arm
            target: aarch64-apple-darwin
    steps:
      - name: Checkout repository
        uses: actions/checkout@v3

      - name: Set up Docker Buildx
        if: matrix.job.cross_image
        uses: docker/setup-buildx-action@v1

      - name: Log in to the ghcr.io registry
        if: matrix.job.os == 'buildjet-4vcpu-ubuntu-2204'
        uses: docker/login-action@v1
        with:
          registry: ${{ env.REGISTRY }}
          username: ${{ github.repository_owner }}
          password: ${{ secrets.GITHUB_TOKEN }}

      - name: Log in to the docker.io registry
        if: matrix.job.os == 'buildjet-4vcpu-ubuntu-2204'
        uses: docker/login-action@v2
        with:
          username: fuellabs
          password: ${{ secrets.DOCKER_IO_READ_ONLY_TOKEN }}

      - name: Setup custom cross env ${{ matrix.job.cross_image }}
        if: matrix.job.cross_image
        uses: docker/build-push-action@v2
        with:
          context: ci
          file: ci/Dockerfile.${{ matrix.job.target }}-clang
          tags: ${{ matrix.job.cross_image }}:latest
          load: true
          cache-from: type=registry,ref=ghcr.io/fuellabs/${{ matrix.job.cross_image }}-build-cache:latest
          cache-to: type=registry,ref=ghcr.io/fuellabs/${{ matrix.job.cross_image }}-build-cache:latest,mode=max

      - name: Install packages (macOS)
        if: matrix.job.os == 'macos-latest'
        run: |
          ci/macos-install-packages.sh

      - name: Install toolchain
        uses: dtolnay/rust-toolchain@master
        with:
          toolchain: ${{ env.RUST_VERSION }}
          target: ${{ matrix.job.target }}

      - name: Install cross
        uses: baptiste0928/cargo-install@v1
        with:
          crate: cross
          cache-key: '${{ matrix.job.target }}'

      - name: Build fuel-core and fuel-core-keygen
        run: |
          cross build --profile=release --target ${{ matrix.job.target }} --no-default-features --features "production" -p fuel-core-bin
          cross build --profile=release --target ${{ matrix.job.target }} -p fuel-core-keygen-bin

      - name: Strip release binary linux x86_64
        if: matrix.job.platform == 'linux'
        run: |
          strip "target/${{ matrix.job.target }}/release/fuel-core"
          strip "target/${{ matrix.job.target }}/release/fuel-core-keygen"

      - name: Strip release binary aarch64-linux-gnu
        if: matrix.job.target == 'aarch64-unknown-linux-gnu'
        run: |
          docker run --rm -v \
          "$PWD/target:/target:Z" \
          aarch64-linux-gnu:latest \
          aarch64-linux-gnu-strip \
          /target/aarch64-unknown-linux-gnu/release/fuel-core
          docker run --rm -v \
          "$PWD/target:/target:Z" \
          aarch64-linux-gnu:latest \
          aarch64-linux-gnu-strip \
          /target/aarch64-unknown-linux-gnu/release/fuel-core-keygen

      - name: Strip release binary mac
        if: matrix.job.os == 'macos-latest'
        run: |
          strip -x "target/${{ matrix.job.target }}/release/fuel-core"
          strip -x "target/${{ matrix.job.target }}/release/fuel-core-keygen"

      - name: Prepare Binary Artifact
        env:
          PLATFORM_NAME: ${{ matrix.job.platform }}
          TARGET: ${{ matrix.job.target }}
        run: |
          # trim refs/tags/ prefix
          FUEL_CORE_VERSION="${GITHUB_REF#refs/tags/}"
          # optionally trim v from tag prefix
          FUEL_CORE_VERSION="${FUEL_CORE_VERSION#v}"
          echo "version is: $FUEL_CORE_VERSION"
          # setup artifact filename
          ARTIFACT="fuel-core-$FUEL_CORE_VERSION-${{ env.TARGET }}"
          ZIP_FILE_NAME="$ARTIFACT.tar.gz"
          echo "ZIP_FILE_NAME=$ZIP_FILE_NAME" >> $GITHUB_ENV
          # create zip file
          mkdir -pv "$ARTIFACT"
          cp "target/${{ matrix.job.target }}/release/fuel-core" "$ARTIFACT"
          cp "target/${{ matrix.job.target }}/release/fuel-core-keygen" "$ARTIFACT"
          tar -czvf "$ZIP_FILE_NAME" "$ARTIFACT"

      - name: Upload Binary Artifact
        uses: actions/upload-release-asset@v1
        env:
          GITHUB_TOKEN: ${{ github.token }}
        with:
          upload_url: ${{ github.event.release.upload_url }}
          asset_path: ./${{ env.ZIP_FILE_NAME }}
          asset_name: ${{ env.ZIP_FILE_NAME }}
          asset_content_type: application/gzip

      - uses: FuelLabs/.github/.github/actions/slack-notify-template@master
        if: always() && (github.ref == 'refs/heads/master' || github.ref_type == 'tag') && matrix.job.os != 'macos-latest'
        with:
          github_token: ${{ secrets.GITHUB_TOKEN }}
          slack_webhook: ${{ secrets.SLACK_WEBHOOK_NOTIFY_BUILD }}

  # Deploy Fuel Core Ephemeral Developer Environment
  deploy-eph-env:
    if: startsWith(github.head_ref, 'preview/')
    needs:
      - publish-docker-image
    runs-on: buildjet-4vcpu-ubuntu-2204
    steps:
      - name: Set Environment Variables
        run: |
          tag=(`echo $GITHUB_SHA | cut -c1-7`)
          echo "IMAGE_TAG=`echo sha-$tag`" >> $GITHUB_ENV
          echo "DEPLOYMENT_VERSION=$(echo $GITHUB_SHA)" >> $GITHUB_ENV
          echo "NAMESPACE=$(echo ${GITHUB_HEAD_REF} | cut -c 9-)"  >> $GITHUB_ENV

      - name: Deploy Fuel Core Ephemeral Developer Environment
        uses: benc-uk/workflow-dispatch@v1
        with:
          workflow: Deploy Fuel-Core on k8s
          repo: FuelLabs/fuel-deployment
          ref: refs/heads/master
          token: ${{ secrets.REPO_TOKEN }}
          inputs: '{ "k8s-type": "${{ env.K8S }}", "config-directory": "${{ env.CONFIG }}", "config-env": "${{ env.ENV }}", "deployment-version": "${{ env.DEPLOYMENT_VERSION }}", "image-tag": "${{ env.IMAGE_TAG }}", "namespace": "${{ env.NAMESPACE }}", "delete-infra": "${{ env.DELETE_INFRA }}" }'
        env:
          K8S: 'eks'
          CONFIG: 'fuel-dev1'
          ENV: 'fueldevsway.env'
          DELETE_INFRA: true

  cargo-audit:
    runs-on: ubuntu-latest
    continue-on-error: true
    steps:
      - uses: actions/checkout@v3
      - uses: actions-rs/audit-check@v1
        with:
          token: ${{ secrets.GITHUB_TOKEN }}<|MERGE_RESOLUTION|>--- conflicted
+++ resolved
@@ -165,12 +165,6 @@
         uses: davidB/rust-cargo-make@v1
         with:
           version: "0.36.4"
-<<<<<<< HEAD
-      - name: Install Protoc
-        run: |
-          sudo apt-get update
-=======
->>>>>>> 5df3c29b
       - uses: rui314/setup-mold@v1
       - uses: buildjet/cache@v3
         with:
@@ -252,13 +246,6 @@
         with:
           toolchain: ${{ env.RUST_VERSION }}
 
-<<<<<<< HEAD
-      - name: Install Protoc
-        run: |
-          sudo apt-get update
-
-=======
->>>>>>> 5df3c29b
       - name: Publish crate
         uses: xgreenx/publish-crates@v1
         with:
