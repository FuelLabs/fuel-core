name: CI

on:
  workflow_dispatch:
  push:
    branches:
      - master
  pull_request:
  release:
    types: [published]

concurrency:
  group: ${{ github.workflow }}-${{ github.event.pull_request.number || github.ref }}
  cancel-in-progress: true

env:
  CARGO_TERM_COLOR: always
  RUSTFLAGS: -D warnings
  REGISTRY: ghcr.io

jobs:
  rustfmt:
    runs-on: ubuntu-latest
    steps:
      - uses: actions/checkout@v3
      - name: Install latest nightly
        uses: actions-rs/toolchain@v1
        with:
          toolchain: nightly
          override: true
          components: rustfmt

      - name: Rustfmt check
        run: cargo +nightly fmt --all -- --check

  lint-toml-files:
    runs-on: ubuntu-latest
    steps:
      - uses: actions/checkout@v3
      - uses: actions-rs/toolchain@v1
        with:
          toolchain: stable
      - name: Install Cargo.toml linter
        uses: baptiste0928/cargo-install@v1
        with:
          crate: cargo-toml-lint
          version: '0.1'
      - name: Run Cargo.toml linter
        run: git ls-files | grep Cargo.toml$ | xargs --verbose -n 1 cargo-toml-lint
      - name: Notify if Job Fails
        uses: ravsamhq/notify-slack-action@v2
        if: always() && github.ref == 'refs/heads/master'
        with:
          status: ${{ job.status }}
          token: ${{ secrets.GITHUB_TOKEN }}
          notification_title: '{workflow} has {status_message}'
          message_format: '{emoji} *{workflow}* {status_message} in <{repo_url}|{repo}> : <{run_url}|View Run Results>'
          footer: ''
          notify_when: 'failure'
        env:
          SLACK_WEBHOOK_URL: ${{ secrets.SLACK_WEBHOOK_NOTIFY_BUILD }}

  prevent-openssl:
    runs-on: ubuntu-latest
    steps:
      - uses: actions/checkout@v3
      # ensure openssl hasn't crept into the dep tree
      - name: Check if openssl is included
        run: ./.github/workflows/scripts/verify_openssl.sh

      - name: Notify if Job Fails
        uses: ravsamhq/notify-slack-action@v2
        if: always() && github.ref == 'refs/heads/master'
        with:
          status: ${{ job.status }}
          token: ${{ secrets.GITHUB_TOKEN }}
          notification_title: '{workflow} has {status_message}'
          message_format: '{emoji} *{workflow}* {status_message} in <{repo_url}|{repo}> : <{run_url}|View Run Results>'
          footer: ''
          notify_when: 'failure'
        env:
          SLACK_WEBHOOK_URL: ${{ secrets.SLACK_WEBHOOK_NOTIFY_BUILD }}

  cargo-verifications:
    needs:
      - lint-toml-files
      - prevent-openssl
      - rustfmt
    runs-on: ubuntu-latest
    strategy:
      matrix:
        include:
          - command: clippy
            args: --all-targets --all-features
          - command: make
            args: check --locked
          - command: test
            args: --all-targets --all-features --workspace
          - command: test
<<<<<<< HEAD
            args: --all-targets --no-default-features --workspace
    # disallow any job that takes longer than 30 minutes
    timeout-minutes: 30
=======
            args: --all-targets --no-default-features --workspace --exclude fuel-p2p
          # Split p2p into its own job so that it can use a single threaded runner
          - command: test
            args: --all-targets --all-features -p fuel-p2p -- --test-threads=1
            skip-error: true
    # disallow any job that takes longer than 45 minutes
    timeout-minutes: 45
>>>>>>> a18193e0
    continue-on-error: ${{ matrix.skip-error || false }}
    steps:
      - uses: actions/checkout@v3
      - uses: actions-rs/toolchain@v1
        with:
          toolchain: stable
      - name: Install Cargo Make
        uses: davidB/rust-cargo-make@v1
        with:
          version: "0.36.0"
      - uses: Swatinem/rust-cache@v2
        with:
          key: '${{ matrix.command }} ${{ matrix.args }}'
      - name: ${{ matrix.command }} ${{ matrix.args }}
        uses: actions-rs/cargo@v1
        with:
          command: ${{ matrix.command }}
          args: ${{ matrix.args }}
      - name: Notify if Job Fails
        uses: ravsamhq/notify-slack-action@v2
        if: always() && github.ref == 'refs/heads/master'
        with:
          status: ${{ job.status }}
          token: ${{ secrets.GITHUB_TOKEN }}
          notification_title: '{workflow} has {status_message}'
          message_format: '{emoji} *{workflow}* {status_message} in <{repo_url}|{repo}> : <{run_url}|View Run Results>'
          footer: ''
          notify_when: 'failure'
        env:
          SLACK_WEBHOOK_URL: ${{ secrets.SLACK_WEBHOOK_NOTIFY_BUILD }}
          RUSTFLAGS: -D warnings

  publish-crates:
    # Only do this job if publishing a release
    needs:
      - cargo-verifications
    if: github.event_name == 'release' && github.event.action == 'published'
    runs-on: ubuntu-latest

    steps:
      - name: Checkout repository
        uses: actions/checkout@v3

      - name: Install toolchain
        uses: actions-rs/toolchain@v1
        with:
          toolchain: stable
          override: true

      - name: Verify tag version
        run: |
          curl -sSLf "https://github.com/TomWright/dasel/releases/download/v1.24.3/dasel_linux_amd64" -L -o dasel && chmod +x dasel
          mv ./dasel /usr/local/bin/dasel
          ./.github/workflows/scripts/verify_tag.sh ${{ github.ref_name }} fuel-block-executor/Cargo.toml
          ./.github/workflows/scripts/verify_tag.sh ${{ github.ref_name }} fuel-block-importer/Cargo.toml
          ./.github/workflows/scripts/verify_tag.sh ${{ github.ref_name }} fuel-block-producer/Cargo.toml
          ./.github/workflows/scripts/verify_tag.sh ${{ github.ref_name }} fuel-client/Cargo.toml
          ./.github/workflows/scripts/verify_tag.sh ${{ github.ref_name }} fuel-core/Cargo.toml
          ./.github/workflows/scripts/verify_tag.sh ${{ github.ref_name }} fuel-core-bft/Cargo.toml
          ./.github/workflows/scripts/verify_tag.sh ${{ github.ref_name }} fuel-core-interfaces/Cargo.toml
          ./.github/workflows/scripts/verify_tag.sh ${{ github.ref_name }} fuel-p2p/Cargo.toml
          ./.github/workflows/scripts/verify_tag.sh ${{ github.ref_name }} fuel-sync/Cargo.toml
          ./.github/workflows/scripts/verify_tag.sh ${{ github.ref_name }} fuel-txpool/Cargo.toml
          ./.github/workflows/scripts/verify_tag.sh ${{ github.ref_name }} fuel-relayer/Cargo.toml

      - name: Verify helm chart version
        run: |
          ./.github/workflows/scripts/verify_chart_version.sh

      - name: Publish crate
        uses: katyo/publish-crates@v1
        with:
          publish-delay: 30000
          registry-token: ${{ secrets.CARGO_REGISTRY_TOKEN }}

      - name: Notify if Job Fails
        uses: ravsamhq/notify-slack-action@v2
        if: always()
        with:
          status: ${{ job.status }}
          token: ${{ secrets.GITHUB_TOKEN }}
          notification_title: '{workflow} has {status_message}'
          message_format: '{emoji} *{workflow}* {status_message} in <{repo_url}|{repo}> : <{run_url}|View Run Results>'
          footer: ''
          notify_when: 'failure'
        env:
          SLACK_WEBHOOK_URL: ${{ secrets.SLACK_WEBHOOK_NOTIFY_BUILD }}

  publish-docker-image:
    needs:
      - cargo-verifications
    runs-on: ubuntu-latest
    permissions:
      contents: read
      packages: write
    steps:
      - name: Checkout repository
        uses: actions/checkout@v3

      - name: Docker meta
        id: meta
        uses: docker/metadata-action@v3
        with:
          images: |
            ghcr.io/fuellabs/fuel-core
          tags: |
            type=sha
            type=ref,event=branch
            type=ref,event=tag
            type=semver,pattern={{raw}}
          flavor: |
            latest=${{ github.ref == 'refs/heads/master' }}

      - name: Set up Docker Buildx
        uses: docker/setup-buildx-action@v1

      - name: Log in to the ghcr.io registry
        uses: docker/login-action@v1
        with:
          registry: ${{ env.REGISTRY }}
          username: ${{ github.repository_owner }}
          password: ${{ secrets.GITHUB_TOKEN }}

      - name: Build and push the image to ghcr.io
        uses: docker/build-push-action@v2
        with:
          context: .
          file: deployment/Dockerfile
          push: true
          tags: ${{ steps.meta.outputs.tags }}
          labels: ${{ steps.meta.outputs.labels }}
          cache-from: type=gha
          cache-to: type=gha,mode=max

      - name: Notify if Job Fails
        uses: ravsamhq/notify-slack-action@v2
        if: always() && (github.ref == 'refs/heads/master' || github.ref_type == 'tag')
        with:
          status: ${{ job.status }}
          token: ${{ secrets.GITHUB_TOKEN }}
          notification_title: '{workflow} has {status_message}'
          message_format: '{emoji} *{workflow}* {status_message} in <{repo_url}|{repo}> : <{run_url}|View Run Results>'
          footer: ''
          notify_when: 'failure'
        env:
          SLACK_WEBHOOK_URL: ${{ secrets.SLACK_WEBHOOK_NOTIFY_BUILD }}

  publish-fuel-core-binary:
    name: Release fuel-core binaries
    runs-on: ${{ matrix.job.os }}
    # Only do this job if publishing a release
    needs:
      - lint-toml-files
      - cargo-verifications
    if: github.event_name == 'release' && github.event.action == 'published'
    continue-on-error: true
    strategy:
      fail-fast: false
      matrix:
        job:
          - os: ubuntu-latest
            platform: linux
            target: x86_64-unknown-linux-gnu
            cross_image: x86_64-linux-gnu
          - os: ubuntu-latest
            platform: linux
            target: x86_64-unknown-linux-musl
            cross_image: x86_64-linux-musl
          - os: ubuntu-latest
            platform: linux-arm
            target: aarch64-unknown-linux-gnu
            cross_image: aarch64-linux-gnu
          - os: ubuntu-latest
            platform: linux-arm
            target: aarch64-unknown-linux-musl
            cross_image: aarch64-linux-musl
          - os: macos-latest
            platform: darwin
            target: x86_64-apple-darwin
          - os: macos-latest
            platform: darwin-arm
            target: aarch64-apple-darwin
    steps:
      - name: Checkout repository
        uses: actions/checkout@v3

      - name: Set up Docker Buildx
        uses: docker/setup-buildx-action@v1

      - name: Setup custom cross env ${{ matrix.job.cross_image }}
        if: matrix.job.cross_image
        uses: docker/build-push-action@v2
        with:
          context: ci
          file: ci/Dockerfile.${{ matrix.job.target }}-clang
          tags: ${{ matrix.job.cross_image }}:latest
          load: true
          cache-from: type=gha
          cache-to: type=gha,mode=max

      - name: Install packages (macOS)
        if: matrix.job.os == 'macos-latest'
        run: |
          ci/macos-install-packages.sh

      - name: Install toolchain
        uses: actions-rs/toolchain@v1
        with:
          profile: minimal
          toolchain: stable
          target: ${{ matrix.job.target }}
          override: true

      - uses: Swatinem/rust-cache@v1
        with:
          cache-on-failure: true
          key: '${{ matrix.job.target }}'

      - name: Install cross
        uses: baptiste0928/cargo-install@v1
        with:
          crate: cross
          cache-key: '${{ matrix.job.target }}'

      - name: Build fuel-core
        run: |
          cross build --profile=release --target ${{ matrix.job.target }} --features "production" -p fuel-core

      - name: Strip release binary linux x86_64
        if: matrix.job.platform == 'linux'
        run: strip "target/${{ matrix.job.target }}/release/fuel-core"

      - name: Strip release binary aarch64-linux-gnu
        if: matrix.job.target == 'aarch64-unknown-linux-gnu'
        run: |
          docker run --rm -v \
          "$PWD/target:/target:Z" \
          aarch64-linux-gnu:latest \
          aarch64-linux-gnu-strip \
          /target/aarch64-unknown-linux-gnu/release/fuel-core

      - name: Strip release binary aarch64-linux-musl
        if: matrix.job.target == 'aarch64-unknown-linux-musl'
        run: |
          docker run --rm -v \
          "$PWD/target:/target:Z" \
          aarch64-linux-musl:latest \
          aarch64-linux-musl-strip \
          /target/aarch64-unknown-linux-musl/release/fuel-core

      - name: Strip release binary mac
        if: matrix.job.os == 'macos-latest'
        run: strip -x "target/${{ matrix.job.target }}/release/fuel-core"

      - name: Prepare Binary Artifact
        env:
          PLATFORM_NAME: ${{ matrix.job.platform }}
          TARGET: ${{ matrix.job.target }}
        run: |
          # trim refs/tags/ prefix
          FUEL_CORE_VERSION="${GITHUB_REF#refs/tags/}"
          # optionally trim v from tag prefix
          FUEL_CORE_VERSION="${FUEL_CORE_VERSION#v}"
          echo "version is: $FUEL_CORE_VERSION"
          # setup artifact filename
          ARTIFACT="fuel-core-$FUEL_CORE_VERSION-${{ env.TARGET }}"
          ZIP_FILE_NAME="$ARTIFACT.tar.gz"
          echo "ZIP_FILE_NAME=$ZIP_FILE_NAME" >> $GITHUB_ENV
          # create zip file
          mkdir -pv "$ARTIFACT"
          cp "target/${{ matrix.job.target }}/release/fuel-core" "$ARTIFACT"
          tar -czvf "$ZIP_FILE_NAME" "$ARTIFACT"

      - name: Upload Binary Artifact
        uses: actions/upload-release-asset@v1
        env:
          GITHUB_TOKEN: ${{ github.token }}
        with:
          upload_url: ${{ github.event.release.upload_url }}
          asset_path: ./${{ env.ZIP_FILE_NAME }}
          asset_name: ${{ env.ZIP_FILE_NAME }}
          asset_content_type: application/gzip

      - name: Notify if Job Fails
        uses: ravsamhq/notify-slack-action@v2
        # need to find a work-around to be able to run this action on mac
        if: always() && (github.ref == 'refs/heads/master' || github.ref_type == 'tag') && matrix.job.os != 'macos-latest'
        with:
          status: ${{ job.status }}
          token: ${{ secrets.GITHUB_TOKEN }}
          notification_title: '{workflow} has {status_message}'
          message_format: '{emoji} *{workflow}* {status_message} in <{repo_url}|{repo}> : <{run_url}|View Run Results>'
          footer: ''
          notify_when: 'failure'
        env:
          SLACK_WEBHOOK_URL: ${{ secrets.SLACK_WEBHOOK_NOTIFY_BUILD }}

  # Deploy Latest Fuel-Core Release
  deploy:
    if: github.ref == 'refs/heads/master'
    needs:
      - publish-docker-image
    runs-on: ubuntu-latest
    steps:
      - name: Set Environment Variables
        run: |
          tag=(`echo $GITHUB_SHA | cut -c1-7`)
          echo "IMAGE_TAG=`echo sha-$tag`" >> $GITHUB_ENV
          echo "DEPLOYMENT_VERSION=$(echo $GITHUB_SHA)" >> $GITHUB_ENV

      - name: Deploy Fuel-Core Developer Environment
        uses: benc-uk/workflow-dispatch@v1
        with:
          workflow: Deploy Fuel-Core on k8s
          repo: FuelLabs/fuel-deployment
          ref: refs/heads/master
          token: ${{ secrets.REPO_TOKEN }}
          inputs: '{ "k8s-type": "${{ env.K8S }}", "config-directory": "${{ env.CONFIG }}", "config-env": "${{ env.ENV }}", "deployment-version": "${{ env.DEPLOYMENT_VERSION }}", "image-tag": "${{ env.IMAGE_TAG }}", "delete-infra": "${{ env.DELETE_INFRA }}" }'
        env:
          K8S: 'eks'
          CONFIG: 'fuel-dev1'
          ENV: 'fueldevsway.env'
          DELETE_INFRA: true<|MERGE_RESOLUTION|>--- conflicted
+++ resolved
@@ -97,19 +97,9 @@
           - command: test
             args: --all-targets --all-features --workspace
           - command: test
-<<<<<<< HEAD
             args: --all-targets --no-default-features --workspace
     # disallow any job that takes longer than 30 minutes
-    timeout-minutes: 30
-=======
-            args: --all-targets --no-default-features --workspace --exclude fuel-p2p
-          # Split p2p into its own job so that it can use a single threaded runner
-          - command: test
-            args: --all-targets --all-features -p fuel-p2p -- --test-threads=1
-            skip-error: true
-    # disallow any job that takes longer than 45 minutes
     timeout-minutes: 45
->>>>>>> a18193e0
     continue-on-error: ${{ matrix.skip-error || false }}
     steps:
       - uses: actions/checkout@v3
