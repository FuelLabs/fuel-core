//! Tests involving client behavior when utxo-validation is enabled

use crate::helpers::{
    TestContext,
    TestSetupBuilder,
};
use fuel_core_interfaces::common::{
    fuel_crypto::SecretKey,
    fuel_tx::TransactionBuilder,
    fuel_vm::{
        consts::*,
        prelude::*,
    },
};
use fuel_gql_client::client::{
    types::TransactionStatus,
    PageDirection,
    PaginationRequest,
};
use futures::future::join_all;
use itertools::Itertools;
use rand::{
    rngs::StdRng,
    Rng,
    SeedableRng,
};
use std::collections::HashSet;

#[tokio::test]
async fn submit_utxo_verified_tx_with_min_gas_price() {
    let mut rng = StdRng::seed_from_u64(2322);
    let mut test_builder = TestSetupBuilder::new(2322);
    let (_, contract_id) = test_builder.setup_contract(vec![], None);
    // initialize 10 random transactions that transfer coins and call a contract
    let transactions = (1..=10)
        .into_iter()
        .map(|i| {
            TransactionBuilder::script(
                Opcode::RET(REG_ONE).to_bytes().into_iter().collect(),
                vec![],
            )
<<<<<<< HEAD
            .gas_limit(10000000)
=======
            .gas_limit(10000)
>>>>>>> 39c59a5b
            .gas_price(1)
            .add_unsigned_coin_input(
                SecretKey::random(&mut rng),
                rng.gen(),
                1000 + i,
                Default::default(),
                Default::default(),
                0,
            )
            .add_input(Input::Contract {
                utxo_id: Default::default(),
                balance_root: Default::default(),
                state_root: Default::default(),
                tx_pointer: Default::default(),
                contract_id,
            })
            .add_output(Output::Change {
                amount: 0,
                asset_id: Default::default(),
                to: rng.gen(),
            })
            .add_output(Output::Contract {
                input_index: 1,
                balance_root: Default::default(),
                state_root: Default::default(),
            })
            .finalize()
        })
        .collect_vec();

    // setup genesis block with coins that transactions can spend
    test_builder.config_coin_inputs_from_transactions(&transactions.iter().collect_vec());

    // spin up node
    let TestContext { client, .. } = test_builder.finalize().await;

    // submit transactions and verify their status
    for tx in transactions {
        let tx = tx.into();
        client.submit_and_await_commit(&tx).await.unwrap();
        // verify that the tx returned from the api matches the submitted tx
        let ret_tx = client
            .transaction(&tx.id().to_string())
            .await
            .unwrap()
            .unwrap()
            .transaction;

        let transaction_result = client
            .transaction_status(&ret_tx.id().to_string())
            .await
            .ok()
            .unwrap();

        if let TransactionStatus::Success { block_id, .. } = transaction_result.clone() {
            let block_exists = client.block(&block_id).await.unwrap();

            assert!(block_exists.is_some());
        }

        // Once https://github.com/FuelLabs/fuel-core/issues/50 is resolved this should rely on the Submitted Status rather than Success
        assert!(matches!(
            transaction_result,
            TransactionStatus::Success { .. }
        ));
    }
}

#[tokio::test]
async fn submit_utxo_verified_tx_below_min_gas_price_fails() {
    // initialize transaction
    let tx = TransactionBuilder::script(
        Opcode::RET(REG_ONE).to_bytes().into_iter().collect(),
        vec![],
    )
    .gas_limit(100)
    .gas_price(1)
    .finalize_as_transaction();

    // initialize node with higher minimum gas price
    let mut test_builder = TestSetupBuilder::new(2322u64);
    test_builder.min_gas_price = 10;
    let TestContext { client, .. } = test_builder.finalize().await;

    let result = client.submit(&tx).await;

    assert!(result.is_err());
    assert!(result
        .err()
        .unwrap()
        .to_string()
        .contains("The gas price is too low"));
}

// verify that dry run can disable utxo_validation by simulating a transaction with unsigned
// non-existent coin inputs
#[tokio::test]
async fn dry_run_override_utxo_validation() {
    let mut rng = StdRng::seed_from_u64(2322);

    let asset_id = rng.gen();
    let tx = TransactionBuilder::script(
        Opcode::RET(REG_ONE).to_bytes().into_iter().collect(),
        vec![],
    )
<<<<<<< HEAD
    .gas_limit(10000000)
=======
    .gas_limit(10000)
>>>>>>> 39c59a5b
    .add_input(Input::coin_signed(
        rng.gen(),
        rng.gen(),
        1000,
        AssetId::default(),
        Default::default(),
        0,
        Default::default(),
    ))
    .add_input(Input::coin_signed(
        rng.gen(),
        rng.gen(),
        rng.gen(),
        asset_id,
        Default::default(),
        0,
        Default::default(),
    ))
    .add_output(Output::change(rng.gen(), 0, asset_id))
    .add_witness(Default::default())
    .finalize_as_transaction();

    let client = TestSetupBuilder::new(2322).finalize().await.client;

    let log = client.dry_run_opt(&tx, Some(false)).await.unwrap();
    assert_eq!(2, log.len());

    assert!(matches!(log[0],
        Receipt::Return {
            val, ..
        } if val == 1));
}

// verify that dry run without utxo-validation override respects the node setting
#[tokio::test]
async fn dry_run_no_utxo_validation_override() {
    let mut rng = StdRng::seed_from_u64(2322);

    let asset_id = rng.gen();
    // construct a tx with invalid inputs
    let tx = TransactionBuilder::script(
        Opcode::RET(REG_ONE).to_bytes().into_iter().collect(),
        vec![],
    )
    .gas_limit(1000)
    .add_input(Input::coin_signed(
        rng.gen(),
        rng.gen(),
        1000,
        AssetId::default(),
        Default::default(),
        0,
        Default::default(),
    ))
    .add_input(Input::coin_signed(
        rng.gen(),
        rng.gen(),
        rng.gen(),
        asset_id,
        Default::default(),
        0,
        Default::default(),
    ))
    .add_output(Output::change(rng.gen(), 0, asset_id))
    .add_witness(Default::default())
    .finalize_as_transaction();

    let client = TestSetupBuilder::new(2322).finalize().await.client;

    // verify that the client validated the inputs and failed the tx
    let res = client.dry_run_opt(&tx, None).await;
    assert!(res.is_err());
}

#[tokio::test(flavor = "multi_thread", worker_threads = 8)]
async fn concurrent_tx_submission_produces_expected_blocks() {
    const TEST_TXS: usize = 10;

    let mut rng = StdRng::seed_from_u64(2322u64);
    let mut test_builder = TestSetupBuilder::new(100);

    // generate random txs
    let secret = SecretKey::random(&mut rng);
    let txs = (0..TEST_TXS)
        .into_iter()
        .map(|i| {
            TransactionBuilder::script(
                Opcode::RET(REG_ONE).to_bytes().into_iter().collect(),
                vec![],
            )
            .gas_limit(1000 + i as u64)
            .add_unsigned_coin_input(
                secret,
                rng.gen(),
                rng.gen_range(1..1000),
                Default::default(),
                Default::default(),
                0,
            )
            .add_output(Output::change(rng.gen(), 0, Default::default()))
            .finalize()
        })
        .collect_vec();

    // collect all tx ids
    let tx_ids: HashSet<_> = txs.iter().map(|tx| tx.id()).collect();

    // setup the genesis coins for spending
    test_builder.config_coin_inputs_from_transactions(&txs.iter().collect_vec());

    let TestContext { client, .. } = test_builder.finalize().await;

    let tasks = txs
        .into_iter()
        .map(|tx| {
            let client = client.clone();
            async move { client.submit_and_await_commit(&tx.into()).await }
        })
        .collect_vec();

    let _: Vec<_> = join_all(tasks)
        .await
        .into_iter()
        .try_collect()
        .expect("expected successful transactions");

    let total_blocks = client
        .blocks(PaginationRequest {
            results: TEST_TXS * 2,
            direction: PageDirection::Forward,
            cursor: None,
        })
        .await
        .unwrap();

    // ensure block heights are all unique
    let deduped = total_blocks
        .results
        .iter()
        .map(|b| b.header.height.0)
        .dedup()
        .collect_vec();

    // ensure all transactions are included across all the blocks
    let included_txs: HashSet<Bytes32> = total_blocks
        .results
        .iter()
        .flat_map(|b| b.transactions.iter().map(|t| t.id.clone().into()))
        .dedup_with_count()
        .map(|(count, id)| {
            assert_eq!(count, 1, "duplicate tx detected {}", id);
            id
        })
        .collect();

    assert_eq!(total_blocks.results.len(), deduped.len());
    assert_eq!(included_txs, tx_ids);
}<|MERGE_RESOLUTION|>--- conflicted
+++ resolved
@@ -39,11 +39,7 @@
                 Opcode::RET(REG_ONE).to_bytes().into_iter().collect(),
                 vec![],
             )
-<<<<<<< HEAD
-            .gas_limit(10000000)
-=======
             .gas_limit(10000)
->>>>>>> 39c59a5b
             .gas_price(1)
             .add_unsigned_coin_input(
                 SecretKey::random(&mut rng),
@@ -149,11 +145,7 @@
         Opcode::RET(REG_ONE).to_bytes().into_iter().collect(),
         vec![],
     )
-<<<<<<< HEAD
-    .gas_limit(10000000)
-=======
     .gas_limit(10000)
->>>>>>> 39c59a5b
     .add_input(Input::coin_signed(
         rng.gen(),
         rng.gen(),
