use fuel_core::{
    chain_config::{
        CoinConfig,
        StateConfig,
    },
    database::Database,
    model::{
        Coin,
        CoinStatus,
    },
    service::{
        Config,
        FuelService,
    },
};
use fuel_core_interfaces::common::{
    fuel_storage::Storage,
    fuel_tx::{
        AssetId,
        UtxoId,
    },
    fuel_vm::prelude::{
        Address,
        Bytes32,
        Word,
    },
};
<<<<<<< HEAD
use fuel_gql_client::client::{FuelClient, PageDirection, PaginationRequest};
use rstest::rstest;
=======
use fuel_gql_client::client::{
    schema::coin::CoinStatus as SchemeCoinStatus,
    FuelClient,
    PageDirection,
    PaginationRequest,
};
>>>>>>> 7b34fa8e

#[tokio::test]
async fn coin() {
    // setup test data in the node
    let coin = Coin {
        owner: Default::default(),
        amount: 0,
        asset_id: Default::default(),
        maturity: Default::default(),
        status: CoinStatus::Unspent,
        block_created: Default::default(),
    };

    let utxo_id = UtxoId::new(Default::default(), 5);

    let mut db = Database::default();
    Storage::<UtxoId, Coin>::insert(&mut db, &utxo_id, &coin).unwrap();
    // setup server & client
    let srv = FuelService::from_database(db, Config::local_node())
        .await
        .unwrap();
    let client = FuelClient::from(srv.bound_address);

    // run test
    let coin = client
        .coin(format!("{:#x}", utxo_id).as_str())
        .await
        .unwrap();
    assert!(coin.is_some());
}

// Backward fails, this is another issue
#[rstest]
#[tokio::test]
async fn first_5_coins(
    #[values(PageDirection::Forward, PageDirection::Backward)] pagination_direction: PageDirection,
) {
    let owner = Address::default();

    // setup test data in the node
    let coins: Vec<(UtxoId, Coin)> = (1..10usize)
        .map(|i| {
            let coin = Coin {
                owner,
                amount: i as Word,
                asset_id: Default::default(),
                maturity: Default::default(),
                status: CoinStatus::Unspent,
                block_created: Default::default(),
            };

            let utxo_id = UtxoId::new(Bytes32::from([i as u8; 32]), 0);
            (utxo_id, coin)
        })
        .collect();

    let mut db = Database::default();
    for (utxo_id, coin) in coins {
        Storage::<UtxoId, Coin>::insert(&mut db, &utxo_id, &coin).unwrap();
    }

    // setup server & client
    let srv = FuelService::from_database(db, Config::local_node())
        .await
        .unwrap();
    let client = FuelClient::from(srv.bound_address);

    // run test
    let coins = client
        .coins(
            format!("{:#x}", owner).as_str(),
            None,
            PaginationRequest {
                cursor: None,
                results: 5,
                direction: pagination_direction,
            },
        )
        .await
        .unwrap();
    assert!(!coins.results.is_empty());
    assert_eq!(coins.results.len(), 5)
}

#[tokio::test]
async fn only_asset_id_filtered_coins() {
    let owner = Address::default();
    let asset_id = AssetId::new([1u8; 32]);

    // setup test data in the node
    let coins: Vec<(UtxoId, Coin)> = (1..10usize)
        .map(|i| {
            let coin = Coin {
                owner,
                amount: i as Word,
                asset_id: if i <= 5 { asset_id } else { Default::default() },
                maturity: Default::default(),
                status: CoinStatus::Unspent,
                block_created: Default::default(),
            };

            let utxo_id = UtxoId::new(Bytes32::from([i as u8; 32]), 0);
            (utxo_id, coin)
        })
        .collect();

    let mut db = Database::default();
    for (id, coin) in coins {
        Storage::<UtxoId, Coin>::insert(&mut db, &id, &coin).unwrap();
    }

    // setup server & client
    let srv = FuelService::from_database(db, Config::local_node())
        .await
        .unwrap();
    let client = FuelClient::from(srv.bound_address);

    // run test
    let coins = client
        .coins(
            format!("{:#x}", owner).as_str(),
            Some(format!("{:#x}", AssetId::new([1u8; 32])).as_str()),
            PaginationRequest {
                cursor: None,
                results: 10,
                direction: PageDirection::Forward,
            },
        )
        .await
        .unwrap();
    assert!(!coins.results.is_empty());
    assert_eq!(coins.results.len(), 5);
    assert!(coins
        .results
        .into_iter()
        .all(|c| asset_id == c.asset_id.into()));
}

#[rstest]
#[tokio::test]
async fn only_unspent_coins(
    #[values(Address::default(), Address::from([16; 32]))] owner: Address,
    #[values(AssetId::from([1u8; 32]), AssetId::from([32u8; 32]))] asset_id: AssetId,
) {
    // setup test data in the node
    let coins: Vec<(UtxoId, Coin)> = (1..10usize)
        .map(|i| {
            let coin = Coin {
                owner,
                amount: i as Word,
                asset_id: asset_id,
                maturity: Default::default(),
                status: if i <= 5 {
                    CoinStatus::Unspent
                } else {
                    CoinStatus::Spent
                },
                block_created: Default::default(),
            };

            let utxo_id = UtxoId::new(Bytes32::from([i as u8; 32]), 0);
            (utxo_id, coin)
        })
        .collect();

    let mut db = Database::default();
    for (id, coin) in coins {
        Storage::<UtxoId, Coin>::insert(&mut db, &id, &coin).unwrap();
    }

    // setup server & client
    let srv = FuelService::from_database(db, Config::local_node())
        .await
        .unwrap();
    let client = FuelClient::from(srv.bound_address);

    // run test
    let coins = client
        .coins(
            format!("{:#x}", owner).as_str(),
            Some(format!("{:#x}", asset_id).as_str()),
            PaginationRequest {
                cursor: None,
                results: 10,
                direction: PageDirection::Forward,
            },
        )
        .await
        .unwrap();
    assert!(!coins.results.is_empty());
    assert_eq!(coins.results.len(), 5);
    assert!(coins
        .results
        .into_iter()
        .all(|c| asset_id == c.asset_id.into()));
}

#[rstest]
#[tokio::test]
async fn coins_to_spend(
    #[values(Address::default(), Address::from([5; 32]), Address::from([16; 32]))] owner: Address,
    #[values(AssetId::new([16u8; 32]), AssetId::new([1u8; 32]))] asset_id_a: AssetId,
    #[values(AssetId::new([0u8; 32]), AssetId::new([99u8; 32]))] asset_id_b: AssetId,
) {
    // setup config
    let mut config = Config::local_node();
    config.chain_conf.initial_state = Some(StateConfig {
        height: None,
        contracts: None,
        coins: Some(
            vec![
                (owner, 50, asset_id_a),
                (owner, 100, asset_id_a),
                (owner, 150, asset_id_a),
                (owner, 50, asset_id_b),
                (owner, 100, asset_id_b),
                (owner, 150, asset_id_b),
            ]
            .into_iter()
            .map(|(owner, amount, asset_id)| CoinConfig {
                tx_id: None,
                output_index: None,
                block_created: None,
                maturity: None,
                owner,
                amount,
                asset_id,
            })
            .collect(),
        ),
        messages: None,
    });

    // setup server & client
    let srv = FuelService::new_node(config).await.unwrap();
    let client = FuelClient::from(srv.bound_address);

    // empty spend_query
    let coins = client
        .coins_to_spend(format!("{:#x}", owner).as_str(), vec![], None, None)
        .await
        .unwrap();
    assert!(coins.is_empty());

    // spend_query for 1 a and 1 b
    let coins = client
        .coins_to_spend(
            format!("{:#x}", owner).as_str(),
            vec![
                (format!("{:#x}", asset_id_a).as_str(), 1),
                (format!("{:#x}", asset_id_b).as_str(), 1),
            ],
            None,
            None,
        )
        .await
        .unwrap();
    assert_eq!(coins.len(), 2);

    // spend_query for 300 a and 300 b
    let coins = client
        .coins_to_spend(
            format!("{:#x}", owner).as_str(),
            vec![
                (format!("{:#x}", asset_id_a).as_str(), 300),
                (format!("{:#x}", asset_id_b).as_str(), 300),
            ],
            None,
            None,
        )
        .await
        .unwrap();
    assert_eq!(coins.len(), 6);

    // spend_query for 1 a and 1 b, but with all coins excluded
    let all_coin_ids = coins
        .iter()
        .map(|c| format!("{:#x}", c.utxo_id))
        .collect::<Vec<String>>();
    let all_coin_ids = all_coin_ids.iter().map(String::as_str).collect();
    let coins = client
        .coins_to_spend(
            format!("{:#x}", owner).as_str(),
            vec![
                (format!("{:#x}", asset_id_a).as_str(), 1),
                (format!("{:#x}", asset_id_b).as_str(), 1),
            ],
            None,
            Some(all_coin_ids),
        )
        .await;
    assert!(coins.is_err());

    // not enough coins
    let coins = client
        .coins_to_spend(
            format!("{:#x}", owner).as_str(),
            vec![
                (format!("{:#x}", asset_id_a).as_str(), 301),
                (format!("{:#x}", asset_id_b).as_str(), 301),
            ],
            None,
            None,
        )
        .await;
    assert!(coins.is_err());

    // not enough inputs
    let coins = client
        .coins_to_spend(
            format!("{:#x}", owner).as_str(),
            vec![
                (format!("{:#x}", asset_id_a).as_str(), 300),
                (format!("{:#x}", asset_id_b).as_str(), 300),
            ],
            5.into(),
            None,
        )
        .await;
    assert!(coins.is_err());
}<|MERGE_RESOLUTION|>--- conflicted
+++ resolved
@@ -25,17 +25,13 @@
         Word,
     },
 };
-<<<<<<< HEAD
-use fuel_gql_client::client::{FuelClient, PageDirection, PaginationRequest};
 use rstest::rstest;
-=======
 use fuel_gql_client::client::{
     schema::coin::CoinStatus as SchemeCoinStatus,
     FuelClient,
     PageDirection,
     PaginationRequest,
 };
->>>>>>> 7b34fa8e
 
 #[tokio::test]
 async fn coin() {
