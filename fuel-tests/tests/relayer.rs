--- conflicted
+++ resolved
@@ -184,12 +184,7 @@
             .add_output(Output::change(rng.gen(), 0, AssetId::BASE))
             .finalize();
 
-<<<<<<< HEAD
-    let tx_id = client.submit(&tx.clone().into()).await.unwrap();
-    let status = client.transaction_status(&tx_id.to_string()).await.unwrap();
-=======
-    let status = client.submit_and_await_commit(&tx).await.unwrap();
->>>>>>> 7bb9ead7
+    let status = client.submit_and_await_commit(&tx.into()).await.unwrap();
 
     // verify transaction executed successfully
     assert!(
