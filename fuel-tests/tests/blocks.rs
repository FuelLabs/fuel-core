use chrono::{
    TimeZone,
    Utc,
};
use fuel_core::{
    database::{
        storage::FuelBlocks,
        Database,
    },
    model::{
        FuelBlockDb,
        FuelBlockHeader,
    },
    schema::scalars::BlockId,
    service::{
        Config,
        FuelService,
    },
};
use fuel_core_interfaces::common::{
    fuel_storage::StorageAsMut,
    fuel_tx,
};
use fuel_gql_client::client::{
    types::TransactionStatus,
    FuelClient,
    PageDirection,
    PaginationRequest,
};
use itertools::{
    rev,
    Itertools,
};
use rstest::rstest;

#[tokio::test]
async fn block() {
    // setup test data in the node
    let block = FuelBlockDb::default();
    let id = block.id();
    let mut db = Database::default();
    db.storage::<FuelBlocks>().insert(&id, &block).unwrap();

    // setup server & client
    let srv = FuelService::from_database(db, Config::local_node())
        .await
        .unwrap();
    let client = FuelClient::from(srv.bound_address);

    // run test
    let block = client
        .block(BlockId::from(id).to_string().as_str())
        .await
        .unwrap();
    assert!(block.is_some());
}

#[tokio::test]
async fn produce_block() {
    let db = Database::default();

    let mut config = Config::local_node();

    config.manual_blocks_enabled = true;

    let srv = FuelService::from_database(db, config).await.unwrap();

    let client = FuelClient::from(srv.bound_address);

    let new_height = client.produce_blocks(5).await.unwrap();

    assert_eq!(5, new_height);

    let tx = fuel_tx::Transaction::default();

    client.submit(&tx).await.unwrap();

    let transaction_response = client
        .transaction(&format!("{:#x}", tx.id()))
        .await
        .unwrap();

    if let TransactionStatus::Success { block_id, .. } =
        transaction_response.unwrap().status
    {
        let block_height: u64 = client
            .block(block_id.to_string().as_str())
            .await
            .unwrap()
            .unwrap()
            .height
            .into();

        // Block height is now 6 after being advance 5
        assert!(6 == block_height);
    } else {
        panic!("Wrong tx status");
    };
}

#[tokio::test]
async fn produce_block_negative() {
    let db = Database::default();

    let srv = FuelService::from_database(db, Config::local_node())
        .await
        .unwrap();

    let client = FuelClient::from(srv.bound_address);

    let new_height = client.produce_blocks(5).await;

    assert_eq!(
        "Response errors; Manual Blocks must be enabled to use this endpoint",
        new_height.err().unwrap().to_string()
    );

    let tx = fuel_tx::Transaction::default();

    client.submit(&tx).await.unwrap();

    let transaction_response = client
        .transaction(&format!("{:#x}", tx.id()))
        .await
        .unwrap();

    if let TransactionStatus::Success { block_id, .. } =
        transaction_response.unwrap().status
    {
        let block_height: u64 = client
            .block(block_id.to_string().as_str())
            .await
            .unwrap()
            .unwrap()
            .height
            .into();

        // Block height is now 6 after being advance 5
        assert!(1 == block_height);
    } else {
        panic!("Wrong tx status");
    };
}

#[rstest]
#[tokio::test]
async fn block_connection_5(
    #[values(PageDirection::Forward, PageDirection::Backward)]
    pagination_direction: PageDirection,
) {
    // blocks
    let blocks = (0..10u32)
        .map(|i| FuelBlockDb {
            headers: FuelBlockHeader {
                height: i.into(),
                time: Utc.timestamp(i.into(), 0),
                ..Default::default()
            },
            transactions: vec![],
        })
        .collect_vec();

    // setup test data in the node
    let mut db = Database::default();
    for block in blocks {
        let id = block.id();
        db.storage::<FuelBlocks>().insert(&id, &block).unwrap();
    }

    // setup server & client
    let srv = FuelService::from_database(db, Config::local_node())
        .await
        .unwrap();
    let client = FuelClient::from(srv.bound_address);

    // run test
    let blocks = client
        .blocks(PaginationRequest {
            cursor: None,
            results: 5,
            direction: pagination_direction.clone(),
        })
        .await
        .unwrap();

<<<<<<< HEAD
=======
#[tokio::test]
async fn block_connection_last_5() {
    // blocks
    let blocks = (0..10u32)
        .map(|i| FuelBlockDb {
            headers: FuelBlockHeader {
                height: i.into(),
                time: Utc.timestamp(i.into(), 0),
                ..Default::default()
            },
            transactions: vec![],
        })
        .collect_vec();

    // setup test data in the node
    let mut db = Database::default();
    for block in blocks {
        let id = block.id();
        db.storage::<FuelBlocks>().insert(&id, &block).unwrap();
    }

    // setup server & client
    let srv = FuelService::from_database(db, Config::local_node())
        .await
        .unwrap();
    let client = FuelClient::from(srv.bound_address);

    // run test
    let blocks = client
        .blocks(PaginationRequest {
            cursor: None,
            results: 5,
            direction: PageDirection::Backward,
        })
        .await
        .unwrap();
>>>>>>> bd5901f0
    assert!(!blocks.results.is_empty());
    assert!(blocks.cursor.is_some());
    // assert "first" 5 blocks are returned in descending order (latest first)
    match pagination_direction {
        PageDirection::Forward => {
            assert_eq!(
                blocks.results.into_iter().map(|b| b.height.0).collect_vec(),
                rev(0..5).collect_vec()
            );
        }
        PageDirection::Backward => {
            assert_eq!(
                blocks.results.into_iter().map(|b| b.height.0).collect_vec(),
                rev(5..10).collect_vec()
            );
        }
    };
}<|MERGE_RESOLUTION|>--- conflicted
+++ resolved
@@ -183,45 +183,6 @@
         .await
         .unwrap();
 
-<<<<<<< HEAD
-=======
-#[tokio::test]
-async fn block_connection_last_5() {
-    // blocks
-    let blocks = (0..10u32)
-        .map(|i| FuelBlockDb {
-            headers: FuelBlockHeader {
-                height: i.into(),
-                time: Utc.timestamp(i.into(), 0),
-                ..Default::default()
-            },
-            transactions: vec![],
-        })
-        .collect_vec();
-
-    // setup test data in the node
-    let mut db = Database::default();
-    for block in blocks {
-        let id = block.id();
-        db.storage::<FuelBlocks>().insert(&id, &block).unwrap();
-    }
-
-    // setup server & client
-    let srv = FuelService::from_database(db, Config::local_node())
-        .await
-        .unwrap();
-    let client = FuelClient::from(srv.bound_address);
-
-    // run test
-    let blocks = client
-        .blocks(PaginationRequest {
-            cursor: None,
-            results: 5,
-            direction: PageDirection::Backward,
-        })
-        .await
-        .unwrap();
->>>>>>> bd5901f0
     assert!(!blocks.results.is_empty());
     assert!(blocks.cursor.is_some());
     // assert "first" 5 blocks are returned in descending order (latest first)
