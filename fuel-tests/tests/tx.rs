use crate::helpers::TestContext;
use chrono::Utc;
use fuel_core::{
    database::Database,
    executor::Executor,
    service::{
        Config,
        FuelService,
    },
};
use fuel_core_interfaces::{
    common::{
        fuel_tx,
        fuel_vm::{
            consts::*,
            prelude::*,
        },
    },
    executor::{
        ExecutionBlock,
        Executor as ExecutorTrait,
    },
    model::{
        FuelConsensusHeader,
        PartialFuelBlock,
        PartialFuelBlockHeader,
    },
};
use fuel_gql_client::client::{
    types::TransactionStatus,
    FuelClient,
    PageDirection,
    PaginationRequest,
};
use itertools::Itertools;
use rand::Rng;
use std::{
    io,
    io::ErrorKind::NotFound,
};

mod predicates;
mod utxo_validation;

#[test]
fn basic_script_snapshot() {
    // Since this script is referenced in docs, snapshot the byte representation in-case opcodes
    // are reassigned in the future
    let script = vec![
        Opcode::ADDI(0x10, REG_ZERO, 0xca),
        Opcode::ADDI(0x11, REG_ZERO, 0xba),
        Opcode::LOG(0x10, 0x11, REG_ZERO, REG_ZERO),
        Opcode::RET(REG_ONE),
    ];
    let script: Vec<u8> = script
        .iter()
        .flat_map(|op| u32::from(*op).to_be_bytes())
        .collect();
    insta::assert_snapshot!(format!("{:?}", script));
}

#[tokio::test]
async fn dry_run() {
    let srv = FuelService::new_node(Config::local_node()).await.unwrap();
    let client = FuelClient::from(srv.bound_address);

    let gas_price = 0;
    let gas_limit = 1_000_000;
    let maturity = 0;

    let script = vec![
        Opcode::ADDI(0x10, REG_ZERO, 0xca),
        Opcode::ADDI(0x11, REG_ZERO, 0xba),
        Opcode::LOG(0x10, 0x11, REG_ZERO, REG_ZERO),
        Opcode::RET(REG_ONE),
    ];
    let script: Vec<u8> = script
        .iter()
        .flat_map(|op| u32::from(*op).to_be_bytes())
        .collect();

    let tx = fuel_tx::Transaction::script(
        gas_price,
        gas_limit,
        maturity,
        script,
        vec![],
        vec![],
        vec![],
        vec![],
    );

    let log = client.dry_run(&tx.clone().into()).await.unwrap();
    assert_eq!(3, log.len());

    assert!(matches!(log[0],
        Receipt::Log {
            ra, rb, ..
        } if ra == 0xca && rb == 0xba));

    assert!(matches!(log[1],
        Receipt::Return {
            val, ..
        } if val == 1));

    // ensure the tx isn't available in the blockchain history
    let err = client
        .transaction_status(&format!("{:#x}", tx.id()))
        .await
        .unwrap_err();
    assert_eq!(err.kind(), NotFound);
}

#[tokio::test]
async fn submit() {
    let srv = FuelService::new_node(Config::local_node()).await.unwrap();
    let client = FuelClient::from(srv.bound_address);

    let gas_price = 0;
    let gas_limit = 1_000_000;
    let maturity = 0;

    let script = vec![
        Opcode::ADDI(0x10, REG_ZERO, 0xca),
        Opcode::ADDI(0x11, REG_ZERO, 0xba),
        Opcode::LOG(0x10, 0x11, REG_ZERO, REG_ZERO),
        Opcode::RET(REG_ONE),
    ];
    let script: Vec<u8> = script
        .iter()
        .flat_map(|op| u32::from(*op).to_be_bytes())
        .collect();

    let tx = fuel_tx::Transaction::script(
        gas_price,
        gas_limit,
        maturity,
        script,
        vec![],
        vec![],
        vec![],
        vec![],
    );

<<<<<<< HEAD
    let id = client.submit(&tx.clone().into()).await.unwrap();
=======
    client.submit_and_await_commit(&tx).await.unwrap();
>>>>>>> 7bb9ead7
    // verify that the tx returned from the api matches the submitted tx
    let ret_tx = client
        .transaction(&tx.id().to_string())
        .await
        .unwrap()
        .unwrap()
        .transaction;
    assert_eq!(tx.id(), ret_tx.id());
}

#[ignore]
#[tokio::test]
async fn transaction_status_submitted() {
    // This test should ensure a transaction's status is Submitted while it is in the mempool
    // This test should also ensure a transaction's time of submission is correct in the returned status
    // Currently blocked until https://github.com/FuelLabs/fuel-core/issues/50 is resolved
    // as execution must be separate from submission for a tx to persist inside of the txpool
    // Merge with the submit_utxo_verified_tx test once utxo_verification is the default
    todo!();
}

#[tokio::test]
async fn receipts() {
    let transaction = fuel_tx::Transaction::default();
    let id = transaction.id();
    // setup server & client
    let srv = FuelService::new_node(Config::local_node()).await.unwrap();
    let client = FuelClient::from(srv.bound_address);
    // submit tx
    client
        .submit_and_await_commit(&transaction)
        .await
        .expect("transaction should insert");
    // run test
    let receipts = client.receipts(&format!("{:#x}", id)).await.unwrap();
    assert!(!receipts.is_empty());
}

#[tokio::test]
async fn get_transaction_by_id() {
    // setup test data in the node
    let transaction = fuel_tx::Transaction::default();
    let id = transaction.id();

    // setup server & client
    let srv = FuelService::new_node(Config::local_node()).await.unwrap();
    let client = FuelClient::from(srv.bound_address);
    // submit tx to api
    client.submit_and_await_commit(&transaction).await.unwrap();

    // run test
    let transaction_response = client.transaction(&format!("{:#x}", id)).await.unwrap();
    assert!(transaction_response.is_some());
    if let Some(transaction_response) = transaction_response {
        assert!(matches!(
            transaction_response.status,
            TransactionStatus::Success { .. }
        ))
    }
}

#[tokio::test]
async fn get_transparent_transaction_by_id() {
    let transaction = fuel_tx::Transaction::default();
    let id = transaction.id();

    // setup server & client
    let srv = FuelService::new_node(Config::local_node()).await.unwrap();
    let client = FuelClient::from(srv.bound_address);

    // submit tx
    let result = client.submit_and_await_commit(&transaction).await;
    assert!(result.is_ok());

    let opaque_tx = client
        .transaction(&format!("{:#x}", id))
        .await
        .unwrap()
        .expect("expected some result")
        .transaction;

    // run test
    let transparent_transaction = client
        .transparent_transaction(&format!("{:#x}", id))
        .await
        .unwrap()
        .expect("expected some value");

    // verify transaction round-trips via transparent graphql
    assert_eq!(opaque_tx, transparent_transaction);
}

#[tokio::test]
async fn get_transactions() {
    let alice = Address::from([0; 32]);
    let bob = Address::from([1; 32]);
    let charlie = Address::from([2; 32]);

    let mut context = TestContext::new(100).await;
    let tx1 = context.transfer(alice, charlie, 1).await.unwrap();
    let tx2 = context.transfer(charlie, bob, 2).await.unwrap();
    let tx3 = context.transfer(bob, charlie, 3).await.unwrap();
    let tx4 = context.transfer(bob, charlie, 3).await.unwrap();
    let tx5 = context.transfer(charlie, alice, 1).await.unwrap();
    let tx6 = context.transfer(alice, charlie, 1).await.unwrap();

    // there are six transactions
    // [1, 2, 3, 4, 5, 6]

    // Query for first 3: [1,2,3]
    let client = context.client;
    let page_request = PaginationRequest {
        cursor: None,
        results: 3,
        direction: PageDirection::Forward,
    };

    let response = client.transactions(page_request.clone()).await.unwrap();
    let transactions = &response
        .results
        .iter()
        .map(|tx| tx.transaction.id())
        .collect_vec();
    assert_eq!(transactions, &[tx1, tx2, tx3]);
    // Check pagination state for first page
    assert!(response.has_next_page);
    assert!(!response.has_previous_page);

    // Query for second page 2 with last given cursor: [4,5]
    let page_request_middle_page = PaginationRequest {
        cursor: response.cursor.clone(),
        results: 2,
        direction: PageDirection::Forward,
    };

    // Query backwards from last given cursor [3]: [1,2]
    let page_request_backwards = PaginationRequest {
        cursor: response.cursor.clone(),
        results: 3,
        direction: PageDirection::Backward,
    };

    // Query forwards from last given cursor [3]: [4,5,6]
    let page_request_forwards = PaginationRequest {
        cursor: response.cursor,
        results: 3,
        direction: PageDirection::Forward,
    };

    let response = client.transactions(page_request_middle_page).await.unwrap();
    let transactions = &response
        .results
        .iter()
        .map(|tx| tx.transaction.id())
        .collect_vec();
    assert_eq!(transactions, &[tx4, tx5]);
    // Check pagination state for middle page
    // it should have next and previous page
    assert!(response.has_next_page);
    assert!(response.has_previous_page);

    let response = client.transactions(page_request_backwards).await.unwrap();
    let transactions = &response
        .results
        .iter()
        .map(|tx| tx.transaction.id())
        .collect_vec();
    assert_eq!(transactions, &[tx1, tx2]);
    // Check pagination state for last page
    assert!(!response.has_next_page);
    assert!(response.has_previous_page);

    let response = client.transactions(page_request_forwards).await.unwrap();
    let transactions = &response
        .results
        .iter()
        .map(|tx| tx.transaction.id())
        .collect_vec();
    assert_eq!(transactions, &[tx4, tx5, tx6]);
    // Check pagination state for last page
    assert!(!response.has_next_page);
    assert!(response.has_previous_page);
}

#[tokio::test]
async fn get_transactions_from_manual_blocks() {
    let (executor, db) = get_executor_and_db();
    // get access to a client
    let client = initialize_client(db).await;

    // create 10 txs
    let txs: Vec<Transaction> = (0..10).map(create_mock_tx).collect();

    // make 1st test block
    let first_test_block = PartialFuelBlock {
        header: PartialFuelBlockHeader {
            consensus: FuelConsensusHeader {
                height: 1u32.into(),
                time: Utc::now(),
                ..Default::default()
            },
            ..Default::default()
        },

        // set the first 5 ids of the manually saved txs
        transactions: txs.iter().take(5).cloned().collect(),
    };

    // make 2nd test block
    let second_test_block = PartialFuelBlock {
        header: PartialFuelBlockHeader {
            consensus: FuelConsensusHeader {
                height: 2u32.into(),
                time: Utc::now(),
                ..Default::default()
            },
            ..Default::default()
        },
        // set the last 5 ids of the manually saved txs
        transactions: txs.iter().skip(5).take(5).cloned().collect(),
    };

    // process blocks and save block height
    executor
        .execute(ExecutionBlock::Production(first_test_block))
        .await
        .unwrap();
    executor
        .execute(ExecutionBlock::Production(second_test_block))
        .await
        .unwrap();

    // Query for first 3: [0,1,2]
    let page_request_forwards = PaginationRequest {
        cursor: None,
        results: 3,
        direction: PageDirection::Forward,
    };
    let response = client.transactions(page_request_forwards).await.unwrap();
    let transactions = &response
        .results
        .iter()
        .map(|tx| tx.transaction.id())
        .collect_vec();
    assert_eq!(transactions, &[txs[0].id(), txs[1].id(), txs[2].id()]);

    // Query forwards from last given cursor [2]: [3,4,5,6]
    let next_page_request_forwards = PaginationRequest {
        cursor: response.cursor,
        results: 4,
        direction: PageDirection::Forward,
    };
    let response = client
        .transactions(next_page_request_forwards)
        .await
        .unwrap();
    let transactions = &response
        .results
        .iter()
        .map(|tx| tx.transaction.id())
        .collect_vec();
    assert_eq!(
        transactions,
        &[txs[3].id(), txs[4].id(), txs[5].id(), txs[6].id()]
    );

    // Query backwards from last given cursor [6]: [0,1,2,3,4,5]
    let page_request_backwards = PaginationRequest {
        cursor: response.cursor,
        results: 10,
        direction: PageDirection::Backward,
    };
    let response = client.transactions(page_request_backwards).await.unwrap();
    let transactions = &response
        .results
        .iter()
        .map(|tx| tx.transaction.id())
        .collect_vec();
    assert_eq!(
        transactions,
        &[
            txs[0].id(),
            txs[1].id(),
            txs[2].id(),
            txs[3].id(),
            txs[4].id(),
            txs[5].id()
        ]
    );
}

#[tokio::test]
async fn get_owned_transactions() {
    let alice = Address::from([0; 32]);
    let bob = Address::from([1; 32]);
    let charlie = Address::from([2; 32]);

    let mut context = TestContext::new(100).await;
    let tx1 = context.transfer(alice, charlie, 1).await.unwrap();
    let tx2 = context.transfer(charlie, bob, 2).await.unwrap();
    let tx3 = context.transfer(bob, charlie, 3).await.unwrap();

    // Query for transactions by owner, for each owner respectively
    let client = context.client;
    let page_request = PaginationRequest {
        cursor: None,
        results: 5,
        direction: PageDirection::Forward,
    };
    let alice_txs = client
        .transactions_by_owner(&format!("{:#x}", alice), page_request.clone())
        .await
        .unwrap()
        .results
        .iter()
        .map(|tx| tx.transaction.id())
        .collect_vec();

    let bob_txs = client
        .transactions_by_owner(&format!("{:#x}", bob), page_request.clone())
        .await
        .unwrap()
        .results
        .iter()
        .map(|tx| tx.transaction.id())
        .collect_vec();

    let charlie_txs = client
        .transactions_by_owner(&format!("{:#x}", charlie), page_request.clone())
        .await
        .unwrap()
        .results
        .iter()
        .map(|tx| tx.transaction.id())
        .collect_vec();

    assert_eq!(&alice_txs, &[tx1]);
    assert_eq!(&bob_txs, &[tx2, tx3]);
    assert_eq!(&charlie_txs, &[tx1, tx2, tx3]);
}

impl TestContext {
    async fn transfer(
        &mut self,
        from: Address,
        to: Address,
        amount: u64,
    ) -> io::Result<Bytes32> {
        let script = Opcode::RET(0x10).to_bytes().to_vec();
        let tx = Transaction::script(
            0,
            1_000_000,
            0,
            script,
            vec![],
            vec![Input::CoinSigned {
                utxo_id: self.rng.gen(),
                owner: from,
                amount,
                asset_id: Default::default(),
                tx_pointer: Default::default(),
                witness_index: 0,
                maturity: 0,
            }],
            vec![Output::Coin {
                amount,
                to,
                asset_id: Default::default(),
            }],
<<<<<<< HEAD
            vec![vec![].into()],
        )
        .into();
        let tx_id = self.client.submit(&tx).await?;
        self.client
            .await_transaction_commit(&tx_id.to_string())
            .await
            .unwrap();
        Ok(tx_id.into())
=======
            witnesses: vec![vec![].into()],
            metadata: None,
        };
        self.client.submit_and_await_commit(&tx).await?;
        Ok(tx.id())
>>>>>>> 7bb9ead7
    }
}

fn get_executor_and_db() -> (Executor, Database) {
    let db = Database::default();
    let executor = Executor {
        database: db.clone(),
        config: Config::local_node(),
    };

    (executor, db)
}

async fn initialize_client(db: Database) -> FuelClient {
    let config = Config::local_node();
    let service = FuelService::from_database(db, config).await.unwrap();
    FuelClient::from(service.bound_address)
}

// add random val for unique tx
fn create_mock_tx(val: u64) -> Transaction {
    fuel_tx::Transaction::script(
        0,
        0,
        0,
        Default::default(),
        val.to_be_bytes().to_vec(),
        Default::default(),
        Default::default(),
        Default::default(),
    )
    .into()
}<|MERGE_RESOLUTION|>--- conflicted
+++ resolved
@@ -142,11 +142,7 @@
         vec![],
     );
 
-<<<<<<< HEAD
-    let id = client.submit(&tx.clone().into()).await.unwrap();
-=======
-    client.submit_and_await_commit(&tx).await.unwrap();
->>>>>>> 7bb9ead7
+    client.submit_and_await_commit(&tx.into()).await.unwrap();
     // verify that the tx returned from the api matches the submitted tx
     let ret_tx = client
         .transaction(&tx.id().to_string())
@@ -516,23 +512,10 @@
                 to,
                 asset_id: Default::default(),
             }],
-<<<<<<< HEAD
-            vec![vec![].into()],
-        )
-        .into();
-        let tx_id = self.client.submit(&tx).await?;
-        self.client
-            .await_transaction_commit(&tx_id.to_string())
-            .await
-            .unwrap();
-        Ok(tx_id.into())
-=======
             witnesses: vec![vec![].into()],
-            metadata: None,
-        };
-        self.client.submit_and_await_commit(&tx).await?;
+        );
+        self.client.submit_and_await_commit(&tx.into()).await?;
         Ok(tx.id())
->>>>>>> 7bb9ead7
     }
 }
 
