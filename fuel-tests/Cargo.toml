[package]
name = "fuel-tests"
version = "0.0.0"
edition = "2021"
license = "BUSL-1.1"
publish = false
# Disable automatic test target discovery. This allows us to run all the integ tests as a single binary target (lib.rs)
# instead of each integ test file being its own compiled & linked binary which is the default behavior. Linking with
# RocksDB is expensive so we want to minimize the amount of work on ld. This is also how other projects like diesel-rs
# structure their integ tests.
autotests = false
autobenches = false

[[test]]
name = "integration_tests"
path = "tests/lib.rs"
harness = true

<<<<<<< HEAD

[[test]]
name = "metrics_test"
path = "tests/metrics.rs"
required-features = ["fuel-core/metrics", "fuel-core/rocksdb"]
harness = true

=======
>>>>>>> 7b34fa8e
[dependencies]
async-std = "1.12"
chrono = { version = "0.4", features = ["serde"] }
fuel-core = { path = "../fuel-core", features = ["test-helpers"], default-features = false }
fuel-core-interfaces = { path = "../fuel-core-interfaces", features = ["test-helpers"] }
fuel-crypto = { version = "0.6", features = ["random"] }
fuel-gql-client = { path = "../fuel-client", features = ["test-helpers"] }
fuel-txpool = { path = "../fuel-txpool" }
futures = "0.3"
insta = "1.8"
itertools = "0.10"
rand = "0.8"
reqwest = { version = "0.11", default-features = false, features = ["rustls-tls"] }
rstest = { version = "0.13" }
serde_json = "1.0"
tempfile = "3.3"
tokio = { version = "1.8", features = ["macros", "rt-multi-thread"] }

[features]
metrics = ["fuel-core/rocksdb", "fuel-core/metrics"]
default = ["fuel-core/default", "metrics"]
debug = ["fuel-core-interfaces/debug"]<|MERGE_RESOLUTION|>--- conflicted
+++ resolved
@@ -16,16 +16,6 @@
 path = "tests/lib.rs"
 harness = true
 
-<<<<<<< HEAD
-
-[[test]]
-name = "metrics_test"
-path = "tests/metrics.rs"
-required-features = ["fuel-core/metrics", "fuel-core/rocksdb"]
-harness = true
-
-=======
->>>>>>> 7b34fa8e
 [dependencies]
 async-std = "1.12"
 chrono = { version = "0.4", features = ["serde"] }
