--- conflicted
+++ resolved
@@ -75,11 +75,7 @@
 fuel-core-xtask = { version = "0.0.0", path = "./xtask" }
 
 # Fuel dependencies
-<<<<<<< HEAD
 fuel-vm-private = { version = "0.36.0", package = "fuel-vm" }
-=======
-fuel-vm-private = { version = "0.35.3", package = "fuel-vm" }
->>>>>>> e551f309
 
 # Common dependencies
 anyhow = "1.0"
@@ -114,9 +110,5 @@
 itertools = "0.10"
 insta = "1.8"
 tempfile = "3.4"
-<<<<<<< HEAD
 tikv-jemallocator = "0.5"
 
-=======
-tikv-jemallocator = "0.5"
->>>>>>> e551f309
