--- conflicted
+++ resolved
@@ -175,8 +175,4 @@
 panic = "unwind"
 
 [patch.crates-io]
-<<<<<<< HEAD
-fuel-vm = { git = "https://github.com/FuelLabs/fuel-vm/", branch = "feature/get-next" }
-=======
-fuel-vm = { git = "https://github.com/FuelLabs/fuel-vm", branch = "feature/gas-statistic" }
->>>>>>> e153d8c5
+fuel-vm = { git = "https://github.com/FuelLabs/fuel-vm/", branch = "feature/get-next-with-gas-statistic" }