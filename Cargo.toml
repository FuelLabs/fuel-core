[workspace]
# Use the new resolver to prevent dev-deps and build-deps from enabling debugging or test features in production.
members = [
    "benches",
    "bin/e2e-test-client",
    "bin/fuel-core",
    "bin/fuel-core-client",
    "bin/keygen",
    "crates/chain-config",
    "crates/client",
    "crates/compression",
    "crates/database",
    "crates/fuel-core",
    "crates/fuel-gas-price-algorithm",
    "crates/keygen",
    "crates/metrics",
    "crates/provider",
    "crates/services",
    "crates/services/block_aggregator_api",
    "crates/services/compression",
    "crates/services/consensus_module",
    "crates/services/consensus_module/bft",
    "crates/services/consensus_module/poa",
    "crates/services/executor",
    "crates/services/gas_price_service",
    "crates/services/importer",
    "crates/services/p2p",
    "crates/services/parallel-executor",
    "crates/services/producer",
    "crates/services/relayer",
    "crates/services/shared-sequencer",
    "crates/services/sync",
    "crates/services/tx_status_manager",
    "crates/services/txpool_v2",
    "crates/services/upgradable-executor",
    "crates/services/upgradable-executor/wasm-executor",
    "crates/storage",
    "crates/syscall",
    "crates/trace",
    "crates/types",
    "tests",
    "xtask",
]
resolver = "2"

exclude = ["version-compatibility"]

[workspace.package]
authors = ["Fuel Labs <contact@fuel.sh>"]
categories = ["concurrency", "cryptography::cryptocurrencies", "emulators"]
edition = "2024"
homepage = "https://fuel.network/"
keywords = ["blockchain", "cryptocurrencies", "fuel-vm", "vm"]
license = "BUSL-1.1"
repository = "https://github.com/FuelLabs/fuel-core"
rust-version = "1.90.0"
version = "0.47.1"

[workspace.dependencies]

# Common dependencies
alloy-consensus = { version = "1.0.37", default-features = false }
alloy-json-rpc = { version = "1.0.37", default-features = false }
alloy-primitives = { version = "1.4.0", default-features = false }
alloy-provider = { version = "1.0.37", default-features = false, features = ["reqwest", "reqwest-rustls-tls"] }
alloy-rpc-client = { version = "1.0.37", default-features = false, features = ["reqwest"] }
alloy-rpc-types-eth = "1.0.37"
alloy-sol-types = "1.4.0"
alloy-transport = { version = "1.0.37", default-features = false }
alloy-transport-http = { version = "1.0.37", default-features = false, features = ["reqwest", "reqwest-rustls-tls"] }
anyhow = "1.0"
async-graphql = { version = "=7.0.15", features = [
    "graphiql",
    "tracing",
], default-features = false }
async-graphql-value = { version = "=7.0.15" }
async-trait = "0.1"

# Fuel dependencies
<<<<<<< HEAD
aws-config = { version = "1.1.7", features = ["behavior-version-latest"] }
aws-sdk-kms = "1.37"
=======
aws-config = { version = "1.8.11", features = ["behavior-version-latest"] }
aws-sdk-kms = "1.96"
aws-sdk-s3 = "1"
aws-smithy-mocks = "0.2.0"
>>>>>>> fea570ef
axum = "0.5"
bytes = "1.5.0"
clap = "4.4"
cynic = { version = "3.1.0", features = ["http-reqwest"] }
derive_more = { version = "0.99" }
ed25519 = { version = "2.2.3", default-features = false }
ed25519-dalek = { version = "2.1.1", default-features = false }
educe = { version = "0.6", default-features = false, features = [
    "Eq",
    "PartialEq",
    "Hash",
    "Debug",
] }
enum-iterator = "1.2"
enum_dispatch = "0.3.13"
flate2 = "1.1.5"
fuel-core = { version = "0.47.1", path = "./crates/fuel-core", default-features = false }
fuel-core-bin = { version = "0.47.1", path = "./bin/fuel-core" }
# Workspace members
fuel-core-block-aggregator-api = { version = "0.47.1", path = "crates/services/block_aggregator_api" }
fuel-core-chain-config = { version = "0.47.1", path = "./crates/chain-config", default-features = false }
fuel-core-client = { version = "0.47.1", path = "./crates/client" }
fuel-core-compression = { version = "0.47.1", path = "./crates/compression" }
fuel-core-compression-service = { version = "0.47.1", path = "./crates/services/compression" }
fuel-core-consensus-module = { version = "0.47.1", path = "./crates/services/consensus_module" }
fuel-core-database = { version = "0.47.1", path = "./crates/database" }
fuel-core-executor = { version = "0.47.1", path = "./crates/services/executor", default-features = false }
fuel-core-gas-price-service = { version = "0.47.1", path = "crates/services/gas_price_service" }
fuel-core-importer = { version = "0.47.1", path = "./crates/services/importer" }
fuel-core-keygen = { version = "0.47.1", path = "./crates/keygen" }
fuel-core-metrics = { version = "0.47.1", path = "./crates/metrics" }
fuel-core-p2p = { version = "0.47.1", path = "./crates/services/p2p" }
fuel-core-parallel-executor = { version = "0.47.1", path = "./crates/services/parallel-executor" }
fuel-core-poa = { version = "0.47.1", path = "./crates/services/consensus_module/poa" }
fuel-core-producer = { version = "0.47.1", path = "./crates/services/producer" }
fuel-core-protobuf = { version = "0.4.0" }
fuel-core-provider = { version = "0.47.1", path = "./crates/provider" }
fuel-core-relayer = { version = "0.47.1", path = "./crates/services/relayer" }
fuel-core-services = { version = "0.47.1", path = "./crates/services" }
fuel-core-shared-sequencer = { version = "0.47.1", path = "crates/services/shared-sequencer" }
fuel-core-storage = { version = "0.47.1", path = "./crates/storage", default-features = false }
fuel-core-sync = { version = "0.47.1", path = "./crates/services/sync" }
fuel-core-syscall = { version = "0.47.1", path = "./crates/syscall", default-features = false }
fuel-core-trace = { version = "0.47.1", path = "./crates/trace" }
fuel-core-tx-status-manager = { version = "0.47.1", path = "./crates/services/tx_status_manager" }
fuel-core-txpool = { version = "0.47.1", path = "./crates/services/txpool_v2" }
fuel-core-types = { version = "0.47.1", path = "./crates/types", default-features = false }
fuel-core-upgradable-executor = { version = "0.47.1", path = "./crates/services/upgradable-executor" }
fuel-core-wasm-executor = { version = "0.47.1", path = "./crates/services/upgradable-executor/wasm-executor", default-features = false }
fuel-gas-price-algorithm = { version = "0.47.1", path = "crates/fuel-gas-price-algorithm" }
fuel-vm-private = { version = "0.65.0", package = "fuel-vm", default-features = false }
futures = "0.3"
hex = { version = "0.4", features = ["serde"] }
hyper = { version = "0.14.26" }
impl-tools = "0.10"
indicatif = { version = "0.17", default-features = false }
insta = "1.8"
itertools = { version = "0.12", default-features = false }
mockall = "0.11"
num-rational = "0.4.2"
num_enum = "0.7"
once_cell = "1.16"
parking_lot = "0.12"
parquet = { version = "49.0", default-features = false }
paste = "1.0"
pin-project-lite = "0.2"
postcard = "1.0"
pretty_assertions = "1.4.0"
primitive-types = { version = "0.12", default-features = false }
prometheus-client = "0.22.0"
proptest = "1.1"
prost = "0.14.1"
rand = "0.8"
rayon = "1.10.0"
# enable cookie store to support L7 sticky sessions
reqwest = { version = "0.12.0", default-features = false, features = [
    "rustls-tls",
    "cookies",
] }
serde = "1.0"
serde_json = { version = "1.0", default-features = false, features = ["alloc"] }
serde_with = { version = "3.4", default-features = false }
sha2 = { version = "0.10", default-features = false }
strum = { version = "0.25" }
strum_macros = "0.25"
tempfile = "3.4"
test-case = "3.3"
test-strategy = "0.3"
thiserror = "2.0.12"
tikv-jemallocator = "0.5"
tokio = { version = "1.27", default-features = false }
tokio-rayon = "2.1.0"
tokio-stream = "0.1"
tokio-util = { version = "0.7", default-features = false }
tonic = "0.14.2"
tonic-prost = "0.14.2"
tonic-prost-build = "0.14.2"
tracing = "0.1"
tracing-attributes = "0.1"
tracing-subscriber = "0.3"
url = "2.2"

[profile.release]
codegen-units = 1
lto = "fat"
# The difference in performance for "fat" and "thin" is small,
# but "thin" LTO is much faster to compile.
# If you play with benchmarks or flamegraphs, it is better to use "thin"
# To speedup iterations between compilation.
#lto = "thin"
panic = "unwind"<|MERGE_RESOLUTION|>--- conflicted
+++ resolved
@@ -77,15 +77,10 @@
 async-trait = "0.1"
 
 # Fuel dependencies
-<<<<<<< HEAD
-aws-config = { version = "1.1.7", features = ["behavior-version-latest"] }
-aws-sdk-kms = "1.37"
-=======
 aws-config = { version = "1.8.11", features = ["behavior-version-latest"] }
 aws-sdk-kms = "1.96"
 aws-sdk-s3 = "1"
 aws-smithy-mocks = "0.2.0"
->>>>>>> fea570ef
 axum = "0.5"
 bytes = "1.5.0"
 clap = "4.4"
