[workspace]
# Use the new resolver to prevent dev-deps and build-deps from enabling debugging or test features in production.
members = [
    "benches",
    "bin/e2e-test-client",
    "bin/fuel-core",
    "bin/fuel-core-client",
    "bin/keygen",
    "crates/chain-config",
    "crates/client",
    "crates/compression",
    "crates/database",
    "crates/fuel-core",
    "crates/fuel-gas-price-algorithm",
    "crates/keygen",
    "crates/metrics",
    "crates/provider",
    "crates/services",
    "crates/services/block_aggregator_api",
    "crates/services/compression",
    "crates/services/consensus_module",
    "crates/services/consensus_module/bft",
    "crates/services/consensus_module/poa",
    "crates/services/executor",
    "crates/services/gas_price_service",
    "crates/services/importer",
    "crates/services/p2p",
    "crates/services/parallel-executor",
    "crates/services/producer",
    "crates/services/relayer",
    "crates/services/shared-sequencer",
    "crates/services/sync",
    "crates/services/tx_status_manager",
    "crates/services/txpool_v2",
    "crates/services/upgradable-executor",
    "crates/services/upgradable-executor/wasm-executor",
    "crates/storage",
    "crates/syscall",
    "crates/trace",
    "crates/types",
    "tests",
    "xtask",
]
resolver = "2"

exclude = ["version-compatibility"]

[workspace.package]
authors = ["Fuel Labs <contact@fuel.sh>"]
categories = ["concurrency", "cryptography::cryptocurrencies", "emulators"]
edition = "2024"
homepage = "https://fuel.network/"
keywords = ["blockchain", "cryptocurrencies", "fuel-vm", "vm"]
license = "BUSL-1.1"
repository = "https://github.com/FuelLabs/fuel-core"
rust-version = "1.90.0"
version = "0.47.0"

[workspace.dependencies]

# Common dependencies
alloy-consensus = { version = "1.0.37", default-features = false }
alloy-json-rpc = { version = "1.0.41", default-features = false }
alloy-primitives = { version = "1.4.0", default-features = false }
alloy-provider = { version = "1.0.37", default-features = false, features = ["reqwest", "reqwest-rustls-tls"] }
alloy-rpc-client = { version = "1.0.37", default-features = false, features = ["reqwest"] }
alloy-rpc-types-eth = "1.0.36"
alloy-sol-types = "1.4.0"
alloy-transport = { version = "1.0.41", default-features = false }
alloy-transport-http = { version = "1.0.41", default-features = false, features = ["reqwest", "reqwest-rustls-tls"] }
anyhow = "1.0"
async-graphql = { version = "=7.0.15", features = [
    "graphiql",
    "tracing",
], default-features = false }
async-graphql-value = { version = "=7.0.15" }
async-trait = "0.1"
aws-sdk-kms = "1.37"
axum = "0.5"
bytes = "1.5.0"
clap = "4.4"
cynic = { version = "3.1.0", features = ["http-reqwest"] }
derive_more = { version = "0.99" }
ed25519 = { version = "2.2.3", default-features = false }
ed25519-dalek = { version = "2.1.1", default-features = false }
educe = { version = "0.6", default-features = false, features = [
    "Eq",
    "PartialEq",
    "Hash",
    "Debug",
] }
enum-iterator = "1.2"
enum_dispatch = "0.3.13"
# Workspace members
<<<<<<< HEAD
fuel-core = { version = "0.46.0", path = "./crates/fuel-core", default-features = false }
fuel-core-bin = { version = "0.46.0", path = "./bin/fuel-core" }
fuel-core-chain-config = { version = "0.46.0", path = "./crates/chain-config", default-features = false }
fuel-core-client = { version = "0.46.0", path = "./crates/client" }
fuel-core-compression = { version = "0.46.0", path = "./crates/compression" }
fuel-core-compression-service = { version = "0.46.0", path = "./crates/services/compression" }
fuel-core-consensus-module = { version = "0.46.0", path = "./crates/services/consensus_module" }
fuel-core-database = { version = "0.46.0", path = "./crates/database" }
fuel-core-executor = { version = "0.46.0", path = "./crates/services/executor", default-features = false }
fuel-core-gas-price-service = { version = "0.46.0", path = "crates/services/gas_price_service" }
fuel-core-importer = { version = "0.46.0", path = "./crates/services/importer" }
fuel-core-keygen = { version = "0.46.0", path = "./crates/keygen" }
fuel-core-metrics = { version = "0.46.0", path = "./crates/metrics" }
fuel-core-p2p = { version = "0.46.0", path = "./crates/services/p2p" }
fuel-core-parallel-executor = { version = "0.46.0", path = "./crates/services/parallel-executor" }
fuel-core-poa = { version = "0.46.0", path = "./crates/services/consensus_module/poa" }
fuel-core-producer = { version = "0.46.0", path = "./crates/services/producer" }
fuel-core-provider = { version = "0.46.0", path = "./crates/provider" }
fuel-core-relayer = { version = "0.46.0", path = "./crates/services/relayer" }
fuel-core-services = { version = "0.46.0", path = "./crates/services" }
fuel-core-shared-sequencer = { version = "0.46.0", path = "crates/services/shared-sequencer" }
fuel-core-storage = { version = "0.46.0", path = "./crates/storage", default-features = false }
fuel-core-sync = { version = "0.46.0", path = "./crates/services/sync" }
fuel-core-syscall = { version = "0.46.0", path = "./crates/syscall", default-features = false }
fuel-core-trace = { version = "0.46.0", path = "./crates/trace" }
fuel-core-tx-status-manager = { version = "0.46.0", path = "./crates/services/tx_status_manager" }
fuel-core-txpool = { version = "0.46.0", path = "./crates/services/txpool_v2" }
fuel-core-types = { version = "0.46.0", path = "./crates/types", default-features = false }
fuel-core-upgradable-executor = { version = "0.46.0", path = "./crates/services/upgradable-executor" }
fuel-core-wasm-executor = { version = "0.46.0", path = "./crates/services/upgradable-executor/wasm-executor", default-features = false }
fuel-gas-price-algorithm = { version = "0.46.0", path = "crates/fuel-gas-price-algorithm" }
=======
fuel-core = { version = "0.47.0", path = "./crates/fuel-core", default-features = false }
fuel-core-bin = { version = "0.47.0", path = "./bin/fuel-core" }
fuel-core-chain-config = { version = "0.47.0", path = "./crates/chain-config", default-features = false }
fuel-core-client = { version = "0.47.0", path = "./crates/client" }
fuel-core-compression = { version = "0.47.0", path = "./crates/compression" }
fuel-core-compression-service = { version = "0.47.0", path = "./crates/services/compression" }
fuel-core-consensus-module = { version = "0.47.0", path = "./crates/services/consensus_module" }
fuel-core-database = { version = "0.47.0", path = "./crates/database" }
fuel-core-executor = { version = "0.47.0", path = "./crates/services/executor", default-features = false }
fuel-core-gas-price-service = { version = "0.47.0", path = "crates/services/gas_price_service" }
fuel-core-importer = { version = "0.47.0", path = "./crates/services/importer" }
fuel-core-keygen = { version = "0.47.0", path = "./crates/keygen" }
fuel-core-metrics = { version = "0.47.0", path = "./crates/metrics" }
fuel-core-p2p = { version = "0.47.0", path = "./crates/services/p2p" }
fuel-core-parallel-executor = { version = "0.47.0", path = "./crates/services/parallel-executor" }
fuel-core-poa = { version = "0.47.0", path = "./crates/services/consensus_module/poa" }
fuel-core-producer = { version = "0.47.0", path = "./crates/services/producer" }
fuel-core-relayer = { version = "0.47.0", path = "./crates/services/relayer" }
fuel-core-services = { version = "0.47.0", path = "./crates/services" }
fuel-core-shared-sequencer = { version = "0.47.0", path = "crates/services/shared-sequencer" }
fuel-core-storage = { version = "0.47.0", path = "./crates/storage", default-features = false }
fuel-core-sync = { version = "0.47.0", path = "./crates/services/sync" }
fuel-core-syscall = { version = "0.47.0", path = "./crates/syscall", default-features = false }
fuel-core-trace = { version = "0.47.0", path = "./crates/trace" }
fuel-core-tx-status-manager = { version = "0.47.0", path = "./crates/services/tx_status_manager" }
fuel-core-txpool = { version = "0.47.0", path = "./crates/services/txpool_v2" }
fuel-core-types = { version = "0.47.0", path = "./crates/types", default-features = false }
fuel-core-upgradable-executor = { version = "0.47.0", path = "./crates/services/upgradable-executor" }
fuel-core-wasm-executor = { version = "0.47.0", path = "./crates/services/upgradable-executor/wasm-executor", default-features = false }
fuel-gas-price-algorithm = { version = "0.47.0", path = "crates/fuel-gas-price-algorithm" }
>>>>>>> 79337ee3

# Fuel dependencies
fuel-vm-private = { version = "0.65.0", package = "fuel-vm", default-features = false }
futures = "0.3"
hex = { version = "0.4", features = ["serde"] }
hyper = { version = "0.14.26" }
impl-tools = "0.10"
indicatif = { version = "0.17", default-features = false }
insta = "1.8"
itertools = { version = "0.12", default-features = false }
mockall = "0.11"
num-rational = "0.4.2"
num_enum = "0.7"
once_cell = "1.16"
parking_lot = "0.12"
parquet = { version = "49.0", default-features = false }
paste = "1.0"
pin-project-lite = "0.2"
postcard = "1.0"
pretty_assertions = "1.4.0"
primitive-types = { version = "0.12", default-features = false }
prometheus-client = "0.22.0"
proptest = "1.1"
rand = "0.8"
rayon = "1.10.0"
# enable cookie store to support L7 sticky sessions
reqwest = { version = "0.12.0", default-features = false, features = [
    "rustls-tls",
    "cookies",
] }
serde = "1.0"
serde_json = { version = "1.0", default-features = false, features = ["alloc"] }
serde_with = { version = "3.4", default-features = false }
sha2 = { version = "0.10", default-features = false }
strum = { version = "0.25" }
strum_macros = "0.25"
tempfile = "3.4"
test-case = "3.3"
test-strategy = "0.3"
thiserror = "2.0.12"
tikv-jemallocator = "0.5"
tokio = { version = "1.27", default-features = false }
tokio-rayon = "2.1.0"
tokio-stream = "0.1"
tokio-util = { version = "0.7", default-features = false }
tracing = "0.1"
tracing-attributes = "0.1"
tracing-subscriber = "0.3"
url = "2.2"

[profile.release]
codegen-units = 1
lto = "fat"
# The difference in performance for "fat" and "thin" is small,
# but "thin" LTO is much faster to compile.
# If you play with benchmarks or flamegraphs, it is better to use "thin"
# To speedup iterations between compilation.
#lto = "thin"
panic = "unwind"<|MERGE_RESOLUTION|>--- conflicted
+++ resolved
@@ -92,39 +92,6 @@
 enum-iterator = "1.2"
 enum_dispatch = "0.3.13"
 # Workspace members
-<<<<<<< HEAD
-fuel-core = { version = "0.46.0", path = "./crates/fuel-core", default-features = false }
-fuel-core-bin = { version = "0.46.0", path = "./bin/fuel-core" }
-fuel-core-chain-config = { version = "0.46.0", path = "./crates/chain-config", default-features = false }
-fuel-core-client = { version = "0.46.0", path = "./crates/client" }
-fuel-core-compression = { version = "0.46.0", path = "./crates/compression" }
-fuel-core-compression-service = { version = "0.46.0", path = "./crates/services/compression" }
-fuel-core-consensus-module = { version = "0.46.0", path = "./crates/services/consensus_module" }
-fuel-core-database = { version = "0.46.0", path = "./crates/database" }
-fuel-core-executor = { version = "0.46.0", path = "./crates/services/executor", default-features = false }
-fuel-core-gas-price-service = { version = "0.46.0", path = "crates/services/gas_price_service" }
-fuel-core-importer = { version = "0.46.0", path = "./crates/services/importer" }
-fuel-core-keygen = { version = "0.46.0", path = "./crates/keygen" }
-fuel-core-metrics = { version = "0.46.0", path = "./crates/metrics" }
-fuel-core-p2p = { version = "0.46.0", path = "./crates/services/p2p" }
-fuel-core-parallel-executor = { version = "0.46.0", path = "./crates/services/parallel-executor" }
-fuel-core-poa = { version = "0.46.0", path = "./crates/services/consensus_module/poa" }
-fuel-core-producer = { version = "0.46.0", path = "./crates/services/producer" }
-fuel-core-provider = { version = "0.46.0", path = "./crates/provider" }
-fuel-core-relayer = { version = "0.46.0", path = "./crates/services/relayer" }
-fuel-core-services = { version = "0.46.0", path = "./crates/services" }
-fuel-core-shared-sequencer = { version = "0.46.0", path = "crates/services/shared-sequencer" }
-fuel-core-storage = { version = "0.46.0", path = "./crates/storage", default-features = false }
-fuel-core-sync = { version = "0.46.0", path = "./crates/services/sync" }
-fuel-core-syscall = { version = "0.46.0", path = "./crates/syscall", default-features = false }
-fuel-core-trace = { version = "0.46.0", path = "./crates/trace" }
-fuel-core-tx-status-manager = { version = "0.46.0", path = "./crates/services/tx_status_manager" }
-fuel-core-txpool = { version = "0.46.0", path = "./crates/services/txpool_v2" }
-fuel-core-types = { version = "0.46.0", path = "./crates/types", default-features = false }
-fuel-core-upgradable-executor = { version = "0.46.0", path = "./crates/services/upgradable-executor" }
-fuel-core-wasm-executor = { version = "0.46.0", path = "./crates/services/upgradable-executor/wasm-executor", default-features = false }
-fuel-gas-price-algorithm = { version = "0.46.0", path = "crates/fuel-gas-price-algorithm" }
-=======
 fuel-core = { version = "0.47.0", path = "./crates/fuel-core", default-features = false }
 fuel-core-bin = { version = "0.47.0", path = "./bin/fuel-core" }
 fuel-core-chain-config = { version = "0.47.0", path = "./crates/chain-config", default-features = false }
@@ -142,6 +109,7 @@
 fuel-core-parallel-executor = { version = "0.47.0", path = "./crates/services/parallel-executor" }
 fuel-core-poa = { version = "0.47.0", path = "./crates/services/consensus_module/poa" }
 fuel-core-producer = { version = "0.47.0", path = "./crates/services/producer" }
+fuel-core-provider = { version = "0.47.0", path = "./crates/provider" }
 fuel-core-relayer = { version = "0.47.0", path = "./crates/services/relayer" }
 fuel-core-services = { version = "0.47.0", path = "./crates/services" }
 fuel-core-shared-sequencer = { version = "0.47.0", path = "crates/services/shared-sequencer" }
@@ -155,7 +123,6 @@
 fuel-core-upgradable-executor = { version = "0.47.0", path = "./crates/services/upgradable-executor" }
 fuel-core-wasm-executor = { version = "0.47.0", path = "./crates/services/upgradable-executor/wasm-executor", default-features = false }
 fuel-gas-price-algorithm = { version = "0.47.0", path = "crates/fuel-gas-price-algorithm" }
->>>>>>> 79337ee3
 
 # Fuel dependencies
 fuel-vm-private = { version = "0.65.0", package = "fuel-vm", default-features = false }
