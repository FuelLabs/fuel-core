[workspace]
# Use the new resolver to prevent dev-deps and build-deps from enabling debugging or test features in production.
members = [
  "benches",
  "bin/e2e-test-client",
  "bin/fuel-core",
  "bin/fuel-core-client",
  "bin/keygen",
  "crates/chain-config",
  "crates/client",
  "crates/database",
  "crates/fuel-core",
  "crates/metrics",
  "crates/services",
  "crates/services/consensus_module",
  "crates/services/consensus_module/bft",
  "crates/services/consensus_module/poa",
  "crates/services/executor",
  "crates/services/importer",
  "crates/services/p2p",
  "crates/services/producer",
  "crates/services/relayer",
  "crates/services/sync",
  "crates/services/txpool",
  "crates/storage",
  "crates/trace",
  "crates/types",
  "tests",
  "xtask",
]
resolver = "2"

exclude = ["version-compatibility"]

[profile.release]
codegen-units = 1
lto = "fat"
panic = "abort"

[workspace.package]
authors = ["Fuel Labs <contact@fuel.sh>"]
categories = ["concurrency", "cryptography::cryptocurrencies", "emulators"]
edition = "2021"
homepage = "https://fuel.network/"
keywords = ["blockchain", "cryptocurrencies", "fuel-vm", "vm"]
license = "BUSL-1.1"
repository = "https://github.com/FuelLabs/fuel-core"
version = "0.17.3"

[workspace.dependencies]
# Workspace members
fuel-core = { version = "0.17.3", path = "./crates/fuel-core", default-features = false }
fuel-core-client-bin = { version = "0.17.3", path = "./bin/client" }
fuel-core-bin = { version = "0.17.3", path = "./bin/fuel-core" }
fuel-core-keygen = { version = "0.17.3", path = "./bin/keygen" }
fuel-core-chain-config = { version = "0.17.3", path = "./crates/chain-config" }
fuel-core-client = { version = "0.17.3", path = "./crates/client" }
fuel-core-database = { version = "0.17.3", path = "./crates/database" }
fuel-core-metrics = { version = "0.17.3", path = "./crates/metrics" }
fuel-core-services = { version = "0.17.3", path = "./crates/services" }
fuel-core-consensus-module = { version = "0.17.3", path = "./crates/services/consensus_module" }
fuel-core-bft = { version = "0.17.3", path = "./crates/services/consensus_module/bft" }
fuel-core-poa = { version = "0.17.3", path = "./crates/services/consensus_module/poa" }
fuel-core-executor = { version = "0.17.3", path = "./crates/services/executor" }
fuel-core-importer = { version = "0.17.3", path = "./crates/services/importer" }
fuel-core-p2p = { version = "0.17.3", path = "./crates/services/p2p" }
fuel-core-producer = { version = "0.17.3", path = "./crates/services/producer" }
fuel-core-relayer = { version = "0.17.3", path = "./crates/services/relayer" }
fuel-core-sync = { version = "0.17.3", path = "./crates/services/sync" }
fuel-core-txpool = { version = "0.17.3", path = "./crates/services/txpool" }
fuel-core-storage = { version = "0.17.3", path = "./crates/storage" }
fuel-core-trace = { version = "0.17.3", path = "./crates/trace" }
fuel-core-types = { version = "0.17.3", path = "./crates/types", default-features = false }
fuel-core-tests = { version = "0.0.0", path = "./tests" }
fuel-core-xtask = { version = "0.0.0", path = "./xtask" }

# Fuel dependencies
fuel-vm-private = { version = "0.27", package = "fuel-vm" }

# Common dependencies
anyhow = "1.0"
async-trait = "0.1"
clap = "4.1"
rand = "0.8"
parking_lot = "0.12"
tokio = "1.0"
tokio-stream = "0.1"
tracing = "0.1"
thiserror = "1.0"
futures = "0.3"
postcard = "1.0"
tracing-attributes = "0.1"
tracing-subscriber = "0.3"
serde = "1.0"
serde_json = "1.0"
mockall = "0.11"
test-case = "2.2"
axum = "0.5"
lazy_static = "1.4"
once_cell = "1.16"
prometheus-client = "0.18"
itertools = "0.10"
insta = "1.8"
<<<<<<< HEAD
tempfile = "3.3"
=======
tempfile = "3.4"
>>>>>>> ccf6a1c0
<|MERGE_RESOLUTION|>--- conflicted
+++ resolved
@@ -101,8 +101,4 @@
 prometheus-client = "0.18"
 itertools = "0.10"
 insta = "1.8"
-<<<<<<< HEAD
-tempfile = "3.3"
-=======
-tempfile = "3.4"
->>>>>>> ccf6a1c0
+tempfile = "3.4"