--- conflicted
+++ resolved
@@ -11,11 +11,8 @@
   "fuel-indexer/schema",
   "fuel-tests",
   "fuel-txpool",
-<<<<<<< HEAD
+  "fuel-p2p",
   "fuel-relayer",
-=======
-  "fuel-p2p",
->>>>>>> 25158c98
   "xtask",
 ]
 
