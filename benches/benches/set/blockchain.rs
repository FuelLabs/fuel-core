--- conflicted
+++ resolved
@@ -16,11 +16,6 @@
     state::rocks_db::RocksDb,
 };
 use fuel_core_benches::*;
-<<<<<<< HEAD
-use fuel_core_storage::StorageAsMut;
-=======
-use fuel_core_storage::ContractsAssetsStorage;
->>>>>>> e500b576
 use fuel_core_types::{
     fuel_asm::{
         op,
