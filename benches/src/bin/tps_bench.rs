// Define arguments

use fuel_core::service::config::Trigger;
use fuel_core_chain_config::{
    ChainConfig,
    ConfigCoin,
    SnapshotMetadata,
};
use fuel_core_storage::transactional::AtomicView;
use fuel_core_types::{
    blockchain::transaction::TransactionExt,
    fuel_asm::{
        op,
        GMArgs,
        GTFArgs,
        RegId,
    },
    fuel_crypto::{
        coins_bip32::ecdsa::signature::Signer,
        *,
    },
    fuel_tx::{
        input::coin::{
            CoinPredicate,
            CoinSigned,
        },
        AssetId,
        Finalizable,
        Input,
        Output,
        Transaction,
        TransactionBuilder,
    },
    fuel_types::{
        Immediate12,
        Immediate18,
    },
    fuel_vm::{
        checked_transaction::{
            CheckPredicateParams,
            EstimatePredicates,
        },
        interpreter::MemoryInstance,
        predicate::EmptyStorage,
    },
};
use rand::{
    rngs::StdRng,
    Rng,
    SeedableRng,
};
use test_helpers::builder::{
    TestContext,
    TestSetupBuilder,
};
fn checked_parameters() -> CheckPredicateParams {
    let metadata = SnapshotMetadata::read("./local-testnet").unwrap();
    let chain_conf = ChainConfig::from_snapshot_metadata(&metadata).unwrap();
    chain_conf.consensus_parameters.into()
}
use clap::Parser;

#[derive(Parser)]
struct Args {
    #[clap(short = 'c', long, default_value = "16")]
    pub number_of_cores: usize,
    #[clap(short = 't', long, default_value = "150000")]
    pub number_of_transactions: u64,
}

fn generate_transactions(nb_txs: u64, rng: &mut StdRng) -> Vec<Transaction> {
    let mut transactions = Vec::with_capacity(nb_txs as usize);
    for _ in 0..nb_txs {
        let ed19_secret = ed25519_dalek::SigningKey::generate(rng);
        let public = ed19_secret.verifying_key();

        let message = b"The gift of words is the gift of deception and illusion.";
        let message = Message::new(message);

        let signature = ed19_secret.sign(&*message).to_bytes();

        let predicate = vec![
            op::gm_args(0x20, GMArgs::GetVerifyingPredicate),
            op::gtf_args(0x20, 0x20, GTFArgs::InputCoinPredicateData),
            op::addi(0x21, 0x20, PublicKey::LEN as Immediate12),
            op::addi(0x22, 0x21, signature.len() as Immediate12),
            op::movi(0x24, message.as_ref().len() as Immediate18),
            op::ed19(0x20, 0x21, 0x22, 0x24),
            op::eq(0x12, RegId::ERR, RegId::ONE),
            op::ret(0x12),
        ]
        .into_iter()
        .collect::<Vec<u8>>();
        let owner = Input::predicate_owner(&predicate);

        let predicate_data: Vec<u8> = public
            .to_bytes()
            .iter()
            .copied()
            .chain(
                signature
                    .iter()
                    .copied()
                    .chain(message.as_ref().iter().copied()),
            )
            .collect();

        let mut tx = TransactionBuilder::script(vec![], vec![])
            .script_gas_limit(10000)
            .add_input(Input::coin_predicate(
                rng.gen(),
                owner,
                1000,
                Default::default(),
                Default::default(),
                Default::default(),
                predicate.clone(),
                predicate_data.clone(),
            ))
            .add_output(Output::coin(rng.gen(), 50, AssetId::default()))
            .finalize();
        tx.estimate_predicates(
            &checked_parameters(),
            MemoryInstance::new(),
            &EmptyStorage,
        )
        .expect("Predicate check failed");
        transactions.push(tx.into());
    }
    transactions
}

fn main() {
    let args = Args::parse();
    let mut rng = rand::rngs::StdRng::seed_from_u64(2322u64);

    let start_transaction_generation = std::time::Instant::now();
    let transactions = generate_transactions(args.number_of_transactions, &mut rng);
    let metadata = SnapshotMetadata::read("./local-testnet").unwrap();
    let chain_conf = ChainConfig::from_snapshot_metadata(&metadata).unwrap();
    tracing::warn!(
        "Generated {} transactions in {:?} ms.",
        args.number_of_transactions,
        start_transaction_generation.elapsed().as_millis()
    );

    let mut test_builder = TestSetupBuilder::new(2322);
    // setup genesis block with coins that transactions can spend
    // We don't use the function to not have to convert Script to transactions
    test_builder.initial_coins.extend(
        transactions
            .iter()
            .flat_map(|t| t.inputs().into_owned())
            .filter_map(|input| {
                if let Input::CoinSigned(CoinSigned {
                    amount,
                    owner,
                    asset_id,
                    utxo_id,
                    tx_pointer,
                    ..
                })
                | Input::CoinPredicate(CoinPredicate {
                    amount,
                    owner,
                    asset_id,
                    utxo_id,
                    tx_pointer,
                    ..
                }) = input
                {
<<<<<<< HEAD
                    Some(
                        ConfigCoin {
                            tx_id: *utxo_id.tx_id(),
                            output_index: utxo_id.output_index(),
                            tx_pointer_block_height: tx_pointer.block_height(),
                            tx_pointer_tx_idx: tx_pointer.tx_index(),
                            owner: *owner,
                            amount: *amount,
                            asset_id: *asset_id,
                        }
                        .into(),
                    )
=======
                    Some(CoinConfig {
                        tx_id: *utxo_id.tx_id(),
                        output_index: utxo_id.output_index(),
                        tx_pointer_block_height: tx_pointer.block_height(),
                        tx_pointer_tx_idx: tx_pointer.tx_index(),
                        owner,
                        amount,
                        asset_id,
                    })
>>>>>>> 2a7e031f
                } else {
                    None
                }
            }),
    );

    // disable automated block production
    test_builder.trigger = Trigger::Never;
    test_builder.utxo_validation = true;
    test_builder.gas_limit = Some(
        transactions
            .iter()
            .filter_map(|tx| {
                if tx.is_mint() {
                    return None;
                }
                Some(tx.max_gas(&chain_conf.consensus_parameters).unwrap())
            })
            .sum(),
    );
    test_builder.block_size_limit = Some(1_000_000_000_000_000);
    test_builder.number_threads_pool_verif = args.number_of_cores;
    test_builder.max_txs = transactions.len();
    // spin up node
    let rt = tokio::runtime::Builder::new_multi_thread()
        .enable_all()
        .build()
        .unwrap();
    let _drop = rt.enter();
    let block = rt.block_on({
        let transactions = transactions.clone();
        let chain_conf = chain_conf.clone();
        let mut test_builder = test_builder.clone();
        async move {
            test_builder.set_chain_config(chain_conf);
            // start the producer node
            let TestContext { srv, client, .. } = test_builder.finalize().await;

            // insert all transactions
            // Improvement Wait for the last tx status to be received
            srv.shared
                .txpool_shared_state
                .try_insert(transactions.clone())
                .unwrap();
            tokio::time::sleep(std::time::Duration::from_secs(3)).await;
            // tracing::warn!(
            //     "Inserted {} transactions in {:?} ms.",
            //     args.number_of_transactions,
            //     start_insertion.elapsed().as_millis()
            // );
            client.produce_blocks(1, None).await.unwrap();
            let block = srv
                .shared
                .database
                .on_chain()
                .latest_view()
                .unwrap()
                .get_sealed_block_by_height(&1.into())
                .unwrap()
                .unwrap();
            block
        }
    });

    rt.block_on(async move {
        test_builder.set_chain_config(chain_conf.clone());
        let TestContext { srv, .. } = test_builder.finalize().await;

        let start = std::time::Instant::now();

        srv.shared
            .block_importer
            .execute_and_commit(block)
            .await
            .expect("Should validate the block");
        println!("Block imported in {:?}ms", start.elapsed().as_millis());
    });
}

fuel_core_trace::enable_tracing!();<|MERGE_RESOLUTION|>--- conflicted
+++ resolved
@@ -169,20 +169,6 @@
                     ..
                 }) = input
                 {
-<<<<<<< HEAD
-                    Some(
-                        ConfigCoin {
-                            tx_id: *utxo_id.tx_id(),
-                            output_index: utxo_id.output_index(),
-                            tx_pointer_block_height: tx_pointer.block_height(),
-                            tx_pointer_tx_idx: tx_pointer.tx_index(),
-                            owner: *owner,
-                            amount: *amount,
-                            asset_id: *asset_id,
-                        }
-                        .into(),
-                    )
-=======
                     Some(CoinConfig {
                         tx_id: *utxo_id.tx_id(),
                         output_index: utxo_id.output_index(),
@@ -192,7 +178,6 @@
                         amount,
                         asset_id,
                     })
->>>>>>> 2a7e031f
                 } else {
                     None
                 }
