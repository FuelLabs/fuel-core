pub mod default_gas_costs;
pub mod import;

pub use fuel_core_storage::vm_storage::VmStorage;
use fuel_core_types::{
    fuel_asm::{
        op,
        GTFArgs,
        Instruction,
        RegId,
    },
    fuel_tx::*,
    fuel_types::{
        BlockHeight,
        Word,
    },
    fuel_vm::{
        checked_transaction::{
            CheckPredicateParams,
            EstimatePredicates,
            IntoChecked,
        },
        consts::*,
        interpreter::{
            diff,
            InterpreterParams,
            ReceiptsCtx,
        },
        *,
    },
};

<<<<<<< HEAD
use fuel_core_storage::transactional::{
    IntoTransaction,
    StorageTransaction,
};
=======
use fuel_core::database::GenesisDatabase;
use fuel_core_storage::transactional::StorageTransaction;
>>>>>>> 97d681c3
pub use rand::Rng;
use std::{
    iter,
    mem,
};

const LARGE_GAS_LIMIT: u64 = u64::MAX - 1001;

fn new_db() -> VmStorage<StorageTransaction<GenesisDatabase>> {
    // when rocksdb is enabled, this creates a new db instance with a temporary path
    VmStorage::default()
}

pub struct ContractCode {
    pub contract: Contract,
    pub salt: Salt,
    pub id: ContractId,
    pub root: Bytes32,
    pub storage_root: Bytes32,
    pub slots: Vec<StorageSlot>,
}

impl From<Vec<u8>> for ContractCode {
    fn from(contract: Vec<u8>) -> Self {
        let contract = Contract::from(contract);
        let slots = vec![];
        let salt = VmBench::SALT;
        let storage_root = Contract::initial_state_root(slots.iter());
        let root = contract.root();
        let id = contract.id(&salt, &root, &storage_root);

        Self {
            contract,
            salt,
            id,
            root,
            storage_root,
            slots,
        }
    }
}

pub struct PrepareCall {
    pub ra: RegId,
    pub rb: RegId,
    pub rc: RegId,
    pub rd: RegId,
}

pub struct VmBench {
    pub params: ConsensusParameters,
    pub gas_price: Word,
    pub gas_limit: Word,
    pub maturity: BlockHeight,
    pub height: BlockHeight,
    pub prepare_script: Vec<Instruction>,
    pub post_call: Vec<Instruction>,
    pub data: Vec<u8>,
    pub inputs: Vec<Input>,
    pub outputs: Vec<Output>,
    pub witnesses: Vec<Witness>,
    pub db: Option<VmStorage<StorageTransaction<GenesisDatabase>>>,
    pub instruction: Instruction,
    pub prepare_call: Option<PrepareCall>,
    pub dummy_contract: Option<ContractId>,
    pub contract_code: Option<ContractCode>,
    pub empty_contracts: Vec<ContractId>,
    pub receipts_ctx: Option<ReceiptsCtx>,
}

#[derive(Debug, Clone)]
pub struct VmBenchPrepared {
    pub vm: Interpreter<VmStorage<StorageTransaction<GenesisDatabase>>, Script>,
    pub instruction: Instruction,
    pub diff: diff::Diff<diff::InitialVmState>,
}

impl VmBench {
    pub const SALT: Salt = Salt::zeroed();
    pub const CONTRACT: ContractId = ContractId::zeroed();

    pub fn new(instruction: Instruction) -> Self {
        let mut consensus_params = ConsensusParameters::default();
        consensus_params.set_tx_params(
            TxParameters::default().with_max_gas_per_tx(LARGE_GAS_LIMIT + 1),
        );
        consensus_params.set_fee_params(FeeParameters::default().with_gas_per_byte(0));
        consensus_params.set_gas_costs(GasCosts::free());

        Self {
            params: consensus_params,
            gas_price: 0,
            gas_limit: LARGE_GAS_LIMIT,
            maturity: Default::default(),
            height: Default::default(),
            prepare_script: vec![],
            post_call: vec![],
            data: vec![],
            inputs: vec![],
            outputs: vec![],
            witnesses: vec![],
            db: None,
            instruction,
            prepare_call: None,
            dummy_contract: None,
            contract_code: None,
            empty_contracts: vec![],
            receipts_ctx: None,
        }
    }

    pub fn contract<R>(rng: &mut R, instruction: Instruction) -> anyhow::Result<Self>
    where
        R: Rng,
    {
        Self::contract_using_db(rng, new_db(), instruction)
    }

    pub fn contract_using_db<R>(
        rng: &mut R,
        mut db: VmStorage<StorageTransaction<GenesisDatabase>>,
        instruction: Instruction,
    ) -> anyhow::Result<Self>
    where
        R: Rng,
    {
        let bench = Self::new(instruction);

        let program = iter::once(instruction)
            .chain(iter::once(op::ret(RegId::ONE)))
            .collect::<Vec<u8>>();

        let program = Witness::from(program);

        let contract = Contract::from(program.as_ref());
        let state_root = Contract::default_state_root();
        let id = VmBench::CONTRACT;

        let utxo_id = rng.gen();
        let balance_root = rng.gen();
        let tx_pointer = rng.gen();

        let input = Input::contract(utxo_id, balance_root, state_root, tx_pointer, id);
        let output = Output::contract(0, rng.gen(), rng.gen());

        db.deploy_contract_with_id(&[], &contract, &id)?;

        let data = id
            .iter()
            .copied()
            .chain((0 as Word).to_be_bytes().iter().copied())
            .chain((0 as Word).to_be_bytes().iter().copied())
            .chain(AssetId::default().iter().copied())
            .collect();

        let prepare_script = vec![
            op::gtf_args(0x10, 0x00, GTFArgs::ScriptData),
            op::addi(0x11, 0x10, ContractId::LEN as u16),
            op::addi(0x11, 0x11, WORD_SIZE as u16),
            op::addi(0x11, 0x11, WORD_SIZE as u16),
            op::movi(0x12, 100_000),
        ];

        let prepare_call = PrepareCall {
            ra: RegId::new(0x10),
            rb: RegId::ZERO,
            rc: RegId::new(0x11),
            rd: RegId::new(0x12),
        };

        Ok(bench
            .with_db(db)
            .with_data(data)
            .with_input(input)
            .with_output(output)
            .with_prepare_script(prepare_script)
            .with_prepare_call(prepare_call))
    }

    pub fn with_db(mut self, db: VmStorage<StorageTransaction<GenesisDatabase>>) -> Self {
        self.db.replace(db);
        self
    }
    pub fn with_params(mut self, params: ConsensusParameters) -> Self {
        self.params = params;
        self
    }

    pub fn with_gas_price(mut self, gas_price: Word) -> Self {
        self.gas_price = gas_price;
        self
    }

    pub fn with_script_gas_limit(mut self, gas_limit: Word) -> Self {
        self.gas_limit = gas_limit;
        self
    }

    pub fn with_maturity(mut self, maturity: BlockHeight) -> Self {
        self.maturity = maturity;
        self
    }

    pub fn with_height(mut self, height: BlockHeight) -> Self {
        self.height = height;
        self
    }

    /// Replaces the current prepare script with the given one.
    /// Not that if you've constructed this instance with `contract` or `using_contract_db`,
    /// then this will remove the script added by it. Use `extend_prepare_script` instead.
    pub fn with_prepare_script(mut self, prepare_script: Vec<Instruction>) -> Self {
        self.prepare_script = prepare_script;
        self
    }

    /// Adds more instructions before the current prepare script.
    pub fn prepend_prepare_script(mut self, prepare_script: Vec<Instruction>) -> Self {
        self.prepare_script.extend(prepare_script);
        self
    }

    pub fn with_post_call(mut self, post_call: Vec<Instruction>) -> Self {
        self.post_call = post_call;
        self
    }

    pub fn with_data(mut self, data: Vec<u8>) -> Self {
        self.data = data;
        self
    }

    pub fn with_input(mut self, input: Input) -> Self {
        self.inputs.push(input);
        self
    }

    pub fn with_output(mut self, output: Output) -> Self {
        self.outputs.push(output);
        self
    }

    pub fn with_witness(mut self, witness: Witness) -> Self {
        self.witnesses.push(witness);
        self
    }

    pub fn with_prepare_call(mut self, call: PrepareCall) -> Self {
        self.prepare_call.replace(call);
        self
    }

    pub fn with_call_receipts(mut self, receipts_ctx: ReceiptsCtx) -> Self {
        self.receipts_ctx = Some(receipts_ctx);
        self
    }

    pub fn with_dummy_contract(mut self, dummy_contract: ContractId) -> Self {
        self.dummy_contract.replace(dummy_contract);
        self
    }

    pub fn with_contract_code(mut self, contract_code: ContractCode) -> Self {
        self.contract_code.replace(contract_code);
        self
    }

    pub fn with_empty_contracts_count(mut self, count: usize) -> Self {
        let mut contract_ids = Vec::with_capacity(count);
        for n in 0..count {
            contract_ids.push(ContractId::from([n as u8; 32]));
        }
        self.empty_contracts = contract_ids;
        self
    }

    pub fn prepare(self) -> anyhow::Result<VmBenchPrepared> {
        self.try_into()
    }
}

impl TryFrom<VmBench> for VmBenchPrepared {
    type Error = anyhow::Error;

    fn try_from(case: VmBench) -> anyhow::Result<Self> {
        let VmBench {
            params,
            gas_price,
            gas_limit,
            maturity,
            height,
            prepare_script,
            post_call,
            data,
            inputs,
            outputs,
            witnesses,
            db,
            instruction,
            prepare_call,
            dummy_contract,
            contract_code,
            empty_contracts,
            receipts_ctx,
        } = case;

        let mut db = db.unwrap_or_else(new_db);

        if prepare_script
            .iter()
            .any(|op| matches!(op, Instruction::RET(_)))
        {
            return Err(anyhow::anyhow!(
                "a prepare script should not call/return into different contexts.",
            ));
        }

        let prepare_script = prepare_script
            .into_iter()
            .chain(iter::once(op::ret(RegId::ONE)))
            .chain(iter::once(instruction))
            .collect();

        let mut tx = TransactionBuilder::script(prepare_script, data);

        if let Some(contract) = dummy_contract {
            let code = iter::once(op::ret(RegId::ONE));
            let code: Vec<u8> = code.collect();
            let code = Contract::from(code);

            let input = tx.inputs().len();
            let output =
                Output::contract(input as u16, Bytes32::zeroed(), Bytes32::zeroed());
            let input = Input::contract(
                UtxoId::default(),
                Bytes32::zeroed(),
                Bytes32::zeroed(),
                TxPointer::default(),
                contract,
            );

            tx.add_input(input);
            tx.add_output(output);

            db.deploy_contract_with_id(&[], &code, &contract)?;
        }

        if let Some(ContractCode {
            contract,
            id,
            slots,
            storage_root,
            ..
        }) = contract_code
        {
            let input_count = tx.inputs().len();
            let output = Output::contract(
                input_count as u16,
                Bytes32::zeroed(),
                Bytes32::zeroed(),
            );
            let input = Input::contract(
                UtxoId::default(),
                Bytes32::zeroed(),
                storage_root,
                TxPointer::default(),
                id,
            );

            tx.add_input(input);
            tx.add_output(output);

            db.deploy_contract_with_id(&slots, &contract, &id)?;
        }

        for contract_id in empty_contracts {
            let input_count = tx.inputs().len();
            let output = Output::contract(
                input_count as u16,
                Bytes32::zeroed(),
                Bytes32::zeroed(),
            );
            let input = Input::contract(
                UtxoId::default(),
                Bytes32::zeroed(),
                Bytes32::zeroed(),
                TxPointer::default(),
                contract_id,
            );

            tx.add_input(input);
            tx.add_output(output);

            db.deploy_contract_with_id(&[], &Contract::default(), &contract_id)?;
        }
        let transaction = mem::take(db.database_mut());
        let database = transaction.commit().expect("Failed to commit transaction");
        *db.database_mut() = database.into_transaction();

        inputs.into_iter().for_each(|i| {
            tx.add_input(i);
        });

        outputs.into_iter().for_each(|o| {
            tx.add_output(o);
        });

        witnesses.into_iter().for_each(|w| {
            tx.add_witness(w);
        });

        // add at least one coin input
        tx.add_random_fee_input();

        let mut tx = tx
            .script_gas_limit(gas_limit)
            .maturity(maturity)
            .with_params(params.clone())
            .finalize();
        tx.estimate_predicates(&CheckPredicateParams::from(&params))
            .unwrap();
        let tx = tx.into_checked(height, &params).unwrap();
        let interpreter_params = InterpreterParams::new(gas_price, &params);

        let mut txtor = Transactor::new(db, interpreter_params);

        txtor.transact(tx);

        let mut vm: Interpreter<_, _> = txtor.into();

        if let Some(receipts_ctx) = receipts_ctx {
            *vm.receipts_mut() = receipts_ctx;
        }

        if let Some(p) = prepare_call {
            let PrepareCall { ra, rb, rc, rd } = p;

            vm.prepare_call(ra, rb, rc, rd)
                .map_err(anyhow::Error::msg)?;
            for instruction in post_call {
                vm.instruction(instruction).unwrap();
            }
        }

        let start_vm = vm.clone();
        let original_db = vm.as_mut().database_mut().clone();
        let mut vm = vm.add_recording();
        match instruction {
            Instruction::CALL(call) => {
                let (ra, rb, rc, rd) = call.unpack();
                vm.prepare_call(ra, rb, rc, rd).unwrap();
            }
            _ => {
                vm.instruction(instruction).unwrap();
            }
        }
        let storage_diff = vm.storage_diff();
        let mut vm = vm.remove_recording();
        let mut diff = start_vm.diff(&vm);
        diff += storage_diff;
        let diff: diff::Diff<diff::InitialVmState> = diff.into();
        vm.reset_vm_state(&diff);
        *vm.as_mut().database_mut() = original_db;

        Ok(Self {
            vm,
            instruction,
            diff,
        })
    }
}<|MERGE_RESOLUTION|>--- conflicted
+++ resolved
@@ -29,16 +29,11 @@
         *,
     },
 };
-
-<<<<<<< HEAD
+use fuel_core::database::GenesisDatabase;
 use fuel_core_storage::transactional::{
     IntoTransaction,
     StorageTransaction,
 };
-=======
-use fuel_core::database::GenesisDatabase;
-use fuel_core_storage::transactional::StorageTransaction;
->>>>>>> 97d681c3
 pub use rand::Rng;
 use std::{
     iter,
