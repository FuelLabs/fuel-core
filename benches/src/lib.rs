pub mod default_gas_costs;
pub mod import;

pub use fuel_core::database::Database;
pub use fuel_core_database::vm_database::VmDatabase;
use fuel_core_types::{
    fuel_asm::{
        op,
        GTFArgs,
        Instruction,
        RegId,
    },
    fuel_tx::*,
    fuel_types::{
        BlockHeight,
        Word,
    },
    fuel_vm::{
        checked_transaction::{
            CheckPredicateParams,
            EstimatePredicates,
            IntoChecked,
        },
        consts::*,
        interpreter::{
            diff,
            InterpreterParams,
            ReceiptsCtx,
        },
        *,
    },
};

pub use rand::Rng;
use std::iter;

const LARGE_GAS_LIMIT: u64 = u64::MAX - 1001;

fn new_db() -> VmDatabase<Database> {
    // when rocksdb is enabled, this creates a new db instance with a temporary path
    VmDatabase::default()
}

pub struct ContractCode {
    pub contract: Contract,
    pub salt: Salt,
    pub id: ContractId,
    pub root: Bytes32,
    pub storage_root: Bytes32,
    pub slots: Vec<StorageSlot>,
}

impl From<Vec<u8>> for ContractCode {
    fn from(contract: Vec<u8>) -> Self {
        let contract = Contract::from(contract);
        let slots = vec![];
        let salt = VmBench::SALT;
        let storage_root = Contract::initial_state_root(slots.iter());
        let root = contract.root();
        let id = contract.id(&salt, &root, &storage_root);

        Self {
            contract,
            id,
            root,
            storage_root,
            salt,
            slots,
        }
    }
}

pub struct PrepareCall {
    pub ra: RegId,
    pub rb: RegId,
    pub rc: RegId,
    pub rd: RegId,
}

pub struct VmBench {
    pub params: ConsensusParameters,
    pub gas_price: Word,
    pub gas_limit: Word,
    pub maturity: BlockHeight,
    pub height: BlockHeight,
    pub prepare_script: Vec<Instruction>,
    pub post_call: Vec<Instruction>,
    pub data: Vec<u8>,
    pub inputs: Vec<Input>,
    pub outputs: Vec<Output>,
    pub witnesses: Vec<Witness>,
    pub db: Option<VmDatabase<Database>>,
    pub instruction: Instruction,
    pub prepare_call: Option<PrepareCall>,
    pub dummy_contract: Option<ContractId>,
    pub contract_code: Option<ContractCode>,
<<<<<<< HEAD
    pub prepare_db: Option<
        Box<dyn FnMut(VmDatabase<Database>) -> anyhow::Result<VmDatabase<Database>>>,
    >,
=======
    pub empty_contracts: Vec<ContractId>,
    pub receipts_ctx: Option<ReceiptsCtx>,
>>>>>>> e66ca4d1
}

#[derive(Debug, Clone)]
pub struct VmBenchPrepared {
    pub vm: Interpreter<VmDatabase<Database>, Script>,
    pub instruction: Instruction,
    pub diff: diff::Diff<diff::InitialVmState>,
}

impl VmBench {
    pub const SALT: Salt = Salt::zeroed();
    pub const CONTRACT: ContractId = ContractId::zeroed();

    pub fn new(instruction: Instruction) -> Self {
        let tx_params = TxParameters {
            max_gas_per_tx: LARGE_GAS_LIMIT + 1,
            ..Default::default()
        };
        Self {
            params: ConsensusParameters {
                tx_params,
                ..Default::default()
            },
            gas_price: 0,
            gas_limit: LARGE_GAS_LIMIT,
            maturity: Default::default(),
            height: Default::default(),
            prepare_script: vec![],
            post_call: vec![],
            data: vec![],
            inputs: vec![],
            outputs: vec![],
            witnesses: vec![],
            db: None,
            instruction,
            prepare_call: None,
            dummy_contract: None,
            contract_code: None,
            empty_contracts: vec![],
            receipts_ctx: None,
        }
    }

    pub fn contract<R>(rng: &mut R, instruction: Instruction) -> anyhow::Result<Self>
    where
        R: Rng,
    {
        Self::contract_using_db(rng, new_db(), instruction)
    }

    pub fn contract_using_db<R>(
        rng: &mut R,
        mut db: VmDatabase<Database>,
        instruction: Instruction,
    ) -> anyhow::Result<Self>
    where
        R: Rng,
    {
        let bench = Self::new(instruction);

        let program = iter::once(instruction)
            .chain(iter::once(op::ret(RegId::ONE)))
            .collect::<Vec<u8>>();

        let program = Witness::from(program);

        let salt = rng.gen();

        let contract = Contract::from(program.as_ref());
        let state_root = Contract::default_state_root();
        let id = VmBench::CONTRACT;

        let utxo_id = rng.gen();
        let balance_root = rng.gen();
        let tx_pointer = rng.gen();

        let input = Input::contract(utxo_id, balance_root, state_root, tx_pointer, id);
        let output = Output::contract(0, rng.gen(), rng.gen());

        db.deploy_contract_with_id(&salt, &[], &contract, &state_root, &id)?;

        let data = id
            .iter()
            .copied()
            .chain((0 as Word).to_be_bytes().iter().copied())
            .chain((0 as Word).to_be_bytes().iter().copied())
            .chain(AssetId::default().iter().copied())
            .collect();

        let prepare_script = vec![
            op::gtf_args(0x10, 0x00, GTFArgs::ScriptData),
            op::addi(0x11, 0x10, ContractId::LEN as u16),
            op::addi(0x11, 0x11, WORD_SIZE as u16),
            op::addi(0x11, 0x11, WORD_SIZE as u16),
            op::movi(0x12, 100_000),
        ];

        let prepare_call = PrepareCall {
            ra: RegId::new(0x10),
            rb: RegId::ZERO,
            rc: RegId::new(0x11),
            rd: RegId::new(0x12),
        };

        Ok(bench
            .with_db(db)
            .with_data(data)
            .with_input(input)
            .with_output(output)
            .with_prepare_script(prepare_script)
            .with_prepare_call(prepare_call))
    }

    pub fn with_db(mut self, db: VmDatabase<Database>) -> Self {
        self.db.replace(db);
        self
    }
    pub fn with_params(mut self, params: ConsensusParameters) -> Self {
        self.params = params;
        self
    }

    pub fn with_gas_price(mut self, gas_price: Word) -> Self {
        self.gas_price = gas_price;
        self
    }

    pub fn with_script_gas_limit(mut self, gas_limit: Word) -> Self {
        self.gas_limit = gas_limit;
        self
    }

    pub fn with_maturity(mut self, maturity: BlockHeight) -> Self {
        self.maturity = maturity;
        self
    }

    pub fn with_height(mut self, height: BlockHeight) -> Self {
        self.height = height;
        self
    }

    /// Replaces the current prepare script with the given one.
    /// Not that if you've constructed this instance with `contract` or `using_contract_db`,
    /// then this will remove the script added by it. Use `extend_prepare_script` instead.
    pub fn with_prepare_script(mut self, prepare_script: Vec<Instruction>) -> Self {
        self.prepare_script = prepare_script;
        self
    }

    /// Adds more instructions before the current prepare script.
    pub fn prepend_prepare_script(mut self, prepare_script: Vec<Instruction>) -> Self {
        self.prepare_script.extend(prepare_script);
        self
    }

    pub fn with_post_call(mut self, post_call: Vec<Instruction>) -> Self {
        self.post_call = post_call;
        self
    }

    pub fn with_data(mut self, data: Vec<u8>) -> Self {
        self.data = data;
        self
    }

    pub fn with_input(mut self, input: Input) -> Self {
        self.inputs.push(input);
        self
    }

    pub fn with_output(mut self, output: Output) -> Self {
        self.outputs.push(output);
        self
    }

    pub fn with_witness(mut self, witness: Witness) -> Self {
        self.witnesses.push(witness);
        self
    }

    pub fn with_prepare_call(mut self, call: PrepareCall) -> Self {
        self.prepare_call.replace(call);
        self
    }

    pub fn with_call_receipts(mut self, receipts_ctx: ReceiptsCtx) -> Self {
        self.receipts_ctx = Some(receipts_ctx);
        self
    }

    pub fn with_dummy_contract(mut self, dummy_contract: ContractId) -> Self {
        self.dummy_contract.replace(dummy_contract);
        self
    }

    pub fn with_contract_code(mut self, contract_code: ContractCode) -> Self {
        self.contract_code.replace(contract_code);
        self
    }

<<<<<<< HEAD
    pub fn with_prepare_db<F>(mut self, prepare_db: F) -> Self
    where
        F: FnMut(VmDatabase<Database>) -> anyhow::Result<VmDatabase<Database>> + 'static,
    {
        self.prepare_db.replace(Box::new(prepare_db));
=======
    pub fn with_empty_contracts_count(mut self, count: usize) -> Self {
        let mut contract_ids = Vec::with_capacity(count);
        for n in 0..count {
            contract_ids.push(ContractId::from([n as u8; 32]));
        }
        self.empty_contracts = contract_ids;
>>>>>>> e66ca4d1
        self
    }

    pub fn prepare(self) -> anyhow::Result<VmBenchPrepared> {
        self.try_into()
    }
}

impl TryFrom<VmBench> for VmBenchPrepared {
    type Error = anyhow::Error;

    fn try_from(case: VmBench) -> anyhow::Result<Self> {
        let VmBench {
            params,
            gas_price,
            gas_limit,
            maturity,
            height,
            prepare_script,
            post_call,
            data,
            inputs,
            outputs,
            witnesses,
            db,
            instruction,
            prepare_call,
            dummy_contract,
            contract_code,
            empty_contracts,
            receipts_ctx,
        } = case;

        let mut db = db.unwrap_or_else(new_db);

        if prepare_script
            .iter()
            .any(|op| matches!(op, Instruction::RET(_)))
        {
            return Err(anyhow::anyhow!(
                "a prepare script should not call/return into different contexts.",
            ))
        }

        let prepare_script = prepare_script
            .into_iter()
            .chain(iter::once(op::ret(RegId::ONE)))
            .chain(iter::once(instruction))
            .collect();

        let mut tx = TransactionBuilder::script(prepare_script, data);

        if let Some(contract) = dummy_contract {
            let code = iter::once(op::ret(RegId::ONE));
            let code: Vec<u8> = code.collect();
            let code = Contract::from(code);
            let root = code.root();

            let input = tx.inputs().len();
            let output =
                Output::contract(input as u8, Bytes32::zeroed(), Bytes32::zeroed());
            let input = Input::contract(
                UtxoId::default(),
                Bytes32::zeroed(),
                Bytes32::zeroed(),
                TxPointer::default(),
                contract,
            );

            tx.add_input(input);
            tx.add_output(output);

            db.deploy_contract_with_id(&VmBench::SALT, &[], &code, &root, &contract)?;
        }

        if let Some(ContractCode {
            contract,
            salt,
            id,
            root,
            slots,
            storage_root,
        }) = contract_code
        {
            let input_count = tx.inputs().len();
            let output =
                Output::contract(input_count as u8, Bytes32::zeroed(), Bytes32::zeroed());
            let input = Input::contract(
                UtxoId::default(),
                Bytes32::zeroed(),
                storage_root,
                TxPointer::default(),
                id,
            );

            tx.add_input(input);
            tx.add_output(output);

            db.deploy_contract_with_id(&salt, &slots, &contract, &root, &id)?;
        }

        for contract_id in empty_contracts {
            let input_count = tx.inputs().len();
            let output =
                Output::contract(input_count as u8, Bytes32::zeroed(), Bytes32::zeroed());
            let input = Input::contract(
                UtxoId::default(),
                Bytes32::zeroed(),
                Bytes32::zeroed(),
                TxPointer::default(),
                contract_id,
            );

            tx.add_input(input);
            tx.add_output(output);

            db.deploy_contract_with_id(
                &VmBench::SALT,
                &[],
                &Contract::default(),
                &Bytes32::zeroed(),
                &contract_id,
            )?;
        }

        inputs.into_iter().for_each(|i| {
            tx.add_input(i);
        });

        outputs.into_iter().for_each(|o| {
            tx.add_output(o);
        });

        witnesses.into_iter().for_each(|w| {
            tx.add_witness(w);
        });

        // add at least one coin input
        tx.add_random_fee_input();

        let mut params = params;
        params.fee_params.gas_per_byte = 0;
        params.gas_costs = GasCosts::free();
        let mut tx = tx
            .gas_price(gas_price)
            .script_gas_limit(gas_limit)
            .maturity(maturity)
            .with_params(params.clone())
            .finalize();
        tx.estimate_predicates(&CheckPredicateParams::from(&params))
            .unwrap();
        let tx = tx.into_checked(height, &params).unwrap();

        let mut txtor = Transactor::new(db, InterpreterParams::from(&params));

        txtor.transact(tx);

        let mut vm: Interpreter<_, _> = txtor.into();

        if let Some(receipts_ctx) = receipts_ctx {
            *vm.receipts_mut() = receipts_ctx;
        }

        if let Some(p) = prepare_call {
            let PrepareCall { ra, rb, rc, rd } = p;

            vm.prepare_call(ra, rb, rc, rd)
                .map_err(anyhow::Error::msg)?;
            for instruction in post_call {
                vm.instruction(instruction).unwrap();
            }
        }

        let start_vm = vm.clone();
        let original_db = vm.as_mut().database_mut().clone();
        let database_tx = original_db.transaction().as_ref().clone();
        *vm.as_mut().database_mut() = database_tx;
        let mut vm = vm.add_recording();
        match instruction {
            Instruction::CALL(call) => {
                let (ra, rb, rc, rd) = call.unpack();
                vm.prepare_call(ra, rb, rc, rd).unwrap();
            }
            _ => {
                vm.instruction(instruction).unwrap();
            }
        }
        let storage_diff = vm.storage_diff();
        let mut vm = vm.remove_recording();
        let mut diff = start_vm.diff(&vm);
        diff += storage_diff;
        let diff: diff::Diff<diff::InitialVmState> = diff.into();
        vm.reset_vm_state(&diff);
        *vm.as_mut().database_mut() = original_db;

        Ok(Self {
            vm,
            instruction,
            diff,
        })
    }
}<|MERGE_RESOLUTION|>--- conflicted
+++ resolved
@@ -94,14 +94,11 @@
     pub prepare_call: Option<PrepareCall>,
     pub dummy_contract: Option<ContractId>,
     pub contract_code: Option<ContractCode>,
-<<<<<<< HEAD
     pub prepare_db: Option<
         Box<dyn FnMut(VmDatabase<Database>) -> anyhow::Result<VmDatabase<Database>>>,
     >,
-=======
     pub empty_contracts: Vec<ContractId>,
     pub receipts_ctx: Option<ReceiptsCtx>,
->>>>>>> e66ca4d1
 }
 
 #[derive(Debug, Clone)]
@@ -303,20 +300,18 @@
         self
     }
 
-<<<<<<< HEAD
     pub fn with_prepare_db<F>(mut self, prepare_db: F) -> Self
     where
         F: FnMut(VmDatabase<Database>) -> anyhow::Result<VmDatabase<Database>> + 'static,
     {
         self.prepare_db.replace(Box::new(prepare_db));
-=======
+
     pub fn with_empty_contracts_count(mut self, count: usize) -> Self {
         let mut contract_ids = Vec::with_capacity(count);
         for n in 0..count {
             contract_ids.push(ContractId::from([n as u8; 32]));
         }
         self.empty_contracts = contract_ids;
->>>>>>> e66ca4d1
         self
     }
 
