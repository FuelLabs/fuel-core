--- conflicted
+++ resolved
@@ -543,12 +543,7 @@
         }
         let storage_diff = vm.storage_diff();
         let mut vm = vm.remove_recording();
-<<<<<<< HEAD
-        // TODO: Check if this is the intended use of rollback_to.
-        let mut diff = start_vm.rollback_to(&vm);
-=======
         let mut diff = vm.rollback_to(&vm_before_first_instruction);
->>>>>>> d6e4bb9e
         diff += storage_diff;
         let diff: diff::Diff<diff::InitialVmState> = diff.into();
         vm.reset_vm_state(&diff);
