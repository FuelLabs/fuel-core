--- conflicted
+++ resolved
@@ -122,11 +122,7 @@
         let local_peer_id = PeerId::from(config.local_keypair.public());
 
         // configure and build P2P Service
-<<<<<<< HEAD
-        let transport = build_transport(config.local_keypair.clone(), config.checksum);
-=======
         let transport = build_transport(&config);
->>>>>>> 5cb5a69f
         let behaviour = FuelBehaviour::new(&config, codec.clone());
         let mut swarm =
             SwarmBuilder::with_tokio_executor(transport, behaviour, local_peer_id)
@@ -771,24 +767,27 @@
     #[tokio::test]
     #[instrument]
     async fn nodes_cannot_connect_due_to_different_checksum() {
-        use libp2p::TransportError;
+        use libp2p::{
+            swarm::DialError,
+            TransportError,
+        };
         // Node A
         let mut p2p_config = P2PConfig::default_with_network(
             "nodes_cannot_connect_due_to_different_checksum",
         );
         p2p_config.enable_mdns = true;
-        let mut node_a = build_fuel_p2p_service(p2p_config.clone()).await;
+        let mut node_a = build_service_from_config(p2p_config.clone());
 
         // different checksum
         p2p_config.checksum = [1u8; 32];
         // Node B
-        let mut node_b = build_fuel_p2p_service(p2p_config).await;
+        let mut node_b = build_service_from_config(p2p_config);
 
         loop {
             tokio::select! {
                 node_a_event = node_a.swarm.select_next_some() => {
                     tracing::info!("Node A Event: {:?}", node_a_event);
-                    if let SwarmEvent::OutgoingConnectionError { peer_id: _, error: libp2p::swarm::DialError::Transport(mut errors) } = node_a_event {
+                    if let SwarmEvent::OutgoingConnectionError { peer_id: _, error: DialError::Transport(mut errors) } = node_a_event {
                         if let TransportError::Other(_) = errors.pop().unwrap().1 {
                             // Custom error confirmed
                             break
