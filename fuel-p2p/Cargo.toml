--- conflicted
+++ resolved
@@ -14,12 +14,8 @@
 anyhow = "1.0"
 async-trait = "0.1"
 bincode = "1.3"
-<<<<<<< HEAD
-fuel-core-interfaces = { path = "../fuel-core-interfaces", features = ["serde"], version = "0.11.2" }
 fuel-metrics = { path = "../fuel-metrics", version = "0.11.2" } # TODO make this a feature
-=======
 fuel-core-interfaces = { path = "../fuel-core-interfaces", features = ["serde"], version = "0.13.0" }
->>>>>>> d5b359eb
 futures = "0.3"
 futures-timer = "3.0"
 ip_network = "0.4"
