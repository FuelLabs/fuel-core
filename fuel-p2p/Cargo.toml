--- conflicted
+++ resolved
@@ -9,6 +9,7 @@
 license = "BUSL-1.1"
 repository = "https://github.com/FuelLabs/fuel-core"
 description = "Fuel client networking"
+
 # See more keys and their definitions at https://doc.rust-lang.org/cargo/reference/manifest.html
 
 [dependencies]
@@ -27,8 +28,4 @@
 [dev-dependencies]
 env_logger = "0.9"
 rand = "0.8"
-<<<<<<< HEAD
-tokio = { version = "1.8", features = ["full"] }
-=======
-tokio = { version = "1.17", features = ["full"] }
->>>>>>> 00a39369
+tokio = { version = "1.17", features = ["full"] }