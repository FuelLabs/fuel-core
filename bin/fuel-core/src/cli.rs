use clap::Parser;
use std::{
    env,
    path::PathBuf,
    str::FromStr,
};
use tracing::log::warn;
use tracing_subscriber::{
    filter::EnvFilter,
    layer::SubscriberExt,
    registry,
    Layer,
};

lazy_static::lazy_static! {
    pub static ref DEFAULT_DB_PATH: PathBuf = dirs::home_dir().unwrap().join(".fuel").join("db");
}

pub mod run;
pub mod snapshot;

#[derive(Parser, Debug)]
#[clap(
    name = "fuel-core",
    about = "Fuel client implementation",
    version,
    rename_all = "kebab-case"
)]
pub struct Opt {
    #[clap(subcommand)]
    command: Fuel,
}

#[allow(clippy::large_enum_variant)]
#[derive(Debug, Parser)]
pub enum Fuel {
    Run(run::Command),
    Snapshot(snapshot::Command),
}

pub const LOG_FILTER: &str = "RUST_LOG";
pub const HUMAN_LOGGING: &str = "HUMAN_LOGGING";

pub async fn init_logging() -> anyhow::Result<()> {
    let filter = match env::var_os(LOG_FILTER) {
        Some(_) => {
            EnvFilter::try_from_default_env().expect("Invalid `RUST_LOG` provided")
        }
        None => EnvFilter::new("info"),
    };

    let human_logging = env::var_os(HUMAN_LOGGING)
        .map(|s| {
            bool::from_str(s.to_str().unwrap())
                .expect("Expected `true` or `false` to be provided for `HUMAN_LOGGING`")
        })
        .unwrap_or(true);

    let layer = tracing_subscriber::fmt::Layer::default().with_writer(std::io::stderr);

<<<<<<< HEAD
    let telemetry_layer: Option<Box<dyn Layer<_> + Send + Sync>> =
        honeycomb_key.map(|honeycomb_key| {
            let service_name = format!("node-{service_name}-{network_name}");
            let honeycomb_config = libhoney::Config {
                options: libhoney::client::Options {
                    api_key: honeycomb_key,
                    dataset: service_name,
                    ..libhoney::client::Options::default()
                },
                transmission_options: libhoney::transmission::Options::default(),
            };
            new_honeycomb_telemetry_layer("fuel-core", honeycomb_config).boxed()
        });

=======
>>>>>>> 722e59d7
    let fmt = if human_logging {
        // use pretty logs
        layer
            .with_ansi(true)
            .with_level(true)
            .with_line_number(true)
            .boxed()
    } else {
        // use machine parseable structured logs
        layer
            // disable terminal colors
            .with_ansi(false)
            .with_level(true)
            .with_line_number(true)
            // use json
            .json()
            .boxed()
    };

    let subscriber = registry::Registry::default() // provide underlying span data store
        .with(filter) // filter out low-level debug tracing (eg tokio executor)
        .with(fmt); // log to stdout

    tracing::subscriber::set_global_default(subscriber)
        .expect("setting global default failed");
    Ok(())
}

pub async fn run_cli() -> anyhow::Result<()> {
    let opt = Opt::try_parse();
    if opt.is_err() {
        let command = run::Command::try_parse();
        if let Ok(command) = command {
            warn!("This cli format for running `fuel-core` is deprecated and will be removed. Please use `fuel-core run` or use `--help` for more information");
            return run::exec(command).await
        }
    }

    match opt {
        Ok(opt) => match opt.command {
            Fuel::Run(command) => run::exec(command).await,
            Fuel::Snapshot(command) => snapshot::exec(command).await,
        },
        Err(e) => {
            // Prints the error and exits.
            e.exit()
        }
    }
}<|MERGE_RESOLUTION|>--- conflicted
+++ resolved
@@ -58,23 +58,6 @@
 
     let layer = tracing_subscriber::fmt::Layer::default().with_writer(std::io::stderr);
 
-<<<<<<< HEAD
-    let telemetry_layer: Option<Box<dyn Layer<_> + Send + Sync>> =
-        honeycomb_key.map(|honeycomb_key| {
-            let service_name = format!("node-{service_name}-{network_name}");
-            let honeycomb_config = libhoney::Config {
-                options: libhoney::client::Options {
-                    api_key: honeycomb_key,
-                    dataset: service_name,
-                    ..libhoney::client::Options::default()
-                },
-                transmission_options: libhoney::transmission::Options::default(),
-            };
-            new_honeycomb_telemetry_layer("fuel-core", honeycomb_config).boxed()
-        });
-
-=======
->>>>>>> 722e59d7
     let fmt = if human_logging {
         // use pretty logs
         layer
