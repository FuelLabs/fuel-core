--- conflicted
+++ resolved
@@ -213,15 +213,13 @@
     #[clap(long = "subscribe-to-pre-confirmations", env)]
     subscribe_to_pre_confirmations: bool,
 
-<<<<<<< HEAD
     /// Subscribe to transaction gossip topic
     #[clap(long = "subscribe-to-transactions", env)]
     subscribe_to_transactions: bool,
-=======
+
     /// Size of the cache for the P2P req/res protocol.
     #[clap(long = "p2p-cache-size", default_value = "1000", env)]
     pub cache_size: Option<NonZeroUsize>,
->>>>>>> 33238c6e
 }
 
 #[derive(Debug, Clone, Args)]
@@ -363,11 +361,8 @@
             tx_pool_threads: self.tx_pool_threads,
             state: NotInitialized,
             subscribe_to_pre_confirmations: self.subscribe_to_pre_confirmations,
-<<<<<<< HEAD
             subscribe_to_transactions: self.subscribe_to_transactions,
-=======
             cache_size: self.cache_size,
->>>>>>> 33238c6e
         };
         Ok(Some(config))
     }
