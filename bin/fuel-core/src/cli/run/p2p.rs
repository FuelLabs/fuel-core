--- conflicted
+++ resolved
@@ -230,91 +230,7 @@
         self,
         metrics: bool,
     ) -> anyhow::Result<Option<Config<NotInitialized>>> {
-<<<<<<< HEAD
-        if self.enable_p2p {
-            let local_keypair = {
-                match self.keypair.expect("mandatory value") {
-                    KeypairArg::Path(path) => {
-                        let phrase = std::fs::read_to_string(path)?;
-                        let secret_key =
-                            fuel_crypto::SecretKey::new_from_mnemonic_phrase_with_path(
-                                &phrase,
-                                "m/44'/60'/0'/0/0",
-                            )?;
-
-                        convert_to_libp2p_keypair(&mut secret_key.to_vec())?
-                    }
-                    KeypairArg::InlineSecret(secret_key) => {
-                        convert_to_libp2p_keypair(&mut secret_key.to_vec())?
-                    }
-                }
-            };
-
-            let gossipsub_config = default_gossipsub_builder()
-                .mesh_n(self.ideal_mesh_size)
-                .mesh_n_low(self.min_mesh_size)
-                .mesh_n_high(self.max_mesh_size)
-                .history_length(self.history_length)
-                .history_gossip(self.history_gossip)
-                .heartbeat_interval(Duration::from_secs(self.gossip_heartbeat_interval))
-                .max_transmit_size(self.max_transmit_size)
-                .build()
-                .expect("valid gossipsub configuration");
-
-            let random_walk = if self.random_walk == 0 {
-                None
-            } else {
-                Some(Duration::from_secs(self.random_walk))
-            };
-
-            let heartbeat_config = {
-                let send_duration = Duration::from_secs(self.heartbeat_send_duration);
-                let idle_duration = Duration::from_secs(self.heartbeat_idle_duration);
-                HeartbeatConfig::new(
-                    send_duration,
-                    idle_duration,
-                    self.heartbeat_max_failures,
-                )
-            };
-
-            let config = Config {
-                keypair: local_keypair,
-                network_name: self.network.expect("mandatory value"),
-                checksum: Default::default(),
-                address: self
-                    .address
-                    .unwrap_or_else(|| IpAddr::V4(Ipv4Addr::from([0, 0, 0, 0]))),
-                public_address: self.public_address,
-                tcp_port: self.peering_port,
-                max_block_size: self.max_block_size,
-                max_headers_per_request: self.max_headers_per_request,
-                bootstrap_nodes: self.bootstrap_nodes,
-                reserved_nodes: self.reserved_nodes,
-                reserved_nodes_only_mode: self.reserved_nodes_only_mode,
-                enable_mdns: self.enable_mdns,
-                max_peers_connected: self.max_peers_connected,
-                max_connections_per_peer: self.max_connections_per_peer,
-                allow_private_addresses: self.allow_private_addresses,
-                random_walk,
-                connection_idle_timeout: Some(Duration::from_secs(
-                    self.connection_idle_timeout,
-                )),
-                gossipsub_config,
-                heartbeat_config,
-                set_request_timeout: Duration::from_secs(self.request_timeout),
-                set_connection_keep_alive: Duration::from_secs(
-                    self.connection_keep_alive,
-                ),
-                info_interval: Some(Duration::from_secs(self.info_interval)),
-                identify_interval: Some(Duration::from_secs(self.identify_interval)),
-                metrics,
-                state: NotInitialized,
-            };
-            Ok(Some(config))
-        } else {
-=======
         if !self.enable_p2p {
->>>>>>> 2a8dba80
             tracing::info!("P2P service disabled");
             return Ok(None)
         }
@@ -374,6 +290,7 @@
             public_address: self.public_address,
             tcp_port: self.peering_port,
             max_block_size: self.max_block_size,
+            max_headers_per_request: self.max_headers_per_request,
             bootstrap_nodes: self.bootstrap_nodes,
             reserved_nodes: self.reserved_nodes,
             reserved_nodes_only_mode: self.reserved_nodes_only_mode,
