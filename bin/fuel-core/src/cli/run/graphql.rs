//! Clap configuration related to GraphQL service.

use std::net;

#[derive(Debug, Clone, clap::Args)]
pub struct GraphQLArgs {
    /// The IP address to bind the GraphQL service to.
    #[clap(long = "ip", default_value = "127.0.0.1", value_parser, env)]
    pub ip: net::IpAddr,

    /// The port to bind the GraphQL service to.
    #[clap(long = "port", default_value = "4000", env)]
    pub port: u16,

<<<<<<< HEAD
    /// The size of the batch fetched from the database by GraphQL service.
    #[clap(long = "graphql-database-batch-size", default_value = "100", env)]
    pub database_batch_size: usize,
=======
    /// The number of threads to use for the GraphQL service.
    #[clap(long = "graphql-number-of-threads", default_value = "2", env)]
    pub graphql_number_of_threads: usize,
>>>>>>> 3521a726

    /// The max depth of GraphQL queries.
    #[clap(long = "graphql-max-depth", default_value = "16", env)]
    pub graphql_max_depth: usize,

    /// The max complexity of GraphQL queries.
    #[clap(long = "graphql-max-complexity", default_value = "80000", env)]
    pub graphql_max_complexity: usize,

    /// The max recursive depth of GraphQL queries.
    #[clap(long = "graphql-max-recursive-depth", default_value = "16", env)]
    pub graphql_max_recursive_depth: usize,

    /// The max resolver recursive depth of GraphQL queries.
    #[clap(
        long = "graphql-max-resolver-recursive-depth",
        default_value = "1",
        env
    )]
    pub max_queries_resolver_recursive_depth: usize,

    /// The max number of directives in the query.
    #[clap(long = "graphql-max-directives", default_value = "10", env)]
    pub max_queries_directives: usize,

    /// The max number of concurrent queries.
    #[clap(long = "graphql-max-concurrent-queries", default_value = "1024", env)]
    pub graphql_max_concurrent_queries: usize,

    /// The max body limit of the GraphQL query.
    #[clap(
        long = "graphql-request-body-bytes-limit",
        default_value = "1048576",
        env
    )]
    pub graphql_request_body_bytes_limit: usize,

    /// Time to wait after submitting a query before debug info will be logged about query.
    #[clap(long = "query-log-threshold-time", default_value = "2s", env)]
    pub query_log_threshold_time: humantime::Duration,

    /// Timeout before drop the request.
    #[clap(long = "api-request-timeout", default_value = "30s", env)]
    pub api_request_timeout: humantime::Duration,
}<|MERGE_RESOLUTION|>--- conflicted
+++ resolved
@@ -12,15 +12,13 @@
     #[clap(long = "port", default_value = "4000", env)]
     pub port: u16,
 
-<<<<<<< HEAD
+    /// The number of threads to use for the GraphQL service.
+    #[clap(long = "graphql-number-of-threads", default_value = "2", env)]
+    pub graphql_number_of_threads: usize,
+
     /// The size of the batch fetched from the database by GraphQL service.
     #[clap(long = "graphql-database-batch-size", default_value = "100", env)]
     pub database_batch_size: usize,
-=======
-    /// The number of threads to use for the GraphQL service.
-    #[clap(long = "graphql-number-of-threads", default_value = "2", env)]
-    pub graphql_number_of_threads: usize,
->>>>>>> 3521a726
 
     /// The max depth of GraphQL queries.
     #[clap(long = "graphql-max-depth", default_value = "16", env)]
