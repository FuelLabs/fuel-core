#![allow(unused_variables)]

use crate::{
    cli::{
        default_db_path,
        run::{
            consensus::PoATriggerArgs,
            graphql::GraphQLArgs,
            tx_pool::TxPoolArgs,
        },
        ShutdownListener,
    },
    FuelService,
};
use anyhow::Context;
use clap::Parser;
use fuel_core::{
    chain_config::default_consensus_dev_key,
    combined_database::{
        CombinedDatabase,
        CombinedDatabaseConfig,
    },
    fuel_core_graphql_api::{
        worker_service::DaCompressionConfig,
        Costs,
        ServiceConfig as GraphQLConfig,
    },
    producer::Config as ProducerConfig,
    service::{
        config::Trigger,
        genesis::NotifyCancel,
        Config,
        DbType,
        RelayerConsensusConfig,
        VMConfig,
    },
    txpool::config::{
        BlackList,
        Config as TxPoolConfig,
        HeavyWorkConfig,
        PoolLimits,
        ServiceChannelLimits,
    },
    types::{
        fuel_tx::ContractId,
        fuel_vm::SecretKey,
        secrecy::Secret,
    },
};
use fuel_core_chain_config::{
    SnapshotMetadata,
    SnapshotReader,
};
<<<<<<< HEAD
use fuel_core_metrics::config::Module;
=======
use fuel_core_metrics::config::{
    DisableConfig,
    Module,
};
>>>>>>> eea8c605
use fuel_core_poa::signer::SignMode;
use fuel_core_types::blockchain::header::StateTransitionBytecodeVersion;
use pyroscope::{
    pyroscope::PyroscopeAgentRunning,
    PyroscopeAgent,
};
use pyroscope_pprofrs::{
    pprof_backend,
    PprofConfig,
};
use std::{
    env,
    net,
    num::NonZeroU64,
    path::PathBuf,
    str::FromStr,
};
use tracing::{
    info,
    trace,
    warn,
};

#[cfg(feature = "rocksdb")]
use fuel_core::state::historical_rocksdb::StateRewindPolicy;

use super::DEFAULT_DATABASE_CACHE_SIZE;

#[cfg(feature = "p2p")]
mod p2p;

mod consensus;
mod graphql;
mod profiling;
#[cfg(feature = "relayer")]
mod relayer;
mod tx_pool;

/// Run the Fuel client node locally.
#[derive(Debug, Clone, Parser)]
pub struct Command {
    /// Vanity name for node, used in telemetry
    #[clap(long = "service-name", default_value = "fuel-core", value_parser, env)]
    pub service_name: String,

    /// The maximum database cache size in bytes.
    #[arg(
        long = "max-database-cache-size",
        default_value_t = DEFAULT_DATABASE_CACHE_SIZE,
        env
    )]
    pub max_database_cache_size: usize,

    #[clap(
        name = "DB_PATH",
        long = "db-path",
        value_parser,
        default_value = default_db_path().into_os_string(),
        env
    )]
    pub database_path: PathBuf,

    #[clap(
        long = "db-type",
        default_value = "rocks-db",
        value_enum,
        ignore_case = true,
        env
    )]
    pub database_type: DbType,

    #[cfg(feature = "rocksdb")]
    /// Defines the state rewind policy for the database when RocksDB is enabled.
    ///
    /// The duration defines how many blocks back the rewind feature works.
    /// Assuming each block requires one second to produce.
    ///
    /// The default value is 7 days = 604800 blocks.
    ///
    /// The `BlockHeight` is `u32`, meaning the maximum possible number of blocks
    /// is less than 137 years. `2^32 / 24 / 60 / 60 / 365` = `136.1925195332` years.
    /// If the value is 136 years or more, the rewind feature is enabled for all blocks.
    #[clap(long = "state-rewind-duration", default_value = "7d", env)]
    pub state_rewind_duration: humantime::Duration,

    /// Snapshot from which to do (re)genesis. Defaults to local testnet configuration.
    #[arg(name = "SNAPSHOT", long = "snapshot", env)]
    pub snapshot: Option<PathBuf>,

    /// Prunes the db. Genesis is done from the provided snapshot or the local testnet
    /// configuration.
    #[arg(name = "DB_PRUNE", long = "db-prune", env, default_value = "false")]
    pub db_prune: bool,

    /// The determines whether to continue the services on internal error or not.
    #[clap(long = "continue-services-on-error", default_value = "false", env)]
    pub continue_on_error: bool,

    /// Should be used for local development only. Enabling debug mode:
    /// - Allows GraphQL Endpoints to arbitrarily advance blocks.
    /// - Enables debugger GraphQL Endpoints.
    /// - Allows setting `utxo_validation` to `false`.
    #[arg(long = "debug", env)]
    pub debug: bool,

    /// Enable logging of backtraces from vm errors
    #[arg(long = "vm-backtrace", env)]
    pub vm_backtrace: bool,

    /// Enable full utxo stateful validation
    /// disabled by default until downstream consumers stabilize
    #[arg(long = "utxo-validation", env)]
    pub utxo_validation: bool,

    /// Overrides the version of the native executor.
    #[arg(long = "native-executor-version", env)]
    pub native_executor_version: Option<StateTransitionBytecodeVersion>,

    /// The starting gas price for the network
    #[arg(long = "starting-gas-price", default_value = "0", env)]
    pub starting_gas_price: u64,

    /// The percentage change in gas price per block
    #[arg(long = "gas-price-change-percent", default_value = "0", env)]
    pub gas_price_change_percent: u64,

    /// The minimum allowed gas price
    #[arg(long = "min-gas-price", default_value = "0", env)]
    pub min_gas_price: u64,

    /// The percentage threshold for gas price increase
    #[arg(long = "gas-price-threshold-percent", default_value = "50", env)]
    pub gas_price_threshold_percent: u64,

    /// The signing key used when producing blocks.
    /// Setting via the `CONSENSUS_KEY_SECRET` ENV var is preferred.
    #[arg(long = "consensus-key", env = "CONSENSUS_KEY_SECRET")]
    pub consensus_key: Option<String>,

    /// Use [AWS KMS](https://docs.aws.amazon.com/kms/latest/APIReference/Welcome.html)for signing blocks.
    /// Loads the AWS credentials and configuration from the environment.
    /// Takes key_id as an argument, e.g. key ARN works.
    #[arg(long = "consensus-aws-kms", env, conflicts_with = "consensus_key")]
    #[cfg(feature = "aws-kms")]
    pub consensus_aws_kms: Option<String>,

    /// If given, the node will produce and store da-compressed blocks
    /// with the given retention time.
    #[arg(long = "da-compression", env)]
    pub da_compression: Option<humantime::Duration>,

    /// A new block is produced instantly when transactions are available.
    #[clap(flatten)]
    pub poa_trigger: PoATriggerArgs,

    /// The path to the directory containing JSON encoded predefined blocks.
    #[arg(long = "predefined-blocks-path", env)]
    pub predefined_blocks_path: Option<PathBuf>,

    /// The block's fee recipient public key.
    ///
    /// If not set, `consensus_key` is used as the provider of the `Address`.
    #[arg(long = "coinbase-recipient", env)]
    pub coinbase_recipient: Option<ContractId>,

    /// The cli arguments supported by the `TxPool`.
    #[clap(flatten)]
    pub tx_pool: TxPoolArgs,

    /// The cli arguments supported by the GraphQL API service.
    #[clap(flatten)]
    pub graphql: GraphQLArgs,

    #[cfg_attr(feature = "relayer", clap(flatten))]
    #[cfg(feature = "relayer")]
    pub relayer_args: relayer::RelayerArgs,

    #[cfg_attr(feature = "p2p", clap(flatten))]
    #[cfg(feature = "p2p")]
    pub p2p_args: p2p::P2PArgs,

    #[cfg_attr(feature = "p2p", clap(flatten))]
    #[cfg(feature = "p2p")]
    pub sync_args: p2p::SyncArgs,

<<<<<<< HEAD
    #[arg(long = "disable-metrics", value_delimiter = ',', help = fuel_core_metrics::config::help_string(), default_value = "", env)]
    pub metrics: fuel_core_metrics::config::Config,
=======
    #[arg(long = "disable-metrics", value_delimiter = ',', help = fuel_core_metrics::config::help_string(), env)]
    pub disabled_metrics: Vec<Module>,
>>>>>>> eea8c605

    #[clap(long = "verify-max-da-lag", default_value = "10", env)]
    pub max_da_lag: u64,

    #[clap(long = "verify-max-relayer-wait", default_value = "30s", env)]
    pub max_wait_time: humantime::Duration,

    /// The number of reserved peers to connect to before starting to sync.
    #[clap(long = "min-connected-reserved-peers", default_value = "0", env)]
    pub min_connected_reserved_peers: usize,

    /// Time to wait after receiving the latest block before considered to be Synced.
    #[clap(long = "time-until-synced", default_value = "0s", env)]
    pub time_until_synced: humantime::Duration,

    /// The size of the memory pool in number of `MemoryInstance`s.
    #[clap(long = "memory-pool-size", default_value = "32", env)]
    pub memory_pool_size: usize,

    #[clap(flatten)]
    pub profiling: profiling::ProfilingArgs,
}

impl Command {
    pub async fn get_config(self) -> anyhow::Result<Config> {
        let Command {
            service_name: name,
            max_database_cache_size,
            database_path,
            database_type,
            #[cfg(feature = "rocksdb")]
            state_rewind_duration,
            db_prune,
            snapshot,
            continue_on_error,
            vm_backtrace,
            debug,
            utxo_validation,
            native_executor_version,
            starting_gas_price,
            gas_price_change_percent,
            min_gas_price,
            gas_price_threshold_percent,
            consensus_key,
            #[cfg(feature = "aws-kms")]
            consensus_aws_kms,
            da_compression,
            poa_trigger,
            predefined_blocks_path,
            coinbase_recipient,
            #[cfg(feature = "relayer")]
            relayer_args,
            #[cfg(feature = "p2p")]
            p2p_args,
            #[cfg(feature = "p2p")]
            sync_args,
            disabled_metrics: metrics,
            max_da_lag,
            max_wait_time,
            tx_pool,
            graphql,
            min_connected_reserved_peers,
            time_until_synced,
            memory_pool_size,
            profiling: _,
        } = self;

<<<<<<< HEAD
        info!("Metrics config: {}", metrics);
=======
        let enabled_metrics = metrics.list_of_enabled();

        if !enabled_metrics.is_empty() {
            info!("`{:?}` metrics are enabled", enabled_metrics);
        } else {
            info!("All metrics are disabled");
        }
>>>>>>> eea8c605

        let addr = net::SocketAddr::new(graphql.ip, graphql.port);

        let snapshot_reader = match snapshot.as_ref() {
            None => crate::cli::local_testnet_reader(),
            Some(path) => {
                let metadata = SnapshotMetadata::read(path)?;
                SnapshotReader::open(metadata)?
            }
        };
        let chain_config = snapshot_reader.chain_config();

        #[cfg(feature = "relayer")]
        let relayer_cfg = relayer_args.into_config();

        #[cfg(feature = "p2p")]
        let p2p_cfg = p2p_args.into_config(
            chain_config.chain_name.clone(),
            metrics.is_enabled(Module::P2P),
        )?;

        let trigger: Trigger = poa_trigger.into();

        if trigger != Trigger::Never {
            info!("Block production mode: {:?}", &trigger);
        } else {
            info!("Block production disabled");
        }

        let mut consensus_signer = SignMode::Unavailable;

        #[cfg(feature = "aws-kms")]
        if let Some(key_id) = consensus_aws_kms {
            let config = aws_config::load_from_env().await;
            let client = aws_sdk_kms::Client::new(&config);
            // Get the public key, and ensure that the signing key
            // is accessible and has the correct type.
            let key = client.get_public_key().key_id(&key_id).send().await?;
            if key.key_spec != Some(aws_sdk_kms::types::KeySpec::EccSecgP256K1) {
                anyhow::bail!("The key is not of the correct type, got {:?}", key);
            }
            let Some(cached_public_key) = key.public_key() else {
                anyhow::bail!("AWS KMS did not return a public key when requested");
            };
            let cached_public_key_bytes = cached_public_key.clone().into_inner();
            consensus_signer = SignMode::Kms {
                key_id,
                client,
                cached_public_key_bytes,
            };
        }

        if matches!(consensus_signer, SignMode::Unavailable) {
            if let Some(consensus_key) = consensus_key {
                let key = SecretKey::from_str(&consensus_key)
                    .context("failed to parse consensus signing key")?;
                consensus_signer = SignMode::Key(Secret::new(key.into()));
            } else if debug {
                // if consensus key is not configured, fallback to dev consensus key
                let key = default_consensus_dev_key();
                warn!(
                    "Fuel Core is using an insecure test key for consensus. Public key: {}",
                    key.public_key()
                );
                consensus_signer = SignMode::Key(Secret::new(key.into()));
            }
        };

        if let Ok(signer_address) = consensus_signer.address() {
            if let Some(address) = signer_address {
                info!(
                    "Consensus signer is specified and its address is {}",
                    address
                );
            }
        } else {
            warn!("Consensus Signer is specified but it was not possible to retrieve its address");
        };

        if consensus_signer.is_available() && trigger == Trigger::Never {
            warn!("Consensus key configured but block production is disabled!");
        }

        let coinbase_recipient = if let Some(coinbase_recipient) = coinbase_recipient {
            Some(coinbase_recipient)
        } else {
            tracing::warn!("The coinbase recipient `ContractId` is not set!");
            None
        };

        let verifier = RelayerConsensusConfig {
            max_da_lag: max_da_lag.into(),
            max_wait_time: max_wait_time.into(),
        };

        #[cfg(feature = "rocksdb")]
        let state_rewind_policy = {
            if database_type != DbType::RocksDb {
                tracing::warn!("State rewind policy is only supported with RocksDB");
            }

            let blocks = state_rewind_duration.as_secs();

            if blocks == 0 {
                StateRewindPolicy::NoRewind
            } else {
                let maximum_blocks: humantime::Duration = "136y".parse()?;

                if blocks >= maximum_blocks.as_secs() {
                    StateRewindPolicy::RewindFullRange
                } else {
                    StateRewindPolicy::RewindRange {
                        size: NonZeroU64::new(blocks)
                            .expect("The value is not zero above"),
                    }
                }
            }
        };

        let combined_db_config = CombinedDatabaseConfig {
            database_path,
            database_type,
            max_database_cache_size,
            #[cfg(feature = "rocksdb")]
            state_rewind_policy,
        };

        let block_importer = fuel_core::service::config::fuel_core_importer::Config::new(
            metrics.is_enabled(Module::Importer),
        );

        let da_compression = match da_compression {
            Some(retention) => {
                DaCompressionConfig::Enabled(fuel_core_compression::Config {
                    temporal_registry_retention: retention.into(),
                })
            }
            None => DaCompressionConfig::Disabled,
        };

        let TxPoolArgs {
            tx_pool_ttl,
            tx_ttl_check_interval,
            tx_max_number,
            tx_max_total_bytes,
            tx_max_total_gas,
            tx_max_chain_count,
            tx_number_active_subscriptions,
            tx_blacklist_addresses,
            tx_blacklist_coins,
            tx_blacklist_messages,
            tx_blacklist_contracts,
            tx_number_threads_to_verify_transactions,
            tx_size_of_verification_queue,
            tx_number_threads_p2p_sync,
            tx_size_of_p2p_sync_queue,
            tx_max_pending_read_requests,
            tx_max_pending_write_requests,
        } = tx_pool;

        let black_list = BlackList::new(
            tx_blacklist_addresses,
            tx_blacklist_coins,
            tx_blacklist_messages,
            tx_blacklist_contracts,
        );

        let pool_limits = PoolLimits {
            max_txs: tx_max_number,
            max_gas: tx_max_total_gas,
            max_bytes_size: tx_max_total_bytes,
        };

        let pool_heavy_work_config = HeavyWorkConfig {
            number_threads_to_verify_transactions:
                tx_number_threads_to_verify_transactions,
            size_of_verification_queue: tx_size_of_verification_queue,
            number_threads_p2p_sync: tx_number_threads_p2p_sync,
            size_of_p2p_sync_queue: tx_size_of_p2p_sync_queue,
        };

        let service_channel_limits = ServiceChannelLimits {
            max_pending_read_pool_requests: tx_max_pending_read_requests,
            max_pending_write_pool_requests: tx_max_pending_write_requests,
        };

        let config = Config {
            graphql_config: GraphQLConfig {
                addr,
                number_of_threads: graphql.graphql_number_of_threads,
                database_batch_size: graphql.database_batch_size,
                max_queries_depth: graphql.graphql_max_depth,
                max_queries_complexity: graphql.graphql_max_complexity,
                max_queries_recursive_depth: graphql.graphql_max_recursive_depth,
                max_queries_resolver_recursive_depth: graphql
                    .max_queries_resolver_recursive_depth,
                max_queries_directives: graphql.max_queries_directives,
                max_concurrent_queries: graphql.graphql_max_concurrent_queries,
                request_body_bytes_limit: graphql.graphql_request_body_bytes_limit,
                api_request_timeout: graphql.api_request_timeout.into(),
                query_log_threshold_time: graphql.query_log_threshold_time.into(),
                costs: Costs {
                    balance_query: graphql.costs.balance_query,
                    coins_to_spend: graphql.costs.coins_to_spend,
                    get_peers: graphql.costs.get_peers,
                    estimate_predicates: graphql.costs.estimate_predicates,
                    dry_run: graphql.costs.dry_run,
                    submit: graphql.costs.submit,
                    submit_and_await: graphql.costs.submit_and_await,
                    status_change: graphql.costs.status_change,
                    storage_read: graphql.costs.storage_read,
                    tx_get: graphql.costs.tx_get,
                    tx_status_read: graphql.costs.tx_status_read,
                    tx_raw_payload: graphql.costs.tx_raw_payload,
                    block_header: graphql.costs.block_header,
                    block_transactions: graphql.costs.block_transactions,
                    block_transactions_ids: graphql.costs.block_transactions_ids,
                    storage_iterator: graphql.costs.storage_iterator,
                    bytecode_read: graphql.costs.bytecode_read,
                    state_transition_bytecode_read: graphql
                        .costs
                        .state_transition_bytecode_read,
                    da_compressed_block_read: graphql.costs.da_compressed_block_read,
                },
            },
            combined_db_config,
            snapshot_reader,
            debug,
            native_executor_version,
            continue_on_error,
            utxo_validation,
            block_production: trigger,
            predefined_blocks_path,
            vm: VMConfig {
                backtrace: vm_backtrace,
            },
            txpool: TxPoolConfig {
                max_txs_chain_count: tx_max_chain_count,
                max_txs_ttl: tx_pool_ttl.into(),
                ttl_check_interval: tx_ttl_check_interval.into(),
                utxo_validation,
                max_tx_update_subscriptions: tx_number_active_subscriptions,
                black_list,
                pool_limits,
                heavy_work: pool_heavy_work_config,
                service_channel_limits,
                metrics: metrics.is_enabled(Module::TxPool),
            },
            block_producer: ProducerConfig {
                coinbase_recipient,
                metrics: metrics.is_enabled(Module::Producer),
            },
            starting_gas_price,
            gas_price_change_percent,
            min_gas_price,
            gas_price_threshold_percent,
            block_importer,
            da_compression,
            #[cfg(feature = "relayer")]
            relayer: relayer_cfg,
            #[cfg(feature = "p2p")]
            p2p: p2p_cfg,
            #[cfg(feature = "p2p")]
            sync: sync_args.into(),
            consensus_signer,
            name,
            relayer_consensus_config: verifier,
            min_connected_reserved_peers,
            time_until_synced: time_until_synced.into(),
            memory_pool_size,
        };
        Ok(config)
    }
}

pub async fn get_service_with_shutdown_listeners(
    command: Command,
) -> anyhow::Result<(FuelService, ShutdownListener)> {
    #[cfg(feature = "rocksdb")]
    if command.db_prune && command.database_path.exists() {
        fuel_core::combined_database::CombinedDatabase::prune(&command.database_path)?;
    }

    let profiling = command.profiling.clone();
    let config = command.get_config().await?;

    // start profiling agent if url is configured
    let _profiling_agent = start_pyroscope_agent(profiling, &config)?;

    // log fuel-core version
    info!("Fuel Core version v{}", env!("CARGO_PKG_VERSION"));
    trace!("Initializing in TRACE mode.");
    // initialize the server
    let combined_database = CombinedDatabase::from_config(&config.combined_db_config)?;

    let mut shutdown_listener = ShutdownListener::spawn();

    Ok((
        FuelService::new(combined_database, config, &mut shutdown_listener)?,
        shutdown_listener,
    ))
}

pub async fn get_service(command: Command) -> anyhow::Result<FuelService> {
    let (service, _) = get_service_with_shutdown_listeners(command).await?;
    Ok(service)
}

pub async fn exec(command: Command) -> anyhow::Result<()> {
    let (service, shutdown_listener) =
        get_service_with_shutdown_listeners(command).await?;

    // Genesis could take a long time depending on the snapshot size. Start needs to be
    // interruptible by the shutdown_signal
    tokio::select! {
        result = service.start_and_await() => {
            result?;
        }
        _ = shutdown_listener.wait_until_cancelled() => {
            service.send_stop_signal();
        }
    }

    // pause the main task while service is running
    tokio::select! {
        result = service.await_shutdown() => {
            result?;
        }
        _ = shutdown_listener.wait_until_cancelled() => {}
    }

    service.send_stop_signal_and_await_shutdown().await?;

    Ok(())
}

fn start_pyroscope_agent(
    profiling_args: profiling::ProfilingArgs,
    config: &Config,
) -> anyhow::Result<Option<PyroscopeAgent<PyroscopeAgentRunning>>> {
    profiling_args
        .pyroscope_url
        .as_ref()
        .map(|url| -> anyhow::Result<_> {
            let chain_config = config.snapshot_reader.chain_config();
            let agent = PyroscopeAgent::builder(url, &"fuel-core".to_string())
                .tags(vec![
                    ("service", config.name.as_str()),
                    ("network", chain_config.chain_name.as_str()),
                ])
                .backend(pprof_backend(
                    PprofConfig::new().sample_rate(profiling_args.pprof_sample_rate),
                ))
                .build()
                .context("failed to start profiler")?;
            let agent_running = agent.start().unwrap();
            Ok(agent_running)
        })
        .transpose()
}

#[cfg(test)]
#[allow(non_snake_case)]
#[allow(clippy::bool_assert_comparison)]
mod tests {
    use super::*;
    use strum::IntoEnumIterator;

    fn parse_command(args: &[&str]) -> anyhow::Result<Command> {
        Ok(Command::try_parse_from([""].iter().chain(args))?)
    }

    #[test]
    fn parse_disabled_metrics__no_value_enables_everything() {
        // Given
        let args = [];

        // When
        let command = parse_command(&args).unwrap();

        // Then
        let config = command.disabled_metrics;
        Module::iter().for_each(|module| {
            assert_eq!(config.is_enabled(module), true);
        });
    }

    #[test]
    fn parse_disabled_metrics__all() {
        // Given
        let args = ["--disable-metrics", "all"];

        // When
        let command = parse_command(&args).unwrap();

        // Then
        let config = command.disabled_metrics;
        Module::iter().for_each(|module| {
            assert_eq!(config.is_enabled(module), false);
        });
    }

    #[test]
    fn parse_disabled_metrics__mixed_args() {
        // Given
        let args = [
            "--disable-metrics",
            "txpool,importer",
            "--disable-metrics",
            "graphql",
        ];

        // When
        let command = parse_command(&args).unwrap();

        // Then
        let config = command.disabled_metrics;
        assert_eq!(config.is_enabled(Module::TxPool), false);
        assert_eq!(config.is_enabled(Module::Importer), false);
        assert_eq!(config.is_enabled(Module::GraphQL), false);
        assert_eq!(config.is_enabled(Module::P2P), true);
        assert_eq!(config.is_enabled(Module::Producer), true);
    }

    #[test]
    fn parse_disabled_metrics__bad_values() {
        // Given
        let args = ["--disable-metrics", "txpool,alpha,bravo"];

        // When
        let command = parse_command(&args);

        // Then
        let err = command.expect_err("should fail to parse");
        assert_eq!(
            err.to_string(),
            "error: invalid value 'alpha' for \
            '--disable-metrics <DISABLED_METRICS>': Matching variant not found\
            \n\nFor more information, try '--help'.\n"
        );
    }
}<|MERGE_RESOLUTION|>--- conflicted
+++ resolved
@@ -51,14 +51,10 @@
     SnapshotMetadata,
     SnapshotReader,
 };
-<<<<<<< HEAD
-use fuel_core_metrics::config::Module;
-=======
 use fuel_core_metrics::config::{
     DisableConfig,
     Module,
 };
->>>>>>> eea8c605
 use fuel_core_poa::signer::SignMode;
 use fuel_core_types::blockchain::header::StateTransitionBytecodeVersion;
 use pyroscope::{
@@ -244,13 +240,8 @@
     #[cfg(feature = "p2p")]
     pub sync_args: p2p::SyncArgs,
 
-<<<<<<< HEAD
-    #[arg(long = "disable-metrics", value_delimiter = ',', help = fuel_core_metrics::config::help_string(), default_value = "", env)]
-    pub metrics: fuel_core_metrics::config::Config,
-=======
     #[arg(long = "disable-metrics", value_delimiter = ',', help = fuel_core_metrics::config::help_string(), env)]
     pub disabled_metrics: Vec<Module>,
->>>>>>> eea8c605
 
     #[clap(long = "verify-max-da-lag", default_value = "10", env)]
     pub max_da_lag: u64,
@@ -318,9 +309,6 @@
             profiling: _,
         } = self;
 
-<<<<<<< HEAD
-        info!("Metrics config: {}", metrics);
-=======
         let enabled_metrics = metrics.list_of_enabled();
 
         if !enabled_metrics.is_empty() {
@@ -328,7 +316,6 @@
         } else {
             info!("All metrics are disabled");
         }
->>>>>>> eea8c605
 
         let addr = net::SocketAddr::new(graphql.ip, graphql.port);
 
