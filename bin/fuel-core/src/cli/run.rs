--- conflicted
+++ resolved
@@ -714,12 +714,9 @@
                 max_tx_update_subscriptions: tx_number_active_subscriptions,
                 subscription_ttl,
                 status_cache_ttl: status_cache_ttl.into(),
-<<<<<<< HEAD
                 // TODO: Where can I get this value?
                 protocol_public_key: Default::default(),
-=======
                 metrics: metrics.is_enabled(Module::TxStatusManager),
->>>>>>> 6bc50ba9
             },
         };
         Ok(config)
