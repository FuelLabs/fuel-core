#![allow(unused_variables)]
use crate::{
    cli::{
        run::consensus::PoATriggerArgs,
        DEFAULT_DB_PATH,
    },
    FuelService,
};
use anyhow::{
    anyhow,
    Context,
};
use clap::Parser;
use fuel_core::{
    chain_config::{
        default_consensus_dev_key,
        ChainConfig,
        StateConfig,
<<<<<<< HEAD
        StateStreamer,
        LOCAL_TESTNET,
=======
>>>>>>> b3f20988
    },
    database::DatabaseConfig,
    producer::Config as ProducerConfig,
    service::{
        config::Trigger,
        Config,
        DbType,
        RelayerVerifierConfig,
        ServiceTrait,
        VMConfig,
    },
    txpool::Config as TxPoolConfig,
    types::{
        blockchain::primitives::SecretKeyWrapper,
        fuel_tx::ContractId,
        fuel_vm::SecretKey,
        secrecy::Secret,
    },
};
use pyroscope::{
    pyroscope::PyroscopeAgentRunning,
    PyroscopeAgent,
};
use pyroscope_pprofrs::{
    pprof_backend,
    PprofConfig,
};
use std::{
    env,
    net,
    path::PathBuf,
    str::FromStr,
};
use tracing::{
    info,
    trace,
    warn,
};

pub const CONSENSUS_KEY_ENV: &str = "CONSENSUS_KEY_SECRET";
// Default database cache is 1 GB
const DEFAULT_DATABASE_CACHE_SIZE: usize = 1024 * 1024 * 1024;

#[cfg(feature = "p2p")]
mod p2p;

mod consensus;
mod profiling;
#[cfg(feature = "relayer")]
mod relayer;

/// Run the Fuel client node locally.
#[derive(Debug, Clone, Parser)]
pub struct Command {
    #[clap(long = "ip", default_value = "127.0.0.1", value_parser, env)]
    pub ip: net::IpAddr,

    #[clap(long = "port", default_value = "4000", env)]
    pub port: u16,

    /// Vanity name for node, used in telemetry
    #[clap(long = "service-name", default_value = "fuel-core", value_parser, env)]
    pub service_name: String,

    /// The maximum database cache size in bytes.
    #[arg(
        long = "max-database-cache-size",
        default_value_t = DEFAULT_DATABASE_CACHE_SIZE,
        env
    )]
    pub max_database_cache_size: usize,

    #[clap(
        name = "DB_PATH",
        long = "db-path",
        value_parser,
        default_value = (*DEFAULT_DB_PATH).to_str().unwrap(),
        env
    )]
    pub database_path: PathBuf,

    #[clap(
        long = "db-type",
        default_value = "rocks-db",
        value_enum,
        ignore_case = true,
        env
    )]
    pub database_type: DbType,

    /// Specify either an alias to a built-in configuration or filepath to a directory
    /// that contains the chain parameters and chain state config JSON files.
    #[arg(name = "GENESIS_CONFIG", long = "genesis-config", env)]
    pub genesis_config: Option<String>,

    /// Should be used for local development only. Enabling debug mode:
    /// - Allows GraphQL Endpoints to arbitrarily advance blocks.
    /// - Enables debugger GraphQL Endpoints.
    /// - Allows setting `utxo_validation` to `false`.
    #[arg(long = "debug", env)]
    pub debug: bool,

    /// Enable logging of backtraces from vm errors
    #[arg(long = "vm-backtrace", env)]
    pub vm_backtrace: bool,

    /// Enable full utxo stateful validation
    /// disabled by default until downstream consumers stabilize
    #[arg(long = "utxo-validation", env)]
    pub utxo_validation: bool,

    /// The minimum allowed gas price
    #[arg(long = "min-gas-price", default_value = "0", env)]
    pub min_gas_price: u64,

    /// The signing key used when producing blocks.
    /// Setting via the `CONSENSUS_KEY_SECRET` ENV var is preferred.
    #[arg(long = "consensus-key", env)]
    pub consensus_key: Option<String>,

    /// A new block is produced instantly when transactions are available.
    #[clap(flatten)]
    pub poa_trigger: PoATriggerArgs,

    /// Use a default insecure consensus key for testing purposes.
    /// This will not be enabled by default in the future.
    #[arg(long = "dev-keys", default_value = "true", env)]
    pub consensus_dev_key: bool,

    /// The block's fee recipient public key.
    ///
    /// If not set, `consensus_key` is used as the provider of the `Address`.
    #[arg(long = "coinbase-recipient", env)]
    pub coinbase_recipient: Option<String>,

    #[cfg_attr(feature = "relayer", clap(flatten))]
    #[cfg(feature = "relayer")]
    pub relayer_args: relayer::RelayerArgs,

    #[cfg_attr(feature = "p2p", clap(flatten))]
    #[cfg(feature = "p2p")]
    pub p2p_args: p2p::P2PArgs,

    #[cfg_attr(feature = "p2p", clap(flatten))]
    #[cfg(feature = "p2p")]
    pub sync_args: p2p::SyncArgs,

    #[arg(long = "metrics", env)]
    pub metrics: bool,

    #[clap(long = "verify-max-da-lag", default_value = "10", env)]
    pub max_da_lag: u64,

    #[clap(long = "verify-max-relayer-wait", default_value = "30s", env)]
    pub max_wait_time: humantime::Duration,

    /// The max time to live of the transaction inside of the `TxPool`.
    #[clap(long = "tx-pool-ttl", default_value = "5m", env)]
    pub tx_pool_ttl: humantime::Duration,

    /// The max number of transactions that the `TxPool` can simultaneously store.
    #[clap(long = "tx-max-number", default_value = "4064", env)]
    pub tx_max_number: usize,

    /// The max depth of the dependent transactions that supported by the `TxPool`.
    #[clap(long = "tx-max-depth", default_value = "10", env)]
    pub tx_max_depth: usize,

    /// The maximum number of active subscriptions that supported by the `TxPool`.
    #[clap(long = "tx-number-active-subscriptions", default_value = "4064", env)]
    pub tx_number_active_subscriptions: usize,

    /// The number of reserved peers to connect to before starting to sync.
    #[clap(long = "min-connected-reserved-peers", default_value = "0", env)]
    pub min_connected_reserved_peers: usize,

    /// Time to wait after receiving the latest block before considered to be Synced.
    #[clap(long = "time-until-synced", default_value = "0s", env)]
    pub time_until_synced: humantime::Duration,

    /// Time to wait after submitting a query before debug info will be logged about query.
    #[clap(long = "query-log-threshold-time", default_value = "2s", env)]
    pub query_log_threshold_time: humantime::Duration,

    /// Timeout before drop the request.
    #[clap(long = "api-request-timeout", default_value = "30m", env)]
    pub api_request_timeout: humantime::Duration,

    #[clap(flatten)]
    pub profiling: profiling::ProfilingArgs,
}

impl Command {
    pub fn get_config(self) -> anyhow::Result<Config> {
        let Command {
            ip,
            port,
            service_name: name,
            max_database_cache_size,
            database_path,
            database_type,
            genesis_config,
            vm_backtrace,
            debug,
            utxo_validation,
            min_gas_price,
            consensus_key,
            poa_trigger,
            consensus_dev_key,
            coinbase_recipient,
            #[cfg(feature = "relayer")]
            relayer_args,
            #[cfg(feature = "p2p")]
            p2p_args,
            #[cfg(feature = "p2p")]
            sync_args,
            metrics,
            max_da_lag,
            max_wait_time,
            tx_pool_ttl,
            tx_max_number,
            tx_max_depth,
            tx_number_active_subscriptions,
            min_connected_reserved_peers,
            time_until_synced,
            query_log_threshold_time,
            api_request_timeout,
            profiling: _,
        } = self;

        let addr = net::SocketAddr::new(ip, port);

<<<<<<< HEAD
        let snapshot_dir = PathBuf::from_str(chain_config.as_str())?;
        let state_streamer = StateStreamer::detect_encoding(&chain_config, 1)?;

        let (chain_config, chain_state) = match chain_config.as_str() {
            LOCAL_TESTNET => (ChainConfig::local_testnet(), StateConfig::local_testnet()),
            _ => {
                let chain_conf = ChainConfig::load_from_directory(&chain_config)?;
                let chain_state = StateConfig::load_from_directory(&chain_config)?;

                (chain_conf, chain_state)
            }
        };

=======
        let (chain_conf, state_config) = match genesis_config.as_deref() {
            None => (ChainConfig::local_testnet(), StateConfig::local_testnet()),
            Some(path) => {
                let chain_conf = ChainConfig::load_from_directory(path)?;
                let state_config = StateConfig::load_from_directory(path)?;
                (chain_conf, state_config)
            }
        };

        let state_decoder = Decoder::in_memory(state_config.clone(), 1);

>>>>>>> b3f20988
        #[cfg(feature = "relayer")]
        let relayer_cfg = relayer_args.into_config();

        #[cfg(feature = "p2p")]
        let p2p_cfg = p2p_args.into_config(metrics)?;

        let trigger: Trigger = poa_trigger.into();

        if trigger != Trigger::Never {
            info!("Block production mode: {:?}", &trigger);
        } else {
            info!("Block production disabled");
        }

        // if consensus key is not configured, fallback to dev consensus key
        let consensus_key = load_consensus_key(consensus_key)?.or_else(|| {
            if consensus_dev_key && trigger != Trigger::Never {
                let key = default_consensus_dev_key();
                warn!(
                    "Fuel Core is using an insecure test key for consensus. Public key: {}",
                    key.public_key()
                );
                Some(Secret::new(key.into()))
            } else {
                // if consensus dev key is disabled, use no key
                None
            }
        });

        if consensus_key.is_some() && trigger == Trigger::Never {
            warn!("Consensus key configured but block production is disabled!")
        }

        let coinbase_recipient = if let Some(coinbase_recipient) = coinbase_recipient {
            Some(
                ContractId::from_str(coinbase_recipient.as_str())
                    .map_err(|err| anyhow!(err))?,
            )
        } else {
            tracing::warn!("The coinbase recipient `ContractId` is not set!");
            None
        };

        let verifier = RelayerVerifierConfig {
            max_da_lag: max_da_lag.into(),
            max_wait_time: max_wait_time.into(),
        };

        let db_config = DatabaseConfig {
            database_path,
            database_type,
            max_database_cache_size,
        };

        let config = Config {
            addr,
            api_request_timeout: api_request_timeout.into(),
            db_config,
<<<<<<< HEAD
            chain_config: chain_config.clone(),
            state_streamer,
=======
            chain_config: chain_conf.clone(),
            snapshot_decoder: state_decoder,
            state_config,
>>>>>>> b3f20988
            debug,
            utxo_validation,
            block_production: trigger,
            vm: VMConfig {
                backtrace: vm_backtrace,
            },
            txpool: TxPoolConfig::new(
                tx_max_number,
                tx_max_depth,
                chain_conf,
                min_gas_price,
                utxo_validation,
                metrics,
                tx_pool_ttl.into(),
                tx_number_active_subscriptions,
            ),
            block_producer: ProducerConfig {
                utxo_validation,
                coinbase_recipient,
                metrics,
            },
            block_executor: Default::default(),
            block_importer: Default::default(),
            #[cfg(feature = "relayer")]
            relayer: relayer_cfg,
            #[cfg(feature = "p2p")]
            p2p: p2p_cfg,
            #[cfg(feature = "p2p")]
            sync: sync_args.into(),
            consensus_key,
            name,
            verifier,
            min_connected_reserved_peers,
            time_until_synced: time_until_synced.into(),
            query_log_threshold_time: query_log_threshold_time.into(),
        };
        Ok(config)
    }
}

pub async fn exec(command: Command) -> anyhow::Result<()> {
    let network_name = {
        #[cfg(feature = "p2p")]
        {
            command
                .p2p_args
                .network
                .clone()
                .unwrap_or_else(|| "default_network".to_string())
        }
        #[cfg(not(feature = "p2p"))]
        "default_network"
    }
    .to_string();

    let profiling = command.profiling.clone();
    let config = command.get_config()?;

    // start profiling agent if url is configured
    let _profiling_agent = start_pyroscope_agent(profiling, &config, network_name)?;

    // log fuel-core version
    info!("Fuel Core version v{}", env!("CARGO_PKG_VERSION"));
    trace!("Initializing in TRACE mode.");
    // initialize the server
    let server = FuelService::new_node(config).await?;
    // pause the main task while service is running
    tokio::select! {
        result = server.await_stop() => {
            result?;
        }
        _ = shutdown_signal() => {}
    }

    server.stop_and_await().await?;

    Ok(())
}

// Attempt to load the consensus key from cli arg first, otherwise check the env.
fn load_consensus_key(
    cli_arg: Option<String>,
) -> anyhow::Result<Option<Secret<SecretKeyWrapper>>> {
    let secret_string = if let Some(cli_arg) = cli_arg {
        warn!("Consensus key configured insecurely using cli args. Consider setting the {} env var instead.", CONSENSUS_KEY_ENV);
        Some(cli_arg)
    } else {
        env::var(CONSENSUS_KEY_ENV).ok()
    };

    if let Some(key) = secret_string {
        let key =
            SecretKey::from_str(&key).context("failed to parse consensus signing key")?;
        Ok(Some(Secret::new(key.into())))
    } else {
        Ok(None)
    }
}

fn start_pyroscope_agent(
    profiling_args: profiling::ProfilingArgs,
    config: &Config,
    network_name: String,
) -> anyhow::Result<Option<PyroscopeAgent<PyroscopeAgentRunning>>> {
    profiling_args
        .pyroscope_url
        .as_ref()
        .map(|url| -> anyhow::Result<_> {
            // Configure profiling backend
            let agent = PyroscopeAgent::builder(url, &"fuel-core".to_string())
                .tags(vec![
                    ("service", config.name.as_str()),
                    ("network", network_name.as_str()),
                ])
                .backend(pprof_backend(
                    PprofConfig::new().sample_rate(profiling_args.pprof_sample_rate),
                ))
                .build()
                .context("failed to start profiler")?;
            let agent_running = agent.start().unwrap();
            Ok(agent_running)
        })
        .transpose()
}

async fn shutdown_signal() -> anyhow::Result<()> {
    #[cfg(unix)]
    {
        let mut sigterm =
            tokio::signal::unix::signal(tokio::signal::unix::SignalKind::terminate())?;

        let mut sigint =
            tokio::signal::unix::signal(tokio::signal::unix::SignalKind::interrupt())?;
        loop {
            tokio::select! {
                _ = sigterm.recv() => {
                    tracing::info!("sigterm received");
                    break;
                }
                _ = sigint.recv() => {
                    tracing::info!("sigint received");
                    break;
                }
            }
        }
    }
    #[cfg(not(unix))]
    {
        tokio::signal::ctrl_c().await?;
        tracing::info!("CTRL+C received");
    }
    Ok(())
}<|MERGE_RESOLUTION|>--- conflicted
+++ resolved
@@ -16,11 +16,7 @@
         default_consensus_dev_key,
         ChainConfig,
         StateConfig,
-<<<<<<< HEAD
         StateStreamer,
-        LOCAL_TESTNET,
-=======
->>>>>>> b3f20988
     },
     database::DatabaseConfig,
     producer::Config as ProducerConfig,
@@ -253,21 +249,6 @@
 
         let addr = net::SocketAddr::new(ip, port);
 
-<<<<<<< HEAD
-        let snapshot_dir = PathBuf::from_str(chain_config.as_str())?;
-        let state_streamer = StateStreamer::detect_encoding(&chain_config, 1)?;
-
-        let (chain_config, chain_state) = match chain_config.as_str() {
-            LOCAL_TESTNET => (ChainConfig::local_testnet(), StateConfig::local_testnet()),
-            _ => {
-                let chain_conf = ChainConfig::load_from_directory(&chain_config)?;
-                let chain_state = StateConfig::load_from_directory(&chain_config)?;
-
-                (chain_conf, chain_state)
-            }
-        };
-
-=======
         let (chain_conf, state_config) = match genesis_config.as_deref() {
             None => (ChainConfig::local_testnet(), StateConfig::local_testnet()),
             Some(path) => {
@@ -277,9 +258,8 @@
             }
         };
 
-        let state_decoder = Decoder::in_memory(state_config.clone(), 1);
-
->>>>>>> b3f20988
+        let state_streamer = StateStreamer::in_memory(state_config.clone(), 1);
+
         #[cfg(feature = "relayer")]
         let relayer_cfg = relayer_args.into_config();
 
@@ -338,14 +318,8 @@
             addr,
             api_request_timeout: api_request_timeout.into(),
             db_config,
-<<<<<<< HEAD
-            chain_config: chain_config.clone(),
+            chain_config: chain_conf.clone(),
             state_streamer,
-=======
-            chain_config: chain_conf.clone(),
-            snapshot_decoder: state_decoder,
-            state_config,
->>>>>>> b3f20988
             debug,
             utxo_validation,
             block_production: trigger,
