--- conflicted
+++ resolved
@@ -145,13 +145,9 @@
     encoding: Encoding,
     db: impl ChainStateDb,
 ) -> Result<(), anyhow::Error> {
-<<<<<<< HEAD
-    let encoder = initialize_encoder(output_dir, state_encoding_format)?;
-    write_chain_state(&db, encoder)?;
-=======
+    // TODO: segfault rename this to state writer
     let encoder = initialize_encoder(output_dir, encoding)?;
     write_chain_state(db, encoder, encoding.group_size())?;
->>>>>>> 11ca9363
 
     let height = db.get_block_height()?;
     let chain_config = ChainConfig {
@@ -163,14 +159,11 @@
     Ok(())
 }
 
+// TODO: segfault rename this to state writer
 fn write_chain_state(
     db: impl ChainStateDb,
-<<<<<<< HEAD
     mut encoder: StateWriter,
-=======
-    mut encoder: Encoder,
     group_size: usize,
->>>>>>> 11ca9363
 ) -> anyhow::Result<()> {
     fn write<T>(
         data: impl Iterator<Item = StorageResult<T>>,
@@ -182,11 +175,6 @@
             .try_for_each(|chunk| write(chunk.try_collect()?))
     }
 
-<<<<<<< HEAD
-    let group_size = 1;
-
-=======
->>>>>>> 11ca9363
     let coins = db.iter_coin_configs();
     write(coins, group_size, |chunk| encoder.write_coins(chunk))?;
 
@@ -215,14 +203,6 @@
 
 fn initialize_encoder(
     output_dir: &Path,
-<<<<<<< HEAD
-    state_encoding_format: StateEncodingFormat,
-) -> Result<StateWriter, anyhow::Error> {
-    std::fs::create_dir_all(output_dir)?;
-    let encoder = match state_encoding_format {
-        StateEncodingFormat::Json => StateWriter::json(output_dir),
-        StateEncodingFormat::Parquet => StateWriter::parquet(output_dir, 1)?,
-=======
     encoding: Encoding,
 ) -> Result<Encoder, anyhow::Error> {
     std::fs::create_dir_all(output_dir)?;
@@ -233,7 +213,6 @@
             output_dir,
             fuel_core_chain_config::CompressionLevel::try_from(compression)?,
         )?,
->>>>>>> 11ca9363
     };
     Ok(encoder)
 }
