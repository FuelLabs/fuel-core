--- conflicted
+++ resolved
@@ -8,16 +8,12 @@
     chain_config::{
         ChainConfig,
         ChainStateDb,
-<<<<<<< HEAD
-        StateWriter,
-=======
-        Encoder,
->>>>>>> c4946de6
     },
     database::Database,
     types::fuel_types::ContractId,
 };
 use fuel_core_chain_config::{
+    Encoder,
     SnapshotMetadata,
     MAX_GROUP_SIZE,
 };
@@ -27,10 +23,6 @@
     Path,
     PathBuf,
 };
-<<<<<<< HEAD
-=======
-use tracing::warn;
->>>>>>> c4946de6
 
 /// Print a snapshot of blockchain state to stdout.
 #[derive(Debug, Clone, Parser)]
@@ -43,13 +35,10 @@
         default_value = (*DEFAULT_DB_PATH).to_str().unwrap()
     )]
     pub(crate) database_path: PathBuf,
-<<<<<<< HEAD
 
     /// Where to save the snapshot
     #[arg(name = "OUTPUT_DIR", long = "output-directory")]
     pub(crate) output_dir: PathBuf,
-=======
->>>>>>> c4946de6
 
     /// The sub-command of the snapshot operation.
     #[command(subcommand)]
@@ -94,24 +83,18 @@
 #[derive(Debug, Clone, Subcommand)]
 pub enum SubCommands {
     /// Creates a snapshot of the entire database and produces a chain config.
+    #[command(arg_required_else_help = true)]
     Everything {
         /// Specify a path to the the chain config. Defaults used if no path
         /// is provided.
-<<<<<<< HEAD
-        #[arg(name = "CHAIN_CONFIG", long = "chain")]
-        chain_config: Option<PathBuf>,
-=======
         #[clap(name = "CHAIN_CONFIG", long = "chain")]
         chain_config: Option<PathBuf>,
-        /// Specify a path to an output directory for the chain config files.
-        #[clap(name = "OUTPUT_DIR", long = "output-directory")]
-        output_dir: PathBuf,
->>>>>>> c4946de6
         /// Encoding format for the chain state files.
         #[clap(subcommand)]
         encoding_command: Option<EncodingCommand>,
     },
     /// Creates a config for the contract.
+    #[command(arg_required_else_help = true)]
     Contract {
         /// The id of the contract to snapshot.
         #[clap(long = "id")]
@@ -122,18 +105,11 @@
 #[cfg(any(feature = "rocksdb", feature = "rocksdb-production"))]
 pub fn exec(command: Command) -> anyhow::Result<()> {
     let db = open_db(&command.database_path)?;
-<<<<<<< HEAD
     let output_dir = command.output_dir;
-=======
->>>>>>> c4946de6
 
     match command.subcommand {
         SubCommands::Everything {
             chain_config,
-<<<<<<< HEAD
-=======
-            output_dir,
->>>>>>> c4946de6
             encoding_command,
             ..
         } => {
@@ -141,7 +117,6 @@
                 .map(|f| f.encoding())
                 .unwrap_or_else(|| Encoding::Json);
             full_snapshot(chain_config, &output_dir, encoding, &db)
-<<<<<<< HEAD
         }
         SubCommands::Contract { contract_id } => {
             contract_snapshot(&db, contract_id, &output_dir)
@@ -159,7 +134,7 @@
     let (contract, state, balance) = db.get_contract_by_id(contract_id)?;
 
     let metadata = write_metadata(output_dir, Encoding::Json)?;
-    let mut writer = StateWriter::for_snapshot(&metadata)?;
+    let mut writer = Encoder::for_snapshot(&metadata)?;
 
     writer.write_contracts(vec![contract])?;
     writer.write_contract_state(state)?;
@@ -213,7 +188,7 @@
     db: impl ChainStateDb,
     metadata: &SnapshotMetadata,
 ) -> anyhow::Result<()> {
-    let mut writer = StateWriter::for_snapshot(metadata)?;
+    let mut writer = Encoder::for_snapshot(metadata)?;
     fn write<T>(
         data: impl Iterator<Item = StorageResult<T>>,
         group_size: usize,
@@ -284,7 +259,6 @@
         Group,
         MessageConfig,
         StateConfig,
-        StateReader,
     };
     use fuel_core_storage::{
         tables::{
@@ -526,89 +500,8 @@
                 asset_id,
                 amount,
             }
-=======
-        }
-        SubCommands::Contract { contract_id } => contract_snapshot(&db, contract_id),
-    }
-}
-
-fn contract_snapshot(
-    db: impl ChainStateDb,
-    contract_id: ContractId,
-) -> Result<(), anyhow::Error> {
-    let config = db.get_contract_config_by_id(contract_id)?;
-    let stdout = std::io::stdout().lock();
-    serde_json::to_writer_pretty(stdout, &config)
-        .context("failed to dump contract snapshot to JSON")?;
-    Ok(())
-}
-
-fn full_snapshot(
-    prev_chain_config: Option<PathBuf>,
-    output_dir: &Path,
-    encoding: Encoding,
-    db: impl ChainStateDb,
-) -> Result<(), anyhow::Error> {
-    std::fs::create_dir_all(output_dir)?;
-
-    let metadata = write_metadata(output_dir, encoding)?;
-
-    write_chain_state(&db, &metadata)?;
-    write_chain_config(db, prev_chain_config, &metadata.chain_config())?;
-    Ok(())
-}
-
-fn write_chain_config(
-    db: impl ChainStateDb,
-    chain_config: Option<PathBuf>,
-    file: &Path,
-) -> Result<(), anyhow::Error> {
-    let height = db.get_block_height()?;
-
-    let chain_config = match chain_config {
-        Some(file) => ChainConfig::load(file)?,
-        None => {
-            warn!("No chain config provided, using local testnet config");
-            ChainConfig::local_testnet()
->>>>>>> c4946de6
-        }
-    };
-
-    let chain_config = ChainConfig {
-        height: Some(height),
-        ..chain_config
-    };
-
-    chain_config.create_config_file(file)
-}
-
-fn write_metadata(dir: &Path, encoding: Encoding) -> anyhow::Result<SnapshotMetadata> {
-    match encoding {
-        Encoding::Json => SnapshotMetadata::write_json(dir),
-        #[cfg(feature = "parquet")]
-        Encoding::Parquet {
-            compression,
-            group_size,
-            ..
-        } => SnapshotMetadata::write_parquet(dir, compression.try_into()?, group_size),
-    }
-}
-
-fn write_chain_state(
-    db: impl ChainStateDb,
-    metadata: &SnapshotMetadata,
-) -> anyhow::Result<()> {
-    let mut encoder = Encoder::for_snapshot(&metadata)?;
-    fn write<T>(
-        data: impl Iterator<Item = StorageResult<T>>,
-        group_size: usize,
-        mut write: impl FnMut(Vec<T>) -> anyhow::Result<()>,
-    ) -> anyhow::Result<()> {
-        data.chunks(group_size)
-            .into_iter()
-            .try_for_each(|chunk| write(chunk.try_collect()?))
-    }
-<<<<<<< HEAD
+        }
+    }
 
     #[cfg_attr(feature = "parquet", test_case(Encoding::Parquet { group_size: 2, compression: 1 }; "parquet"))]
     #[test_case(Encoding::Json; "json")]
@@ -636,10 +529,10 @@
 
         // then
         let snapshot = SnapshotMetadata::read(&snapshot_dir)?;
-        let chain_state = ChainConfig::from_snapshot(&snapshot)?;
+        let chain_state = ChainConfig::from_snapshot_metadata(&snapshot)?;
         assert_eq!(chain_state.height, Some(height));
 
-        let snapshot = StateConfig::from_snapshot(snapshot)?;
+        let snapshot = StateConfig::from_snapshot_metadata(snapshot)?;
 
         assert_ne!(snapshot, state);
         assert_eq!(snapshot, sorted_state(state));
@@ -653,7 +546,10 @@
     fn everything_snapshot_respects_group_size(group_size: usize) -> anyhow::Result<()> {
         // given
 
-        use fuel_core_chain_config::ParquetFiles;
+        use fuel_core_chain_config::{
+            Decoder,
+            ParquetFiles,
+        };
         let temp_dir = tempfile::tempdir()?;
 
         let snapshot_dir = temp_dir.path().join("snapshot");
@@ -681,7 +577,7 @@
 
         // then
         let files = ParquetFiles::snapshot_default(&snapshot_dir);
-        let reader = StateReader::parquet(files);
+        let reader = Decoder::parquet(files);
 
         let expected_state = sorted_state(state);
 
@@ -730,7 +626,7 @@
 
         // then
         let snapshot = SnapshotMetadata::read(&snapshot_dir)?;
-        let snapshot_state = StateConfig::from_snapshot(snapshot)?;
+        let snapshot_state = StateConfig::from_snapshot_metadata(snapshot)?;
 
         let expected_contract_state = state
             .contract_state
@@ -797,42 +693,4 @@
             .sort_by_key(|balance| (balance.contract_id, balance.asset_id));
         state
     }
-=======
-    let group_size = metadata
-        .state_encoding()
-        .group_size()
-        .unwrap_or(MAX_GROUP_SIZE);
-
-    let coins = db.iter_coin_configs();
-    write(coins, group_size, |chunk| encoder.write_coins(chunk))?;
-
-    let messages = db.iter_message_configs();
-    write(messages, group_size, |chunk| encoder.write_messages(chunk))?;
-
-    let contracts = db.iter_contract_configs();
-    write(contracts, group_size, |chunk| {
-        encoder.write_contracts(chunk)
-    })?;
-
-    let contract_states = db.iter_contract_state_configs();
-    write(contract_states, group_size, |chunk| {
-        encoder.write_contract_state(chunk)
-    })?;
-
-    let contract_balances = db.iter_contract_balance_configs();
-    write(contract_balances, group_size, |chunk| {
-        encoder.write_contract_balance(chunk)
-    })?;
-
-    encoder.close()?;
-
-    Ok(())
-}
-
-fn open_db(path: &Path) -> anyhow::Result<impl ChainStateDb> {
-    let data_source = fuel_core::state::rocks_db::RocksDb::default_open(path, None)
-        .map_err(Into::<anyhow::Error>::into)
-        .context(format!("failed to open database at path {path:?}",))?;
-    Ok(Database::new(std::sync::Arc::new(data_source)))
->>>>>>> c4946de6
 }