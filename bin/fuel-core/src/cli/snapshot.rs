--- conflicted
+++ resolved
@@ -127,14 +127,19 @@
     contract_id: ContractId,
     output_dir: &Path,
 ) -> Result<(), anyhow::Error> {
+    std::fs::create_dir_all(output_dir)?;
+
     let (contract, state, balance) = db.get_contract_by_id(contract_id)?;
-    let mut writer = initialize_state_writer(output_dir, Encoding::Json)?;
+
+    let metadata = generate_metadata(output_dir, Encoding::Json)?;
+    let mut writer = StateWriter::for_snapshot(&metadata)?;
 
     writer.write_contracts(vec![contract])?;
     writer.write_contract_state(state)?;
     writer.write_contract_balance(balance)?;
     writer.close()?;
 
+    metadata.write_to_dir(output_dir)?;
     Ok(())
 }
 
@@ -144,12 +149,7 @@
     encoding: Encoding,
     db: impl ChainStateDb,
 ) -> Result<(), anyhow::Error> {
-<<<<<<< HEAD
-    let encoder = initialize_state_writer(output_dir, encoding)?;
-    write_chain_state(&db, encoder, encoding.group_size())?;
-=======
     std::fs::create_dir_all(output_dir)?;
->>>>>>> da890c39
 
     let metadata = generate_metadata(output_dir, encoding)?;
 
@@ -187,17 +187,11 @@
     Ok(meta)
 }
 
-// TODO: segfault rename this to state writer
 fn write_chain_state(
     db: impl ChainStateDb,
-<<<<<<< HEAD
-    mut encoder: StateWriter,
-    group_size: usize,
-=======
     metadata: &SnapshotMetadata,
->>>>>>> da890c39
 ) -> anyhow::Result<()> {
-    let mut encoder = Encoder::for_snapshot(&metadata)?;
+    let mut writer = StateWriter::for_snapshot(&metadata)?;
     fn write<T>(
         data: impl Iterator<Item = StorageResult<T>>,
         group_size: usize,
@@ -210,59 +204,34 @@
     let group_size = metadata.encoding.group_size().unwrap_or(MAX_GROUP_SIZE);
 
     let coins = db.iter_coin_configs();
-    write(coins, group_size, |chunk| encoder.write_coins(chunk))?;
+    write(coins, group_size, |chunk| writer.write_coins(chunk))?;
 
     let messages = db.iter_message_configs();
-    write(messages, group_size, |chunk| encoder.write_messages(chunk))?;
+    write(messages, group_size, |chunk| writer.write_messages(chunk))?;
 
     let contracts = db.iter_contract_configs();
-    write(contracts, group_size, |chunk| {
-        encoder.write_contracts(chunk)
-    })?;
+    write(contracts, group_size, |chunk| writer.write_contracts(chunk))?;
 
     let contract_states = db.iter_contract_state_configs();
     write(contract_states, group_size, |chunk| {
-        encoder.write_contract_state(chunk)
+        writer.write_contract_state(chunk)
     })?;
 
     let contract_balances = db.iter_contract_balance_configs();
     write(contract_balances, group_size, |chunk| {
-        encoder.write_contract_balance(chunk)
+        writer.write_contract_balance(chunk)
     })?;
 
-    encoder.close()?;
+    writer.close()?;
 
     Ok(())
 }
 
-<<<<<<< HEAD
-fn initialize_state_writer(
-    output_dir: &Path,
-    encoding: Encoding,
-) -> Result<StateWriter, anyhow::Error> {
-    std::fs::create_dir_all(output_dir)?;
-    let encoder = match encoding {
-        Encoding::Json => StateWriter::json(output_dir),
-        #[cfg(feature = "parquet")]
-        Encoding::Parquet { compression, .. } => StateWriter::parquet(
-            output_dir,
-            fuel_core_chain_config::ZstdCompressionLevel::try_from(compression)?,
-        )?,
-    };
-    Ok(encoder)
-}
-
-=======
->>>>>>> da890c39
 fn load_chain_config(
     chain_config: Option<PathBuf>,
 ) -> Result<ChainConfig, anyhow::Error> {
     let chain_config = match chain_config {
-<<<<<<< HEAD
-        Some(dir) => ChainConfig::load_from_snapshot(dir)?,
-=======
         Some(file) => ChainConfig::load(file)?,
->>>>>>> da890c39
         None => ChainConfig::local_testnet(),
     };
 
@@ -560,10 +529,11 @@
         })?;
 
         // then
-        let chain_state = ChainConfig::load_from_snapshot(&snapshot_dir)?;
+        let snapshot = SnapshotMetadata::read_from_dir(&snapshot_dir)?;
+        let chain_state = ChainConfig::from_snapshot(&snapshot)?;
         assert_eq!(chain_state.height, Some(height));
 
-        let snapshot = StateConfig::load_from_snapshot(&snapshot_dir)?;
+        let snapshot = StateConfig::from_snapshot(snapshot)?;
 
         assert_ne!(snapshot, state);
         assert_eq!(snapshot, sorted_state(state));
@@ -576,6 +546,8 @@
     #[test_case(5; "parquet group_size=5")]
     fn everything_snapshot_respects_group_size(group_size: usize) -> anyhow::Result<()> {
         // given
+
+        use fuel_core_chain_config::ParquetFiles;
         let temp_dir = tempfile::tempdir()?;
 
         let snapshot_dir = temp_dir.path().join("snapshot");
@@ -602,7 +574,8 @@
         })?;
 
         // then
-        let reader = StateReader::parquet(&snapshot_dir);
+        let files = ParquetFiles::snapshot_default(&snapshot_dir);
+        let reader = StateReader::parquet(files);
 
         let expected_state = sorted_state(state);
 
@@ -650,7 +623,8 @@
         })?;
 
         // then
-        let snapshot_state = StateConfig::load_from_snapshot(&snapshot_dir)?;
+        let snapshot = SnapshotMetadata::read_from_dir(&snapshot_dir)?;
+        let snapshot_state = StateConfig::from_snapshot(snapshot)?;
 
         let expected_contract_state = state
             .contract_state
