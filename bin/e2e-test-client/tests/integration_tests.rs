--- conflicted
+++ resolved
@@ -115,18 +115,10 @@
         .unwrap(),
     );
     config
-<<<<<<< HEAD
-        .chain_config
-        .consensus_parameters
-        .contract_params
-        .max_storage_slots = 1 << 17; // 131072
-    FuelService::new_node(config).await.unwrap()
-=======
 }
 
 async fn setup_dev_node() -> FuelService {
     FuelService::new_node(dev_config()).await.unwrap()
->>>>>>> 21cafe68
 }
 
 fn generate_config_file(endpoint: String) -> TestConfig {
