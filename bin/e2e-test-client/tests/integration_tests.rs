use fuel_core::service::{
    Config,
    FuelService,
};

// Add methods on commands
use fuel_core::txpool::types::ContractId;
use fuel_core_chain_config::{
    ChainConfig,
    SnapshotMetadata,
    StateConfig,
    StateReader,
};
use fuel_core_e2e_client::config::SuiteConfig;
use std::{
    fs,
    str::FromStr,
};
use tempfile::TempDir; // Used for writing assertions // Run programs

// Use Jemalloc
#[global_allocator]
static GLOBAL: tikv_jemallocator::Jemalloc = tikv_jemallocator::Jemalloc;

#[tokio::test(flavor = "multi_thread")]
async fn works_in_local_env() {
    // setup a local node
    let srv = setup_dev_node().await;
    // generate a config file
    let config = generate_config_file(srv.bound_address.to_string());
    // execute suite
    execute_suite(config.path).await
}

// Spins up a node for each wallet and verifies that the suite works across multiple nodes
#[cfg(feature = "p2p")]
#[tokio::test(flavor = "multi_thread")]
async fn works_in_multinode_local_env() {
    use fuel_core::p2p_test_helpers::*;
    use fuel_core_types::{
        fuel_crypto::{
            rand::{
                prelude::StdRng,
                SeedableRng,
            },
            SecretKey,
        },
        fuel_tx::Input,
    };

    let config = dev_config();
    let mut rng = StdRng::seed_from_u64(line!() as u64);
    let secret = SecretKey::random(&mut rng);
    let pub_key = Input::owner(&secret.public_key());
    let Nodes {
        mut producers,
        mut validators,
        bootstrap_nodes: _dont_drop,
    } = make_nodes(
        [Some(BootstrapSetup::new(pub_key))],
        [Some(
            ProducerSetup::new(secret).with_txs(1).with_name("Alice"),
        )],
        [Some(ValidatorSetup::new(pub_key).with_name("Bob"))],
        Some(config),
    )
    .await;

    let producer = producers.pop().unwrap();
    let validator = validators.pop().unwrap();

    // generate a config file without a default endpoint to
    // verify wallets connect to different nodes
    let mut config = SuiteConfig {
        endpoint: "".to_string(),
        ..Default::default()
    };

    config.wallet_a.endpoint = Some(producer.node.bound_address.to_string());
    config.wallet_b.endpoint = Some(validator.node.bound_address.to_string());

    // save config file
    let config = save_config_file(config);

    // execute suite
    execute_suite(config.path).await
}

async fn execute_suite(config_path: String) {
    let _ = tokio::task::spawn_blocking(|| {
        fuel_core_e2e_client::main_body(
            fuel_core_e2e_client::load_config(config_path),
            Default::default(),
        )
    })
    .await;
}

fn dev_config() -> Config {
    let mut config = Config::local_node();

    let snapshot = SnapshotMetadata::read("../../deployment/scripts/chainspec/dev")
        .expect("Should be able to open snapshot metadata");
    let chain_config = ChainConfig::from_snapshot_metadata(&snapshot)
        .expect("Should be able to load chain config");

    let state_config = StateConfig::from_snapshot_metadata(snapshot)
        .expect("Should be able to load and decode state config");

    // The `run_contract_large_state` test creates a contract with a huge state
    assert!(
        chain_config
            .consensus_parameters
            .contract_params
            .max_storage_slots
            >= 1 << 17 // 131072
    );

<<<<<<< HEAD
    config.chain_config = chain_config;
    config.state_reader = StateReader::in_memory(state_config);

=======
    config.chain_conf = chain_config;
    config.block_producer.gas_price = 1;
>>>>>>> 634bc16d
    config.block_producer.coinbase_recipient = Some(
        ContractId::from_str(
            "0x7777777777777777777777777777777777777777777777777777777777777777",
        )
        .unwrap(),
    );
    config
}

async fn setup_dev_node() -> FuelService {
    FuelService::new_node(dev_config()).await.unwrap()
}

fn generate_config_file(endpoint: String) -> TestConfig {
    // setup config for test env
    let config = SuiteConfig {
        endpoint,
        ..Default::default()
    };
    save_config_file(config)
}

fn save_config_file(config: SuiteConfig) -> TestConfig {
    // generate a tmp dir
    let tmp_dir = TempDir::new().unwrap();
    // write config to file
    let config_path = tmp_dir.path().join("config.toml");
    fs::write(&config_path, toml::to_string(&config).unwrap()).unwrap();

    TestConfig {
        path: config_path.to_str().unwrap().to_string(),
        _dir: tmp_dir,
    }
}

struct TestConfig {
    path: String,
    // keep the temp dir alive to defer the deletion of the temp dir until the end of the test
    _dir: TempDir,
}

fuel_core_trace::enable_tracing!();<|MERGE_RESOLUTION|>--- conflicted
+++ resolved
@@ -116,14 +116,10 @@
             >= 1 << 17 // 131072
     );
 
-<<<<<<< HEAD
     config.chain_config = chain_config;
+    config.block_producer.gas_price = 1;
     config.state_reader = StateReader::in_memory(state_config);
 
-=======
-    config.chain_conf = chain_config;
-    config.block_producer.gas_price = 1;
->>>>>>> 634bc16d
     config.block_producer.coinbase_recipient = Some(
         ContractId::from_str(
             "0x7777777777777777777777777777777777777777777777777777777777777777",
