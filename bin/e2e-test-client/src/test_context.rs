--- conflicted
+++ resolved
@@ -41,7 +41,6 @@
         canonical::Serialize,
         Address,
         AssetId,
-        Bytes32,
     },
     fuel_vm::SecretKey,
 };
@@ -298,17 +297,12 @@
         })
     }
 
-<<<<<<< HEAD
     pub async fn deploy_contract(
         &self,
         config: ContractConfig,
         slots: Vec<StorageSlot>,
     ) -> anyhow::Result<()> {
-        let asset_id = AssetId::zeroed();
-=======
-    pub async fn deploy_contract(&self, config: ContractConfig) -> anyhow::Result<()> {
         let asset_id = AssetId::BASE;
->>>>>>> 634bc16d
         let total_amount = BASE_AMOUNT;
         // select coins
         let coins = &self
@@ -322,15 +316,6 @@
             salt,
             ..
         } = config;
-<<<<<<< HEAD
-
-=======
-        let slots = state
-            .unwrap_or_default()
-            .into_iter()
-            .map(|(key, value)| StorageSlot::new(key, vec_to_bytes_32(value)))
-            .collect::<Vec<_>>();
->>>>>>> 634bc16d
         let state_root = Contract::initial_state_root(slots.iter());
         let mut tx = TransactionBuilder::create(bytes.into(), salt, slots);
 
@@ -375,13 +360,6 @@
     }
 }
 
-// TODO: Remove when dynamic storage slots are supported.
-fn vec_to_bytes_32(vec: Vec<u8>) -> Bytes32 {
-    let mut bytes = [0u8; 32];
-    bytes.copy_from_slice(&vec);
-    bytes.into()
-}
-
 pub struct TransferResult {
     pub tx_id: TxId,
     pub transferred_utxo: UtxoId,
