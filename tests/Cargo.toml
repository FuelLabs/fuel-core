[package]
edition = { workspace = true }
license = { workspace = true }
name = "fuel-core-tests"
publish = false
version = "0.0.0"
# Disable automatic test target discovery. This allows us to run all the integ tests as a single binary target (lib.rs)
# instead of each integ test file being its own compiled & linked binary which is the default behavior. Linking with
# RocksDB is expensive so we want to minimize the amount of work on ld. This is also how other projects like diesel-rs
# structure their integ tests.
autobenches = false
autotests = false

[[test]]
harness = true
name = "integration_tests"
path = "tests/lib.rs"

# Metrics tests need to query /metrics without and explicit endpoint, and without
# a seperate endpoint, the noise can cause issues
[[test]]
harness = true
name = "metrics_tests"
path = "tests/metrics.rs"
required-features = ["metrics"]

[dependencies]
<<<<<<< HEAD
anyhow = { workspace = true }
=======
async-trait = { workspace = true }
cynic = { workspace = true }
>>>>>>> c7d5abd2
ethers = "1.0.2"
fuel-core = { path = "../crates/fuel-core", default-features = false, features = ["dap", "test-helpers"] }
fuel-core-client = { path = "../crates/client", features = ["test-helpers"] }
fuel-core-p2p = { path = "../crates/services/p2p", features = ["test-helpers"], optional = true }
fuel-core-poa = { path = "../crates/services/consensus_module/poa" }
fuel-core-relayer = { path = "../crates/services/relayer", features = [
    "test-helpers",
], optional = true }
fuel-core-storage = { path = "../crates/storage", features = ["test-helpers"] }
fuel-core-trace = { path = "../crates/trace" }
fuel-core-txpool = { path = "../crates/services/txpool", features = ["test-helpers"] }
fuel-core-types = { path = "../crates/types", features = ["test-helpers"] }
futures = "0.3"
hyper = { workspace = true, features = ["server"] }
insta = { workspace = true }
itertools = { workspace = true }
rand = { workspace = true }
reqwest = { workspace = true }
rstest = "0.15"
serde_json = { workspace = true }
tempfile = "3.3"
test-case = { workspace = true }
tokio = { workspace = true, features = [
    "macros",
    "rt-multi-thread",
    "test-util",
] }

[features]
debug = ["fuel-core-types/debug"]
default = ["fuel-core/default", "metrics", "relayer"]
metrics = ["fuel-core/metrics", "fuel-core/rocksdb"]
p2p = ["fuel-core/p2p", "fuel-core-p2p"]
relayer = ["fuel-core/relayer", "fuel-core-relayer"]<|MERGE_RESOLUTION|>--- conflicted
+++ resolved
@@ -25,12 +25,9 @@
 required-features = ["metrics"]
 
 [dependencies]
-<<<<<<< HEAD
 anyhow = { workspace = true }
-=======
 async-trait = { workspace = true }
 cynic = { workspace = true }
->>>>>>> c7d5abd2
 ethers = "1.0.2"
 fuel-core = { path = "../crates/fuel-core", default-features = false, features = ["dap", "test-helpers"] }
 fuel-core-client = { path = "../crates/client", features = ["test-helpers"] }
