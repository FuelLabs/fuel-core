--- conflicted
+++ resolved
@@ -37,20 +37,11 @@
 clap = { workspace = true }
 cynic = { workspace = true }
 fuel-core = { path = "../crates/fuel-core", default-features = false, features = [
-<<<<<<< HEAD
-    "smt",
     "p2p",
     "relayer",
     "wasm-executor",
     "test-helpers",
     "backup",
-=======
-  "p2p",
-  "relayer",
-  "wasm-executor",
-  "test-helpers",
-  "backup",
->>>>>>> 66179d9e
 ] }
 fuel-core-benches = { path = "../benches" }
 fuel-core-bin = { path = "../bin/fuel-core", features = ["parquet", "p2p"] }
@@ -88,6 +79,7 @@
 reqwest = { workspace = true }
 rstest = "0.15"
 serde_json = { workspace = true }
+spki = "0.7.3"
 tempfile = { workspace = true }
 test-case = { workspace = true }
 test-helpers = { path = "./test-helpers" }
