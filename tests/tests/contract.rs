use crate::helpers::{
    TestContext,
    TestSetupBuilder,
};
use fuel_core::service::{
    Config,
    FuelService,
};
use fuel_core_client::client::{
    pagination::{
        PageDirection,
        PaginationRequest,
    },
    types::TransactionStatus,
    FuelClient,
};
use fuel_core_types::{
    fuel_asm::*,
    fuel_tx::*,
    fuel_types::{
        canonical::SerializedSize,
        ChainId,
    },
    fuel_vm::*,
};
use rstest::rstest;

const SEED: u64 = 2322;

#[rstest]
#[tokio::test]
async fn test_contract_balance(
    #[values(AssetId::new([1u8; 32]), AssetId::new([0u8; 32]), AssetId::new([16u8; 32]))]
    asset: AssetId,
    #[values(100, 0, 18446744073709551615)] test_balance: u64,
) {
    let mut test_builder = TestSetupBuilder::new(SEED);
    let (_, contract_id) = test_builder.setup_contract(
        vec![],
        Some(vec![(asset, test_balance)]),
        None,
        None,
    );

    // spin up node
    let TestContext {
        client,
        srv: _dont_drop,
        ..
    } = test_builder.finalize().await;

    let balance = client
        .contract_balance(&contract_id, Some(&asset))
        .await
        .unwrap();

    assert_eq!(balance, test_balance);
}

#[rstest]
#[tokio::test]
async fn test_5_contract_balances(
    #[values(PageDirection::Forward)] direction: PageDirection,
    // #[values(PageDirection::Forward, PageDirection::Backward)] direction: PageDirection,
    // Rocksdb doesn't support reverse seeks using a prefix, we'd need to implement a custom
    // comparator to support this usecase.
    // > One common bug of using prefix iterating is to use prefix mode to iterate in reverse order. But it is not yet supported.
    // https://github.com/facebook/rocksdb/wiki/Prefix-Seek#limitation
) {
    let mut test_builder = TestSetupBuilder::new(SEED);
    let (_, contract_id) = test_builder.setup_contract(
        vec![],
        Some(vec![
            (AssetId::new([1u8; 32]), 1000),
            (AssetId::new([2u8; 32]), 400),
            (AssetId::new([3u8; 32]), 700),
        ]),
        None,
        None,
    );

    let TestContext {
        client,
        srv: _dont_drop,
        ..
    } = test_builder.finalize().await;

    let contract_balances = client
        .contract_balances(
            &contract_id,
            PaginationRequest {
                cursor: None,
                results: 3,
                direction,
            },
        )
        .await
        .unwrap();

    assert!(!contract_balances.results.is_empty());
    if direction == PageDirection::Forward {
        assert_eq!(contract_balances.results[0].amount, 1000);
        assert_eq!(contract_balances.results[1].amount, 400);
        assert_eq!(contract_balances.results[2].amount, 700);
    } else {
        assert_eq!(contract_balances.results[2].amount, 1000);
        assert_eq!(contract_balances.results[1].amount, 400);
        assert_eq!(contract_balances.results[0].amount, 700);
    }
}

fn key(i: u8) -> Bytes32 {
    Bytes32::new(
        [0u8; 31]
            .into_iter()
            .chain([i])
            .collect::<Vec<_>>()
            .try_into()
            .unwrap(),
    )
}

#[tokio::test]
async fn can_get_message_proof() {
    let config = Config::local_node();
    let coin = config
        .chain_conf
        .initial_state
        .as_ref()
        .unwrap()
        .coins
        .as_ref()
        .unwrap()
        .first()
        .unwrap()
        .clone();

    let contract = vec![
        // Save the ptr to the script data to register 16.
        // Start db key
        op::gtf_args(0x10, 0x00, GTFArgs::ScriptData),
        // Set the location in memory to write the bytes to.
        op::movi(0x11, 100),
        op::aloc(0x11),
        op::move_(0x11, RegId::HP),
        op::movi(0x13, 2),
        // Write read to 0x11.
        // Write status to 0x30.
        // Get the db key the memory location in 0x10.
        // Read the number of slots in 0x13.
        op::srwq(0x11, 0x30, 0x10, 0x13),
        op::scwq(0x10, 0x31, 0x13),
        op::addi(0x14, 0x10, Bytes32::LEN.try_into().unwrap()),
        op::swwq(0x10, 0x32, 0x14, 0x13),
        op::srwq(0x11, 0x33, 0x10, 0x13),
        // Log out the data.
        op::log(0x30, 0x31, 0x32, 0x33),
        op::swwq(0x10, 0x30, 0x14, 0x13),
        op::scwq(0x10, 0x31, 0x13),
        op::log(0x30, 0x31, 0x00, 0x00),
        op::muli(0x15, 0x13, 32),
        op::logd(0x00, 0x00, 0x11, 0x15),
        // Return from the contract.
        op::ret(RegId::ONE),
    ];
    // Return.

    // Contract code.
    let bytecode: Witness = contract.into_iter().collect::<Vec<u8>>().into();

    // Setup the contract.
    let salt = Salt::zeroed();
    let contract = Contract::from(bytecode.as_ref());
    let root = contract.root();
    let state_root = Contract::initial_state_root(std::iter::empty());
    let id = contract.id(&salt, &root, &state_root);
    let output = Output::contract_created(id, state_root);

    // Create the contract deploy transaction.
    let mut contract_deploy = TransactionBuilder::create(bytecode, salt, vec![])
        .add_random_fee_input()
        .add_output(output)
        .finalize_as_transaction();

    let db_data = key(2)
        .as_ref()
        .iter()
        .copied()
        .chain(key(3).as_ref().iter().copied())
        .collect::<Vec<_>>();
    let script_data = key(1)
        .as_ref()
        .iter()
        .copied()
        .chain(db_data.clone().into_iter())
        .chain(Call::new(id, 0, 0).to_bytes())
        .collect();

    // Call contract script.
<<<<<<< HEAD
=======
    // Save the ptr to the script data to register 16.
    // This will be used to read the contract id + two
    // empty params. So 32 + 8 + 8.
>>>>>>> 4f2b4ceb
    let script = [
        op::gtf_args(0x10, 0x00, GTFArgs::ScriptData),
        op::addi(0x10, 0x10, (Bytes32::LEN * 3).try_into().unwrap()),
        // Call the contract and forward no coins.
        op::call(0x10, RegId::ZERO, RegId::ZERO, RegId::CGAS),
        // Return.
        op::ret(RegId::ONE),
    ];
    let script: Vec<u8> = script
        .iter()
        .flat_map(|op| u32::from(*op).to_be_bytes())
        .collect();

    let predicate = op::ret(RegId::ONE).to_bytes().to_vec();
    let owner = Input::predicate_owner(&predicate, &ChainId::default());
    let coin_input = Input::coin_predicate(
        Default::default(),
        owner,
        1000,
        coin.asset_id,
        TxPointer::default(),
        Default::default(),
        Default::default(),
        predicate,
        vec![],
    );

    // Set the contract input because we are calling a contract.
    let inputs = vec![
        Input::contract(
            UtxoId::new(Bytes32::zeroed(), 0),
            Bytes32::zeroed(),
            state_root,
            TxPointer::default(),
            id,
        ),
        coin_input,
    ];

    // The transaction will output a contract output and message output.
    let outputs = vec![Output::Contract {
        input_index: 0,
        balance_root: Bytes32::zeroed(),
        state_root: Bytes32::zeroed(),
    }];

    // Create the contract calling script.
    let script = Transaction::script(
        Default::default(),
        1_000_000,
        Default::default(),
        script,
        script_data,
        inputs,
        outputs,
        vec![],
    );

    // setup server & client
    let srv = FuelService::new_node(config).await.unwrap();
    let client = FuelClient::from(srv.bound_address);

    client
        .estimate_predicates(&mut contract_deploy)
        .await
        .expect("Should be able to estimate deploy tx");

    // Deploy the contract.
    matches!(
        client.submit_and_await_commit(&contract_deploy).await,
        Ok(TransactionStatus::Success { .. })
    );

    let mut script = script.into();
    client
        .estimate_predicates(&mut script)
        .await
        .expect("Should be able to estimate deploy tx");
    // Call the contract.
    let (status, receipts) = client
        .submit_and_await_commit_with_receipts(&script)
        .await
        .unwrap();
    matches!(status, TransactionStatus::Success { .. });

    // Get the receipts from the contract call.
    let receipts = receipts.unwrap();
    let logd = receipts
        .iter()
        .find(|f| matches!(f, Receipt::LogData { .. }))
        .unwrap()
        .clone();
    let log = receipts
        .into_iter()
        .filter(|r| matches!(r, Receipt::Log { .. }))
        .collect::<Vec<_>>();
    assert_eq!(log[0].ra().unwrap(), 0);
    assert_eq!(log[0].rb().unwrap(), 0);
    assert_eq!(log[0].rc().unwrap(), 0);
    assert_eq!(log[0].rd().unwrap(), 1);

    assert_eq!(log[1].ra().unwrap(), 1);
    assert_eq!(log[1].rb().unwrap(), 1);
    assert_eq!(logd.data().unwrap(), db_data);
}<|MERGE_RESOLUTION|>--- conflicted
+++ resolved
@@ -197,12 +197,9 @@
         .collect();
 
     // Call contract script.
-<<<<<<< HEAD
-=======
     // Save the ptr to the script data to register 16.
     // This will be used to read the contract id + two
     // empty params. So 32 + 8 + 8.
->>>>>>> 4f2b4ceb
     let script = [
         op::gtf_args(0x10, 0x00, GTFArgs::ScriptData),
         op::addi(0x10, 0x10, (Bytes32::LEN * 3).try_into().unwrap()),
