--- conflicted
+++ resolved
@@ -56,20 +56,11 @@
         .collect(),
         messages: vec![(owner, 60), (owner, 90)]
             .into_iter()
-<<<<<<< HEAD
             .enumerate()
             .map(|(nonce, (owner, amount))| MessageConfig {
                 sender: owner,
                 recipient: owner,
                 nonce: (nonce as u64).into(),
-=======
-            .map(|(owner, amount, asset_id)| CoinConfig {
-                tx_id: None,
-                output_index: None,
-                tx_pointer_block_height: None,
-                tx_pointer_tx_idx: None,
-                owner,
->>>>>>> 634bc16d
                 amount,
                 data: vec![],
                 da_height: DaBlockHeight::from(1usize),
@@ -167,13 +158,6 @@
                         ]
                     })
                     .map(|(owner, amount, asset_id)| CoinConfig {
-<<<<<<< HEAD
-=======
-                        tx_id: None,
-                        output_index: None,
-                        tx_pointer_block_height: None,
-                        tx_pointer_tx_idx: None,
->>>>>>> 634bc16d
                         owner: *owner,
                         amount,
                         asset_id,
