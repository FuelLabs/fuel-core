--- conflicted
+++ resolved
@@ -297,37 +297,8 @@
     #[values(PageDirection::Forward, PageDirection::Backward)]
     pagination_direction: PageDirection,
 ) {
-<<<<<<< HEAD
-    // blocks
-    let blocks = (0..10u32)
-        .map(|i| {
-            CompressedBlock::test(
-                fuel_core_types::blockchain::header::BlockHeader {
-                    consensus: fuel_core_types::blockchain::header::ConsensusHeader {
-                        height: i.into(),
-                        time: Tai64(i.into()),
-                        ..Default::default()
-                    },
-                    ..Default::default()
-                },
-                vec![],
-            )
-        })
-        .collect_vec();
-
-    // setup test data in the node
-    let mut db = Database::default();
-    for block in blocks {
-        let id = block.id();
-        db.insert_block(&id, &block).unwrap();
-        db.storage::<SealedBlockConsensus>()
-            .insert(&id, &Consensus::PoA(Default::default()))
-            .unwrap();
-    }
-=======
-    let mut config = Config::local_node();
-    config.manual_blocks_enabled = true;
->>>>>>> 99a7d1cc
+    let mut config = Config::local_node();
+    config.manual_blocks_enabled = true;
 
     // setup server & client
     let srv = FuelService::from_database(Default::default(), config)
