use fuel_core::{
    chain_config::{
        CoinConfig,
        ContractBalance,
        ContractConfig,
        ContractState,
        MessageConfig,
        StateConfig,
        StateStreamer,
    },
    database::Database,
    service::{
        Config,
        FuelService,
    },
};
use fuel_core_types::{
    blockchain::primitives::DaBlockHeight,
    fuel_types::{
        BlockHeight,
        Nonce,
        *,
    },
};
use rand::{
    rngs::StdRng,
    Rng,
    SeedableRng,
};

#[tokio::test]
async fn snapshot_state_config() {
    let mut rng = StdRng::seed_from_u64(1234);
    let db = Database::default();

    let owner = Address::default();

    // setup config
    let contract_id: Bytes32 = [11; 32].into();
    let starting_state = StateConfig {
        contracts: vec![ContractConfig {
            contract_id: ContractId::from(*contract_id),
            code: vec![8; 32],
            salt: Salt::new([9; 32]),
            // TODO remove
            state: Some(vec![
                (Bytes32::new([5u8; 32]), Bytes32::new([8u8; 32])),
                (Bytes32::new([7u8; 32]), Bytes32::new([9u8; 32])),
            ]),
            balances: Some(vec![
                (AssetId::new([3u8; 32]), 100),
                (AssetId::new([10u8; 32]), 10000),
            ]),
            tx_id: Some(rng.gen()),
            output_index: Some(rng.gen()),
            tx_pointer_block_height: Some(BlockHeight::from(10)),
            tx_pointer_tx_idx: Some(rng.gen()),
        }],
        contract_balance: vec![
            ContractBalance {
                contract_id,
                amount: 100,
                asset_id: AssetId::new([3u8; 32]),
            },
            ContractBalance {
                contract_id,
                amount: 10000,
                asset_id: AssetId::new([10u8; 32]),
            },
        ],
        contract_state: vec![
            ContractState {
                contract_id,
                key: Bytes32::new([5u8; 32]),
                value: Bytes32::new([8u8; 32]),
            },
            ContractState {
                contract_id,
                key: Bytes32::new([7u8; 32]),
                value: Bytes32::new([9u8; 32]),
            },
        ],
        coins: vec![
            (owner, 50, AssetId::new([8u8; 32])),
            (owner, 100, AssetId::new([3u8; 32])),
            (owner, 150, AssetId::new([5u8; 32])),
        ]
        .into_iter()
        .map(|(owner, amount, asset_id)| CoinConfig {
            tx_id: None,
            output_index: None,
            tx_pointer_block_height: Some(Default::default()),
            tx_pointer_tx_idx: Some(0),
            maturity: Some(Default::default()),
            owner,
            amount,
            asset_id,
        })
        .collect(),
        messages: vec![MessageConfig {
            sender: rng.gen(),
            recipient: rng.gen(),
            nonce: Nonce::from(rng.gen_range(0..1000)),
            amount: rng.gen_range(0..1000),
            data: vec![],
            da_height: DaBlockHeight(rng.gen_range(0..1000)),
        }],
    };
<<<<<<< HEAD
    let mut config = Config {
        state_streamer: StateStreamer::in_memory(starting_state.clone(), 1),
        ..Config::local_node()
    };
    config.chain_config.height = Some(BlockHeight::from(10));
=======

    config.state_config = starting_state.clone();
>>>>>>> b3f20988

    // setup server & client
    let _ = FuelService::from_database(db.clone(), config)
        .await
        .unwrap();

    let state_conf = StateConfig::generate_state_config(db).unwrap();

    // initial state

    let starting_coin = starting_state.clone().coins;
    let state_coin = state_conf.clone().coins;

    for i in 0..starting_coin.len() {
        // all values are checked except tx_id and output_index as those are generated and not
        // known at initialization
        assert_eq!(state_coin[i].owner, starting_coin[i].owner);
        assert_eq!(state_coin[i].asset_id, starting_coin[i].asset_id);
        assert_eq!(state_coin[i].amount, starting_coin[i].amount);
        assert_eq!(
            state_coin[i].tx_pointer_block_height,
            starting_coin[i].tx_pointer_block_height
        );
        assert_eq!(state_coin[i].maturity, starting_coin[i].maturity);
    }

    assert_eq!(state_conf.contracts, starting_state.contracts);

    assert_eq!(state_conf.messages, starting_state.messages)
}<|MERGE_RESOLUTION|>--- conflicted
+++ resolved
@@ -3,7 +3,7 @@
         CoinConfig,
         ContractBalance,
         ContractConfig,
-        ContractState,
+        ContractStateConfig,
         MessageConfig,
         StateConfig,
         StateStreamer,
@@ -69,12 +69,12 @@
             },
         ],
         contract_state: vec![
-            ContractState {
+            ContractStateConfig {
                 contract_id,
                 key: Bytes32::new([5u8; 32]),
                 value: Bytes32::new([8u8; 32]),
             },
-            ContractState {
+            ContractStateConfig {
                 contract_id,
                 key: Bytes32::new([7u8; 32]),
                 value: Bytes32::new([9u8; 32]),
@@ -106,16 +106,11 @@
             da_height: DaBlockHeight(rng.gen_range(0..1000)),
         }],
     };
-<<<<<<< HEAD
     let mut config = Config {
         state_streamer: StateStreamer::in_memory(starting_state.clone(), 1),
         ..Config::local_node()
     };
     config.chain_config.height = Some(BlockHeight::from(10));
-=======
-
-    config.state_config = starting_state.clone();
->>>>>>> b3f20988
 
     // setup server & client
     let _ = FuelService::from_database(db.clone(), config)
