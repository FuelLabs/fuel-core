--- conflicted
+++ resolved
@@ -1,4 +1,5 @@
 use super::*;
+use fuel_core::chain_config::Decoder;
 use fuel_core_types::blockchain::primitives::DaBlockHeight;
 use rand::{
     rngs::StdRng,
@@ -32,17 +33,12 @@
         )
         .finalize_as_transaction();
 
-<<<<<<< HEAD
     let state = StateConfig {
-=======
-    let mut node_config = Config::local_node();
-    node_config.state_config = StateConfig {
->>>>>>> c4946de6
         messages: vec![msg1],
         ..Default::default()
     };
     let node_config = Config {
-        state_reader: StateReader::in_memory(state, 1),
+        state_reader: Decoder::in_memory(state, 1),
         utxo_validation: true,
         ..Config::local_node()
     };
