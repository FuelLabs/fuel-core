use fuel_core::chain_config::{
    ChainConfig,
    StateConfig,
};

#[test_case::test_case(
    "./../deployment/scripts/chainspec/beta",
    include_str!("../../deployment/scripts/chainspec/beta/chain_config.json"),
    include_str!("../../deployment/scripts/chainspec/beta/state_config.json");
    "Beta chainconfig"
)]
#[test_case::test_case(
    "./../deployment/scripts/chainspec/dev",
    include_str!("../../deployment/scripts/chainspec/dev/chain_config.json"),
    include_str!("../../deployment/scripts/chainspec/dev/state_config.json");
    "Dev chainconfig" 
)]
<<<<<<< HEAD
fn test_deployment_chainconfig(params_bytes: &str, state_bytes: &str) {
    let chain_config: ChainConfig = serde_json::from_str(params_bytes)
        .expect("Should be able to decode chain config");
    let params_actual_bytes = serde_json::to_string_pretty(&chain_config)
=======
fn test_deployment_chainconfig(dir_path: &str, chain_bytes: &str, state_bytes: &str) {
    let chain_conf = ChainConfig::load_from_directory(dir_path)
        .expect("Should be able to load chain config");
    let chain_actual_bytes = serde_json::to_string_pretty(&chain_conf)
>>>>>>> 620d25ce
        .expect("Should be able to encode the chain config");

    let state_config = StateConfig::load_from_directory(dir_path)
        .expect("Should be able to load state config");
    let state_actual_bytes = serde_json::to_string_pretty(&state_config)
        .expect("Should be able to encode state config");

    assert_eq!(chain_actual_bytes, chain_bytes);
    assert_eq!(state_actual_bytes, state_bytes);
}<|MERGE_RESOLUTION|>--- conflicted
+++ resolved
@@ -15,17 +15,10 @@
     include_str!("../../deployment/scripts/chainspec/dev/state_config.json");
     "Dev chainconfig" 
 )]
-<<<<<<< HEAD
-fn test_deployment_chainconfig(params_bytes: &str, state_bytes: &str) {
-    let chain_config: ChainConfig = serde_json::from_str(params_bytes)
-        .expect("Should be able to decode chain config");
-    let params_actual_bytes = serde_json::to_string_pretty(&chain_config)
-=======
 fn test_deployment_chainconfig(dir_path: &str, chain_bytes: &str, state_bytes: &str) {
     let chain_conf = ChainConfig::load_from_directory(dir_path)
         .expect("Should be able to load chain config");
     let chain_actual_bytes = serde_json::to_string_pretty(&chain_conf)
->>>>>>> 620d25ce
         .expect("Should be able to encode the chain config");
 
     let state_config = StateConfig::load_from_directory(dir_path)
