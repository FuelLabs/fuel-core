--- conflicted
+++ resolved
@@ -26,11 +26,6 @@
 use fuel_core_client::client::{
     FuelClient,
     types::{
-<<<<<<< HEAD
-=======
-        gas_price::LatestGasPrice,
-        TransactionStatus,
->>>>>>> ba653d74
         TransactionType,
         gas_price::LatestGasPrice,
     },
