#![allow(non_snake_case)]
// TODO: REMOVE BEFORE MERGING
#![allow(dead_code)]
#![allow(unused_imports)]

use crate::helpers::{
    TestContext,
    TestSetupBuilder,
};
use ethers::types::Opcode;
use fuel_core::{
    chain_config::{
        ChainConfig,
        StateConfig,
    },
    combined_database::CombinedDatabase,
    database::Database,
    fuel_core_graphql_api::ports::worker::OnChainDatabase,
    service::{
        Config,
        FuelService,
    },
    state::historical_rocksdb::StateRewindPolicy,
};
use fuel_core_client::client::{
    types::gas_price::LatestGasPrice,
    FuelClient,
};
use fuel_core_gas_price_service::{
    common::fuel_core_storage_adapter::storage::{
        GasPriceMetadata,
        RecordedHeights,
    },
    ports::{
        GasPriceData,
        GetLatestRecordedHeight,
        GetMetadataStorage,
    },
    v1::{
        da_source_service::block_committer_costs::fake_server::FakeServer,
        metadata::V1Metadata,
    },
};
use fuel_core_poa::Trigger;
use fuel_core_storage::{
    transactional::AtomicView,
    StorageAsRef,
};
use fuel_core_types::{
    blockchain::primitives::DaBlockHeight,
    fuel_asm::*,
    fuel_crypto::{
        coins_bip32::ecdsa::signature::rand_core::SeedableRng,
        SecretKey,
    },
    fuel_tx::{
        consensus_parameters::ConsensusParametersV1,
        AssetId,
        ConsensusParameters,
        Finalizable,
        Transaction,
        TransactionBuilder,
    },
    services::executor::TransactionExecutionResult,
};
use rand::Rng;
use std::{
    collections::HashMap,
    iter::repeat,
    num::NonZero,
    ops::Deref,
    sync::{
        Arc,
        Mutex,
    },
    time::Duration,
};
use test_helpers::fuel_core_driver::FuelCoreDriver;
use wideint::MathOp;

fn tx_for_gas_limit(max_fee_limit: Word) -> Transaction {
    TransactionBuilder::script(vec![], vec![])
        .max_fee_limit(max_fee_limit)
        .add_fee_input()
        .finalize()
        .into()
}

fn infinite_loop_tx<R: Rng + rand::CryptoRng>(
    max_fee_limit: Word,
    rng: &mut R,
    asset_id: Option<AssetId>,
) -> Transaction {
    let script = vec![op::jmp(RegId::ZERO)];
    let script_bytes = script.iter().flat_map(|op| op.to_bytes()).collect();
    let mut builder = TransactionBuilder::script(script_bytes, vec![]);
    let asset_id = asset_id.unwrap_or_else(|| *builder.get_params().base_asset_id());
    builder
        .max_fee_limit(max_fee_limit)
        .script_gas_limit(800_000)
        .add_unsigned_coin_input(
            SecretKey::random(rng),
            rng.gen(),
            u32::MAX as u64,
            asset_id,
            Default::default(),
        )
        .finalize()
        .into()
}

fn arb_large_tx<R: Rng + rand::CryptoRng>(
    max_fee_limit: Word,
    rng: &mut R,
    asset_id: Option<AssetId>,
) -> Transaction {
    let mut script: Vec<_> = repeat(op::noop()).take(10_000).collect();
    script.push(op::ret(RegId::ONE));
    let script_bytes = script.iter().flat_map(|op| op.to_bytes()).collect();
    let mut builder = TransactionBuilder::script(script_bytes, vec![]);
    let asset_id = asset_id.unwrap_or_else(|| *builder.get_params().base_asset_id());
    builder
        .max_fee_limit(max_fee_limit)
        .script_gas_limit(600_000)
        .add_unsigned_coin_input(
            SecretKey::random(rng),
            rng.gen(),
            u32::MAX as u64,
            asset_id,
            Default::default(),
        )
        .finalize()
        .into()
}

fn arb_small_tx<R: Rng + rand::CryptoRng>(
    max_fee_limit: Word,
    rng: &mut R,
) -> Transaction {
    let mut script: Vec<_> = repeat(op::noop()).take(10).collect();
    script.push(op::ret(RegId::ONE));
    let script_bytes = script.iter().flat_map(|op| op.to_bytes()).collect();
    let mut builder = TransactionBuilder::script(script_bytes, vec![]);
    let asset_id = *builder.get_params().base_asset_id();
    builder
        .max_fee_limit(max_fee_limit)
        .script_gas_limit(22430)
        .add_unsigned_coin_input(
            SecretKey::random(rng),
            rng.gen(),
            u32::MAX as u64,
            asset_id,
            Default::default(),
        )
        .finalize()
        .into()
}

#[tokio::test]
async fn latest_gas_price__if_no_mint_tx_in_previous_block_gas_price_is_zero() {
    // given
    let node_config = Config::local_node();
    let srv = FuelService::new_node(node_config.clone()).await.unwrap();
    let client = FuelClient::from(srv.bound_address);

    // when
    let LatestGasPrice { gas_price, .. } = client.latest_gas_price().await.unwrap();

    // then
    let expected = 0;
    let actual = gas_price;
    assert_eq!(expected, actual)
}

#[tokio::test]
async fn latest_gas_price__for_single_block_should_be_starting_gas_price() {
    // given
    let mut config = Config::local_node();
    let starting_gas_price = 982;
    config.starting_exec_gas_price = starting_gas_price;
    let srv = FuelService::from_database(Database::default(), config.clone())
        .await
        .unwrap();
    let client = FuelClient::from(srv.bound_address);

    // when
    let tx = tx_for_gas_limit(1);
    let _ = client.submit_and_await_commit(&tx).await.unwrap();
    let LatestGasPrice { gas_price, .. } = client.latest_gas_price().await.unwrap();

    // then
    let expected = starting_gas_price;
    let actual = gas_price;
    assert_eq!(expected, actual)
}

#[tokio::test]
async fn produce_block__raises_gas_price() {
    let _ = tracing_subscriber::fmt()
        .with_max_level(tracing::Level::INFO)
        .try_init();
    // given
    let block_gas_limit = 3_000_000;
    let chain_config = ChainConfig {
        consensus_parameters: ConsensusParameters::V1(ConsensusParametersV1 {
            block_gas_limit,
            ..Default::default()
        }),
        ..ChainConfig::local_testnet()
    };
    let mut node_config =
        Config::local_node_with_configs(chain_config, StateConfig::local_testnet());
    let starting_gas_price = 1_000_000_000;
    let percent = 10;
    let threshold = 50;
    node_config.block_producer.coinbase_recipient = Some([5; 32].into());
    node_config.starting_exec_gas_price = starting_gas_price;
    node_config.exec_gas_price_change_percent = percent;
    node_config.exec_gas_price_threshold_percent = threshold;
    node_config.block_production = Trigger::Never;
    node_config.da_p_component = 0;
    node_config.da_d_component = 0;
    node_config.max_da_gas_price_change_percent = 0;
    node_config.min_da_gas_price = 0;

    let srv = FuelService::new_node(node_config.clone()).await.unwrap();
    let client = FuelClient::from(srv.bound_address);
    let mut rng = rand::rngs::StdRng::seed_from_u64(2322u64);

    // when
    let arb_tx_count = 10;
    for i in 0..arb_tx_count {
        let tx = arb_large_tx(18902800 + i as Word, &mut rng, None);
        let _status = client.submit(&tx).await.unwrap();
    }
    // starting gas price
    let _ = client.produce_blocks(1, None).await.unwrap();
    // updated gas price
    let _ = client.produce_blocks(1, None).await.unwrap();

    // then
    let change = starting_gas_price * percent as u64 / 100;
    let expected = starting_gas_price + change;
    let latest = client.latest_gas_price().await.unwrap();
    let actual = latest.gas_price;
    assert_eq!(expected, actual);
}

#[tokio::test]
async fn produce_block__lowers_gas_price() {
    // given
    let block_gas_limit = 3_000_000;
    let chain_config = ChainConfig {
        consensus_parameters: ConsensusParameters::V1(ConsensusParametersV1 {
            block_gas_limit,
            ..Default::default()
        }),
        ..ChainConfig::local_testnet()
    };
    let mut node_config =
        Config::local_node_with_configs(chain_config, StateConfig::local_testnet());
    let starting_gas_price = 1_000_000_000;
    let percent = 10;
    let threshold = 50;
    node_config.block_producer.coinbase_recipient = Some([5; 32].into());
    node_config.starting_exec_gas_price = starting_gas_price;
    node_config.exec_gas_price_change_percent = percent;
    node_config.exec_gas_price_threshold_percent = threshold;
    node_config.block_production = Trigger::Never;
    node_config.da_p_component = 0;
    node_config.da_d_component = 0;
    node_config.max_da_gas_price_change_percent = 0;
    node_config.min_da_gas_price = 0;

    let srv = FuelService::new_node(node_config.clone()).await.unwrap();
    let client = FuelClient::from(srv.bound_address);
    let mut rng = rand::rngs::StdRng::seed_from_u64(2322u64);

    // when
    let arb_tx_count = 5;
    for i in 0..arb_tx_count {
        let tx = arb_large_tx(18902800 + i as Word, &mut rng, None);
        let _status = client.submit(&tx).await.unwrap();
    }
    // starting gas price
    let _ = client.produce_blocks(1, None).await.unwrap();
    // updated gas price
    let _ = client.produce_blocks(1, None).await.unwrap();

    // then
    let change = starting_gas_price * percent as u64 / 100;
    let expected = starting_gas_price - change;
    let latest = client.latest_gas_price().await.unwrap();
    let actual = latest.gas_price;
    assert_eq!(expected, actual);
}

#[tokio::test]
async fn produce_block__raises_gas_price_with_default_parameters() {
    // given
    let args = vec![
        "--debug",
        "--poa-instant",
        "false",
        "--coinbase-recipient",
        "0x1111111111111111111111111111111111111111111111111111111111111111",
        "--min-da-gas-price",
        "0",
        "--da-p-component",
        "0",
        "--da-d-component",
        "0",
        "--starting-gas-price",
        "1000",
        "--gas-price-change-percent",
        "10",
        "--max-da-gas-price-change-percent",
        "0",
    ];
    let driver = FuelCoreDriver::spawn(&args).await.unwrap();

    let starting_gas_price = 1000;
    let expected_default_percentage_increase = 10;

    let expected_gas_price =
        starting_gas_price * (100 + expected_default_percentage_increase) / 100;

    let mut rng = rand::rngs::StdRng::seed_from_u64(2322u64);

    let base_asset_id = driver
        .client
        .consensus_parameters(0)
        .await
        .unwrap()
        .unwrap()
        .base_asset_id()
        .clone();

    // when
    let arb_tx_count = 20;
    for _ in 0..arb_tx_count {
        let tx = infinite_loop_tx(200_000_000, &mut rng, Some(base_asset_id));
        let _status = driver.client.submit(&tx).await.unwrap();
    }

    // starting gas price
    let _ = driver.client.produce_blocks(1, None).await.unwrap();

    // updated gas price
    let _ = driver.client.produce_blocks(1, None).await.unwrap();
    let latest_gas_price = driver.client.latest_gas_price().await.unwrap().gas_price;

    assert_eq!(expected_gas_price, latest_gas_price);
}

#[tokio::test]
async fn estimate_gas_price__is_greater_than_actual_price_at_desired_height() {
    // given
    let mut node_config = Config::local_node();
    let starting_gas_price = 1000;
    let percent = 10;
    node_config.starting_exec_gas_price = starting_gas_price;
    node_config.exec_gas_price_change_percent = percent;
    // Always increase
    node_config.exec_gas_price_threshold_percent = 0;

    let srv = FuelService::new_node(node_config.clone()).await.unwrap();
    let client = FuelClient::from(srv.bound_address);

    // when
    let arbitrary_horizon = 10;

    let estimate = client.estimate_gas_price(arbitrary_horizon).await.unwrap();
    let _ = client.produce_blocks(1, None).await.unwrap();
    for _ in 0..arbitrary_horizon {
        let _ = client.produce_blocks(1, None).await.unwrap();
        tokio::time::sleep(Duration::from_millis(10)).await;
    }

    // then
    let latest = client.latest_gas_price().await.unwrap();
    let real = latest.gas_price;
    let estimated = u64::from(estimate.gas_price);
    assert!(estimated >= real);
}

// TODO: this behavior is changing with https://github.com/FuelLabs/fuel-core/pull/2501
// #[tokio::test]
// async fn estimate_gas_price__returns_min_gas_price_if_starting_gas_price_is_zero() {
//     const MIN_GAS_PRICE: u64 = 1;
//
//     // Given
//     let mut node_config = Config::local_node();
//     node_config.min_exec_gas_price = MIN_GAS_PRICE;
//     node_config.starting_exec_gas_price = 0;
//     let srv = FuelService::new_node(node_config.clone()).await.unwrap();
//     let client = FuelClient::from(srv.bound_address);
//
//     // When
//     let result = client.estimate_gas_price(10).await.unwrap();
//
//     // Then
//     let actual = result.gas_price.0;
//     assert_eq!(MIN_GAS_PRICE, actual)
// }

// This test passed before this PR, but doesn't now
#[tokio::test(flavor = "multi_thread")]
async fn latest_gas_price__if_node_restarts_gets_latest_value() {
    // given
    let args = vec![
        "--debug",
        "--poa-instant",
        "true",
        "--starting-gas-price",
        "1000",
        "--gas-price-change-percent",
        "100",
        "--gas-price-threshold-percent",
        "0",
    ];
    let driver = FuelCoreDriver::spawn(&args).await.unwrap();
    let starting = driver.node.shared.config.starting_exec_gas_price;
    let arb_blocks_to_produce = 10;
    for _ in 0..arb_blocks_to_produce {
        driver.client.produce_blocks(1, None).await.unwrap();
        tokio::time::sleep(Duration::from_millis(10)).await;
    }
    let latest_gas_price = driver.client.latest_gas_price().await.unwrap();
    let LatestGasPrice { gas_price, .. } = latest_gas_price;
    let expected = gas_price;
    assert_ne!(expected, starting);

    // when
    let temp_dir = driver.kill().await;
    let recovered_driver = FuelCoreDriver::spawn_with_directory(temp_dir, &args)
        .await
        .unwrap();

    // then
    let new_latest_gas_price = recovered_driver.client.latest_gas_price().await.unwrap();
    let LatestGasPrice { gas_price, .. } = new_latest_gas_price;
    let actual = gas_price;
    assert_eq!(expected, actual);
    recovered_driver.kill().await;
}

#[tokio::test]
async fn dry_run_opt__zero_gas_price_equal_to_none_gas_price() {
    // given
    let tx = TransactionBuilder::script(
        op::ret(RegId::ONE).to_bytes().into_iter().collect(),
        vec![],
    )
    .add_fee_input()
    .script_gas_limit(1000)
    .max_fee_limit(600000)
    .finalize_as_transaction();

    let mut test_builder = TestSetupBuilder::new(2322u64);
    test_builder.starting_gas_price = 1;
    let TestContext {
        client,
        srv: _dont_drop,
        ..
    } = test_builder.finalize().await;

    // when
    let TransactionExecutionResult::Success {
        total_fee,
        total_gas,
        ..
    } = client
        .dry_run_opt(&[tx.clone()], Some(false), None)
        .await
        .unwrap()
        .pop()
        .unwrap()
        .result
    else {
        panic!("dry run should have succeeded");
    };

    let TransactionExecutionResult::Success {
        total_fee: total_fee_zero_gas_price,
        total_gas: total_gas_zero_gas_price,
        ..
    } = client
        .dry_run_opt(&[tx], Some(false), Some(0))
        .await
        .unwrap()
        .pop()
        .unwrap()
        .result
    else {
        panic!("dry run should have succeeded");
    };

    // then
    assert_ne!(total_fee, total_fee_zero_gas_price);
    assert_eq!(total_fee_zero_gas_price, 0);

    assert_eq!(total_gas, total_gas_zero_gas_price);
}

#[tokio::test(flavor = "multi_thread")]
async fn startup__can_override_gas_price_values_by_changing_config() {
    // given
    let args = vec![
        "--debug",
        "--poa-instant",
        "true",
        "--gas-price-change-percent",
        "0",
        "--gas-price-threshold-percent",
        "0",
        "--min-gas-price",
        "0",
    ];
    let driver = FuelCoreDriver::spawn(&args).await.unwrap();
    driver.client.produce_blocks(1, None).await.unwrap();
    let temp_dir = driver.kill().await;

    // when
    let new_args = vec![
        "--debug",
        "--poa-instant",
        "true",
        "--gas-price-change-percent",
        "11",
        "--gas-price-threshold-percent",
        "22",
        "--min-gas-price",
        "33",
    ];
    let recovered_driver = FuelCoreDriver::spawn_with_directory(temp_dir, &new_args)
        .await
        .unwrap();

    // then
    recovered_driver
        .client
        .produce_blocks(1, None)
        .await
        .unwrap();
    tokio::time::sleep(Duration::from_millis(10)).await;
    let new_height = 2;

    let recovered_database = &recovered_driver.node.shared.database;
    let recovered_view = recovered_database.gas_price().latest_view().unwrap();
    let new_metadata = recovered_view
        .storage::<GasPriceMetadata>()
        .get(&new_height.into())
        .unwrap()
        .unwrap()
        .deref()
        .clone();

    let V1Metadata {
        l2_block_height, ..
    } = new_metadata.try_into().unwrap();
    assert_eq!(l2_block_height, new_height);
    recovered_driver.kill().await;
}

use fuel_core_gas_price_service::v1::da_source_service::block_committer_costs::RawDaBlockCosts;
use fuel_core_storage::iter::IterDirection;

#[test]
<<<<<<< HEAD
fn produce_block__l1_committed_block_effects_gas_price() {
    let _ = tracing_subscriber::fmt()
        .with_max_level(tracing::Level::DEBUG)
        .try_init();
=======
fn produce_block__l1_committed_block_affects_gas_price() {
>>>>>>> eb202cf4
    let rt = tokio::runtime::Runtime::new().unwrap();
    // set up chain with single unrecorded block
    let mut args = vec![
        "--debug",
        "--poa-instant",
        "true",
        "--min-da-gas-price",
        "100",
    ];

    let mut default_args = args.clone();
    default_args.extend([
        "--da-p-component",
        "0",
        "--da-d-component",
        "0",
        "--starting-gas-price",
        "0",
        "--gas-price-change-percent",
        "0",
        "--max-da-gas-price-change-percent",
        "0",
    ]);

    let (first_gas_price, temp_dir) = rt.block_on(async {
        let driver = FuelCoreDriver::spawn(&default_args).await.unwrap();
        driver.client.produce_blocks(1, None).await.unwrap();
        let first_gas_price: u64 = driver
            .client
            .estimate_gas_price(0)
            .await
            .unwrap()
            .gas_price
            .into();
        tokio::time::sleep(Duration::from_millis(100)).await;
        let temp_dir = driver.kill().await;
        (first_gas_price, temp_dir)
    });

    assert_eq!(100u64, first_gas_price);

    let mut mock = FakeServer::new();
    let url = mock.url();
    let costs = RawDaBlockCosts {
        id: 1,
        start_height: 1,
        end_height: 1,
        da_block_height: DaBlockHeight(100),
        cost: 100,
        size: 100,
    };
    mock.add_response(costs);

    // add the da committer url to the args
    args.extend(&[
        "--da-committer-url",
        &url,
        "--da-poll-interval",
        "1",
        "--da-p-component",
        "1",
        "--max-da-gas-price-change-percent",
        "100",
    ]);

    // when
    let new_gas_price = rt
        .block_on(async {
            let driver = FuelCoreDriver::spawn_with_directory(temp_dir, &args)
                .await
                .unwrap();
<<<<<<< HEAD
            tokio::time::sleep(Duration::from_millis(2)).await;
            // Won't accept DA costs until l2_height is > 1
            driver.client.produce_blocks(1, None).await.unwrap();
            // Wait for DaBlockCosts to be accepted
            tokio::time::sleep(Duration::from_millis(2)).await;
            // Produce new block to update gas price
=======
            tokio::time::sleep(Duration::from_millis(20)).await;
>>>>>>> eb202cf4
            driver.client.produce_blocks(1, None).await.unwrap();
            tokio::time::sleep(Duration::from_millis(20)).await;
            driver.client.estimate_gas_price(0).await.unwrap().gas_price
        })
        .into();

    // then
    assert!(first_gas_price < new_gas_price);
    rt.shutdown_timeout(tokio::time::Duration::from_millis(100));
}

#[test]
fn run__if_metadata_is_behind_l2_then_will_catch_up() {
    let _ = tracing_subscriber::fmt()
        .with_max_level(tracing::Level::DEBUG)
        .try_init();

    // given
    // produce 100 blocks
    let args = vec![
        "--debug",
        "--poa-instant",
        "true",
        "--min-da-gas-price",
        "100",
    ];
    let rt = tokio::runtime::Runtime::new().unwrap();
    let _temp_dir = rt.block_on(async {
        let driver = FuelCoreDriver::spawn(&args).await.unwrap();
        driver.client.produce_blocks(100, None).await.unwrap();
        tokio::time::sleep(Duration::from_millis(100)).await;
        driver.kill().await
    });

    // // rollback 50 blocks
    // let temp_dir = rt.block_on(async {
    //     let driver = FuelCoreDriver::spawn_with_directory(temp_dir, &args)
    //         .await
    //         .unwrap();
    //     for _ in 0..50 {
    //         driver
    //             .node
    //             .shared
    //             .database
    //             .gas_price()
    //             .rollback_last_block()
    //             .unwrap();
    //         let gas_price_db_height = driver
    //             .node
    //             .shared
    //             .database
    //             .gas_price()
    //             .latest_height()
    //             .unwrap();
    //         tracing::info!("gas price db height: {:?}", gas_price_db_height);
    //     }
    //     driver.kill().await
    // });
    //
    // // when
    // // restart node
    // rt.block_on(async {
    //     let driver = FuelCoreDriver::spawn_with_directory(temp_dir, &args)
    //         .await
    //         .unwrap();
    //     let onchain_db_height = driver
    //         .node
    //         .shared
    //         .database
    //         .on_chain()
    //         .latest_height_from_metadata()
    //         .unwrap()
    //         .unwrap();
    //     let gas_price_db_height = driver
    //         .node
    //         .shared
    //         .database
    //         .gas_price()
    //         .latest_height()
    //         .unwrap();
    //     assert_eq!(onchain_db_height, gas_price_db_height);
    // });
}

#[test]
fn produce_block__algorithm_recovers_from_divergent_profit() {
    _produce_block__algorithm_recovers_from_divergent_profit(110);
}

fn _produce_block__algorithm_recovers_from_divergent_profit(block_delay: usize) {
    let _ = tracing_subscriber::fmt()
        .with_max_level(tracing::Level::INFO)
        .try_init();
    let mut rng = rand::rngs::StdRng::seed_from_u64(2322u64);

    // given
    let mut mock = FakeServer::new();
    let url = mock.url();
    let rt = tokio::runtime::Runtime::new().unwrap();
    let block_gas_limit = 3_000_000;
    let chain_config = ChainConfig {
        consensus_parameters: ConsensusParameters::V1(ConsensusParametersV1 {
            block_gas_limit,
            ..Default::default()
        }),
        ..ChainConfig::local_testnet()
    };
    let mut node_config =
        Config::local_node_with_configs(chain_config, StateConfig::local_testnet());
    let starting_gas_price = 10_000_000;
    node_config.block_producer.coinbase_recipient = Some([5; 32].into());
    node_config.min_da_gas_price = starting_gas_price;
    node_config.max_da_gas_price_change_percent = 15;
    node_config.block_production = Trigger::Never;
    node_config.da_committer_url = Some(url.clone());
    node_config.da_poll_interval = Some(100);
    node_config.da_p_component = 224_000;
    node_config.da_d_component = 2_690_000;
    // node_config.da_p_component = 1;
    // node_config.da_d_component = 10;
    node_config.block_activity_threshold = 0;

    let (srv, client) = rt.block_on(async {
        let srv = FuelService::new_node(node_config.clone()).await.unwrap();
        let client = FuelClient::from(srv.bound_address);

        for _b in 0..block_delay {
            produce_a_block(&client, &mut rng).await;
        }
        let _ = client.produce_blocks(1, None).await.unwrap();

        let height = srv.shared.database.gas_price().latest_height().unwrap();
        let metadata = srv
            .shared
            .database
            .gas_price()
            .get_metadata(&height)
            .unwrap()
            .and_then(|x| x.v1().cloned())
            .unwrap();
        tracing::info!("metadata: {:?}", metadata);
        assert_ne!(metadata.last_profit, 0);
        (srv, client)
    });

    let half_of_blocks = block_delay as u32 / 2;
    let count = half_of_blocks;
    let block_bytes = 1000;
    let total_size_bytes = block_bytes * count as u32;
    let gas = 16 * total_size_bytes as u128;
    let cost_gwei = gas * 1; // blob gas price 1 gwei
    let cost = cost_gwei * 1_000_000_000; // Wei
    mock.add_response(RawDaBlockCosts {
        id: 1,
        start_height: 1,
        end_height: half_of_blocks,
        da_block_height: DaBlockHeight(100),
        cost,
        size: total_size_bytes,
    });

    let mut profits = Vec::new();
    let mut gas_prices = Vec::new();
    rt.block_on(async {
        tokio::time::sleep(Duration::from_millis(200)).await;
        client.produce_blocks(1, None).await.unwrap();
        client.produce_blocks(1, None).await.unwrap();
        let height = srv.shared.database.gas_price().latest_height().unwrap();
        let metadata = srv
            .shared
            .database
            .gas_price()
            .get_metadata(&height)
            .unwrap()
            .and_then(|x| x.v1().cloned())
            .unwrap();
        tracing::info!("metadata: {:?}", metadata);
        profits.push(metadata.last_profit);
        gas_prices.push(metadata.new_scaled_da_gas_price / metadata.gas_price_factor);
    });

    let tries = 1000;

    let mut success = false;
    let mut success_iteration = i32::MAX;
    rt.block_on(async {
        for i in 0..tries {
            produce_a_block(&client, &mut rng).await;
            let metadata = srv
                .shared
                .database
                .gas_price()
                .get_metadata(&srv.shared.database.gas_price().latest_height().unwrap())
                .unwrap()
                .and_then(|x| x.v1().cloned())
                .unwrap();
            let profit = metadata.last_profit;
            tracing::info!("metadata: {:?}", metadata);
            profits.push(profit);
            gas_prices.push(metadata.new_scaled_da_gas_price / metadata.gas_price_factor);
            if profit > 0 && !success {
                success = true;
                success_iteration = i as i32;
            }
        }
    });
    let changes = profits.windows(2).map(|x| x[1] - x[0]).collect::<Vec<_>>();
    let gas_price_changes = gas_prices
        .windows(2)
        .map(|x| x[1] as i128 - x[0] as i128)
        .collect::<Vec<_>>();
    if !success {
        panic!(
            "Could not recover from divergent profit after {} tries.\n Profits: {:?}.\n Changes: {:?}.\n Gas prices: {:?}\n Gas price changes: {:?}",
            tries, profits, changes, gas_prices, gas_price_changes
        );
    } else {
        tracing::info!("Success on try {}/{}", success_iteration, tries);
        let profits_as_gwei = profits
            .iter()
            .map(|x| *x as f64 / 1_000_000_000.0)
            .collect::<Vec<_>>();
        let changes_as_gwei = changes
            .iter()
            .map(|x| *x as f64 / 1_000_000_000.0)
            .collect::<Vec<_>>();
        let gas_prices_as_gwei = gas_prices
            .iter()
            .map(|x| *x as f64 / 1_000_000_000.0)
            .collect::<Vec<_>>();
        let gas_price_changes_as_gwei = gas_price_changes
            .iter()
            .map(|x| *x as f64 / 1_000_000_000.0)
            .collect::<Vec<_>>();
        tracing::info!("Profits as gwei: {:?}", profits_as_gwei);
        tracing::info!("Changes as gwei: {:?}", changes_as_gwei);
        tracing::info!("Gas prices as gwei: {:?}", gas_prices_as_gwei);
        tracing::info!("Gas price changes as gwei: {:?}", gas_price_changes_as_gwei);
    }
}

async fn produce_a_block<R: Rng + rand::CryptoRng>(client: &FuelClient, rng: &mut R) {
    let arb_tx_count = 2;
    for i in 0..arb_tx_count {
        let large_fee_limit = u32::MAX as u64 - i;
        // let tx = arb_large_tx(large_fee_limit, rng);
        let tx = arb_small_tx(large_fee_limit, rng);
        // let tx = arb_large_tx(189028 + i as Word, rng);
        let _status = client.submit(&tx).await.unwrap();
    }
    let _ = client.produce_blocks(1, None).await.unwrap();
}<|MERGE_RESOLUTION|>--- conflicted
+++ resolved
@@ -567,14 +567,7 @@
 use fuel_core_storage::iter::IterDirection;
 
 #[test]
-<<<<<<< HEAD
-fn produce_block__l1_committed_block_effects_gas_price() {
-    let _ = tracing_subscriber::fmt()
-        .with_max_level(tracing::Level::DEBUG)
-        .try_init();
-=======
 fn produce_block__l1_committed_block_affects_gas_price() {
->>>>>>> eb202cf4
     let rt = tokio::runtime::Runtime::new().unwrap();
     // set up chain with single unrecorded block
     let mut args = vec![
@@ -646,16 +639,12 @@
             let driver = FuelCoreDriver::spawn_with_directory(temp_dir, &args)
                 .await
                 .unwrap();
-<<<<<<< HEAD
-            tokio::time::sleep(Duration::from_millis(2)).await;
+            tokio::time::sleep(Duration::from_millis(20)).await;
             // Won't accept DA costs until l2_height is > 1
             driver.client.produce_blocks(1, None).await.unwrap();
             // Wait for DaBlockCosts to be accepted
             tokio::time::sleep(Duration::from_millis(2)).await;
             // Produce new block to update gas price
-=======
-            tokio::time::sleep(Duration::from_millis(20)).await;
->>>>>>> eb202cf4
             driver.client.produce_blocks(1, None).await.unwrap();
             tokio::time::sleep(Duration::from_millis(20)).await;
             driver.client.estimate_gas_price(0).await.unwrap().gas_price
