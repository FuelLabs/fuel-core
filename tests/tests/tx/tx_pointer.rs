--- conflicted
+++ resolved
@@ -83,14 +83,7 @@
 
     // verify that the tx returned from the api has tx pointers set matching the genesis config
     let ret_tx = client
-<<<<<<< HEAD
-        .transaction(
-            &tx.id(&fuel_tx::ConsensusParameters::DEFAULT.chain_id)
-                .to_string(),
-        )
-=======
-        .transaction(&tx.id(&fuel_tx::ConsensusParameters::DEFAULT))
->>>>>>> 819081e1
+        .transaction(&tx.id(&fuel_tx::ConsensusParameters::DEFAULT.chain_id))
         .await
         .unwrap()
         .unwrap()
@@ -144,14 +137,7 @@
     let tx1 = tx1.into();
     client.submit_and_await_commit(&tx1).await.unwrap();
     let ret_tx1 = client
-<<<<<<< HEAD
-        .transaction(
-            &tx1.id(&fuel_tx::ConsensusParameters::DEFAULT.chain_id)
-                .to_string(),
-        )
-=======
-        .transaction(&tx1.id(&fuel_tx::ConsensusParameters::DEFAULT))
->>>>>>> 819081e1
+        .transaction(&tx1.id(&fuel_tx::ConsensusParameters::DEFAULT.chain_id))
         .await
         .unwrap()
         .unwrap()
@@ -170,14 +156,7 @@
     client.submit_and_await_commit(&tx2).await.unwrap();
 
     let ret_tx2 = client
-<<<<<<< HEAD
-        .transaction(
-            &tx2.id(&fuel_tx::ConsensusParameters::DEFAULT.chain_id)
-                .to_string(),
-        )
-=======
-        .transaction(&tx2.id(&fuel_tx::ConsensusParameters::DEFAULT))
->>>>>>> 819081e1
+        .transaction(&tx2.id(&fuel_tx::ConsensusParameters::DEFAULT.chain_id))
         .await
         .unwrap()
         .unwrap()
@@ -226,14 +205,7 @@
     client.submit_and_await_commit(&tx).await.unwrap();
 
     let ret_tx = client
-<<<<<<< HEAD
-        .transaction(
-            &tx.id(&fuel_tx::ConsensusParameters::DEFAULT.chain_id)
-                .to_string(),
-        )
-=======
-        .transaction(&tx.id(&fuel_tx::ConsensusParameters::DEFAULT))
->>>>>>> 819081e1
+        .transaction(&tx.id(&fuel_tx::ConsensusParameters::DEFAULT.chain_id))
         .await
         .unwrap()
         .unwrap()
