#![allow(non_snake_case)]

use clap::Parser;
use fuel_core::{
    chain_config::TESTNET_WALLET_SECRETS,
    combined_database::CombinedDatabase,
    schema::tx::types::TransactionStatus,
    service::{
        config::fuel_core_importer::ports::Validator,
        FuelService,
    },
};
use fuel_core_client::client::{
    pagination::PaginationRequest,
    types::{
        Coin,
        TransactionStatus as ClientTransactionStatus,
    },
    FuelClient,
};
use fuel_core_storage::transactional::AtomicView;
use fuel_core_types::{
    fuel_tx::{
        Address,
        AssetId,
        GasCosts,
        Input,
        Output,
        Receipt,
        Transaction,
        TransactionBuilder,
        TxId,
        TxPointer,
        UniqueIdentifier,
    },
    fuel_types::BlockHeight,
    fuel_vm::SecretKey,
    secrecy::Secret,
    services::executor::TransactionExecutionResult,
    signer::SignMode,
};
use futures::StreamExt;
use itertools::Itertools;
use rand::{
    prelude::StdRng,
    Rng,
    SeedableRng,
};
use std::{
    collections::BTreeSet,
    str::FromStr,
    vec,
};
use tempfile::TempDir;
use test_helpers::{
    counter_contract,
    fuel_core_driver::FuelCoreDriver,
    produce_block_with_tx,
};

fn transfer_transaction(min_amount: u64, rng: &mut StdRng) -> Transaction {
    let mut builder = TransactionBuilder::script(vec![], vec![]);

    let number_of_inputs = rng.gen_range(1..10);

    for _ in 0..number_of_inputs {
        let utxo_id = rng.gen();
        let owner: [u8; 32] = [rng.gen_range(0..10); 32];
        let amount = rng.gen_range(min_amount..min_amount + 100_000);
        builder.add_input(Input::coin_predicate(
            utxo_id,
            owner.into(),
            amount,
            AssetId::BASE,
            Default::default(),
            0,
            vec![0],
            vec![],
        ));
    }

    for _ in 0..number_of_inputs {
        let owner: [u8; 32] = [rng.gen_range(0..10); 32];
        builder.add_output(Output::coin(owner.into(), min_amount, AssetId::BASE));
    }

    builder.finalize_as_transaction()
}

#[tokio::test(flavor = "multi_thread")]
async fn validate_block_at_any_height__only_transfers() -> anyhow::Result<()> {
    let mut rng = StdRng::seed_from_u64(1234);
    let driver = FuelCoreDriver::spawn_feeless(&[
        "--debug",
        "--poa-instant",
        "true",
        "--state-rewind-duration",
        "7d",
    ])
    .await?;
    let node = &driver.node;

    // Given
    const TOTAL_BLOCKS: u64 = 1000;
    const MIN_AMOUNT: u64 = 123456;
    let mut last_block_height = 0u32;
    let mut database_modifications = std::collections::HashMap::new();
    for _ in 0..TOTAL_BLOCKS {
        let mut blocks = node.shared.block_importer.events();
        let tx = transfer_transaction(MIN_AMOUNT, &mut rng);
        let result = node.submit_and_await_commit(tx).await.unwrap();
        assert!(matches!(result, TransactionStatus::Success(_)));

        let block = blocks.next().await.unwrap();
        let block_height = *block.shared_result.sealed_block.entity.header().height();
        last_block_height = block_height.into();
        database_modifications.insert(last_block_height, block.changes.as_ref().clone());
    }

    let view = node.shared.database.on_chain().latest_view().unwrap();
    for i in 0..TOTAL_BLOCKS {
        let height_to_execute = rng.gen_range(1..last_block_height);

        let block = view
            .get_full_block(&height_to_execute.into())
            .unwrap()
            .unwrap();

        // When
        tracing::info!("Validating block {i} at height {}", height_to_execute);
        let result = node.shared.executor.validate(&block);

        // Then
        let height_to_execute: BlockHeight = height_to_execute.into();
        let result = result.unwrap();
        let expected_changes = database_modifications.get(&height_to_execute).unwrap();
        let actual_changes = result.into_changes();
        assert_eq!(&actual_changes, expected_changes);
    }

    driver.kill().await;
    Ok(())
}

fn all_real_transactions(node: &FuelService) -> BTreeSet<TxId> {
    node.shared
        .database
        .on_chain()
        .all_transactions(None, None)
        .filter_map(|tx| match tx {
            Ok(tx) => {
                if tx.is_mint() {
                    None
                } else {
                    Some(Ok(tx.id(&Default::default())))
                }
            }
            Err(err) => Some(Err(err)),
        })
        .try_collect()
        .unwrap()
}

async fn rollback_existing_chain_to_target_height_and_verify(
    target_height: u32,
    blocks_in_the_chain: u32,
) -> anyhow::Result<()> {
    let mut rng = StdRng::seed_from_u64(1234);
    let driver = FuelCoreDriver::spawn_feeless(&[
        "--debug",
        "--poa-instant",
        "true",
        "--state-rewind-duration",
        "7d",
    ])
    .await?;
    let node = &driver.node;

    // Given
    const MIN_AMOUNT: u64 = 123456;
    let mut transactions = vec![];
    for _ in 0..blocks_in_the_chain {
        let tx = transfer_transaction(MIN_AMOUNT, &mut rng);
        transactions.push(tx.id(&Default::default()));

        let result = node.submit_and_await_commit(tx).await.unwrap();
        assert!(
            matches!(result, TransactionStatus::Success(_)),
            "Transaction got unexpected status {:?}",
            result
        );
    }
    let all_transactions = all_real_transactions(node);
    assert_eq!(all_transactions.len(), blocks_in_the_chain as usize);

    // When
    let temp_dir = driver.kill().await;
    let target_block_height = target_height.to_string();
    let args = [
        "_IGNORED_",
        "--db-path",
        temp_dir.path().to_str().unwrap(),
        "--target-block-height",
        target_block_height.as_str(),
    ];
    let command = fuel_core_bin::cli::rollback::Command::parse_from(args);
    tracing::info!("Rolling back to block {}", target_block_height);
    fuel_core_bin::cli::rollback::exec(command).await?;

    // Then
    let driver = FuelCoreDriver::spawn_feeless_with_directory(
        temp_dir,
        &[
            "--debug",
            "--poa-instant",
            "true",
            "--state-rewind-duration",
            "7d",
        ],
    )
    .await?;
    let node = &driver.node;
    let remaining_transactions = all_real_transactions(node);

    let expected_transactions = transactions
        .into_iter()
        .take(target_height as usize)
        .collect::<BTreeSet<_>>();
    assert_eq!(remaining_transactions.len(), expected_transactions.len());
    pretty_assertions::assert_eq!(remaining_transactions, expected_transactions);

    let latest_height = node
        .shared
        .database
        .on_chain()
        .latest_height_from_metadata();
    assert_eq!(Ok(Some(BlockHeight::new(target_height))), latest_height);

    driver.kill().await;
    Ok(())
}

#[tokio::test(flavor = "multi_thread")]
async fn rollback_chain_to_genesis() -> anyhow::Result<()> {
    let genesis_block_height = 0;
    let blocks_in_the_chain = 100;
    rollback_existing_chain_to_target_height_and_verify(
        genesis_block_height,
        blocks_in_the_chain,
    )
    .await
}

#[tokio::test(flavor = "multi_thread")]
async fn rollback_chain_to_middle() -> anyhow::Result<()> {
    let target_rollback_block_height = 50;
    let blocks_in_the_chain = 100;
    rollback_existing_chain_to_target_height_and_verify(
        target_rollback_block_height,
        blocks_in_the_chain,
    )
    .await
}

#[tokio::test(flavor = "multi_thread")]
async fn rollback_chain_to_same_height() -> anyhow::Result<()> {
    let target_rollback_block_height = 100;
    let blocks_in_the_chain = 100;
    rollback_existing_chain_to_target_height_and_verify(
        target_rollback_block_height,
        blocks_in_the_chain,
    )
    .await
}

#[tokio::test(flavor = "multi_thread")]
async fn rollback_chain_to_same_height_1000() -> anyhow::Result<()> {
    let target_rollback_block_height = 800;
    let blocks_in_the_chain = 1000;
    rollback_existing_chain_to_target_height_and_verify(
        target_rollback_block_height,
        blocks_in_the_chain,
    )
    .await
}

#[tokio::test(flavor = "multi_thread")]
async fn rollback_to__should_work_with_empty_gas_price_database() -> anyhow::Result<()> {
    let mut rng = StdRng::seed_from_u64(1234);
    let driver = FuelCoreDriver::spawn_feeless(&[
        "--debug",
        "--poa-instant",
        "true",
        "--state-rewind-duration",
        "7d",
    ])
    .await?;

    // Given
    const TOTAL_BLOCKS: u64 = 500;
    for _ in 0..TOTAL_BLOCKS {
        produce_block_with_tx(&mut rng, &driver.client).await;
    }
    let temp_dir = driver.kill().await;
    std::fs::remove_dir_all(temp_dir.path().join("gas_price")).unwrap();

    // When
    let args = [
        "_IGNORED_",
        "--db-path",
        temp_dir.path().to_str().unwrap(),
        "--target-block-height",
        "1",
    ];
    let command = fuel_core_bin::cli::rollback::Command::parse_from(args);
    let result = fuel_core_bin::cli::rollback::exec(command).await;

    // Then
    result.expect("Rollback should succeed");

    Ok(())
}

#[tokio::test(flavor = "multi_thread")]
async fn backup_and_restore__should_work_with_state_rewind() -> anyhow::Result<()> {
    let mut rng = StdRng::seed_from_u64(1234);
    let driver = FuelCoreDriver::spawn_feeless(&[
        "--debug",
        "--poa-instant",
        "true",
        "--state-rewind-duration",
        "7d",
    ])
    .await?;
    let node = &driver.node;

    // Given
    // setup a node, produce some blocks
    const TOTAL_BLOCKS: u64 = 20;
    const MIN_AMOUNT: u64 = 123456;
    let mut last_block_height = 0u32;
    let mut database_modifications = std::collections::HashMap::new();
    for _ in 0..TOTAL_BLOCKS {
        let mut blocks = node.shared.block_importer.events();
        let tx = transfer_transaction(MIN_AMOUNT, &mut rng);
        let result = node.submit_and_await_commit(tx).await.unwrap();
        assert!(matches!(result, TransactionStatus::Success(_)));

        let block = blocks.next().await.unwrap();
        let block_height = *block.shared_result.sealed_block.entity.header().height();
        last_block_height = block_height.into();
        database_modifications.insert(last_block_height, block.changes.as_ref().clone());
    }

    // create a backup and delete the database
    let db_dir = driver.kill().await;
    let backup_dir = TempDir::new().unwrap();
    CombinedDatabase::backup(db_dir.path(), backup_dir.path()).unwrap();
    drop(db_dir);

    // restore the backup
    let new_db_dir = TempDir::new().unwrap();
    CombinedDatabase::restore(new_db_dir.path(), backup_dir.path()).unwrap();

    // start the node again, with the new db
    let driver = FuelCoreDriver::spawn_feeless_with_directory(
        new_db_dir,
        &[
            "--debug",
            "--poa-instant",
            "true",
            "--state-rewind-duration",
            "7d",
        ],
    )
    .await
    .unwrap();
    let node = &driver.node;

    let view = node.shared.database.on_chain().latest_view().unwrap();

    for i in 0..TOTAL_BLOCKS {
        let height_to_execute = rng.gen_range(1..last_block_height);

        let block = view
            .get_full_block(&height_to_execute.into())
            .unwrap()
            .unwrap();

        // When
        tracing::info!("Validating block {i} at height {}", height_to_execute);
        let result = node.shared.executor.validate(&block);

        // Then
        let height_to_execute: BlockHeight = height_to_execute.into();
        let result = result.unwrap();
        let expected_changes = database_modifications.get(&height_to_execute).unwrap();
        let actual_changes = result.into_changes();
        assert_eq!(&actual_changes, expected_changes);
    }

    driver.kill().await;
    Ok(())
}

/// Get arbitrary coin from a wallet
async fn get_wallet_coin(client: &FuelClient, wallet_address: &Address) -> Coin {
    let coins = client
        .coins(
            wallet_address,
            None,
            PaginationRequest {
                cursor: None,
                results: 10,
                direction: fuel_core_client::client::pagination::PageDirection::Forward,
            },
        )
        .await
        .expect("Unable to get coins")
        .results;
    coins
        .into_iter()
        .next()
        .expect("Expected at least one coin")
}

#[tokio::test(flavor = "multi_thread")]
async fn dry_run__correct_utxoid_state_in_past_blocks() -> anyhow::Result<()> {
    let mut rng = StdRng::seed_from_u64(1234);
    let poa_secret = SecretKey::random(&mut rng);

    let mut config = fuel_core::service::Config::local_node();
    config.consensus_signer = SignMode::Key(Secret::new(poa_secret.into()));
    config.utxo_validation = true;
    let srv = FuelService::new_node(config).await.unwrap();
    let client = FuelClient::from(srv.bound_address);

    // First, distribute one test wallet to multiple addresses
    let wallet_secret =
        SecretKey::from_str(TESTNET_WALLET_SECRETS[1]).expect("Expected valid secret");
    let wallet_address = Address::from(*wallet_secret.public_key().hash());
    let coin = get_wallet_coin(&client, &wallet_address).await;

    let wallets: Vec<SecretKey> = (0..2).map(|_| SecretKey::random(&mut rng)).collect();

    let mut tx = TransactionBuilder::script(vec![], vec![]);
    tx.max_fee_limit(0)
        .script_gas_limit(1_000_000)
        .with_gas_costs(GasCosts::free())
        .add_unsigned_coin_input(
            wallet_secret,
            coin.utxo_id,
            coin.amount,
            coin.asset_id,
            TxPointer::new(coin.block_created.into(), coin.tx_created_idx),
        );
    for key in wallets.iter() {
        let public = key.public_key();
        let owner: [u8; Address::LEN] = public.hash().into();

        tx.add_output(Output::Coin {
            to: owner.into(),
            amount: coin.amount / (wallets.len() as u64),
            asset_id: coin.asset_id,
        });
    }
    let first_tx = tx.finalize_as_transaction();
    let status = client.submit_and_await_commit(&first_tx).await.unwrap();
    let ClientTransactionStatus::Success {
        block_height: bh_first,
        ..
    } = status
    else {
        panic!("unexpected result {status:?}")
    };

<<<<<<< HEAD
    // Then, transfer one of these coins to anyther wallet
=======
    // Then, transfer one of these coins to another wallet
>>>>>>> b65f7b67
    let source_public = wallets[0].public_key();
    let source_owner: [u8; Address::LEN] = source_public.hash().into();
    let source_coin = get_wallet_coin(&client, &source_owner.into()).await;
    let target_public = wallets[1].public_key();
    let target_owner: [u8; Address::LEN] = target_public.hash().into();
    let second_tx = TransactionBuilder::script(vec![], vec![])
        .max_fee_limit(0)
        .script_gas_limit(1_000_000)
        .with_gas_costs(GasCosts::free())
        .add_unsigned_coin_input(
            wallets[0],
            source_coin.utxo_id,
            source_coin.amount,
            source_coin.asset_id,
            TxPointer::new(source_coin.block_created.into(), source_coin.tx_created_idx),
        )
        .add_output(Output::Coin {
            to: target_owner.into(),
            amount: source_coin.amount,
            asset_id: source_coin.asset_id,
        })
        .finalize_as_transaction();
    let status = client.submit_and_await_commit(&second_tx).await.unwrap();
    let ClientTransactionStatus::Success {
        block_height: bh_second,
        ..
    } = status
    else {
        panic!("unexpected result {status:?}")
    };

    // Then attempt to dry run the transfer again at different heights

    // At the first block, the coin doesn't exist, so it should fail
    let err = client
        .dry_run_opt(&[second_tx.clone()], None, None, Some(bh_first))
        .await
        .expect_err("should fail")
        .to_string();
    assert!(err.contains("The specified coin") && err.contains("doesn't exist"));

    // Just before the second transfer, the coin should exist and dry-run should succeed
    let status = client
        .dry_run_opt(&[second_tx.clone()], None, None, Some(bh_second))
        .await
        .expect("should succeed")[0]
        .clone();
    let TransactionExecutionResult::Success { .. } = status.result else {
        panic!("unexpected result {status:?}")
    };

    // At latest height, attempting to dry-run the same transaction again should fail
    let err = client
        .dry_run_opt(&[second_tx.clone()], None, None, None)
        .await
        .expect_err("should fail")
        .to_string();
    assert!(err.contains("Transaction id was already used"));

    // At latest height, a similar transaction with a different TxId should still fail
    let third_tx = TransactionBuilder::script(vec![], vec![])
        .max_fee_limit(0)
        .script_gas_limit(1_000_001) // changed to make it a different transaction
        .with_gas_costs(GasCosts::free())
        .add_unsigned_coin_input(
            wallets[0],
            source_coin.utxo_id,
            source_coin.amount,
            source_coin.asset_id,
            TxPointer::new(source_coin.block_created.into(), source_coin.tx_created_idx),
        )
        .add_output(Output::Coin {
            to: target_owner.into(),
            amount: source_coin.amount,
            asset_id: source_coin.asset_id,
        })
        .finalize_as_transaction();

    let err = client
        .dry_run_opt(&[third_tx.clone()], None, None, None)
        .await
        .expect_err("should fail")
        .to_string();
    assert!(err.contains("The specified coin") && err.contains("doesn't exist"));

    Ok(())
}

#[tokio::test(flavor = "multi_thread")]
async fn dry_run__correct_contract_state_in_past_blocks() -> anyhow::Result<()> {
    let mut rng = StdRng::seed_from_u64(1234);
    let driver = FuelCoreDriver::spawn_feeless(&[
        "--debug",
        "--historical-execution",
        "--poa-instant",
        "true",
        "--state-rewind-duration",
        "7d",
    ])
    .await?;

    let (deployed_height, contract_id) =
        counter_contract::deploy(&driver.client, &mut rng).await;

    // Make one unrelated block
    produce_block_with_tx(&mut rng, &driver.client).await;
    let after_deploy_height = deployed_height.succ().unwrap();

    let (incr1_height, value1) =
        counter_contract::increment(&driver.client, &mut rng, contract_id).await;
    let (incr2_height, value2) =
        counter_contract::increment(&driver.client, &mut rng, contract_id).await;

    // Check that the contract works as expected when not dry-running
    assert!(incr1_height < incr2_height);
    assert_eq!(value1, 1);
    assert_eq!(value2, 2);

    // Dry-run at multiple points and check that the correct state is used
    for (block_height, expected_value) in [
        (Some(after_deploy_height), 1),
        (Some(incr1_height), 1),
        (Some(incr2_height), 2),
        (None, 3),
    ] {
        let res = driver
            .client
            .dry_run_opt(
                &[counter_contract::increment_tx(&mut rng, contract_id)],
                None,
                None,
                block_height,
            )
            .await?[0]
            .result
            .clone();

        let TransactionExecutionResult::Success { receipts, .. } = res else {
            panic!("Expected a successful execution");
        };
        assert!(receipts.len() > 2);
        let Receipt::Return { val, .. } = receipts[receipts.len() - 2] else {
            panic!("Expected a return receipt: {:?}", receipts);
        };
        assert_eq!(val, expected_value);
    }

    // Dry run just before the contract has been deployed to see that it fails
    driver
        .client
        .dry_run_opt(
            &[counter_contract::increment_tx(&mut rng, contract_id)],
            None,
            None,
            Some(deployed_height),
        )
        .await
        .expect_err("Should fail to dry-run at this height");

    driver.kill().await;
    Ok(())
}<|MERGE_RESOLUTION|>--- conflicted
+++ resolved
@@ -474,11 +474,7 @@
         panic!("unexpected result {status:?}")
     };
 
-<<<<<<< HEAD
-    // Then, transfer one of these coins to anyther wallet
-=======
     // Then, transfer one of these coins to another wallet
->>>>>>> b65f7b67
     let source_public = wallets[0].public_key();
     let source_owner: [u8; Address::LEN] = source_public.hash().into();
     let source_coin = get_wallet_coin(&client, &source_owner.into()).await;
