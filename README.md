--- conflicted
+++ resolved
@@ -13,11 +13,7 @@
 
 | Network  | Version |
 |----------|---------|
-<<<<<<< HEAD
-| Fuel Ignition | 0.46.0 |
-=======
 | Fuel Ignition | 0.47.1 |
->>>>>>> 39a59bc6
 | Testnet | 0.47.1 |
 | Devnet | 0.47.1 |
 
