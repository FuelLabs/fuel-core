# Change Log
All notable changes to this project will be documented in this file.

The format is based on [Keep a Changelog](http://keepachangelog.com/)
and this project adheres to [Semantic Versioning](http://semver.org/).

## [Unreleased]

### Added
- [2135](https://github.com/FuelLabs/fuel-core/pull/2135): Added metrics logging for number of blocks served over the p2p req/res protocol.
<<<<<<< HEAD
- [2142](https://github.com/FuelLabs/fuel-core/pull/2142): Added benchmarks for varied forms of db lookups to assist in optimizations.
=======
- [2155](https://github.com/FuelLabs/fuel-core/pull/2155): Added trait declaration for block committer data

>>>>>>> 6e6ca68c

## [Version 0.35.0]

### Added
- [2122](https://github.com/FuelLabs/fuel-core/pull/2122): Changed the relayer URI address to be a vector and use a quorum provider. The `relayer` argument now supports multiple URLs to fetch information from different sources.
- [2119](https://github.com/FuelLabs/fuel-core/pull/2119): GraphQL query fields for retrieving information about upgrades.

### Changed
- [2113](https://github.com/FuelLabs/fuel-core/pull/2113): Modify the way the gas price service and shared algo is initialized to have some default value based on best guess instead of `None`, and initialize service before graphql.
- [2112](https://github.com/FuelLabs/fuel-core/pull/2112): Alter the way the sealed blocks are fetched with a given height.
- [2120](https://github.com/FuelLabs/fuel-core/pull/2120): Added `submitAndAwaitStatus` subscription endpoint which returns the `SubmittedStatus` after the transaction is submitted as well as the `TransactionStatus` subscription.
- [2115](https://github.com/FuelLabs/fuel-core/pull/2115): Add test for `SignMode` `is_available` method.
- [2124](https://github.com/FuelLabs/fuel-core/pull/2124): Generalize the way p2p req/res protocol handles requests.

#### Breaking

- [2040](https://github.com/FuelLabs/fuel-core/pull/2040): Added full `no_std` support state transition related crates. The crates now require the "alloc" feature to be enabled. Following crates are affected:
  - `fuel-core-types`
  - `fuel-core-storage`
  - `fuel-core-executor`
- [2116](https://github.com/FuelLabs/fuel-core/pull/2116): Replace `H160` in config and cli options of relayer by `Bytes20` of `fuel-types`

### Fixed
- [2134](https://github.com/FuelLabs/fuel-core/pull/2134): Perform RecoveryID normalization for AWS KMS -generated signatures.

## [Version 0.34.0]

### Added
- [2051](https://github.com/FuelLabs/fuel-core/pull/2051): Add support for AWS KMS signing for the PoA consensus module. The new key can be specified with `--consensus-aws-kms AWS_KEY_ARN`.
- [2092](https://github.com/FuelLabs/fuel-core/pull/2092): Allow iterating by keys in rocksdb, and other storages.
- [2096](https://github.com/FuelLabs/fuel-core/pull/2096): GraphQL query field to fetch blob byte code by its blob ID.

### Changed
- [2106](https://github.com/FuelLabs/fuel-core/pull/2106): Remove deadline clock in POA and replace with tokio time functions.

- [2035](https://github.com/FuelLabs/fuel-core/pull/2035): Small code optimizations.
    - The optimized code specifies the capacity when initializing the HashSet, avoiding potential multiple reallocations of memory during element insertion.
    - The optimized code uses the return value of HashSet::insert to check if the insertion was successful. If the insertion fails (i.e., the element already exists), it returns an error. This reduces one lookup operation.
    - The optimized code simplifies the initialization logic of exclude by using the Option::map_or_else method.

#### Breaking
- [2051](https://github.com/FuelLabs/fuel-core/pull/2051): Misdocumented `CONSENSUS_KEY` environ variable has been removed, use `CONSENSUS_KEY_SECRET` instead. Also raises MSRV to `1.79.0`.

### Fixed

- [2106](https://github.com/FuelLabs/fuel-core/pull/2106): Handle the case when nodes with overriding start on the fresh network.
- [2105](https://github.com/FuelLabs/fuel-core/pull/2105): Fixed the rollback functionality to work with empty gas price database.

## [Version 0.33.0]

### Added
- [2094](https://github.com/FuelLabs/fuel-core/pull/2094): Added support for predefined blocks provided via the filesystem.
- [2094](https://github.com/FuelLabs/fuel-core/pull/2094): Added `--predefined-blocks-path` CLI argument to pass the path to the predefined blocks.
- [2081](https://github.com/FuelLabs/fuel-core/pull/2081): Enable producer to include predefined blocks.
- [2079](https://github.com/FuelLabs/fuel-core/pull/2079): Open unknown columns in the RocksDB for forward compatibility.

### Changed
- [2076](https://github.com/FuelLabs/fuel-core/pull/2076): Replace usages of `iter_all` with `iter_all_keys` where necessary.

#### Breaking
- [2080](https://github.com/FuelLabs/fuel-core/pull/2080): Reject Upgrade txs with invalid wasm on txpool level.
- [2082](https://github.com/FuelLabs/fuel-core/pull/2088): Move `TxPoolError` from `fuel-core-types` to `fuel-core-txpool`.
- [2086](https://github.com/FuelLabs/fuel-core/pull/2086): Added support for PoA key rotation.
- [2086](https://github.com/FuelLabs/fuel-core/pull/2086): Support overriding of the non consensus parameters in the chain config.

### Fixed

- [2094](https://github.com/FuelLabs/fuel-core/pull/2094): Fixed bug in rollback logic because of wrong ordering of modifications.

## [Version 0.32.1]

### Added
- [2061](https://github.com/FuelLabs/fuel-core/pull/2061): Allow querying filled transaction body from the status.

### Changed
- [2067](https://github.com/FuelLabs/fuel-core/pull/2067): Return error from TxPool level if the `BlobId` is known.
- [2064](https://github.com/FuelLabs/fuel-core/pull/2064): Allow gas price metadata values to be overridden with config

### Fixes
- [2060](https://github.com/FuelLabs/fuel-core/pull/2060): Use `min-gas-price` as a starting point if `start-gas-price` is zero.
- [2059](https://github.com/FuelLabs/fuel-core/pull/2059): Remove unwrap that is breaking backwards compatibility
- [2063](https://github.com/FuelLabs/fuel-core/pull/2063): Don't use historical view during dry run.

## [Version 0.32.0]

### Added
- [1983](https://github.com/FuelLabs/fuel-core/pull/1983): Add adapters for gas price service for accessing database values

### Breaking
- [2048](https://github.com/FuelLabs/fuel-core/pull/2048): Disable SMT for `ContractsAssets` and `ContractsState` for the production mode of the `fuel-core`. The SMT still is used in benchmarks and tests.
- [#1988](https://github.com/FuelLabs/fuel-core/pull/1988): Updated `fuel-vm` to `0.56.0` ([release notes](https://github.com/FuelLabs/fuel-vm/releases/tag/v0.55.0)). Adds Blob transaction support.
- [2025](https://github.com/FuelLabs/fuel-core/pull/2025): Add new V0 algorithm for gas price to services.
    This change includes new flags for the CLI:
        - "starting-gas-price" - the starting gas price for the gas price algorithm
        - "gas-price-change-percent" - the percent change for each gas price update
        - "gas-price-threshold-percent" - the threshold percent for determining if the gas price will be increase or decreased
    And the following CLI flags are serving a new purpose
        - "min-gas-price" - the minimum gas price that the gas price algorithm will return
- [2045](https://github.com/FuelLabs/fuel-core/pull/2045): Include withdrawal message only if transaction is executed successfully.
- [2041](https://github.com/FuelLabs/fuel-core/pull/2041): Add code for startup of the gas price algorithm updater so 
    the gas price db on startup is always in sync with the on chain db

## [Version 0.31.0]

### Added
- [#2014](https://github.com/FuelLabs/fuel-core/pull/2014): Added a separate thread for the block importer.
- [#2013](https://github.com/FuelLabs/fuel-core/pull/2013): Added a separate thread to process P2P database lookups.
- [#2004](https://github.com/FuelLabs/fuel-core/pull/2004): Added new CLI argument `continue-services-on-error` to control internal flow of services.
- [#2004](https://github.com/FuelLabs/fuel-core/pull/2004): Added handling of incorrect shutdown of the off-chain GraphQL worker by using state rewind feature.
- [#2007](https://github.com/FuelLabs/fuel-core/pull/2007): Improved metrics:
  - Added database metrics per column.
  - Added statistic about commit time of each database.
  - Refactored how metrics are registered: Now, we use only one register shared between all metrics. This global register is used to encode all metrics.
- [#1996](https://github.com/FuelLabs/fuel-core/pull/1996): Added support for rollback command when state rewind feature is enabled. The command allows the rollback of the state of the blockchain several blocks behind until the end of the historical window. The default historical window it 7 days.
- [#1996](https://github.com/FuelLabs/fuel-core/pull/1996): Added support for the state rewind feature. The feature allows the execution of the blocks in the past and the same execution results to be received. Together with forkless upgrades, execution of any block from the past is possible if historical data exist for the target block height.
- [#1994](https://github.com/FuelLabs/fuel-core/pull/1994): Added the actual implementation for the `AtomicView::latest_view`.
- [#1972](https://github.com/FuelLabs/fuel-core/pull/1972): Implement `AlgorithmUpdater` for `GasPriceService`
- [#1948](https://github.com/FuelLabs/fuel-core/pull/1948): Add new `AlgorithmV1` and `AlgorithmUpdaterV1` for the gas price. Include tools for analysis
- [#1676](https://github.com/FuelLabs/fuel-core/pull/1676): Added new CLI arguments:
    - `graphql-max-depth`
    - `graphql-max-complexity`
    - `graphql-max-recursive-depth`

### Changed
- [#2015](https://github.com/FuelLabs/fuel-core/pull/2015): Small fixes for the database:
  - Fixed the name for historical columns - Metrics was working incorrectly for historical columns.
  - Added recommended setting for the RocksDB - The source of recommendation is official documentation https://github.com/facebook/rocksdb/wiki/Setup-Options-and-Basic-Tuning#other-general-options.
  - Removed repairing since it could corrupt the database if fails - Several users reported about the corrupted state of the database after having a "Too many descriptors" error where in logs, repairing of the database also failed with this error creating a `lost` folder.
- [#2010](https://github.com/FuelLabs/fuel-core/pull/2010): Updated the block importer to allow more blocks to be in the queue. It improves synchronization speed and mitigate the impact of other services on synchronization speed.
- [#2006](https://github.com/FuelLabs/fuel-core/pull/2006): Process block importer events first under P2P pressure.
- [#2002](https://github.com/FuelLabs/fuel-core/pull/2002): Adapted the block producer to react to checked transactions that were using another version of consensus parameters during validation in the TxPool. After an upgrade of the consensus parameters of the network, TxPool could store invalid `Checked` transactions. This change fixes that by tracking the version that was used to validate the transactions.
- [#1999](https://github.com/FuelLabs/fuel-core/pull/1999): Minimize the number of panics in the codebase.
- [#1990](https://github.com/FuelLabs/fuel-core/pull/1990): Use latest view for mutate GraphQL queries after modification of the node.
- [#1992](https://github.com/FuelLabs/fuel-core/pull/1992): Parse multiple relayer contracts, `RELAYER-V2-LISTENING-CONTRACTS` env variable using a `,` delimiter.
- [#1980](https://github.com/FuelLabs/fuel-core/pull/1980): Add `Transaction` to relayer 's event filter

#### Breaking
- [#2012](https://github.com/FuelLabs/fuel-core/pull/2012): Bumped the `fuel-vm` to `0.55.0` release. More about the change [here](https://github.com/FuelLabs/fuel-vm/releases/tag/v0.55.0).
- [#2001](https://github.com/FuelLabs/fuel-core/pull/2001): Prevent GraphQL query body to be huge and cause OOM. The default body size is `1MB`. The limit can be changed by the `graphql-request-body-bytes-limit` CLI argument.
- [#1991](https://github.com/FuelLabs/fuel-core/pull/1991): Prepare the database to use different types than `Database` for atomic view.
- [#1989](https://github.com/FuelLabs/fuel-core/pull/1989): Extract `HistoricalView` trait from the `AtomicView`.
- [#1676](https://github.com/FuelLabs/fuel-core/pull/1676): New `fuel-core-client` is incompatible with the old `fuel-core` because of two requested new fields.
- [#1676](https://github.com/FuelLabs/fuel-core/pull/1676): Changed default value for `api-request-timeout` to be `30s`.
- [#1676](https://github.com/FuelLabs/fuel-core/pull/1676): Now, GraphQL API has complexity and depth limitations on the queries. The default complexity limit is `20000`. It is ~50 blocks per request with transaction IDs and ~2-5 full blocks.

### Fixed
- [#2000](https://github.com/FuelLabs/fuel-core/pull/2000): Use correct query name in metrics for aliased queries.

## [Version 0.30.0]

### Added
- [#1975](https://github.com/FuelLabs/fuel-core/pull/1975): Added `DependentCost` benchmarks for the `cfe` and `cfei` opcodes.
- [#1975](https://github.com/FuelLabs/fuel-core/pull/1975): Added `DependentCost` for the `cfe` opcode to the `GasCosts` endpoint.
- [#1974](https://github.com/FuelLabs/fuel-core/pull/1974): Optimized the work of `InMemoryTransaction` for lookups and empty insertion.

### Changed
- [#1973](https://github.com/FuelLabs/fuel-core/pull/1973): Updated VM initialization benchmark to include many inputs and outputs.

#### Breaking
- [#1975](https://github.com/FuelLabs/fuel-core/pull/1975): Updated gas prices according to new release.
- [#1975](https://github.com/FuelLabs/fuel-core/pull/1975): Changed `GasCosts` endpoint to return `DependentCost` for the `cfei` opcode via `cfeiDependentCost`.
- [#1975](https://github.com/FuelLabs/fuel-core/pull/1975): Use `fuel-vm 0.54.0`. More information in the [release](https://github.com/FuelLabs/fuel-vm/releases/tag/v0.54.0).

## [Version 0.29.0]

### Added
- [#1889](https://github.com/FuelLabs/fuel-core/pull/1889): Add new `FuelGasPriceProvider` that receives the gas price algorithm from a `GasPriceService`

### Changed
- [#1942](https://github.com/FuelLabs/fuel-core/pull/1942): Sequential relayer's commits.
- [#1952](https://github.com/FuelLabs/fuel-core/pull/1952): Change tip sorting to ratio between tip and max gas sorting in txpool
- [#1960](https://github.com/FuelLabs/fuel-core/pull/1960): Update fuel-vm to v0.53.0.
- [#1964](https://github.com/FuelLabs/fuel-core/pull/1964): Add `creation_instant` as second sort key in tx pool

### Fixed
- [#1962](https://github.com/FuelLabs/fuel-core/pull/1962): Fixes the error message for incorrect keypair's path.
- [#1950](https://github.com/FuelLabs/fuel-core/pull/1950): Fix cursor `BlockHeight` encoding in `SortedTXCursor`

## [Version 0.28.0]

### Changed
- [#1934](https://github.com/FuelLabs/fuel-core/pull/1934): Updated benchmark for the `aloc` opcode to be `DependentCost`. Updated `vm_initialization` benchmark to exclude growing of memory(It is handled by VM reuse).
- [#1916](https://github.com/FuelLabs/fuel-core/pull/1916): Speed up synchronisation of the blocks for the `fuel-core-sync` service.
- [#1888](https://github.com/FuelLabs/fuel-core/pull/1888): optimization: Reuse VM memory across executions.

#### Breaking

- [#1934](https://github.com/FuelLabs/fuel-core/pull/1934): Changed `GasCosts` endpoint to return `DependentCost` for the `aloc` opcode via `alocDependentCost`.
- [#1934](https://github.com/FuelLabs/fuel-core/pull/1934): Updated default gas costs for the local testnet configuration. All opcodes became cheaper.
- [#1924](https://github.com/FuelLabs/fuel-core/pull/1924): `dry_run_opt` has new `gas_price: Option<u64>` argument
- [#1888](https://github.com/FuelLabs/fuel-core/pull/1888): Upgraded `fuel-vm` to `0.51.0`. See [release](https://github.com/FuelLabs/fuel-vm/releases/tag/v0.51.0) for more information.

### Added
- [#1939](https://github.com/FuelLabs/fuel-core/pull/1939): Added API functions to open a RocksDB in different modes.
- [#1929](https://github.com/FuelLabs/fuel-core/pull/1929): Added support of customization of the state transition version in the `ChainConfig`.

### Removed
- [#1913](https://github.com/FuelLabs/fuel-core/pull/1913): Removed dead code from the project.

### Fixed
- [#1921](https://github.com/FuelLabs/fuel-core/pull/1921): Fixed unstable `gossipsub_broadcast_tx_with_accept` test.
- [#1915](https://github.com/FuelLabs/fuel-core/pull/1915): Fixed reconnection issue in the dev cluster with AWS cluster.
- [#1914](https://github.com/FuelLabs/fuel-core/pull/1914): Fixed halting of the node during synchronization in PoA service.

## [Version 0.27.0]

### Added

- [#1895](https://github.com/FuelLabs/fuel-core/pull/1895): Added backward and forward compatibility integration tests for forkless upgrades.
- [#1898](https://github.com/FuelLabs/fuel-core/pull/1898): Enforce increasing of the `Executor::VERSION` on each release.

### Changed

- [#1906](https://github.com/FuelLabs/fuel-core/pull/1906): Makes `cli::snapshot::Command` members public such that clients can create and execute snapshot commands programmatically. This enables snapshot execution in external programs, such as the regenesis test suite. 
- [#1891](https://github.com/FuelLabs/fuel-core/pull/1891): Regenesis now preserves `FuelBlockMerkleData` and `FuelBlockMerkleMetadata` in the off-chain table. These tables are checked when querying message proofs.
- [#1886](https://github.com/FuelLabs/fuel-core/pull/1886): Use ref to `Block` in validation code
- [#1876](https://github.com/FuelLabs/fuel-core/pull/1876): Updated benchmark to include the worst scenario for `CROO` opcode. Also include consensus parameters in bench output.
- [#1879](https://github.com/FuelLabs/fuel-core/pull/1879): Return the old behaviour for the `discovery_works` test.
- [#1848](https://github.com/FuelLabs/fuel-core/pull/1848): Added `version` field to the `Block` and `BlockHeader` GraphQL entities. Added corresponding `version` field to the `Block` and `BlockHeader` client types in `fuel-core-client`.
- [#1873](https://github.com/FuelLabs/fuel-core/pull/1873/): Separate dry runs from block production in executor code, remove `ExecutionKind` and `ExecutionType`, remove `thread_block_transaction` concept, remove `PartialBlockComponent` type, refactor away `inner` functions.
- [#1900](https://github.com/FuelLabs/fuel-core/pull/1900): Update the root README as `fuel-core run` no longer has `--chain` as an option. It has been replaced by `--snapshot`.

#### Breaking

- [#1894](https://github.com/FuelLabs/fuel-core/pull/1894): Use testnet configuration for local testnet.
- [#1894](https://github.com/FuelLabs/fuel-core/pull/1894): Removed support for helm chart.
- [#1910](https://github.com/FuelLabs/fuel-core/pull/1910): `fuel-vm` upgraded to `0.50.0`. More information in the [changelog](https://github.com/FuelLabs/fuel-vm/releases/tag/v0.50.0).

## [Version 0.26.0]

### Fixed

#### Breaking

- [#1868](https://github.com/FuelLabs/fuel-core/pull/1868): Include the `event_inbox_root` in the header hash. Changed types of the `transactions_count` to `u16` and `message_receipt_count` to `u32` instead of `u64`. Updated the application hash root calculation to not pad numbers.
- [#1866](https://github.com/FuelLabs/fuel-core/pull/1866): Fixed a runtime panic that occurred when restarting a node. The panic happens when the relayer database is already populated, and the relayer attempts an empty commit during start up. This invalid commit is removed in this PR.
- [#1871](https://github.com/FuelLabs/fuel-core/pull/1871): Fixed `block` endpoint to return fetch the blocks from both databases after regenesis.
- [#1856](https://github.com/FuelLabs/fuel-core/pull/1856): Replaced instances of `Union` with `Enum` for GraphQL definitions of `ConsensusParametersVersion` and related types. This is needed because `Union` does not support multiple `Version`s inside discriminants or empty variants. 
- [#1870](https://github.com/FuelLabs/fuel-core/pull/1870): Fixed benchmarks for the `0.25.3`. 
- [#1870](https://github.com/FuelLabs/fuel-core/pull/1870): Improves the performance of getting the size of the contract from the `InMemoryTransaction`.
- [#1851](https://github.com/FuelLabs/fuel-core/pull/1851/): Provided migration capabilities (enabled addition of new column families) to RocksDB instance.

### Added 

- [#1853](https://github.com/FuelLabs/fuel-core/pull/1853): Added a test case to verify the database's behavior when new columns are added to the RocksDB database.
- [#1860](https://github.com/FuelLabs/fuel-core/pull/1860): Regenesis now preserves `FuelBlockIdsToHeights` off-chain table.

### Changed

- [#1847](https://github.com/FuelLabs/fuel-core/pull/1847): Simplify the validation interface to use `Block`. Remove `Validation` variant of `ExecutionKind`.
- [#1832](https://github.com/FuelLabs/fuel-core/pull/1832): Snapshot generation can be cancelled. Progress is also reported.
- [#1837](https://github.com/FuelLabs/fuel-core/pull/1837): Refactor the executor and separate validation from the other use cases

## [Version 0.25.2]

### Fixed

- [#1844](https://github.com/FuelLabs/fuel-core/pull/1844): Fixed the publishing of the `fuel-core 0.25.1` release.
- [#1842](https://github.com/FuelLabs/fuel-core/pull/1842): Ignore RUSTSEC-2024-0336: `rustls::ConnectionCommon::complete_io` could fall into an infinite loop based on network

## [Version 0.25.1]

### Fixed

- [#1840](https://github.com/FuelLabs/fuel-core/pull/1840): Fixed the publishing of the `fuel-core 0.25.0` release.

## [Version 0.25.0]

### Fixed

- [#1821](https://github.com/FuelLabs/fuel-core/pull/1821): Can handle missing tables in snapshot.
- [#1814](https://github.com/FuelLabs/fuel-core/pull/1814): Bugfix: the `iter_all_by_prefix` was not working for all tables. The change adds a `Rust` level filtering.

### Added

- [#1831](https://github.com/FuelLabs/fuel-core/pull/1831): Included the total gas and fee used by transaction into `TransactionStatus`.
- [#1821](https://github.com/FuelLabs/fuel-core/pull/1821): Propagate shutdown signal to (re)genesis. Also add progress bar for (re)genesis.
- [#1813](https://github.com/FuelLabs/fuel-core/pull/1813): Added back support for `/health` endpoint.
- [#1799](https://github.com/FuelLabs/fuel-core/pull/1799): Snapshot creation is now concurrent.
- [#1811](https://github.com/FuelLabs/fuel-core/pull/1811): Regenesis now preserves old blocks and transactions for GraphQL API.

### Changed

- [#1833](https://github.com/FuelLabs/fuel-core/pull/1833): Regenesis of `SpentMessages` and `ProcessedTransactions`.
- [#1830](https://github.com/FuelLabs/fuel-core/pull/1830): Use versioning enum for WASM executor input and output.
- [#1816](https://github.com/FuelLabs/fuel-core/pull/1816): Updated the upgradable executor to fetch the state transition bytecode from the database when the version doesn't match a native one. This change enables the WASM executor in the "production" build and requires a `wasm32-unknown-unknown` target.
- [#1812](https://github.com/FuelLabs/fuel-core/pull/1812): Follow-up PR to simplify the logic around parallel snapshot creation.
- [#1809](https://github.com/FuelLabs/fuel-core/pull/1809): Fetch `ConsensusParameters` from the database
- [#1808](https://github.com/FuelLabs/fuel-core/pull/1808): Fetch consensus parameters from the provider.

#### Breaking

- [#1826](https://github.com/FuelLabs/fuel-core/pull/1826): The changes make the state transition bytecode part of the `ChainConfig`. It guarantees the state transition's availability for the network's first blocks.
    The change has many minor improvements in different areas related to the state transition bytecode:
    - The state transition bytecode lies in its own file(`state_transition_bytecode.wasm`) along with the chain config file. The `ChainConfig` loads it automatically when `ChainConfig::load` is called and pushes it back when `ChainConfig::write` is called.
    - The `fuel-core` release bundle also contains the `fuel-core-wasm-executor.wasm` file of the corresponding executor version.
    - The regenesis process now considers the last block produced by the previous network. When we create a (re)genesis block of a new network, it has the `height = last_block_of_old_netowkr + 1`. It continues the old network and doesn't overlap blocks(before, we had `old_block.height == new_genesis_block.hegiht`).
    - Along with the new block height, the regenesis process also increases the state transition bytecode and consensus parameters versions. It guarantees that a new network doesn't use values from the previous network and allows us not to migrate `StateTransitionBytecodeVersions` and `ConsensusParametersVersions` tables.
    - Added a new CLI argument, `native-executor-version,` that allows overriding of the default version of the native executor. It can be useful for side rollups that have their own history of executor upgrades.
    - Replaced:
      
      ```rust
               let file = std::fs::File::open(path)?;
               let mut snapshot: Self = serde_json::from_reader(&file)?;
      ```
      
      with a:
      
      ```rust
               let mut json = String::new();
               std::fs::File::open(&path)
                   .with_context(|| format!("Could not open snapshot file: {path:?}"))?
                   .read_to_string(&mut json)?;
               let mut snapshot: Self = serde_json::from_str(json.as_str())?;
      ```
      because it is 100 times faster for big JSON files.
    - Updated all tests to use `Config::local_node_*` instead of working with the `SnapshotReader` directly. It is the preparation of the tests for the futures bumps of the `Executor::VERSION`. When we increase the version, all tests continue to use `GenesisBlock.state_transition_bytecode = 0` while the version is different, which forces the usage of the WASM executor, while for tests, we still prefer to test native execution. The `Config::local_node_*` handles it and forces the executor to use the native version.
    - Reworked the `build.rs` file of the upgradable executor. The script now caches WASM bytecode to avoid recompilation. Also, fixed the issue with outdated WASM bytecode. The script reacts on any modifications of the `fuel-core-wasm-executor` and forces recompilation (it is why we need the cache), so WASM bytecode always is actual now.
- [#1822](https://github.com/FuelLabs/fuel-core/pull/1822): Removed support of `Create` transaction from debugger since it doesn't have any script to execute.
- [#1822](https://github.com/FuelLabs/fuel-core/pull/1822): Use `fuel-vm 0.49.0` with new transactions types - `Upgrade` and `Upload`. Also added `max_bytecode_subsections` field to the `ConsensusParameters` to limit the number of bytecode subsections in the state transition bytecode. 
- [#1816](https://github.com/FuelLabs/fuel-core/pull/1816): Updated the upgradable executor to fetch the state transition bytecode from the database when the version doesn't match a native one. This change enables the WASM executor in the "production" build and requires a `wasm32-unknown-unknown` target.

## [Version 0.24.2]

### Changed

#### Breaking
- [#1798](https://github.com/FuelLabs/fuel-core/pull/1798): Add nonce to relayed transactions and also hash full messages in the inbox root.

### Fixed

- [#1802](https://github.com/FuelLabs/fuel-core/pull/1802): Fixed a runtime panic that occurred when restarting a node. The panic was caused by an invalid database commit while loading an existing off-chain database. The invalid commit is removed in this PR.
- [#1803](https://github.com/FuelLabs/fuel-core/pull/1803): Produce block when da height haven't changed.
- [#1795](https://github.com/FuelLabs/fuel-core/pull/1795): Fixed the building of the `fuel-core-wasm-executor` to work outside of the `fuel-core` context. The change uses the path to the manifest file of the `fuel-core-upgradable-executor` to build the `fuel-core-wasm-executor` instead of relying on the workspace.

## [Version 0.24.1]

### Added

- [#1787](https://github.com/FuelLabs/fuel-core/pull/1787): Handle processing of relayed (forced) transactions
- [#1786](https://github.com/FuelLabs/fuel-core/pull/1786): Regenesis now includes off-chain tables.
- [#1716](https://github.com/FuelLabs/fuel-core/pull/1716): Added support of WASM state transition along with upgradable execution that works with native(std) and WASM(non-std) executors. The `fuel-core` now requires a `wasm32-unknown-unknown` target to build.
- [#1770](https://github.com/FuelLabs/fuel-core/pull/1770): Add the new L1 event type for forced transactions.
- [#1767](https://github.com/FuelLabs/fuel-core/pull/1767): Added consensus parameters version and state transition version to the `ApplicationHeader` to describe what was used to produce this block.
- [#1760](https://github.com/FuelLabs/fuel-core/pull/1760): Added tests to verify that the network operates with a custom chain id and base asset id.
- [#1752](https://github.com/FuelLabs/fuel-core/pull/1752): Add `ProducerGasPrice` trait that the `Producer` depends on to get the gas price for the block.
- [#1747](https://github.com/FuelLabs/fuel-core/pull/1747): The DA block height is now included in the genesis state.
- [#1740](https://github.com/FuelLabs/fuel-core/pull/1740): Remove optional fields from genesis configs
- [#1737](https://github.com/FuelLabs/fuel-core/pull/1737): Remove temporary tables for calculating roots during genesis.
- [#1731](https://github.com/FuelLabs/fuel-core/pull/1731): Expose `schema.sdl` from `fuel-core-client`.

### Changed

#### Breaking

- [1785](https://github.com/FuelLabs/fuel-core/pull/1785): Producer will only include DA height if it has enough gas to include the associate forced transactions.
- [#1771](https://github.com/FuelLabs/fuel-core/pull/1771): Contract 'states' and 'balances' brought back into `ContractConfig`. Parquet now writes a file per table.
- [1779](https://github.com/FuelLabs/fuel-core/pull/1779): Modify Relayer service to order Events from L1 by block index
- [#1783](https://github.com/FuelLabs/fuel-core/pull/1783): The PR upgrade `fuel-vm` to `0.48.0` release. Because of some breaking changes, we also adapted our codebase to follow them: 
  - Implementation of `Default` for configs was moved under the `test-helpers` feature. The `fuel-core` binary uses testnet configuration instead of `Default::default`(for cases when `ChainConfig` was not provided by the user).
  - All parameter types are enums now and require corresponding modifications across the codebase(we need to use getters and setters). The GraphQL API remains the same for simplicity, but each parameter now has one more field - `version`, that can be used to decide how to deserialize. 
  - The `UtxoId` type now is 34 bytes instead of 33. It affects hex representation and requires adding `00`.
  - The `block_gas_limit` was moved to `ConsensusParameters` from `ChainConfig`. It means the block producer doesn't specify the block gas limit anymore, and we don't need to propagate this information.
  - The `bytecodeLength` field is removed from the `Create` transaction.
  - Removed `ConsensusParameters` from executor config because `ConsensusParameters::default` is not available anymore. Instead, executors fetch `ConsensusParameters` from the database.

- [#1769](https://github.com/FuelLabs/fuel-core/pull/1769): Include new field on header for the merkle root of imported events. Rename other message root field.
- [#1768](https://github.com/FuelLabs/fuel-core/pull/1768): Moved `ContractsInfo` table to the off-chain database. Removed `salt` field from the `ContractConfig`.
- [#1761](https://github.com/FuelLabs/fuel-core/pull/1761): Adjustments to the upcoming testnet configs:
  - Decreased the max size of the contract/predicate/script to be 100KB.
  - Decreased the max size of the transaction to be 110KB.
  - Decreased the max number of storage slots to be 1760(110KB / 64).
  - Removed fake coins from the genesis state.
  - Renamed folders to be "testnet" and "dev-testnet".
  - The name of the networks are "Upgradable Testnet" and "Upgradable Dev Testnet".

- [#1694](https://github.com/FuelLabs/fuel-core/pull/1694): The change moves the database transaction logic from the `fuel-core` to the `fuel-core-storage` level. The corresponding [issue](https://github.com/FuelLabs/fuel-core/issues/1589) described the reason behind it.

    ## Technical details of implementation

    - The change splits the `KeyValueStore` into `KeyValueInspect` and `KeyValueMutate`, as well the `Blueprint` into `BlueprintInspect` and `BlueprintMutate`. It allows requiring less restricted constraints for any read-related operations.

    - One of the main ideas of the change is to allow for the actual storage only to implement `KeyValueInspect` and `Modifiable` without the `KeyValueMutate`. It simplifies work with the databases and provides a safe way of interacting with them (Modification into the database can only go through the `Modifiable::commit_changes`). This feature is used to [track the height](https://github.com/FuelLabs/fuel-core/pull/1694/files#diff-c95a3d57a39feac7c8c2f3b193a24eec39e794413adc741df36450f9a4539898) of each database during commits and even limit how commits are done, providing additional safety. This part of the change was done as a [separate commit](https://github.com/FuelLabs/fuel-core/pull/1694/commits/7b1141ac838568e3590f09dd420cb24a6946bd32).
    
    - The `StorageTransaction` is a `StructuredStorage` that uses `InMemoryTransaction` inside to accumulate modifications. Only `InMemoryTransaction` has a real implementation of the `KeyValueMutate`(Other types only implement it in tests).
    
    - The implementation of the `Modifiable` for the `Database` contains a business logic that provides additional safety but limits the usage of the database. The `Database` now tracks its height and is responsible for its updates. In the `commit_changes` function, it analyzes the changes that were done and tries to find a new height(For example, in the case of the `OnChain` database, we are looking for a new `Block` in the `FuelBlocks` table).
    
    - As was planned in the issue, now the executor has full control over how commits to the storage are done.
    
    - All mutation methods now require `&mut self` - exclusive ownership over the object to be able to write into it. It almost negates the chance of concurrent modification of the storage, but it is still possible since the `Database` implements the `Clone` trait. To be sure that we don't corrupt the state of the database, the `commit_changes` function implements additional safety checks to be sure that we commit updates per each height only once time.

    - Side changes:
      - The `drop` function was moved from `Database` to `RocksDB` as a preparation for the state rewind since the read view should also keep the drop function until it is destroyed.
      - The `StatisticTable` table lives in the off-chain worker.
      - Removed duplication of the `Database` from the `dap::ConcreteStorage` since it is already available from the VM.
      - The executor return only produced `Changes` instead of the storage transaction, which simplifies the interaction between modules and port definition.
      - The logic related to the iteration over the storage is moved to the `fuel-core-storage` crate and is now reusable. It provides an `iterator` method that duplicates the logic from `MemoryStore` on iterating over the `BTreeMap` and methods like `iter_all`, `iter_all_by_prefix`, etc. It was done in a separate revivable [commit](https://github.com/FuelLabs/fuel-core/pull/1694/commits/5b9bd78320e6f36d0650ec05698f12f7d1b3c7c9).
      - The `MemoryTransactionView` is fully replaced by the `StorageTransactionInner`.
      - Removed `flush` method from the `Database` since it is not needed after https://github.com/FuelLabs/fuel-core/pull/1664.

- [#1693](https://github.com/FuelLabs/fuel-core/pull/1693): The change separates the initial chain state from the chain config and stores them in separate files when generating a snapshot. The state snapshot can be generated in a new format where parquet is used for compression and indexing while postcard is used for encoding. This enables importing in a stream like fashion which reduces memory requirements. Json encoding is still supported to enable easy manual setup. However, parquet is preferred for large state files.

  ### Snapshot command

  The CLI was expanded to allow customizing the used encoding. Snapshots are now generated along with a metadata file describing the encoding used. The metadata file contains encoding details as well as the location of additional files inside the snapshot directory containing the actual data. The chain config is always generated in the JSON format.

  The snapshot command now has the '--output-directory' for specifying where to save the snapshot.

  ### Run command

  The run command now includes the 'db_prune' flag which when provided will prune the existing db and start genesis from the provided snapshot metadata file or the local testnet configuration.

  The snapshot metadata file contains paths to the chain config file and files containing chain state items (coins, messages, contracts, contract states, and balances), which are loaded via streaming.

  Each item group in the genesis process is handled by a separate worker, allowing for parallel loading. Workers stream file contents in batches.

  A database transaction is committed every time an item group is successfully loaded. Resumability is achieved by recording the last loaded group index within the same db tx. If loading is aborted, the remaining workers are shutdown. Upon restart, workers resume from the last processed group.

  ### Contract States and Balances

  Using uniform-sized batches may result in batches containing items from multiple contracts. Optimal performance can presumably be achieved by selecting a batch size that typically encompasses an entire contract's state or balance, allowing for immediate initialization of relevant Merkle trees.

### Removed

- [#1757](https://github.com/FuelLabs/fuel-core/pull/1757): Removed `protobuf` from everywhere since `libp2p` uses `quick-protobuf`.

## [Version 0.23.0]

### Added

- [#1713](https://github.com/FuelLabs/fuel-core/pull/1713): Added automatic `impl` of traits `StorageWrite` and `StorageRead` for `StructuredStorage`. Tables that use a `Blueprint` can be read and written using these interfaces provided by structured storage types.
- [#1671](https://github.com/FuelLabs/fuel-core/pull/1671): Added a new `Merklized` blueprint that maintains the binary Merkle tree over the storage data. It supports only the insertion of the objects without removing them.
- [#1657](https://github.com/FuelLabs/fuel-core/pull/1657): Moved `ContractsInfo` table from `fuel-vm` to on-chain tables, and created version-able `ContractsInfoType` to act as the table's data type.

### Changed

- [#1872](https://github.com/FuelLabs/fuel-core/pull/1872): Added Eq and PartialEq derives to TransactionStatus and TransactionResponse to enable comparison in the e2e tests.
- [#1723](https://github.com/FuelLabs/fuel-core/pull/1723): Notify about imported blocks from the off-chain worker.
- [#1717](https://github.com/FuelLabs/fuel-core/pull/1717): The fix for the [#1657](https://github.com/FuelLabs/fuel-core/pull/1657) to include the contract into `ContractsInfo` table.
- [#1657](https://github.com/FuelLabs/fuel-core/pull/1657): Upgrade to `fuel-vm` 0.46.0.
- [#1671](https://github.com/FuelLabs/fuel-core/pull/1671): The logic related to the `FuelBlockIdsToHeights` is moved to the off-chain worker.
- [#1663](https://github.com/FuelLabs/fuel-core/pull/1663): Reduce the punishment criteria for mempool gossipping.
- [#1658](https://github.com/FuelLabs/fuel-core/pull/1658): Removed `Receipts` table. Instead, receipts are part of the `TransactionStatuses` table.
- [#1640](https://github.com/FuelLabs/fuel-core/pull/1640): Upgrade to fuel-vm 0.45.0.
- [#1635](https://github.com/FuelLabs/fuel-core/pull/1635): Move updating of the owned messages and coins to off-chain worker.
- [#1650](https://github.com/FuelLabs/fuel-core/pull/1650): Add api endpoint for getting estimates for future gas prices
- [#1649](https://github.com/FuelLabs/fuel-core/pull/1649): Add api endpoint for getting latest gas price
- [#1600](https://github.com/FuelLabs/fuel-core/pull/1640): Upgrade to fuel-vm 0.45.0
- [#1633](https://github.com/FuelLabs/fuel-core/pull/1633): Notify services about importing of the genesis block.
- [#1625](https://github.com/FuelLabs/fuel-core/pull/1625): Making relayer independent from the executor and preparation for the force transaction inclusion.
- [#1613](https://github.com/FuelLabs/fuel-core/pull/1613): Add api endpoint to retrieve a message by its nonce.
- [#1612](https://github.com/FuelLabs/fuel-core/pull/1612): Use `AtomicView` in all services for consistent results.
- [#1597](https://github.com/FuelLabs/fuel-core/pull/1597): Unify namespacing for `libp2p` modules
- [#1591](https://github.com/FuelLabs/fuel-core/pull/1591): Simplify libp2p dependencies and not depend on all sub modules directly.
- [#1590](https://github.com/FuelLabs/fuel-core/pull/1590): Use `AtomicView` in the `TxPool` to read the state of the database during insertion of the transactions.
- [#1587](https://github.com/FuelLabs/fuel-core/pull/1587): Use `BlockHeight` as a primary key for the `FuelsBlock` table.
- [#1585](https://github.com/FuelLabs/fuel-core/pull/1585): Let `NetworkBehaviour` macro generate `FuelBehaviorEvent` in p2p
- [#1579](https://github.com/FuelLabs/fuel-core/pull/1579): The change extracts the off-chain-related logic from the executor and moves it to the GraphQL off-chain worker. It creates two new concepts - Off-chain and On-chain databases where the GraphQL worker has exclusive ownership of the database and may modify it without intersecting with the On-chain database.
- [#1577](https://github.com/FuelLabs/fuel-core/pull/1577): Moved insertion of sealed blocks into the `BlockImporter` instead of the executor.
- [#1574](https://github.com/FuelLabs/fuel-core/pull/1574): Penalizes peers for sending invalid responses or for not replying at all.
- [#1601](https://github.com/FuelLabs/fuel-core/pull/1601): Fix formatting in docs and check that `cargo doc` passes in the CI.
- [#1636](https://github.com/FuelLabs/fuel-core/pull/1636): Add more docs to GraphQL DAP API.

#### Breaking

- [#1725](https://github.com/FuelLabs/fuel-core/pull/1725): All API endpoints now are prefixed with `/v1` version. New usage looks like: `/v1/playground`, `/v1/graphql`, `/v1/graphql-sub`, `/v1/metrics`, `/v1/health`.
- [#1722](https://github.com/FuelLabs/fuel-core/pull/1722): Bugfix: Zero `predicate_gas_used` field during validation of the produced block.
- [#1714](https://github.com/FuelLabs/fuel-core/pull/1714): The change bumps the `fuel-vm` to `0.47.1`. It breaks several breaking changes into the protocol:
  - All malleable fields are zero during the execution and unavailable through the GTF getters. Accessing them via the memory directly is still possible, but they are zero.
  - The `Transaction` doesn't define the gas price anymore. The gas price is defined by the block producer and recorded in the `Mint` transaction at the end of the block. A price of future blocks can be fetched through a [new API nedopoint](https://github.com/FuelLabs/fuel-core/issues/1641) and the price of the last block can be fetch or via the block or another [API endpoint](https://github.com/FuelLabs/fuel-core/issues/1647).
  - The `GasPrice` policy is replaced with the `Tip` policy. The user may specify in the native tokens how much he wants to pay the block producer to include his transaction in the block. It is the prioritization mechanism to incentivize the block producer to include users transactions earlier.
  - The `MaxFee` policy is mandatory to set. Without it, the transaction pool will reject the transaction. Since the block producer defines the gas price, the only way to control how much user agreed to pay can be done only through this policy.
  - The `maturity` field is removed from the `Input::Coin`. The same affect can be achieve with the `Maturity` policy on the transaction and predicate. This changes breaks how input coin is created and removes the passing of this argument.
  - The metadata of the `Checked<Tx>` doesn't contain `max_fee` and `min_fee` anymore. Only `max_gas` and `min_gas`. The `max_fee` is controlled by the user via the `MaxFee` policy.
  - Added automatic `impl` of traits `StorageWrite` and `StorageRead` for `StructuredStorage`. Tables that use a `Blueprint` can be read and written using these interfaces provided by structured storage types.

- [#1712](https://github.com/FuelLabs/fuel-core/pull/1712): Make `ContractUtxoInfo` type a version-able enum for use in the `ContractsLatestUtxo`table.
- [#1657](https://github.com/FuelLabs/fuel-core/pull/1657): Changed `CROO` gas price type from `Word` to `DependentGasPrice`. The dependent gas price values are dummy values while awaiting updated benchmarks.
- [#1671](https://github.com/FuelLabs/fuel-core/pull/1671): The GraphQL API uses block height instead of the block id where it is possible. The transaction status contains `block_height` instead of the `block_id`.
- [#1675](https://github.com/FuelLabs/fuel-core/pull/1675): Simplify GQL schema by disabling contract resolvers in most cases, and just return a ContractId scalar instead.
- [#1658](https://github.com/FuelLabs/fuel-core/pull/1658): Receipts are part of the transaction status. 
    Removed `reason` from the `TransactionExecutionResult::Failed`. It can be calculated based on the program state and receipts.
    Also, it is not possible to fetch `receipts` from the `Transaction` directly anymore. Instead, you need to fetch `status` and its receipts.
- [#1646](https://github.com/FuelLabs/fuel-core/pull/1646): Remove redundant receipts from queries.
- [#1639](https://github.com/FuelLabs/fuel-core/pull/1639): Make Merkle metadata, i.e. `SparseMerkleMetadata` and `DenseMerkleMetadata` type version-able enums
- [#1632](https://github.com/FuelLabs/fuel-core/pull/1632): Make `Message` type a version-able enum
- [#1631](https://github.com/FuelLabs/fuel-core/pull/1631): Modify api endpoint to dry run multiple transactions.
- [#1629](https://github.com/FuelLabs/fuel-core/pull/1629): Use a separate database for each data domain. Each database has its own folder where data is stored.
- [#1628](https://github.com/FuelLabs/fuel-core/pull/1628): Make `CompressedCoin` type a version-able enum
- [#1616](https://github.com/FuelLabs/fuel-core/pull/1616): Make `BlockHeader` type a version-able enum
- [#1614](https://github.com/FuelLabs/fuel-core/pull/1614): Use the default consensus key regardless of trigger mode. The change is breaking because it removes the `--dev-keys` argument. If the `debug` flag is set, the default consensus key will be used, regardless of the trigger mode.
- [#1596](https://github.com/FuelLabs/fuel-core/pull/1596): Make `Consensus` type a version-able enum
- [#1593](https://github.com/FuelLabs/fuel-core/pull/1593): Make `Block` type a version-able enum
- [#1576](https://github.com/FuelLabs/fuel-core/pull/1576): The change moves the implementation of the storage traits for required tables from `fuel-core` to `fuel-core-storage` crate. The change also adds a more flexible configuration of the encoding/decoding per the table and allows the implementation of specific behaviors for the table in a much easier way. It unifies the encoding between database, SMTs, and iteration, preventing mismatching bytes representation on the Rust type system level. Plus, it increases the re-usage of the code by applying the same blueprint to other tables.
    
    It is a breaking PR because it changes database encoding/decoding for some tables.
    
    ### StructuredStorage
    
    The change adds a new type `StructuredStorage`. It is a wrapper around the key-value storage that implements the storage traits(`StorageInspect`, `StorageMutate`, `StorageRead`, etc) for the tables with blueprint. This blueprint works in tandem with the `TableWithBlueprint` trait. The table may implement `TableWithBlueprint` specifying the blueprint, as an example:
    
    ```rust
    impl TableWithBlueprint for ContractsRawCode {
        type Blueprint = Plain<Raw, Raw>;
    
        fn column() -> Column {
            Column::ContractsRawCode
        }
    }
    ```
    
    It is a definition of the blueprint for the `ContractsRawCode` table. It has a plain blueprint meaning it simply encodes/decodes bytes and stores/loads them into/from the storage. As a key codec and value codec, it uses a `Raw` encoding/decoding that simplifies writing bytes and loads them back into the memory without applying any serialization or deserialization algorithm.
    
    If the table implements `TableWithBlueprint` and the selected codec satisfies all blueprint requirements, the corresponding storage traits for that table are implemented on the `StructuredStorage` type.
    
    ### Codecs
    
    Each blueprint allows customizing the key and value codecs. It allows the use of different codecs for different tables, taking into account the complexity and weight of the data and providing a way of more optimal implementation.
    
    That property may be very useful to perform migration in a more easier way. Plus, it also can be a `no_std` migration potentially allowing its fraud proving.
    
    An example of migration:
    
    ```rust
    /// Define the table for V1 value encoding/decoding.
    impl TableWithBlueprint for ContractsRawCodeV1 {
        type Blueprint = Plain<Raw, Raw>;
    
        fn column() -> Column {
            Column::ContractsRawCode
        }
    }
    
    /// Define the table for V2 value encoding/decoding.
    /// It uses `Postcard` codec for the value instead of `Raw` codec.
    ///
    /// # Dev-note: The columns is the same.
    impl TableWithBlueprint for ContractsRawCodeV2 {
        type Blueprint = Plain<Raw, Postcard>;
    
        fn column() -> Column {
            Column::ContractsRawCode
        }
    }
    
    fn migration(storage: &mut Database) {
        let mut iter = storage.iter_all::<ContractsRawCodeV1>(None);
        while let Ok((key, value)) = iter.next() {
            // Insert into the same table but with another codec.
            storage.storage::<ContractsRawCodeV2>().insert(key, value);
        }
    }
    ```
    
    ### Structures
    
    The blueprint of the table defines its behavior. As an example, a `Plain` blueprint simply encodes/decodes bytes and stores/loads them into/from the storage. The `SMT` blueprint builds a sparse merkle tree on top of the key-value pairs.
    
    Implementing a blueprint one time, we can apply it to any table satisfying the requirements of this blueprint. It increases the re-usage of the code and minimizes duplication.
    
    It can be useful if we decide to create global roots for all required tables that are used in fraud proving.
    
    ```rust
    impl TableWithBlueprint for SpentMessages {
        type Blueprint = Plain<Raw, Postcard>;
    
        fn column() -> Column {
            Column::SpentMessages
        }
    }
                     |
                     |
                    \|/
    
    impl TableWithBlueprint for SpentMessages {
        type Blueprint =
            Sparse<Raw, Postcard, SpentMessagesMerkleMetadata, SpentMessagesMerkleNodes>;
    
        fn column() -> Column {
            Column::SpentMessages
        }
    }
    ```
    
    ### Side changes
    
    #### `iter_all`
    The `iter_all` functionality now accepts the table instead of `K` and `V` generics. It is done to use the correct codec during deserialization. Also, the table definition provides the column.
    
    #### Duplicated unit tests
    
    The `fuel-core-storage` crate provides macros that generate unit tests. Almost all tables had the same test like `get`, `insert`, `remove`, `exist`. All duplicated tests were moved to macros. The unique one still stays at the same place where it was before.
    
    #### `StorageBatchMutate`
    
    Added a new `StorageBatchMutate` trait that we can move to `fuel-storage` crate later. It allows batch operations on the storage. It may be more performant in some cases.

- [#1573](https://github.com/FuelLabs/fuel-core/pull/1573): Remove nested p2p request/response encoding. Only breaks p2p networking compatibility with older fuel-core versions, but is otherwise fully internal.


## [Version 0.22.4]

### Added

- [#1743](https://github.com/FuelLabs/fuel-core/pull/1743): Added blacklisting of the transactions on the `TxPool` level.
  ```shell
        --tx-blacklist-addresses <TX_BLACKLIST_ADDRESSES>
            The list of banned addresses ignored by the `TxPool`
            
            [env: TX_BLACKLIST_ADDRESSES=]
  
        --tx-blacklist-coins <TX_BLACKLIST_COINS>
            The list of banned coins ignored by the `TxPool`
            
            [env: TX_BLACKLIST_COINS=]
  
        --tx-blacklist-messages <TX_BLACKLIST_MESSAGES>
            The list of banned messages ignored by the `TxPool`
            
            [env: TX_BLACKLIST_MESSAGES=]
  
        --tx-blacklist-contracts <TX_BLACKLIST_CONTRACTS>
            The list of banned contracts ignored by the `TxPool`
            
            [env: TX_BLACKLIST_CONTRACTS=]
  ```

## [Version 0.22.3]

### Added

- [#1732](https://github.com/FuelLabs/fuel-core/pull/1732): Added `Clone` bounds to most datatypes of `fuel-core-client`.

## [Version 0.22.2]

### Added

- [#1729](https://github.com/FuelLabs/fuel-core/pull/1729): Exposed the `schema.sdl` file from `fuel-core-client`. The user can create his own queries by using this file.

## [Version 0.22.1]

### Fixed
- [#1664](https://github.com/FuelLabs/fuel-core/pull/1664): Fixed long database initialization after restart of the node by setting limit to the WAL file.


## [Version 0.22.0]

### Added

- [#1515](https://github.com/FuelLabs/fuel-core/pull/1515): Added support of `--version` command for `fuel-core-keygen` binary.
- [#1504](https://github.com/FuelLabs/fuel-core/pull/1504): A `Success` or `Failure` variant of `TransactionStatus` returned by a query now contains the associated receipts generated by transaction execution.

#### Breaking
- [#1531](https://github.com/FuelLabs/fuel-core/pull/1531): Make `fuel-core-executor` `no_std` compatible. It affects the `fuel-core` crate because it uses the `fuel-core-executor` crate. The change is breaking because of moved types.
- [#1524](https://github.com/FuelLabs/fuel-core/pull/1524): Adds information about connected peers to the GQL API.

### Changed

- [#1517](https://github.com/FuelLabs/fuel-core/pull/1517): Changed default gossip heartbeat interval to 500ms. 
- [#1520](https://github.com/FuelLabs/fuel-core/pull/1520): Extract `executor` into `fuel-core-executor` crate.

### Fixed

#### Breaking
- [#1536](https://github.com/FuelLabs/fuel-core/pull/1536): The change fixes the contracts tables to not touch SMT nodes of foreign contracts. Before, it was possible to invalidate the SMT from another contract. It is a breaking change and requires re-calculating the whole state from the beginning with new SMT roots. 
- [#1542](https://github.com/FuelLabs/fuel-core/pull/1542): Migrates information about peers to NodeInfo instead of ChainInfo. It also elides information about peers in the default node_info query.

## [Version 0.21.0]

This release focuses on preparing `fuel-core` for the mainnet environment:
- Most of the changes improved the security and stability of the node.
- The gas model was reworked to cover all aspects of execution.
- The benchmarking system was significantly enhanced, covering worst scenarios.
- A new set of benchmarks was added to track the accuracy of gas prices.
- Optimized heavy operations and removed/replaced exploitable functionality.

Besides that, there are more concrete changes:
- Unified naming conventions for all CLI arguments. Added dependencies between related fields to avoid misconfiguration in case of missing arguments. Added `--debug` flag that enables additional functionality like a debugger.
- Improved telemetry to cover the internal work of services and added support for the Pyroscope, allowing it to generate real-time flamegraphs to track performance.
- Improved stability of the P2P layer and adjusted the updating of reputation. The speed of block synchronization was significantly increased.
- The node is more stable and resilient. Improved DoS resistance and resource management. Fixed critical bugs during state transition.
- Reworked the `Mint` transaction to accumulate the fee from block production inside the contract defined by the block producer.

FuelVM received a lot of safety and stability improvements:
- The audit helped identify some bugs and errors that have been successfully fixed.
- Updated the gas price model to charge for resources used during the transaction lifecycle.
- Added `no_std` and 32 bit system support. This opens doors for fraud proving in the future.
- Removed the `ChainId` from the `PredicateId` calculation, allowing the use of predicates cross-chain.
- Improvements in the performance of some storage-related opcodes.
- Support the `ECAL` instruction that allows adding custom functionality to the VM. It can be used to create unique rollups or advanced indexers in the future.
- Support of [transaction policies](https://github.com/FuelLabs/fuel-vm/blob/master/CHANGELOG.md#version-0420) provides additional safety for the user. 
    It also allows the implementation of a multi-dimensional price model in the future, making the transaction execution cheaper and allowing more transactions that don't affect storage.
- Refactored errors, returning more detailed errors to the user, simplifying debugging.

### Added

- [#1503](https://github.com/FuelLabs/fuel-core/pull/1503): Add `gtf` opcode sanity check.
- [#1502](https://github.com/FuelLabs/fuel-core/pull/1502): Added price benchmark for `vm_initialization`.
- [#1501](https://github.com/FuelLabs/fuel-core/pull/1501): Add a CLI command for generating a fee collection contract.
- [#1492](https://github.com/FuelLabs/fuel-core/pull/1492): Support backward iteration in the RocksDB. It allows backward queries that were not allowed before.
- [#1490](https://github.com/FuelLabs/fuel-core/pull/1490): Add push and pop benchmarks.
- [#1485](https://github.com/FuelLabs/fuel-core/pull/1485): Prepare rc release of fuel core v0.21
- [#1476](https://github.com/FuelLabs/fuel-core/pull/1453): Add the majority of the "other" benchmarks for contract opcodes.
- [#1473](https://github.com/FuelLabs/fuel-core/pull/1473): Expose fuel-core version as a constant
- [#1469](https://github.com/FuelLabs/fuel-core/pull/1469): Added support of bloom filter for RocksDB tables and increased the block cache.
- [#1465](https://github.com/FuelLabs/fuel-core/pull/1465): Improvements for keygen cli and crates
- [#1642](https://github.com/FuelLabs/fuel-core/pull/1462): Added benchmark to measure the performance of contract state and contract ID calculation; use for gas costing.
- [#1457](https://github.com/FuelLabs/fuel-core/pull/1457): Fixing incorrect measurement for fast(µs) opcodes.
- [#1456](https://github.com/FuelLabs/fuel-core/pull/1456): Added flushing of the RocksDB during a graceful shutdown.
- [#1456](https://github.com/FuelLabs/fuel-core/pull/1456): Added more logs to track the service lifecycle.
- [#1453](https://github.com/FuelLabs/fuel-core/pull/1453): Add the majority of the "sanity" benchmarks for contract opcodes.
- [#1452](https://github.com/FuelLabs/fuel-core/pull/1452): Added benchmark to measure the performance of contract root calculation when utilizing the maximum contract size; used for gas costing of contract root during predicate owner validation.
- [#1449](https://github.com/FuelLabs/fuel-core/pull/1449): Fix coin pagination in e2e test client.
- [#1447](https://github.com/FuelLabs/fuel-core/pull/1447): Add timeout for continuous e2e tests
- [#1444](https://github.com/FuelLabs/fuel-core/pull/1444): Add "sanity" benchmarks for memory opcodes.
- [#1437](https://github.com/FuelLabs/fuel-core/pull/1437): Add some transaction throughput tests for basic transfers.
- [#1436](https://github.com/FuelLabs/fuel-core/pull/1436): Add a github action to continuously test beta-4.
- [#1433](https://github.com/FuelLabs/fuel-core/pull/1433): Add "sanity" benchmarks for flow opcodes.
- [#1432](https://github.com/FuelLabs/fuel-core/pull/1432): Add a new `--api-request-timeout` argument to control TTL for GraphQL requests.
- [#1430](https://github.com/FuelLabs/fuel-core/pull/1430): Add "sanity" benchmarks for crypto opcodes.
- [#1426](https://github.com/FuelLabs/fuel-core/pull/1426) Split keygen into a create and a binary.
- [#1419](https://github.com/FuelLabs/fuel-core/pull/1419): Add additional "sanity" benchmarks for arithmetic op code instructions.
- [#1411](https://github.com/FuelLabs/fuel-core/pull/1411): Added WASM and `no_std` compatibility.
- [#1405](https://github.com/FuelLabs/fuel-core/pull/1405): Use correct names for service metrics.
- [#1400](https://github.com/FuelLabs/fuel-core/pull/1400): Add releasy beta to fuel-core so that new commits to fuel-core master triggers fuels-rs.
- [#1371](https://github.com/FuelLabs/fuel-core/pull/1371): Add new client function for querying the `MessageStatus` for a specific message (by `Nonce`).
- [#1356](https://github.com/FuelLabs/fuel-core/pull/1356): Add peer reputation reporting to heartbeat code.
- [#1355](https://github.com/FuelLabs/fuel-core/pull/1355): Added new metrics related to block importing, such as tps, sync delays etc.
- [#1339](https://github.com/FuelLabs/fuel-core/pull/1339): Adds `baseAssetId` to `FeeParameters` in the GraphQL API.
- [#1331](https://github.com/FuelLabs/fuel-core/pull/1331): Add peer reputation reporting to block import code.
- [#1324](https://github.com/FuelLabs/fuel-core/pull/1324): Added pyroscope profiling to fuel-core, intended to be used by a secondary docker image that has debug symbols enabled.
- [#1309](https://github.com/FuelLabs/fuel-core/pull/1309): Add documentation for running debug builds with CLion and Visual Studio Code.  
- [#1308](https://github.com/FuelLabs/fuel-core/pull/1308): Add support for loading .env files when compiling with the `env` feature. This allows users to conveniently supply CLI arguments in a secure and IDE-agnostic way. 
- [#1304](https://github.com/FuelLabs/fuel-core/pull/1304): Implemented `submit_and_await_commit_with_receipts` method for `FuelClient`.
- [#1286](https://github.com/FuelLabs/fuel-core/pull/1286): Include readable names for test cases where missing.
- [#1274](https://github.com/FuelLabs/fuel-core/pull/1274): Added tests to benchmark block synchronization.
- [#1263](https://github.com/FuelLabs/fuel-core/pull/1263): Add gas benchmarks for `ED19` and `ECR1` instructions.

### Changed

- [#1512](https://github.com/FuelLabs/fuel-core/pull/1512): Internally simplify merkle_contract_state_range.
- [#1507](https://github.com/FuelLabs/fuel-core/pull/1507): Updated chain configuration to be ready for beta 5 network. It includes opcode prices from the latest benchmark and contract for the block producer.
- [#1477](https://github.com/FuelLabs/fuel-core/pull/1477): Upgraded the Rust version used in CI and containers to 1.73.0. Also includes associated Clippy changes.
- [#1469](https://github.com/FuelLabs/fuel-core/pull/1469): Replaced usage of `MemoryTransactionView` by `Checkpoint` database in the benchmarks.
- [#1468](https://github.com/FuelLabs/fuel-core/pull/1468): Bumped version of the `fuel-vm` to `v0.40.0`. It brings some breaking changes into consensus parameters API because of changes in the underlying types.
- [#1466](https://github.com/FuelLabs/fuel-core/pull/1466): Handling overflows during arithmetic operations.
- [#1460](https://github.com/FuelLabs/fuel-core/pull/1460): Change tracking branch from main to master for releasy tests.
- [#1454](https://github.com/FuelLabs/fuel-core/pull/1454): Update gas benchmarks for opcodes that append receipts.
- [#1440](https://github.com/FuelLabs/fuel-core/pull/1440): Don't report reserved nodes that send invalid transactions.
- [#1439](https://github.com/FuelLabs/fuel-core/pull/1439): Reduced memory BMT consumption during creation of the header.
- [#1434](https://github.com/FuelLabs/fuel-core/pull/1434): Continue gossiping transactions to reserved peers regardless of gossiping reputation score.
- [#1408](https://github.com/FuelLabs/fuel-core/pull/1408): Update gas benchmarks for storage opcodes to use a pre-populated database to get more accurate worst-case costs.
- [#1399](https://github.com/FuelLabs/fuel-core/pull/1399): The Relayer now queries Ethereum for its latest finalized block instead of using a configurable "finalization period" to presume finality.
- [#1397](https://github.com/FuelLabs/fuel-core/pull/1397): Improved keygen. Created a crate to be included from forc plugins and upgraded internal library to drop requirement of protoc to build
- [#1395](https://github.com/FuelLabs/fuel-core/pull/1395): Add DependentCost benchmarks for `k256`, `s256` and `mcpi` instructions.
- [#1393](https://github.com/FuelLabs/fuel-core/pull/1393): Increase heartbeat timeout from `2` to `60` seconds, as suggested in [this issue](https://github.com/FuelLabs/fuel-core/issues/1330).
- [#1392](https://github.com/FuelLabs/fuel-core/pull/1392): Fixed an overflow in `message_proof`.
- [#1390](https://github.com/FuelLabs/fuel-core/pull/1390): Up the `ethers` version to `2` to fix an issue with `tungstenite`.
- [#1383](https://github.com/FuelLabs/fuel-core/pull/1383): Disallow usage of `log` crate internally in favor of `tracing` crate.
- [#1380](https://github.com/FuelLabs/fuel-core/pull/1380): Add preliminary, hard-coded config values for heartbeat peer reputation, removing `todo`.
- [#1377](https://github.com/FuelLabs/fuel-core/pull/1377): Remove `DiscoveryEvent` and use `KademliaEvent` directly in `DiscoveryBehavior`.
- [#1366](https://github.com/FuelLabs/fuel-core/pull/1366): Improve caching during docker builds in CI by replacing gha
- [#1358](https://github.com/FuelLabs/fuel-core/pull/1358): Upgraded the Rust version used in CI to 1.72.0. Also includes associated Clippy changes.
- [#1349](https://github.com/FuelLabs/fuel-core/pull/1349): Updated peer-to-peer transactions API to support multiple blocks in a single request, and updated block synchronization to request multiple blocks based on the configured range of headers.
- [#1342](https://github.com/FuelLabs/fuel-core/pull/1342): Add error handling for P2P requests to return `None` to requester and log error.
- [#1318](https://github.com/FuelLabs/fuel-core/pull/1318): Modified block synchronization to use asynchronous task execution when retrieving block headers.
- [#1314](https://github.com/FuelLabs/fuel-core/pull/1314): Removed `types::ConsensusParameters` in favour of `fuel_tx:ConsensusParameters`.
- [#1302](https://github.com/FuelLabs/fuel-core/pull/1302): Removed the usage of flake and building of the bridge contract ABI.
    It simplifies the maintenance and updating of the events, requiring only putting the event definition into the codebase of the relayer.
- [#1293](https://github.com/FuelLabs/fuel-core/issues/1293): Parallelized the `estimate_predicates` endpoint to utilize all available threads.
- [#1270](https://github.com/FuelLabs/fuel-core/pull/1270): Modify the way block headers are retrieved from peers to be done in batches.

#### Breaking
- [#1506](https://github.com/FuelLabs/fuel-core/pull/1506): Added validation of the coin's fields during block production and validation. Before, it was possible to submit a transaction that didn't match the coin's values in the database, allowing printing/using unavailable assets.
- [#1491](https://github.com/FuelLabs/fuel-core/pull/1491): Removed unused request and response variants from the Gossipsub implementation, as well as related definitions and tests. Specifically, this removes gossiping of `ConsensusVote` and `NewBlock` events.
- [#1472](https://github.com/FuelLabs/fuel-core/pull/1472): Upgraded `fuel-vm` to `v0.42.0`. It introduces transaction policies that changes layout of the transaction. FOr more information check the [v0.42.0](https://github.com/FuelLabs/fuel-vm/pull/635) release.
- [#1470](https://github.com/FuelLabs/fuel-core/pull/1470): Divide `DependentCost` into "light" and "heavy" operations.
- [#1464](https://github.com/FuelLabs/fuel-core/pull/1464): Avoid possible truncation of higher bits. It may invalidate the code that truncated higher bits causing different behavior on 32-bit vs. 64-bit systems. The change affects some endpoints that now require lesser integers.
- [#1432](https://github.com/FuelLabs/fuel-core/pull/1432): All subscriptions and requests have a TTL now. So each subscription lifecycle is limited in time. If the subscription is closed because of TTL, it means that you subscribed after your transaction had been dropped by the network.
- [#1407](https://github.com/FuelLabs/fuel-core/pull/1407): The recipient is a `ContractId` instead of `Address`. The block producer should deploy its contract to receive the transaction fee. The collected fee is zero until the recipient contract is set.
- [#1407](https://github.com/FuelLabs/fuel-core/pull/1407): The `Mint` transaction is reworked with new fields to support the account-base model. It affects serialization and deserialization of the transaction and also affects GraphQL schema.
- [#1407](https://github.com/FuelLabs/fuel-core/pull/1407): The `Mint` transaction is the last transaction in the block instead of the first.
- [#1374](https://github.com/FuelLabs/fuel-core/pull/1374): Renamed `base_chain_height` to `da_height` and return current relayer height instead of latest Fuel block height.
- [#1367](https://github.com/FuelLabs/fuel-core/pull/1367): Update to the latest version of fuel-vm.
- [#1363](https://github.com/FuelLabs/fuel-core/pull/1363): Change message_proof api to take `nonce` instead of `message_id`
- [#1355](https://github.com/FuelLabs/fuel-core/pull/1355): Removed the `metrics` feature flag from the fuel-core crate, and metrics are now included by default.
- [#1339](https://github.com/FuelLabs/fuel-core/pull/1339): Added a new required field called `base_asset_id` to the `FeeParameters` definition in `ConsensusParameters`, as well as default values for `base_asset_id` in the `beta` and `dev` chain specifications.
- [#1322](https://github.com/FuelLabs/fuel-core/pull/1322):
  The `debug` flag is added to the CLI. The flag should be used for local development only. Enabling debug mode:
      - Allows GraphQL Endpoints to arbitrarily advance blocks.
      - Enables debugger GraphQL Endpoints.
      - Allows setting `utxo_validation` to `false`.
- [#1318](https://github.com/FuelLabs/fuel-core/pull/1318): Removed the `--sync-max-header-batch-requests` CLI argument, and renamed `--sync-max-get-txns` to `--sync-block-stream-buffer-size` to better represent the current behavior in the import.
- [#1290](https://github.com/FuelLabs/fuel-core/pull/1290): Standardize CLI args to use `-` instead of `_`.
- [#1279](https://github.com/FuelLabs/fuel-core/pull/1279): Added a new CLI flag to enable the Relayer service `--enable-relayer`, and disabled the Relayer service by default. When supplying the `--enable-relayer` flag, the `--relayer` argument becomes mandatory, and omitting it is an error. Similarly, providing a `--relayer` argument without the `--enable-relayer` flag is an error. Lastly, providing the `--keypair` or `--network` arguments will also produce an error if the `--enable-p2p` flag is not set.
- [#1262](https://github.com/FuelLabs/fuel-core/pull/1262): The `ConsensusParameters` aggregates all configuration data related to the consensus. It contains many fields that are segregated by the usage. The API of some functions was affected to use lesser types instead the whole `ConsensusParameters`. It is a huge breaking change requiring repetitively monotonically updating all places that use the `ConsensusParameters`. But during updating, consider that maybe you can use lesser types. Usage of them may simplify signatures of methods and make them more user-friendly and transparent.

### Removed

#### Breaking
- [#1484](https://github.com/FuelLabs/fuel-core/pull/1484): Removed `--network` CLI argument. Now the name of the network is fetched form chain configuration.
- [#1399](https://github.com/FuelLabs/fuel-core/pull/1399): Removed `relayer-da-finalization` parameter from the relayer CLI.
- [#1338](https://github.com/FuelLabs/fuel-core/pull/1338): Updated GraphQL client to use `DependentCost` for `k256`, `mcpi`, `s256`, `scwq`, `swwq` opcodes.
- [#1322](https://github.com/FuelLabs/fuel-core/pull/1322): The `manual_blocks_enabled` flag is removed from the CLI. The analog is a `debug` flag.<|MERGE_RESOLUTION|>--- conflicted
+++ resolved
@@ -8,12 +8,8 @@
 
 ### Added
 - [2135](https://github.com/FuelLabs/fuel-core/pull/2135): Added metrics logging for number of blocks served over the p2p req/res protocol.
-<<<<<<< HEAD
+- [2155](https://github.com/FuelLabs/fuel-core/pull/2155): Added trait declaration for block committer data
 - [2142](https://github.com/FuelLabs/fuel-core/pull/2142): Added benchmarks for varied forms of db lookups to assist in optimizations.
-=======
-- [2155](https://github.com/FuelLabs/fuel-core/pull/2155): Added trait declaration for block committer data
-
->>>>>>> 6e6ca68c
 
 ## [Version 0.35.0]
 
