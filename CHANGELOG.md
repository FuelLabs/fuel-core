# Change Log
All notable changes to this project will be documented in this file.

The format is based on [Keep a Changelog](http://keepachangelog.com/)
and this project adheres to [Semantic Versioning](http://semver.org/).

## [Unreleased]

### Added
- [2321](https://github.com/FuelLabs/fuel-core/pull/2321): New metrics for the TxPool:
    - The size of transactions in the txpool (`txpool_tx_size`)
    - The time spent by a transaction in the txpool in seconds (`txpool_tx_time_in_txpool_seconds`)
    - The number of transactions in the txpool (`txpool_number_of_transactions`)
    - The number of transactions pending verification before entering the txpool (`txpool_number_of_transactions_pending_verification`)
    - The number of executable transactions in the txpool (`txpool_number_of_executable_transactions`)
    - The time it took to select transactions for inclusion in a block in microseconds (`txpool_select_transactions_time_microseconds`)
    - The time it took to insert a transaction in the txpool in microseconds (`transaction_insertion_time_in_thread_pool_microseconds`)
- [2385](https://github.com/FuelLabs/fuel-core/pull/2385): Added new histogram buckets for some of the TxPool metrics, optimize the way they are collected.
- [2347](https://github.com/FuelLabs/fuel-core/pull/2364): Add activity concept in order to protect against infinitely increasing DA gas price scenarios
- [2362](https://github.com/FuelLabs/fuel-core/pull/2362): Added a new request_response protocol version `/fuel/req_res/0.0.2`. In comparison with `/fuel/req/0.0.1`, which returns an empty response when a request cannot be fulfilled, this version returns more meaningful error codes. Nodes still support the version `0.0.1` of the protocol to guarantee backward compatibility with fuel-core nodes. Empty responses received from nodes using the old protocol `/fuel/req/0.0.1` are automatically converted into an error `ProtocolV1EmptyResponse` with error code 0, which is also the only error code implemented. More specific error codes will be added in the future.
- [2386](https://github.com/FuelLabs/fuel-core/pull/2386): Add a flag to define the maximum number of file descriptors that RocksDB can use. By default it's half of the OS limit.
- [2376](https://github.com/FuelLabs/fuel-core/pull/2376): Add a way to fetch transactions in P2P without specifying a peer.
- [2327](https://github.com/FuelLabs/fuel-core/pull/2327): Add more services tests and more checks of the pool. Also add an high level documentation for users of the pool and contributors.
- [2416](https://github.com/FuelLabs/fuel-core/issues/2416): Define the `GasPriceServiceV1` task.


### Fixed
- [2366](https://github.com/FuelLabs/fuel-core/pull/2366): The `importer_gas_price_for_block` metric is properly collected.
- [2369](https://github.com/FuelLabs/fuel-core/pull/2369): The `transaction_insertion_time_in_thread_pool_milliseconds` metric is properly collected.
- [2413](https://github.com/FuelLabs/fuel-core/issues/2413): block production immediately errors if unable to lock the mutex.
- [2389](https://github.com/FuelLabs/fuel-core/pull/2389): Fix construction of reverse iterator in RocksDB.

### Changed
- [2378](https://github.com/FuelLabs/fuel-core/pull/2378): Use cached hash of the topic instead of calculating it on each publishing gossip message.
<<<<<<< HEAD
- [2388](https://github.com/FuelLabs/fuel-core/pull/2388): Rework the P2P service codecs to avoid unnecessary coupling between components. The refactoring makes it explicit that the Gossipsub and RequestResponse codecs only share encoding/decoding functionalities from the Postcard codec. It also makes handling Gossipsub and RequestResponse messages completely independent of each other.
=======
- [2377](https://github.com/FuelLabs/fuel-core/pull/2377): Add more errors that can be returned as responses when using protocol `/fuel/req_res/0.0.2`. The errors supported are `ProtocolV1EmptyResponse` (status code `0`) for converting empty responses sent via protocol `/fuel/req_res/0.0.1`, `RequestedRangeTooLarge`(status code `1`) if the client requests a range of objects such as sealed block headers or transactions too large, `Timeout` (status code `2`) if the remote peer takes too long to fulfill a request, or `SyncProcessorOutOfCapacity` if the remote peer is fulfilling too many requests concurrently.
>>>>>>> 3f8ea1e8

#### Breaking
- [2389](https://github.com/FuelLabs/fuel-core/pull/2258): Updated the `messageProof` GraphQL schema to return a non-nullable `MessageProof`.

## [Version 0.40.0]

### Added
- [2347](https://github.com/FuelLabs/fuel-core/pull/2347): Add GraphQL complexity histogram to metrics.
- [2350](https://github.com/FuelLabs/fuel-core/pull/2350): Added a new CLI flag `graphql-number-of-threads` to limit the number of threads used by the GraphQL service. The default value is `2`, `0` enables the old behavior.
- [2335](https://github.com/FuelLabs/fuel-core/pull/2335): Added CLI arguments for configuring GraphQL query costs.

### Fixed
- [2345](https://github.com/FuelLabs/fuel-core/pull/2345): In PoA increase priority of block creation timer trigger compare to txpool event management

### Changed
- [2334](https://github.com/FuelLabs/fuel-core/pull/2334): Prepare the GraphQL service for the switching to `async` methods.
- [2310](https://github.com/FuelLabs/fuel-core/pull/2310): New metrics: "The gas prices used in a block" (`importer_gas_price_for_block`), "The total gas used in a block" (`importer_gas_per_block`), "The total fee (gwei) paid by transactions in a block" (`importer_fee_per_block_gwei`), "The total number of transactions in a block" (`importer_transactions_per_block`), P2P metrics for swarm and protocol.
- [2340](https://github.com/FuelLabs/fuel-core/pull/2340): Avoid long heavy tasks in the GraphQL service by splitting work into batches.
- [2341](https://github.com/FuelLabs/fuel-core/pull/2341): Updated all pagination queries to work with the async stream instead of the sync iterator.
- [2350](https://github.com/FuelLabs/fuel-core/pull/2350): Limited the number of threads used by the GraphQL service.

#### Breaking
- [2310](https://github.com/FuelLabs/fuel-core/pull/2310): The `metrics` command-line parameter has been replaced with `disable-metrics`. Metrics are now enabled by default, with the option to disable them entirely or on a per-module basis.
- [2341](https://github.com/FuelLabs/fuel-core/pull/2341): The maximum number of processed coins from the `coins_to_spend` query is limited to `max_inputs`.

## [Version 0.39.0]

### Added
- [2324](https://github.com/FuelLabs/fuel-core/pull/2324): Added metrics for sync, async processor and for all GraphQL queries.
- [2320](https://github.com/FuelLabs/fuel-core/pull/2320): Added new CLI flag `graphql-max-resolver-recursive-depth` to limit recursion within resolver. The default value it "1".

## Fixed
- [2320](https://github.com/FuelLabs/fuel-core/issues/2320): Prevent `/health` and `/v1/health` from being throttled by the concurrency limiter.
- [2322](https://github.com/FuelLabs/fuel-core/issues/2322): Set the salt of genesis contracts to zero on execution.
- [2324](https://github.com/FuelLabs/fuel-core/pull/2324): Ignore peer if we already are syncing transactions from it.

#### Breaking

- [2320](https://github.com/FuelLabs/fuel-core/pull/2330): Reject queries that are recursive during the resolution of the query.

### Changed

#### Breaking
- [2311](https://github.com/FuelLabs/fuel-core/pull/2311): Changed the text of the error returned by the executor if gas overflows.


## [Version 0.38.0]

### Added
- [2309](https://github.com/FuelLabs/fuel-core/pull/2309): Limit number of concurrent queries to the graphql service.
- [2216](https://github.com/FuelLabs/fuel-core/pull/2216): Add more function to the state and task of TxPoolV2 to handle the future interactions with others modules (PoA, BlockProducer, BlockImporter and P2P).
- [2263](https://github.com/FuelLabs/fuel-core/pull/2263): Transaction pool is now included in all modules of the code it has requires modifications on different modules : 
    - The PoA is now notify only when there is new transaction and not using the `tx_update_sender` anymore.
    - The Pool transaction source for the executor is now locking the pool until the block production is finished.
    - Reading operations on the pool is now asynchronous and it’s the less prioritized operation on the Pool, API has been updated accordingly.
    - GasPrice is no more using async to allow the transactions verifications to not use async anymore 

    We also added a lot of new configuration cli parameters to fine-tune TxPool configuration.
    This PR also changes the way we are making the heavy work processor and a sync and asynchronous version is available in services folder (usable by anyone)
    P2P now use separate heavy work processor for DB and TxPool interactions.

### Removed
- [2306](https://github.com/FuelLabs/fuel-core/pull/2306): Removed hack for genesis asset contract from the code.

## [Version 0.37.1]

### Fixed
- [2304](https://github.com/FuelLabs/fuel-core/pull/2304): Add initialization for the genesis base asset contract.

### Added
- [2288](https://github.com/FuelLabs/fuel-core/pull/2288): Specify `V1Metadata` for `GasPriceServiceV1`.

## [Version 0.37.0]

### Added
- [1609](https://github.com/FuelLabs/fuel-core/pull/1609): Add DA compression support. Compressed blocks are stored in the offchain database when blocks are produced, and can be fetched using the GraphQL API.
- [2290](https://github.com/FuelLabs/fuel-core/pull/2290): Added a new CLI argument `--graphql-max-directives`. The default value is `10`.
- [2195](https://github.com/FuelLabs/fuel-core/pull/2195): Added enforcement of the limit on the size of the L2 transactions per block according to the `block_transaction_size_limit` parameter.
- [2131](https://github.com/FuelLabs/fuel-core/pull/2131): Add flow in TxPool in order to ask to newly connected peers to share their transaction pool
- [2182](https://github.com/FuelLabs/fuel-core/pull/2151): Limit number of transactions that can be fetched via TxSource::next
- [2189](https://github.com/FuelLabs/fuel-core/pull/2151): Select next DA height to never include more than u16::MAX -1 transactions from L1.
- [2265](https://github.com/FuelLabs/fuel-core/pull/2265): Integrate Block Committer API for DA Block Costs.
- [2162](https://github.com/FuelLabs/fuel-core/pull/2162): Pool structure with dependencies, etc.. for the next transaction pool module. Also adds insertion/verification process in PoolV2 and tests refactoring
- [2280](https://github.com/FuelLabs/fuel-core/pull/2280): Allow comma separated relayer addresses in cli
- [2299](https://github.com/FuelLabs/fuel-core/pull/2299): Support blobs in the predicates.
- [2300](https://github.com/FuelLabs/fuel-core/pull/2300): Added new function to `fuel-core-client` for checking whether a blob exists.

### Changed

#### Breaking
- [2299](https://github.com/FuelLabs/fuel-core/pull/2299): Anyone who wants to participate in the transaction broadcasting via p2p must upgrade to support new predicates on the TxPool level.
- [2299](https://github.com/FuelLabs/fuel-core/pull/2299): Upgraded `fuel-vm` to `0.58.0`. More information in the [release](https://github.com/FuelLabs/fuel-vm/releases/tag/v0.58.0).
- [2276](https://github.com/FuelLabs/fuel-core/pull/2276): Changed how complexity for blocks is calculated. The default complexity now is 80_000. All queries that somehow touch the block header now are more expensive.
- [2290](https://github.com/FuelLabs/fuel-core/pull/2290): Added a new GraphQL limit on number of `directives`. The default value is `10`.
- [2206](https://github.com/FuelLabs/fuel-core/pull/2206): Use timestamp of last block when dry running transactions.
- [2153](https://github.com/FuelLabs/fuel-core/pull/2153): Updated default gas costs for the local testnet configuration to match `fuel-core 0.35.0`.

## [Version 0.36.0]

### Added
- [2135](https://github.com/FuelLabs/fuel-core/pull/2135): Added metrics logging for number of blocks served over the p2p req/res protocol.
- [2151](https://github.com/FuelLabs/fuel-core/pull/2151): Added limitations on gas used during dry_run in API.
- [2188](https://github.com/FuelLabs/fuel-core/pull/2188): Added the new variant `V2` for the `ConsensusParameters` which contains the new `block_transaction_size_limit` parameter.
- [2163](https://github.com/FuelLabs/fuel-core/pull/2163): Added runnable task for fetching block committer data.
- [2204](https://github.com/FuelLabs/fuel-core/pull/2204): Added `dnsaddr` resolution for TLD without suffixes.

### Changed

#### Breaking
- [2199](https://github.com/FuelLabs/fuel-core/pull/2199): Applying several breaking changes to the WASM interface from backlog:
  - Get the module to execute WASM byte code from the storage first, an fallback to the built-in version in the case of the `FUEL_ALWAYS_USE_WASM`.
  - Added `host_v1` with a new `peek_next_txs_size` method, that accepts `tx_number_limit` and `size_limit`.
  - Added new variant of the return type to pass the validation result. It removes block serialization and deserialization and should improve performance.
  - Added a V1 execution result type that uses `JSONError` instead of postcard serialized error. It adds flexibility of how variants of the error can be managed. More information about it in https://github.com/FuelLabs/fuel-vm/issues/797. The change also moves `TooManyOutputs` error to the top. It shows that `JSONError` works as expected.
- [2145](https://github.com/FuelLabs/fuel-core/pull/2145): feat: Introduce time port in PoA service.
- [2155](https://github.com/FuelLabs/fuel-core/pull/2155): Added trait declaration for block committer data
- [2142](https://github.com/FuelLabs/fuel-core/pull/2142): Added benchmarks for varied forms of db lookups to assist in optimizations.
- [2158](https://github.com/FuelLabs/fuel-core/pull/2158): Log the public address of the signing key, if it is specified
- [2188](https://github.com/FuelLabs/fuel-core/pull/2188): Upgraded the `fuel-vm` to `0.57.0`. More information in the [release](https://github.com/FuelLabs/fuel-vm/releases/tag/v0.57.0).

## [Version 0.35.0]

### Added
- [2122](https://github.com/FuelLabs/fuel-core/pull/2122): Changed the relayer URI address to be a vector and use a quorum provider. The `relayer` argument now supports multiple URLs to fetch information from different sources.
- [2119](https://github.com/FuelLabs/fuel-core/pull/2119): GraphQL query fields for retrieving information about upgrades.

### Changed
- [2113](https://github.com/FuelLabs/fuel-core/pull/2113): Modify the way the gas price service and shared algo is initialized to have some default value based on best guess instead of `None`, and initialize service before graphql.
- [2112](https://github.com/FuelLabs/fuel-core/pull/2112): Alter the way the sealed blocks are fetched with a given height.
- [2120](https://github.com/FuelLabs/fuel-core/pull/2120): Added `submitAndAwaitStatus` subscription endpoint which returns the `SubmittedStatus` after the transaction is submitted as well as the `TransactionStatus` subscription.
- [2115](https://github.com/FuelLabs/fuel-core/pull/2115): Add test for `SignMode` `is_available` method.
- [2124](https://github.com/FuelLabs/fuel-core/pull/2124): Generalize the way p2p req/res protocol handles requests.

#### Breaking

- [2040](https://github.com/FuelLabs/fuel-core/pull/2040): Added full `no_std` support state transition related crates. The crates now require the "alloc" feature to be enabled. Following crates are affected:
  - `fuel-core-types`
  - `fuel-core-storage`
  - `fuel-core-executor`
- [2116](https://github.com/FuelLabs/fuel-core/pull/2116): Replace `H160` in config and cli options of relayer by `Bytes20` of `fuel-types`

### Fixed
- [2134](https://github.com/FuelLabs/fuel-core/pull/2134): Perform RecoveryID normalization for AWS KMS -generated signatures.

## [Version 0.34.0]

### Added
- [2051](https://github.com/FuelLabs/fuel-core/pull/2051): Add support for AWS KMS signing for the PoA consensus module. The new key can be specified with `--consensus-aws-kms AWS_KEY_ARN`.
- [2092](https://github.com/FuelLabs/fuel-core/pull/2092): Allow iterating by keys in rocksdb, and other storages.
- [2096](https://github.com/FuelLabs/fuel-core/pull/2096): GraphQL query field to fetch blob byte code by its blob ID.

### Changed
- [2106](https://github.com/FuelLabs/fuel-core/pull/2106): Remove deadline clock in POA and replace with tokio time functions.

- [2035](https://github.com/FuelLabs/fuel-core/pull/2035): Small code optimizations.
    - The optimized code specifies the capacity when initializing the HashSet, avoiding potential multiple reallocations of memory during element insertion.
    - The optimized code uses the return value of HashSet::insert to check if the insertion was successful. If the insertion fails (i.e., the element already exists), it returns an error. This reduces one lookup operation.
    - The optimized code simplifies the initialization logic of exclude by using the Option::map_or_else method.

#### Breaking
- [2051](https://github.com/FuelLabs/fuel-core/pull/2051): Misdocumented `CONSENSUS_KEY` environ variable has been removed, use `CONSENSUS_KEY_SECRET` instead. Also raises MSRV to `1.79.0`.

### Fixed

- [2106](https://github.com/FuelLabs/fuel-core/pull/2106): Handle the case when nodes with overriding start on the fresh network.
- [2105](https://github.com/FuelLabs/fuel-core/pull/2105): Fixed the rollback functionality to work with empty gas price database.

## [Version 0.33.0]

### Added
- [2094](https://github.com/FuelLabs/fuel-core/pull/2094): Added support for predefined blocks provided via the filesystem.
- [2094](https://github.com/FuelLabs/fuel-core/pull/2094): Added `--predefined-blocks-path` CLI argument to pass the path to the predefined blocks.
- [2081](https://github.com/FuelLabs/fuel-core/pull/2081): Enable producer to include predefined blocks.
- [2079](https://github.com/FuelLabs/fuel-core/pull/2079): Open unknown columns in the RocksDB for forward compatibility.

### Changed
- [2076](https://github.com/FuelLabs/fuel-core/pull/2076): Replace usages of `iter_all` with `iter_all_keys` where necessary.

#### Breaking
- [2080](https://github.com/FuelLabs/fuel-core/pull/2080): Reject Upgrade txs with invalid wasm on txpool level.
- [2082](https://github.com/FuelLabs/fuel-core/pull/2088): Move `TxPoolError` from `fuel-core-types` to `fuel-core-txpool`.
- [2086](https://github.com/FuelLabs/fuel-core/pull/2086): Added support for PoA key rotation.
- [2086](https://github.com/FuelLabs/fuel-core/pull/2086): Support overriding of the non consensus parameters in the chain config.

### Fixed

- [2094](https://github.com/FuelLabs/fuel-core/pull/2094): Fixed bug in rollback logic because of wrong ordering of modifications.

## [Version 0.32.1]

### Added
- [2061](https://github.com/FuelLabs/fuel-core/pull/2061): Allow querying filled transaction body from the status.

### Changed
- [2067](https://github.com/FuelLabs/fuel-core/pull/2067): Return error from TxPool level if the `BlobId` is known.
- [2064](https://github.com/FuelLabs/fuel-core/pull/2064): Allow gas price metadata values to be overridden with config

### Fixes
- [2060](https://github.com/FuelLabs/fuel-core/pull/2060): Use `min-gas-price` as a starting point if `start-gas-price` is zero.
- [2059](https://github.com/FuelLabs/fuel-core/pull/2059): Remove unwrap that is breaking backwards compatibility
- [2063](https://github.com/FuelLabs/fuel-core/pull/2063): Don't use historical view during dry run.

## [Version 0.32.0]

### Added
- [1983](https://github.com/FuelLabs/fuel-core/pull/1983): Add adapters for gas price service for accessing database values

### Breaking
- [2048](https://github.com/FuelLabs/fuel-core/pull/2048): Disable SMT for `ContractsAssets` and `ContractsState` for the production mode of the `fuel-core`. The SMT still is used in benchmarks and tests.
- [#1988](https://github.com/FuelLabs/fuel-core/pull/1988): Updated `fuel-vm` to `0.56.0` ([release notes](https://github.com/FuelLabs/fuel-vm/releases/tag/v0.55.0)). Adds Blob transaction support.
- [2025](https://github.com/FuelLabs/fuel-core/pull/2025): Add new V0 algorithm for gas price to services.
    This change includes new flags for the CLI:
        - "starting-gas-price" - the starting gas price for the gas price algorithm
        - "gas-price-change-percent" - the percent change for each gas price update
        - "gas-price-threshold-percent" - the threshold percent for determining if the gas price will be increase or decreased
    And the following CLI flags are serving a new purpose
        - "min-gas-price" - the minimum gas price that the gas price algorithm will return
- [2045](https://github.com/FuelLabs/fuel-core/pull/2045): Include withdrawal message only if transaction is executed successfully.
- [2041](https://github.com/FuelLabs/fuel-core/pull/2041): Add code for startup of the gas price algorithm updater so 
    the gas price db on startup is always in sync with the on chain db

## [Version 0.31.0]

### Added
- [#2014](https://github.com/FuelLabs/fuel-core/pull/2014): Added a separate thread for the block importer.
- [#2013](https://github.com/FuelLabs/fuel-core/pull/2013): Added a separate thread to process P2P database lookups.
- [#2004](https://github.com/FuelLabs/fuel-core/pull/2004): Added new CLI argument `continue-services-on-error` to control internal flow of services.
- [#2004](https://github.com/FuelLabs/fuel-core/pull/2004): Added handling of incorrect shutdown of the off-chain GraphQL worker by using state rewind feature.
- [#2007](https://github.com/FuelLabs/fuel-core/pull/2007): Improved metrics:
  - Added database metrics per column.
  - Added statistic about commit time of each database.
  - Refactored how metrics are registered: Now, we use only one register shared between all metrics. This global register is used to encode all metrics.
- [#1996](https://github.com/FuelLabs/fuel-core/pull/1996): Added support for rollback command when state rewind feature is enabled. The command allows the rollback of the state of the blockchain several blocks behind until the end of the historical window. The default historical window it 7 days.
- [#1996](https://github.com/FuelLabs/fuel-core/pull/1996): Added support for the state rewind feature. The feature allows the execution of the blocks in the past and the same execution results to be received. Together with forkless upgrades, execution of any block from the past is possible if historical data exist for the target block height.
- [#1994](https://github.com/FuelLabs/fuel-core/pull/1994): Added the actual implementation for the `AtomicView::latest_view`.
- [#1972](https://github.com/FuelLabs/fuel-core/pull/1972): Implement `AlgorithmUpdater` for `GasPriceService`
- [#1948](https://github.com/FuelLabs/fuel-core/pull/1948): Add new `AlgorithmV1` and `AlgorithmUpdaterV1` for the gas price. Include tools for analysis
- [#1676](https://github.com/FuelLabs/fuel-core/pull/1676): Added new CLI arguments:
    - `graphql-max-depth`
    - `graphql-max-complexity`
    - `graphql-max-recursive-depth`

### Changed
- [#2015](https://github.com/FuelLabs/fuel-core/pull/2015): Small fixes for the database:
  - Fixed the name for historical columns - Metrics was working incorrectly for historical columns.
  - Added recommended setting for the RocksDB - The source of recommendation is official documentation https://github.com/facebook/rocksdb/wiki/Setup-Options-and-Basic-Tuning#other-general-options.
  - Removed repairing since it could corrupt the database if fails - Several users reported about the corrupted state of the database after having a "Too many descriptors" error where in logs, repairing of the database also failed with this error creating a `lost` folder.
- [#2010](https://github.com/FuelLabs/fuel-core/pull/2010): Updated the block importer to allow more blocks to be in the queue. It improves synchronization speed and mitigate the impact of other services on synchronization speed.
- [#2006](https://github.com/FuelLabs/fuel-core/pull/2006): Process block importer events first under P2P pressure.
- [#2002](https://github.com/FuelLabs/fuel-core/pull/2002): Adapted the block producer to react to checked transactions that were using another version of consensus parameters during validation in the TxPool. After an upgrade of the consensus parameters of the network, TxPool could store invalid `Checked` transactions. This change fixes that by tracking the version that was used to validate the transactions.
- [#1999](https://github.com/FuelLabs/fuel-core/pull/1999): Minimize the number of panics in the codebase.
- [#1990](https://github.com/FuelLabs/fuel-core/pull/1990): Use latest view for mutate GraphQL queries after modification of the node.
- [#1992](https://github.com/FuelLabs/fuel-core/pull/1992): Parse multiple relayer contracts, `RELAYER-V2-LISTENING-CONTRACTS` env variable using a `,` delimiter.
- [#1980](https://github.com/FuelLabs/fuel-core/pull/1980): Add `Transaction` to relayer 's event filter

#### Breaking
- [#2012](https://github.com/FuelLabs/fuel-core/pull/2012): Bumped the `fuel-vm` to `0.55.0` release. More about the change [here](https://github.com/FuelLabs/fuel-vm/releases/tag/v0.55.0).
- [#2001](https://github.com/FuelLabs/fuel-core/pull/2001): Prevent GraphQL query body to be huge and cause OOM. The default body size is `1MB`. The limit can be changed by the `graphql-request-body-bytes-limit` CLI argument.
- [#1991](https://github.com/FuelLabs/fuel-core/pull/1991): Prepare the database to use different types than `Database` for atomic view.
- [#1989](https://github.com/FuelLabs/fuel-core/pull/1989): Extract `HistoricalView` trait from the `AtomicView`.
- [#1676](https://github.com/FuelLabs/fuel-core/pull/1676): New `fuel-core-client` is incompatible with the old `fuel-core` because of two requested new fields.
- [#1676](https://github.com/FuelLabs/fuel-core/pull/1676): Changed default value for `api-request-timeout` to be `30s`.
- [#1676](https://github.com/FuelLabs/fuel-core/pull/1676): Now, GraphQL API has complexity and depth limitations on the queries. The default complexity limit is `20000`. It is ~50 blocks per request with transaction IDs and ~2-5 full blocks.

### Fixed
- [#2000](https://github.com/FuelLabs/fuel-core/pull/2000): Use correct query name in metrics for aliased queries.

## [Version 0.30.0]

### Added
- [#1975](https://github.com/FuelLabs/fuel-core/pull/1975): Added `DependentCost` benchmarks for the `cfe` and `cfei` opcodes.
- [#1975](https://github.com/FuelLabs/fuel-core/pull/1975): Added `DependentCost` for the `cfe` opcode to the `GasCosts` endpoint.
- [#1974](https://github.com/FuelLabs/fuel-core/pull/1974): Optimized the work of `InMemoryTransaction` for lookups and empty insertion.

### Changed
- [#1973](https://github.com/FuelLabs/fuel-core/pull/1973): Updated VM initialization benchmark to include many inputs and outputs.

#### Breaking
- [#1975](https://github.com/FuelLabs/fuel-core/pull/1975): Updated gas prices according to new release.
- [#1975](https://github.com/FuelLabs/fuel-core/pull/1975): Changed `GasCosts` endpoint to return `DependentCost` for the `cfei` opcode via `cfeiDependentCost`.
- [#1975](https://github.com/FuelLabs/fuel-core/pull/1975): Use `fuel-vm 0.54.0`. More information in the [release](https://github.com/FuelLabs/fuel-vm/releases/tag/v0.54.0).

## [Version 0.29.0]

### Added
- [#1889](https://github.com/FuelLabs/fuel-core/pull/1889): Add new `FuelGasPriceProvider` that receives the gas price algorithm from a `GasPriceService`

### Changed
- [#1942](https://github.com/FuelLabs/fuel-core/pull/1942): Sequential relayer's commits.
- [#1952](https://github.com/FuelLabs/fuel-core/pull/1952): Change tip sorting to ratio between tip and max gas sorting in txpool
- [#1960](https://github.com/FuelLabs/fuel-core/pull/1960): Update fuel-vm to v0.53.0.
- [#1964](https://github.com/FuelLabs/fuel-core/pull/1964): Add `creation_instant` as second sort key in tx pool

### Fixed
- [#1962](https://github.com/FuelLabs/fuel-core/pull/1962): Fixes the error message for incorrect keypair's path.
- [#1950](https://github.com/FuelLabs/fuel-core/pull/1950): Fix cursor `BlockHeight` encoding in `SortedTXCursor`

## [Version 0.28.0]

### Changed
- [#1934](https://github.com/FuelLabs/fuel-core/pull/1934): Updated benchmark for the `aloc` opcode to be `DependentCost`. Updated `vm_initialization` benchmark to exclude growing of memory(It is handled by VM reuse).
- [#1916](https://github.com/FuelLabs/fuel-core/pull/1916): Speed up synchronisation of the blocks for the `fuel-core-sync` service.
- [#1888](https://github.com/FuelLabs/fuel-core/pull/1888): optimization: Reuse VM memory across executions.

#### Breaking

- [#1934](https://github.com/FuelLabs/fuel-core/pull/1934): Changed `GasCosts` endpoint to return `DependentCost` for the `aloc` opcode via `alocDependentCost`.
- [#1934](https://github.com/FuelLabs/fuel-core/pull/1934): Updated default gas costs for the local testnet configuration. All opcodes became cheaper.
- [#1924](https://github.com/FuelLabs/fuel-core/pull/1924): `dry_run_opt` has new `gas_price: Option<u64>` argument
- [#1888](https://github.com/FuelLabs/fuel-core/pull/1888): Upgraded `fuel-vm` to `0.51.0`. See [release](https://github.com/FuelLabs/fuel-vm/releases/tag/v0.51.0) for more information.

### Added
- [#1939](https://github.com/FuelLabs/fuel-core/pull/1939): Added API functions to open a RocksDB in different modes.
- [#1929](https://github.com/FuelLabs/fuel-core/pull/1929): Added support of customization of the state transition version in the `ChainConfig`.

### Removed
- [#1913](https://github.com/FuelLabs/fuel-core/pull/1913): Removed dead code from the project.

### Fixed
- [#1921](https://github.com/FuelLabs/fuel-core/pull/1921): Fixed unstable `gossipsub_broadcast_tx_with_accept` test.
- [#1915](https://github.com/FuelLabs/fuel-core/pull/1915): Fixed reconnection issue in the dev cluster with AWS cluster.
- [#1914](https://github.com/FuelLabs/fuel-core/pull/1914): Fixed halting of the node during synchronization in PoA service.

## [Version 0.27.0]

### Added

- [#1895](https://github.com/FuelLabs/fuel-core/pull/1895): Added backward and forward compatibility integration tests for forkless upgrades.
- [#1898](https://github.com/FuelLabs/fuel-core/pull/1898): Enforce increasing of the `Executor::VERSION` on each release.

### Changed

- [#1906](https://github.com/FuelLabs/fuel-core/pull/1906): Makes `cli::snapshot::Command` members public such that clients can create and execute snapshot commands programmatically. This enables snapshot execution in external programs, such as the regenesis test suite. 
- [#1891](https://github.com/FuelLabs/fuel-core/pull/1891): Regenesis now preserves `FuelBlockMerkleData` and `FuelBlockMerkleMetadata` in the off-chain table. These tables are checked when querying message proofs.
- [#1886](https://github.com/FuelLabs/fuel-core/pull/1886): Use ref to `Block` in validation code
- [#1876](https://github.com/FuelLabs/fuel-core/pull/1876): Updated benchmark to include the worst scenario for `CROO` opcode. Also include consensus parameters in bench output.
- [#1879](https://github.com/FuelLabs/fuel-core/pull/1879): Return the old behaviour for the `discovery_works` test.
- [#1848](https://github.com/FuelLabs/fuel-core/pull/1848): Added `version` field to the `Block` and `BlockHeader` GraphQL entities. Added corresponding `version` field to the `Block` and `BlockHeader` client types in `fuel-core-client`.
- [#1873](https://github.com/FuelLabs/fuel-core/pull/1873/): Separate dry runs from block production in executor code, remove `ExecutionKind` and `ExecutionType`, remove `thread_block_transaction` concept, remove `PartialBlockComponent` type, refactor away `inner` functions.
- [#1900](https://github.com/FuelLabs/fuel-core/pull/1900): Update the root README as `fuel-core run` no longer has `--chain` as an option. It has been replaced by `--snapshot`.

#### Breaking

- [#1894](https://github.com/FuelLabs/fuel-core/pull/1894): Use testnet configuration for local testnet.
- [#1894](https://github.com/FuelLabs/fuel-core/pull/1894): Removed support for helm chart.
- [#1910](https://github.com/FuelLabs/fuel-core/pull/1910): `fuel-vm` upgraded to `0.50.0`. More information in the [changelog](https://github.com/FuelLabs/fuel-vm/releases/tag/v0.50.0).

## [Version 0.26.0]

### Fixed

#### Breaking

- [#1868](https://github.com/FuelLabs/fuel-core/pull/1868): Include the `event_inbox_root` in the header hash. Changed types of the `transactions_count` to `u16` and `message_receipt_count` to `u32` instead of `u64`. Updated the application hash root calculation to not pad numbers.
- [#1866](https://github.com/FuelLabs/fuel-core/pull/1866): Fixed a runtime panic that occurred when restarting a node. The panic happens when the relayer database is already populated, and the relayer attempts an empty commit during start up. This invalid commit is removed in this PR.
- [#1871](https://github.com/FuelLabs/fuel-core/pull/1871): Fixed `block` endpoint to return fetch the blocks from both databases after regenesis.
- [#1856](https://github.com/FuelLabs/fuel-core/pull/1856): Replaced instances of `Union` with `Enum` for GraphQL definitions of `ConsensusParametersVersion` and related types. This is needed because `Union` does not support multiple `Version`s inside discriminants or empty variants. 
- [#1870](https://github.com/FuelLabs/fuel-core/pull/1870): Fixed benchmarks for the `0.25.3`. 
- [#1870](https://github.com/FuelLabs/fuel-core/pull/1870): Improves the performance of getting the size of the contract from the `InMemoryTransaction`.
- [#1851](https://github.com/FuelLabs/fuel-core/pull/1851/): Provided migration capabilities (enabled addition of new column families) to RocksDB instance.

### Added 

- [#1853](https://github.com/FuelLabs/fuel-core/pull/1853): Added a test case to verify the database's behavior when new columns are added to the RocksDB database.
- [#1860](https://github.com/FuelLabs/fuel-core/pull/1860): Regenesis now preserves `FuelBlockIdsToHeights` off-chain table.

### Changed

- [#1847](https://github.com/FuelLabs/fuel-core/pull/1847): Simplify the validation interface to use `Block`. Remove `Validation` variant of `ExecutionKind`.
- [#1832](https://github.com/FuelLabs/fuel-core/pull/1832): Snapshot generation can be cancelled. Progress is also reported.
- [#1837](https://github.com/FuelLabs/fuel-core/pull/1837): Refactor the executor and separate validation from the other use cases

## [Version 0.25.2]

### Fixed

- [#1844](https://github.com/FuelLabs/fuel-core/pull/1844): Fixed the publishing of the `fuel-core 0.25.1` release.
- [#1842](https://github.com/FuelLabs/fuel-core/pull/1842): Ignore RUSTSEC-2024-0336: `rustls::ConnectionCommon::complete_io` could fall into an infinite loop based on network

## [Version 0.25.1]

### Fixed

- [#1840](https://github.com/FuelLabs/fuel-core/pull/1840): Fixed the publishing of the `fuel-core 0.25.0` release.

## [Version 0.25.0]

### Fixed

- [#1821](https://github.com/FuelLabs/fuel-core/pull/1821): Can handle missing tables in snapshot.
- [#1814](https://github.com/FuelLabs/fuel-core/pull/1814): Bugfix: the `iter_all_by_prefix` was not working for all tables. The change adds a `Rust` level filtering.

### Added

- [#1831](https://github.com/FuelLabs/fuel-core/pull/1831): Included the total gas and fee used by transaction into `TransactionStatus`.
- [#1821](https://github.com/FuelLabs/fuel-core/pull/1821): Propagate shutdown signal to (re)genesis. Also add progress bar for (re)genesis.
- [#1813](https://github.com/FuelLabs/fuel-core/pull/1813): Added back support for `/health` endpoint.
- [#1799](https://github.com/FuelLabs/fuel-core/pull/1799): Snapshot creation is now concurrent.
- [#1811](https://github.com/FuelLabs/fuel-core/pull/1811): Regenesis now preserves old blocks and transactions for GraphQL API.

### Changed

- [#1833](https://github.com/FuelLabs/fuel-core/pull/1833): Regenesis of `SpentMessages` and `ProcessedTransactions`.
- [#1830](https://github.com/FuelLabs/fuel-core/pull/1830): Use versioning enum for WASM executor input and output.
- [#1816](https://github.com/FuelLabs/fuel-core/pull/1816): Updated the upgradable executor to fetch the state transition bytecode from the database when the version doesn't match a native one. This change enables the WASM executor in the "production" build and requires a `wasm32-unknown-unknown` target.
- [#1812](https://github.com/FuelLabs/fuel-core/pull/1812): Follow-up PR to simplify the logic around parallel snapshot creation.
- [#1809](https://github.com/FuelLabs/fuel-core/pull/1809): Fetch `ConsensusParameters` from the database
- [#1808](https://github.com/FuelLabs/fuel-core/pull/1808): Fetch consensus parameters from the provider.

#### Breaking

- [#1826](https://github.com/FuelLabs/fuel-core/pull/1826): The changes make the state transition bytecode part of the `ChainConfig`. It guarantees the state transition's availability for the network's first blocks.
    The change has many minor improvements in different areas related to the state transition bytecode:
    - The state transition bytecode lies in its own file(`state_transition_bytecode.wasm`) along with the chain config file. The `ChainConfig` loads it automatically when `ChainConfig::load` is called and pushes it back when `ChainConfig::write` is called.
    - The `fuel-core` release bundle also contains the `fuel-core-wasm-executor.wasm` file of the corresponding executor version.
    - The regenesis process now considers the last block produced by the previous network. When we create a (re)genesis block of a new network, it has the `height = last_block_of_old_netowkr + 1`. It continues the old network and doesn't overlap blocks(before, we had `old_block.height == new_genesis_block.hegiht`).
    - Along with the new block height, the regenesis process also increases the state transition bytecode and consensus parameters versions. It guarantees that a new network doesn't use values from the previous network and allows us not to migrate `StateTransitionBytecodeVersions` and `ConsensusParametersVersions` tables.
    - Added a new CLI argument, `native-executor-version,` that allows overriding of the default version of the native executor. It can be useful for side rollups that have their own history of executor upgrades.
    - Replaced:
      
      ```rust
               let file = std::fs::File::open(path)?;
               let mut snapshot: Self = serde_json::from_reader(&file)?;
      ```
      
      with a:
      
      ```rust
               let mut json = String::new();
               std::fs::File::open(&path)
                   .with_context(|| format!("Could not open snapshot file: {path:?}"))?
                   .read_to_string(&mut json)?;
               let mut snapshot: Self = serde_json::from_str(json.as_str())?;
      ```
      because it is 100 times faster for big JSON files.
    - Updated all tests to use `Config::local_node_*` instead of working with the `SnapshotReader` directly. It is the preparation of the tests for the futures bumps of the `Executor::VERSION`. When we increase the version, all tests continue to use `GenesisBlock.state_transition_bytecode = 0` while the version is different, which forces the usage of the WASM executor, while for tests, we still prefer to test native execution. The `Config::local_node_*` handles it and forces the executor to use the native version.
    - Reworked the `build.rs` file of the upgradable executor. The script now caches WASM bytecode to avoid recompilation. Also, fixed the issue with outdated WASM bytecode. The script reacts on any modifications of the `fuel-core-wasm-executor` and forces recompilation (it is why we need the cache), so WASM bytecode always is actual now.
- [#1822](https://github.com/FuelLabs/fuel-core/pull/1822): Removed support of `Create` transaction from debugger since it doesn't have any script to execute.
- [#1822](https://github.com/FuelLabs/fuel-core/pull/1822): Use `fuel-vm 0.49.0` with new transactions types - `Upgrade` and `Upload`. Also added `max_bytecode_subsections` field to the `ConsensusParameters` to limit the number of bytecode subsections in the state transition bytecode. 
- [#1816](https://github.com/FuelLabs/fuel-core/pull/1816): Updated the upgradable executor to fetch the state transition bytecode from the database when the version doesn't match a native one. This change enables the WASM executor in the "production" build and requires a `wasm32-unknown-unknown` target.

## [Version 0.24.2]

### Changed

#### Breaking
- [#1798](https://github.com/FuelLabs/fuel-core/pull/1798): Add nonce to relayed transactions and also hash full messages in the inbox root.

### Fixed

- [#1802](https://github.com/FuelLabs/fuel-core/pull/1802): Fixed a runtime panic that occurred when restarting a node. The panic was caused by an invalid database commit while loading an existing off-chain database. The invalid commit is removed in this PR.
- [#1803](https://github.com/FuelLabs/fuel-core/pull/1803): Produce block when da height haven't changed.
- [#1795](https://github.com/FuelLabs/fuel-core/pull/1795): Fixed the building of the `fuel-core-wasm-executor` to work outside of the `fuel-core` context. The change uses the path to the manifest file of the `fuel-core-upgradable-executor` to build the `fuel-core-wasm-executor` instead of relying on the workspace.

## [Version 0.24.1]

### Added

- [#1787](https://github.com/FuelLabs/fuel-core/pull/1787): Handle processing of relayed (forced) transactions
- [#1786](https://github.com/FuelLabs/fuel-core/pull/1786): Regenesis now includes off-chain tables.
- [#1716](https://github.com/FuelLabs/fuel-core/pull/1716): Added support of WASM state transition along with upgradable execution that works with native(std) and WASM(non-std) executors. The `fuel-core` now requires a `wasm32-unknown-unknown` target to build.
- [#1770](https://github.com/FuelLabs/fuel-core/pull/1770): Add the new L1 event type for forced transactions.
- [#1767](https://github.com/FuelLabs/fuel-core/pull/1767): Added consensus parameters version and state transition version to the `ApplicationHeader` to describe what was used to produce this block.
- [#1760](https://github.com/FuelLabs/fuel-core/pull/1760): Added tests to verify that the network operates with a custom chain id and base asset id.
- [#1752](https://github.com/FuelLabs/fuel-core/pull/1752): Add `ProducerGasPrice` trait that the `Producer` depends on to get the gas price for the block.
- [#1747](https://github.com/FuelLabs/fuel-core/pull/1747): The DA block height is now included in the genesis state.
- [#1740](https://github.com/FuelLabs/fuel-core/pull/1740): Remove optional fields from genesis configs
- [#1737](https://github.com/FuelLabs/fuel-core/pull/1737): Remove temporary tables for calculating roots during genesis.
- [#1731](https://github.com/FuelLabs/fuel-core/pull/1731): Expose `schema.sdl` from `fuel-core-client`.

### Changed

#### Breaking

- [1785](https://github.com/FuelLabs/fuel-core/pull/1785): Producer will only include DA height if it has enough gas to include the associate forced transactions.
- [#1771](https://github.com/FuelLabs/fuel-core/pull/1771): Contract 'states' and 'balances' brought back into `ContractConfig`. Parquet now writes a file per table.
- [1779](https://github.com/FuelLabs/fuel-core/pull/1779): Modify Relayer service to order Events from L1 by block index
- [#1783](https://github.com/FuelLabs/fuel-core/pull/1783): The PR upgrade `fuel-vm` to `0.48.0` release. Because of some breaking changes, we also adapted our codebase to follow them: 
  - Implementation of `Default` for configs was moved under the `test-helpers` feature. The `fuel-core` binary uses testnet configuration instead of `Default::default`(for cases when `ChainConfig` was not provided by the user).
  - All parameter types are enums now and require corresponding modifications across the codebase(we need to use getters and setters). The GraphQL API remains the same for simplicity, but each parameter now has one more field - `version`, that can be used to decide how to deserialize. 
  - The `UtxoId` type now is 34 bytes instead of 33. It affects hex representation and requires adding `00`.
  - The `block_gas_limit` was moved to `ConsensusParameters` from `ChainConfig`. It means the block producer doesn't specify the block gas limit anymore, and we don't need to propagate this information.
  - The `bytecodeLength` field is removed from the `Create` transaction.
  - Removed `ConsensusParameters` from executor config because `ConsensusParameters::default` is not available anymore. Instead, executors fetch `ConsensusParameters` from the database.

- [#1769](https://github.com/FuelLabs/fuel-core/pull/1769): Include new field on header for the merkle root of imported events. Rename other message root field.
- [#1768](https://github.com/FuelLabs/fuel-core/pull/1768): Moved `ContractsInfo` table to the off-chain database. Removed `salt` field from the `ContractConfig`.
- [#1761](https://github.com/FuelLabs/fuel-core/pull/1761): Adjustments to the upcoming testnet configs:
  - Decreased the max size of the contract/predicate/script to be 100KB.
  - Decreased the max size of the transaction to be 110KB.
  - Decreased the max number of storage slots to be 1760(110KB / 64).
  - Removed fake coins from the genesis state.
  - Renamed folders to be "testnet" and "dev-testnet".
  - The name of the networks are "Upgradable Testnet" and "Upgradable Dev Testnet".

- [#1694](https://github.com/FuelLabs/fuel-core/pull/1694): The change moves the database transaction logic from the `fuel-core` to the `fuel-core-storage` level. The corresponding [issue](https://github.com/FuelLabs/fuel-core/issues/1589) described the reason behind it.

    ## Technical details of implementation

    - The change splits the `KeyValueStore` into `KeyValueInspect` and `KeyValueMutate`, as well the `Blueprint` into `BlueprintInspect` and `BlueprintMutate`. It allows requiring less restricted constraints for any read-related operations.

    - One of the main ideas of the change is to allow for the actual storage only to implement `KeyValueInspect` and `Modifiable` without the `KeyValueMutate`. It simplifies work with the databases and provides a safe way of interacting with them (Modification into the database can only go through the `Modifiable::commit_changes`). This feature is used to [track the height](https://github.com/FuelLabs/fuel-core/pull/1694/files#diff-c95a3d57a39feac7c8c2f3b193a24eec39e794413adc741df36450f9a4539898) of each database during commits and even limit how commits are done, providing additional safety. This part of the change was done as a [separate commit](https://github.com/FuelLabs/fuel-core/pull/1694/commits/7b1141ac838568e3590f09dd420cb24a6946bd32).
    
    - The `StorageTransaction` is a `StructuredStorage` that uses `InMemoryTransaction` inside to accumulate modifications. Only `InMemoryTransaction` has a real implementation of the `KeyValueMutate`(Other types only implement it in tests).
    
    - The implementation of the `Modifiable` for the `Database` contains a business logic that provides additional safety but limits the usage of the database. The `Database` now tracks its height and is responsible for its updates. In the `commit_changes` function, it analyzes the changes that were done and tries to find a new height(For example, in the case of the `OnChain` database, we are looking for a new `Block` in the `FuelBlocks` table).
    
    - As was planned in the issue, now the executor has full control over how commits to the storage are done.
    
    - All mutation methods now require `&mut self` - exclusive ownership over the object to be able to write into it. It almost negates the chance of concurrent modification of the storage, but it is still possible since the `Database` implements the `Clone` trait. To be sure that we don't corrupt the state of the database, the `commit_changes` function implements additional safety checks to be sure that we commit updates per each height only once time.

    - Side changes:
      - The `drop` function was moved from `Database` to `RocksDB` as a preparation for the state rewind since the read view should also keep the drop function until it is destroyed.
      - The `StatisticTable` table lives in the off-chain worker.
      - Removed duplication of the `Database` from the `dap::ConcreteStorage` since it is already available from the VM.
      - The executor return only produced `Changes` instead of the storage transaction, which simplifies the interaction between modules and port definition.
      - The logic related to the iteration over the storage is moved to the `fuel-core-storage` crate and is now reusable. It provides an `iterator` method that duplicates the logic from `MemoryStore` on iterating over the `BTreeMap` and methods like `iter_all`, `iter_all_by_prefix`, etc. It was done in a separate revivable [commit](https://github.com/FuelLabs/fuel-core/pull/1694/commits/5b9bd78320e6f36d0650ec05698f12f7d1b3c7c9).
      - The `MemoryTransactionView` is fully replaced by the `StorageTransactionInner`.
      - Removed `flush` method from the `Database` since it is not needed after https://github.com/FuelLabs/fuel-core/pull/1664.

- [#1693](https://github.com/FuelLabs/fuel-core/pull/1693): The change separates the initial chain state from the chain config and stores them in separate files when generating a snapshot. The state snapshot can be generated in a new format where parquet is used for compression and indexing while postcard is used for encoding. This enables importing in a stream like fashion which reduces memory requirements. Json encoding is still supported to enable easy manual setup. However, parquet is preferred for large state files.

  ### Snapshot command

  The CLI was expanded to allow customizing the used encoding. Snapshots are now generated along with a metadata file describing the encoding used. The metadata file contains encoding details as well as the location of additional files inside the snapshot directory containing the actual data. The chain config is always generated in the JSON format.

  The snapshot command now has the '--output-directory' for specifying where to save the snapshot.

  ### Run command

  The run command now includes the 'db_prune' flag which when provided will prune the existing db and start genesis from the provided snapshot metadata file or the local testnet configuration.

  The snapshot metadata file contains paths to the chain config file and files containing chain state items (coins, messages, contracts, contract states, and balances), which are loaded via streaming.

  Each item group in the genesis process is handled by a separate worker, allowing for parallel loading. Workers stream file contents in batches.

  A database transaction is committed every time an item group is successfully loaded. Resumability is achieved by recording the last loaded group index within the same db tx. If loading is aborted, the remaining workers are shutdown. Upon restart, workers resume from the last processed group.

  ### Contract States and Balances

  Using uniform-sized batches may result in batches containing items from multiple contracts. Optimal performance can presumably be achieved by selecting a batch size that typically encompasses an entire contract's state or balance, allowing for immediate initialization of relevant Merkle trees.

### Removed

- [#1757](https://github.com/FuelLabs/fuel-core/pull/1757): Removed `protobuf` from everywhere since `libp2p` uses `quick-protobuf`.

## [Version 0.23.0]

### Added

- [#1713](https://github.com/FuelLabs/fuel-core/pull/1713): Added automatic `impl` of traits `StorageWrite` and `StorageRead` for `StructuredStorage`. Tables that use a `Blueprint` can be read and written using these interfaces provided by structured storage types.
- [#1671](https://github.com/FuelLabs/fuel-core/pull/1671): Added a new `Merklized` blueprint that maintains the binary Merkle tree over the storage data. It supports only the insertion of the objects without removing them.
- [#1657](https://github.com/FuelLabs/fuel-core/pull/1657): Moved `ContractsInfo` table from `fuel-vm` to on-chain tables, and created version-able `ContractsInfoType` to act as the table's data type.

### Changed

- [#1872](https://github.com/FuelLabs/fuel-core/pull/1872): Added Eq and PartialEq derives to TransactionStatus and TransactionResponse to enable comparison in the e2e tests.
- [#1723](https://github.com/FuelLabs/fuel-core/pull/1723): Notify about imported blocks from the off-chain worker.
- [#1717](https://github.com/FuelLabs/fuel-core/pull/1717): The fix for the [#1657](https://github.com/FuelLabs/fuel-core/pull/1657) to include the contract into `ContractsInfo` table.
- [#1657](https://github.com/FuelLabs/fuel-core/pull/1657): Upgrade to `fuel-vm` 0.46.0.
- [#1671](https://github.com/FuelLabs/fuel-core/pull/1671): The logic related to the `FuelBlockIdsToHeights` is moved to the off-chain worker.
- [#1663](https://github.com/FuelLabs/fuel-core/pull/1663): Reduce the punishment criteria for mempool gossipping.
- [#1658](https://github.com/FuelLabs/fuel-core/pull/1658): Removed `Receipts` table. Instead, receipts are part of the `TransactionStatuses` table.
- [#1640](https://github.com/FuelLabs/fuel-core/pull/1640): Upgrade to fuel-vm 0.45.0.
- [#1635](https://github.com/FuelLabs/fuel-core/pull/1635): Move updating of the owned messages and coins to off-chain worker.
- [#1650](https://github.com/FuelLabs/fuel-core/pull/1650): Add api endpoint for getting estimates for future gas prices
- [#1649](https://github.com/FuelLabs/fuel-core/pull/1649): Add api endpoint for getting latest gas price
- [#1600](https://github.com/FuelLabs/fuel-core/pull/1640): Upgrade to fuel-vm 0.45.0
- [#1633](https://github.com/FuelLabs/fuel-core/pull/1633): Notify services about importing of the genesis block.
- [#1625](https://github.com/FuelLabs/fuel-core/pull/1625): Making relayer independent from the executor and preparation for the force transaction inclusion.
- [#1613](https://github.com/FuelLabs/fuel-core/pull/1613): Add api endpoint to retrieve a message by its nonce.
- [#1612](https://github.com/FuelLabs/fuel-core/pull/1612): Use `AtomicView` in all services for consistent results.
- [#1597](https://github.com/FuelLabs/fuel-core/pull/1597): Unify namespacing for `libp2p` modules
- [#1591](https://github.com/FuelLabs/fuel-core/pull/1591): Simplify libp2p dependencies and not depend on all sub modules directly.
- [#1590](https://github.com/FuelLabs/fuel-core/pull/1590): Use `AtomicView` in the `TxPool` to read the state of the database during insertion of the transactions.
- [#1587](https://github.com/FuelLabs/fuel-core/pull/1587): Use `BlockHeight` as a primary key for the `FuelsBlock` table.
- [#1585](https://github.com/FuelLabs/fuel-core/pull/1585): Let `NetworkBehaviour` macro generate `FuelBehaviorEvent` in p2p
- [#1579](https://github.com/FuelLabs/fuel-core/pull/1579): The change extracts the off-chain-related logic from the executor and moves it to the GraphQL off-chain worker. It creates two new concepts - Off-chain and On-chain databases where the GraphQL worker has exclusive ownership of the database and may modify it without intersecting with the On-chain database.
- [#1577](https://github.com/FuelLabs/fuel-core/pull/1577): Moved insertion of sealed blocks into the `BlockImporter` instead of the executor.
- [#1574](https://github.com/FuelLabs/fuel-core/pull/1574): Penalizes peers for sending invalid responses or for not replying at all.
- [#1601](https://github.com/FuelLabs/fuel-core/pull/1601): Fix formatting in docs and check that `cargo doc` passes in the CI.
- [#1636](https://github.com/FuelLabs/fuel-core/pull/1636): Add more docs to GraphQL DAP API.

#### Breaking

- [#1725](https://github.com/FuelLabs/fuel-core/pull/1725): All API endpoints now are prefixed with `/v1` version. New usage looks like: `/v1/playground`, `/v1/graphql`, `/v1/graphql-sub`, `/v1/metrics`, `/v1/health`.
- [#1722](https://github.com/FuelLabs/fuel-core/pull/1722): Bugfix: Zero `predicate_gas_used` field during validation of the produced block.
- [#1714](https://github.com/FuelLabs/fuel-core/pull/1714): The change bumps the `fuel-vm` to `0.47.1`. It breaks several breaking changes into the protocol:
  - All malleable fields are zero during the execution and unavailable through the GTF getters. Accessing them via the memory directly is still possible, but they are zero.
  - The `Transaction` doesn't define the gas price anymore. The gas price is defined by the block producer and recorded in the `Mint` transaction at the end of the block. A price of future blocks can be fetched through a [new API nedopoint](https://github.com/FuelLabs/fuel-core/issues/1641) and the price of the last block can be fetch or via the block or another [API endpoint](https://github.com/FuelLabs/fuel-core/issues/1647).
  - The `GasPrice` policy is replaced with the `Tip` policy. The user may specify in the native tokens how much he wants to pay the block producer to include his transaction in the block. It is the prioritization mechanism to incentivize the block producer to include users transactions earlier.
  - The `MaxFee` policy is mandatory to set. Without it, the transaction pool will reject the transaction. Since the block producer defines the gas price, the only way to control how much user agreed to pay can be done only through this policy.
  - The `maturity` field is removed from the `Input::Coin`. The same affect can be achieve with the `Maturity` policy on the transaction and predicate. This changes breaks how input coin is created and removes the passing of this argument.
  - The metadata of the `Checked<Tx>` doesn't contain `max_fee` and `min_fee` anymore. Only `max_gas` and `min_gas`. The `max_fee` is controlled by the user via the `MaxFee` policy.
  - Added automatic `impl` of traits `StorageWrite` and `StorageRead` for `StructuredStorage`. Tables that use a `Blueprint` can be read and written using these interfaces provided by structured storage types.

- [#1712](https://github.com/FuelLabs/fuel-core/pull/1712): Make `ContractUtxoInfo` type a version-able enum for use in the `ContractsLatestUtxo`table.
- [#1657](https://github.com/FuelLabs/fuel-core/pull/1657): Changed `CROO` gas price type from `Word` to `DependentGasPrice`. The dependent gas price values are dummy values while awaiting updated benchmarks.
- [#1671](https://github.com/FuelLabs/fuel-core/pull/1671): The GraphQL API uses block height instead of the block id where it is possible. The transaction status contains `block_height` instead of the `block_id`.
- [#1675](https://github.com/FuelLabs/fuel-core/pull/1675): Simplify GQL schema by disabling contract resolvers in most cases, and just return a ContractId scalar instead.
- [#1658](https://github.com/FuelLabs/fuel-core/pull/1658): Receipts are part of the transaction status. 
    Removed `reason` from the `TransactionExecutionResult::Failed`. It can be calculated based on the program state and receipts.
    Also, it is not possible to fetch `receipts` from the `Transaction` directly anymore. Instead, you need to fetch `status` and its receipts.
- [#1646](https://github.com/FuelLabs/fuel-core/pull/1646): Remove redundant receipts from queries.
- [#1639](https://github.com/FuelLabs/fuel-core/pull/1639): Make Merkle metadata, i.e. `SparseMerkleMetadata` and `DenseMerkleMetadata` type version-able enums
- [#1632](https://github.com/FuelLabs/fuel-core/pull/1632): Make `Message` type a version-able enum
- [#1631](https://github.com/FuelLabs/fuel-core/pull/1631): Modify api endpoint to dry run multiple transactions.
- [#1629](https://github.com/FuelLabs/fuel-core/pull/1629): Use a separate database for each data domain. Each database has its own folder where data is stored.
- [#1628](https://github.com/FuelLabs/fuel-core/pull/1628): Make `CompressedCoin` type a version-able enum
- [#1616](https://github.com/FuelLabs/fuel-core/pull/1616): Make `BlockHeader` type a version-able enum
- [#1614](https://github.com/FuelLabs/fuel-core/pull/1614): Use the default consensus key regardless of trigger mode. The change is breaking because it removes the `--dev-keys` argument. If the `debug` flag is set, the default consensus key will be used, regardless of the trigger mode.
- [#1596](https://github.com/FuelLabs/fuel-core/pull/1596): Make `Consensus` type a version-able enum
- [#1593](https://github.com/FuelLabs/fuel-core/pull/1593): Make `Block` type a version-able enum
- [#1576](https://github.com/FuelLabs/fuel-core/pull/1576): The change moves the implementation of the storage traits for required tables from `fuel-core` to `fuel-core-storage` crate. The change also adds a more flexible configuration of the encoding/decoding per the table and allows the implementation of specific behaviors for the table in a much easier way. It unifies the encoding between database, SMTs, and iteration, preventing mismatching bytes representation on the Rust type system level. Plus, it increases the re-usage of the code by applying the same blueprint to other tables.
    
    It is a breaking PR because it changes database encoding/decoding for some tables.
    
    ### StructuredStorage
    
    The change adds a new type `StructuredStorage`. It is a wrapper around the key-value storage that implements the storage traits(`StorageInspect`, `StorageMutate`, `StorageRead`, etc) for the tables with blueprint. This blueprint works in tandem with the `TableWithBlueprint` trait. The table may implement `TableWithBlueprint` specifying the blueprint, as an example:
    
    ```rust
    impl TableWithBlueprint for ContractsRawCode {
        type Blueprint = Plain<Raw, Raw>;
    
        fn column() -> Column {
            Column::ContractsRawCode
        }
    }
    ```
    
    It is a definition of the blueprint for the `ContractsRawCode` table. It has a plain blueprint meaning it simply encodes/decodes bytes and stores/loads them into/from the storage. As a key codec and value codec, it uses a `Raw` encoding/decoding that simplifies writing bytes and loads them back into the memory without applying any serialization or deserialization algorithm.
    
    If the table implements `TableWithBlueprint` and the selected codec satisfies all blueprint requirements, the corresponding storage traits for that table are implemented on the `StructuredStorage` type.
    
    ### Codecs
    
    Each blueprint allows customizing the key and value codecs. It allows the use of different codecs for different tables, taking into account the complexity and weight of the data and providing a way of more optimal implementation.
    
    That property may be very useful to perform migration in a more easier way. Plus, it also can be a `no_std` migration potentially allowing its fraud proving.
    
    An example of migration:
    
    ```rust
    /// Define the table for V1 value encoding/decoding.
    impl TableWithBlueprint for ContractsRawCodeV1 {
        type Blueprint = Plain<Raw, Raw>;
    
        fn column() -> Column {
            Column::ContractsRawCode
        }
    }
    
    /// Define the table for V2 value encoding/decoding.
    /// It uses `Postcard` codec for the value instead of `Raw` codec.
    ///
    /// # Dev-note: The columns is the same.
    impl TableWithBlueprint for ContractsRawCodeV2 {
        type Blueprint = Plain<Raw, Postcard>;
    
        fn column() -> Column {
            Column::ContractsRawCode
        }
    }
    
    fn migration(storage: &mut Database) {
        let mut iter = storage.iter_all::<ContractsRawCodeV1>(None);
        while let Ok((key, value)) = iter.next() {
            // Insert into the same table but with another codec.
            storage.storage::<ContractsRawCodeV2>().insert(key, value);
        }
    }
    ```
    
    ### Structures
    
    The blueprint of the table defines its behavior. As an example, a `Plain` blueprint simply encodes/decodes bytes and stores/loads them into/from the storage. The `SMT` blueprint builds a sparse merkle tree on top of the key-value pairs.
    
    Implementing a blueprint one time, we can apply it to any table satisfying the requirements of this blueprint. It increases the re-usage of the code and minimizes duplication.
    
    It can be useful if we decide to create global roots for all required tables that are used in fraud proving.
    
    ```rust
    impl TableWithBlueprint for SpentMessages {
        type Blueprint = Plain<Raw, Postcard>;
    
        fn column() -> Column {
            Column::SpentMessages
        }
    }
                     |
                     |
                    \|/
    
    impl TableWithBlueprint for SpentMessages {
        type Blueprint =
            Sparse<Raw, Postcard, SpentMessagesMerkleMetadata, SpentMessagesMerkleNodes>;
    
        fn column() -> Column {
            Column::SpentMessages
        }
    }
    ```
    
    ### Side changes
    
    #### `iter_all`
    The `iter_all` functionality now accepts the table instead of `K` and `V` generics. It is done to use the correct codec during deserialization. Also, the table definition provides the column.
    
    #### Duplicated unit tests
    
    The `fuel-core-storage` crate provides macros that generate unit tests. Almost all tables had the same test like `get`, `insert`, `remove`, `exist`. All duplicated tests were moved to macros. The unique one still stays at the same place where it was before.
    
    #### `StorageBatchMutate`
    
    Added a new `StorageBatchMutate` trait that we can move to `fuel-storage` crate later. It allows batch operations on the storage. It may be more performant in some cases.

- [#1573](https://github.com/FuelLabs/fuel-core/pull/1573): Remove nested p2p request/response encoding. Only breaks p2p networking compatibility with older fuel-core versions, but is otherwise fully internal.


## [Version 0.22.4]

### Added

- [#1743](https://github.com/FuelLabs/fuel-core/pull/1743): Added blacklisting of the transactions on the `TxPool` level.
  ```shell
        --tx-blacklist-addresses <TX_BLACKLIST_ADDRESSES>
            The list of banned addresses ignored by the `TxPool`
            
            [env: TX_BLACKLIST_ADDRESSES=]
  
        --tx-blacklist-coins <TX_BLACKLIST_COINS>
            The list of banned coins ignored by the `TxPool`
            
            [env: TX_BLACKLIST_COINS=]
  
        --tx-blacklist-messages <TX_BLACKLIST_MESSAGES>
            The list of banned messages ignored by the `TxPool`
            
            [env: TX_BLACKLIST_MESSAGES=]
  
        --tx-blacklist-contracts <TX_BLACKLIST_CONTRACTS>
            The list of banned contracts ignored by the `TxPool`
            
            [env: TX_BLACKLIST_CONTRACTS=]
  ```

## [Version 0.22.3]

### Added

- [#1732](https://github.com/FuelLabs/fuel-core/pull/1732): Added `Clone` bounds to most datatypes of `fuel-core-client`.

## [Version 0.22.2]

### Added

- [#1729](https://github.com/FuelLabs/fuel-core/pull/1729): Exposed the `schema.sdl` file from `fuel-core-client`. The user can create his own queries by using this file.

## [Version 0.22.1]

### Fixed
- [#1664](https://github.com/FuelLabs/fuel-core/pull/1664): Fixed long database initialization after restart of the node by setting limit to the WAL file.


## [Version 0.22.0]

### Added

- [#1515](https://github.com/FuelLabs/fuel-core/pull/1515): Added support of `--version` command for `fuel-core-keygen` binary.
- [#1504](https://github.com/FuelLabs/fuel-core/pull/1504): A `Success` or `Failure` variant of `TransactionStatus` returned by a query now contains the associated receipts generated by transaction execution.

#### Breaking
- [#1531](https://github.com/FuelLabs/fuel-core/pull/1531): Make `fuel-core-executor` `no_std` compatible. It affects the `fuel-core` crate because it uses the `fuel-core-executor` crate. The change is breaking because of moved types.
- [#1524](https://github.com/FuelLabs/fuel-core/pull/1524): Adds information about connected peers to the GQL API.

### Changed

- [#1517](https://github.com/FuelLabs/fuel-core/pull/1517): Changed default gossip heartbeat interval to 500ms. 
- [#1520](https://github.com/FuelLabs/fuel-core/pull/1520): Extract `executor` into `fuel-core-executor` crate.

### Fixed

#### Breaking
- [#1536](https://github.com/FuelLabs/fuel-core/pull/1536): The change fixes the contracts tables to not touch SMT nodes of foreign contracts. Before, it was possible to invalidate the SMT from another contract. It is a breaking change and requires re-calculating the whole state from the beginning with new SMT roots. 
- [#1542](https://github.com/FuelLabs/fuel-core/pull/1542): Migrates information about peers to NodeInfo instead of ChainInfo. It also elides information about peers in the default node_info query.

## [Version 0.21.0]

This release focuses on preparing `fuel-core` for the mainnet environment:
- Most of the changes improved the security and stability of the node.
- The gas model was reworked to cover all aspects of execution.
- The benchmarking system was significantly enhanced, covering worst scenarios.
- A new set of benchmarks was added to track the accuracy of gas prices.
- Optimized heavy operations and removed/replaced exploitable functionality.

Besides that, there are more concrete changes:
- Unified naming conventions for all CLI arguments. Added dependencies between related fields to avoid misconfiguration in case of missing arguments. Added `--debug` flag that enables additional functionality like a debugger.
- Improved telemetry to cover the internal work of services and added support for the Pyroscope, allowing it to generate real-time flamegraphs to track performance.
- Improved stability of the P2P layer and adjusted the updating of reputation. The speed of block synchronization was significantly increased.
- The node is more stable and resilient. Improved DoS resistance and resource management. Fixed critical bugs during state transition.
- Reworked the `Mint` transaction to accumulate the fee from block production inside the contract defined by the block producer.

FuelVM received a lot of safety and stability improvements:
- The audit helped identify some bugs and errors that have been successfully fixed.
- Updated the gas price model to charge for resources used during the transaction lifecycle.
- Added `no_std` and 32 bit system support. This opens doors for fraud proving in the future.
- Removed the `ChainId` from the `PredicateId` calculation, allowing the use of predicates cross-chain.
- Improvements in the performance of some storage-related opcodes.
- Support the `ECAL` instruction that allows adding custom functionality to the VM. It can be used to create unique rollups or advanced indexers in the future.
- Support of [transaction policies](https://github.com/FuelLabs/fuel-vm/blob/master/CHANGELOG.md#version-0420) provides additional safety for the user. 
    It also allows the implementation of a multi-dimensional price model in the future, making the transaction execution cheaper and allowing more transactions that don't affect storage.
- Refactored errors, returning more detailed errors to the user, simplifying debugging.

### Added

- [#1503](https://github.com/FuelLabs/fuel-core/pull/1503): Add `gtf` opcode sanity check.
- [#1502](https://github.com/FuelLabs/fuel-core/pull/1502): Added price benchmark for `vm_initialization`.
- [#1501](https://github.com/FuelLabs/fuel-core/pull/1501): Add a CLI command for generating a fee collection contract.
- [#1492](https://github.com/FuelLabs/fuel-core/pull/1492): Support backward iteration in the RocksDB. It allows backward queries that were not allowed before.
- [#1490](https://github.com/FuelLabs/fuel-core/pull/1490): Add push and pop benchmarks.
- [#1485](https://github.com/FuelLabs/fuel-core/pull/1485): Prepare rc release of fuel core v0.21
- [#1476](https://github.com/FuelLabs/fuel-core/pull/1453): Add the majority of the "other" benchmarks for contract opcodes.
- [#1473](https://github.com/FuelLabs/fuel-core/pull/1473): Expose fuel-core version as a constant
- [#1469](https://github.com/FuelLabs/fuel-core/pull/1469): Added support of bloom filter for RocksDB tables and increased the block cache.
- [#1465](https://github.com/FuelLabs/fuel-core/pull/1465): Improvements for keygen cli and crates
- [#1642](https://github.com/FuelLabs/fuel-core/pull/1462): Added benchmark to measure the performance of contract state and contract ID calculation; use for gas costing.
- [#1457](https://github.com/FuelLabs/fuel-core/pull/1457): Fixing incorrect measurement for fast(µs) opcodes.
- [#1456](https://github.com/FuelLabs/fuel-core/pull/1456): Added flushing of the RocksDB during a graceful shutdown.
- [#1456](https://github.com/FuelLabs/fuel-core/pull/1456): Added more logs to track the service lifecycle.
- [#1453](https://github.com/FuelLabs/fuel-core/pull/1453): Add the majority of the "sanity" benchmarks for contract opcodes.
- [#1452](https://github.com/FuelLabs/fuel-core/pull/1452): Added benchmark to measure the performance of contract root calculation when utilizing the maximum contract size; used for gas costing of contract root during predicate owner validation.
- [#1449](https://github.com/FuelLabs/fuel-core/pull/1449): Fix coin pagination in e2e test client.
- [#1447](https://github.com/FuelLabs/fuel-core/pull/1447): Add timeout for continuous e2e tests
- [#1444](https://github.com/FuelLabs/fuel-core/pull/1444): Add "sanity" benchmarks for memory opcodes.
- [#1437](https://github.com/FuelLabs/fuel-core/pull/1437): Add some transaction throughput tests for basic transfers.
- [#1436](https://github.com/FuelLabs/fuel-core/pull/1436): Add a github action to continuously test beta-4.
- [#1433](https://github.com/FuelLabs/fuel-core/pull/1433): Add "sanity" benchmarks for flow opcodes.
- [#1432](https://github.com/FuelLabs/fuel-core/pull/1432): Add a new `--api-request-timeout` argument to control TTL for GraphQL requests.
- [#1430](https://github.com/FuelLabs/fuel-core/pull/1430): Add "sanity" benchmarks for crypto opcodes.
- [#1426](https://github.com/FuelLabs/fuel-core/pull/1426) Split keygen into a create and a binary.
- [#1419](https://github.com/FuelLabs/fuel-core/pull/1419): Add additional "sanity" benchmarks for arithmetic op code instructions.
- [#1411](https://github.com/FuelLabs/fuel-core/pull/1411): Added WASM and `no_std` compatibility.
- [#1405](https://github.com/FuelLabs/fuel-core/pull/1405): Use correct names for service metrics.
- [#1400](https://github.com/FuelLabs/fuel-core/pull/1400): Add releasy beta to fuel-core so that new commits to fuel-core master triggers fuels-rs.
- [#1371](https://github.com/FuelLabs/fuel-core/pull/1371): Add new client function for querying the `MessageStatus` for a specific message (by `Nonce`).
- [#1356](https://github.com/FuelLabs/fuel-core/pull/1356): Add peer reputation reporting to heartbeat code.
- [#1355](https://github.com/FuelLabs/fuel-core/pull/1355): Added new metrics related to block importing, such as tps, sync delays etc.
- [#1339](https://github.com/FuelLabs/fuel-core/pull/1339): Adds `baseAssetId` to `FeeParameters` in the GraphQL API.
- [#1331](https://github.com/FuelLabs/fuel-core/pull/1331): Add peer reputation reporting to block import code.
- [#1324](https://github.com/FuelLabs/fuel-core/pull/1324): Added pyroscope profiling to fuel-core, intended to be used by a secondary docker image that has debug symbols enabled.
- [#1309](https://github.com/FuelLabs/fuel-core/pull/1309): Add documentation for running debug builds with CLion and Visual Studio Code.  
- [#1308](https://github.com/FuelLabs/fuel-core/pull/1308): Add support for loading .env files when compiling with the `env` feature. This allows users to conveniently supply CLI arguments in a secure and IDE-agnostic way. 
- [#1304](https://github.com/FuelLabs/fuel-core/pull/1304): Implemented `submit_and_await_commit_with_receipts` method for `FuelClient`.
- [#1286](https://github.com/FuelLabs/fuel-core/pull/1286): Include readable names for test cases where missing.
- [#1274](https://github.com/FuelLabs/fuel-core/pull/1274): Added tests to benchmark block synchronization.
- [#1263](https://github.com/FuelLabs/fuel-core/pull/1263): Add gas benchmarks for `ED19` and `ECR1` instructions.

### Changed

- [#1512](https://github.com/FuelLabs/fuel-core/pull/1512): Internally simplify merkle_contract_state_range.
- [#1507](https://github.com/FuelLabs/fuel-core/pull/1507): Updated chain configuration to be ready for beta 5 network. It includes opcode prices from the latest benchmark and contract for the block producer.
- [#1477](https://github.com/FuelLabs/fuel-core/pull/1477): Upgraded the Rust version used in CI and containers to 1.73.0. Also includes associated Clippy changes.
- [#1469](https://github.com/FuelLabs/fuel-core/pull/1469): Replaced usage of `MemoryTransactionView` by `Checkpoint` database in the benchmarks.
- [#1468](https://github.com/FuelLabs/fuel-core/pull/1468): Bumped version of the `fuel-vm` to `v0.40.0`. It brings some breaking changes into consensus parameters API because of changes in the underlying types.
- [#1466](https://github.com/FuelLabs/fuel-core/pull/1466): Handling overflows during arithmetic operations.
- [#1460](https://github.com/FuelLabs/fuel-core/pull/1460): Change tracking branch from main to master for releasy tests.
- [#1454](https://github.com/FuelLabs/fuel-core/pull/1454): Update gas benchmarks for opcodes that append receipts.
- [#1440](https://github.com/FuelLabs/fuel-core/pull/1440): Don't report reserved nodes that send invalid transactions.
- [#1439](https://github.com/FuelLabs/fuel-core/pull/1439): Reduced memory BMT consumption during creation of the header.
- [#1434](https://github.com/FuelLabs/fuel-core/pull/1434): Continue gossiping transactions to reserved peers regardless of gossiping reputation score.
- [#1408](https://github.com/FuelLabs/fuel-core/pull/1408): Update gas benchmarks for storage opcodes to use a pre-populated database to get more accurate worst-case costs.
- [#1399](https://github.com/FuelLabs/fuel-core/pull/1399): The Relayer now queries Ethereum for its latest finalized block instead of using a configurable "finalization period" to presume finality.
- [#1397](https://github.com/FuelLabs/fuel-core/pull/1397): Improved keygen. Created a crate to be included from forc plugins and upgraded internal library to drop requirement of protoc to build
- [#1395](https://github.com/FuelLabs/fuel-core/pull/1395): Add DependentCost benchmarks for `k256`, `s256` and `mcpi` instructions.
- [#1393](https://github.com/FuelLabs/fuel-core/pull/1393): Increase heartbeat timeout from `2` to `60` seconds, as suggested in [this issue](https://github.com/FuelLabs/fuel-core/issues/1330).
- [#1392](https://github.com/FuelLabs/fuel-core/pull/1392): Fixed an overflow in `message_proof`.
- [#1390](https://github.com/FuelLabs/fuel-core/pull/1390): Up the `ethers` version to `2` to fix an issue with `tungstenite`.
- [#1383](https://github.com/FuelLabs/fuel-core/pull/1383): Disallow usage of `log` crate internally in favor of `tracing` crate.
- [#1380](https://github.com/FuelLabs/fuel-core/pull/1380): Add preliminary, hard-coded config values for heartbeat peer reputation, removing `todo`.
- [#1377](https://github.com/FuelLabs/fuel-core/pull/1377): Remove `DiscoveryEvent` and use `KademliaEvent` directly in `DiscoveryBehavior`.
- [#1366](https://github.com/FuelLabs/fuel-core/pull/1366): Improve caching during docker builds in CI by replacing gha
- [#1358](https://github.com/FuelLabs/fuel-core/pull/1358): Upgraded the Rust version used in CI to 1.72.0. Also includes associated Clippy changes.
- [#1349](https://github.com/FuelLabs/fuel-core/pull/1349): Updated peer-to-peer transactions API to support multiple blocks in a single request, and updated block synchronization to request multiple blocks based on the configured range of headers.
- [#1342](https://github.com/FuelLabs/fuel-core/pull/1342): Add error handling for P2P requests to return `None` to requester and log error.
- [#1318](https://github.com/FuelLabs/fuel-core/pull/1318): Modified block synchronization to use asynchronous task execution when retrieving block headers.
- [#1314](https://github.com/FuelLabs/fuel-core/pull/1314): Removed `types::ConsensusParameters` in favour of `fuel_tx:ConsensusParameters`.
- [#1302](https://github.com/FuelLabs/fuel-core/pull/1302): Removed the usage of flake and building of the bridge contract ABI.
    It simplifies the maintenance and updating of the events, requiring only putting the event definition into the codebase of the relayer.
- [#1293](https://github.com/FuelLabs/fuel-core/issues/1293): Parallelized the `estimate_predicates` endpoint to utilize all available threads.
- [#1270](https://github.com/FuelLabs/fuel-core/pull/1270): Modify the way block headers are retrieved from peers to be done in batches.

#### Breaking
- [#1506](https://github.com/FuelLabs/fuel-core/pull/1506): Added validation of the coin's fields during block production and validation. Before, it was possible to submit a transaction that didn't match the coin's values in the database, allowing printing/using unavailable assets.
- [#1491](https://github.com/FuelLabs/fuel-core/pull/1491): Removed unused request and response variants from the Gossipsub implementation, as well as related definitions and tests. Specifically, this removes gossiping of `ConsensusVote` and `NewBlock` events.
- [#1472](https://github.com/FuelLabs/fuel-core/pull/1472): Upgraded `fuel-vm` to `v0.42.0`. It introduces transaction policies that changes layout of the transaction. FOr more information check the [v0.42.0](https://github.com/FuelLabs/fuel-vm/pull/635) release.
- [#1470](https://github.com/FuelLabs/fuel-core/pull/1470): Divide `DependentCost` into "light" and "heavy" operations.
- [#1464](https://github.com/FuelLabs/fuel-core/pull/1464): Avoid possible truncation of higher bits. It may invalidate the code that truncated higher bits causing different behavior on 32-bit vs. 64-bit systems. The change affects some endpoints that now require lesser integers.
- [#1432](https://github.com/FuelLabs/fuel-core/pull/1432): All subscriptions and requests have a TTL now. So each subscription lifecycle is limited in time. If the subscription is closed because of TTL, it means that you subscribed after your transaction had been dropped by the network.
- [#1407](https://github.com/FuelLabs/fuel-core/pull/1407): The recipient is a `ContractId` instead of `Address`. The block producer should deploy its contract to receive the transaction fee. The collected fee is zero until the recipient contract is set.
- [#1407](https://github.com/FuelLabs/fuel-core/pull/1407): The `Mint` transaction is reworked with new fields to support the account-base model. It affects serialization and deserialization of the transaction and also affects GraphQL schema.
- [#1407](https://github.com/FuelLabs/fuel-core/pull/1407): The `Mint` transaction is the last transaction in the block instead of the first.
- [#1374](https://github.com/FuelLabs/fuel-core/pull/1374): Renamed `base_chain_height` to `da_height` and return current relayer height instead of latest Fuel block height.
- [#1367](https://github.com/FuelLabs/fuel-core/pull/1367): Update to the latest version of fuel-vm.
- [#1363](https://github.com/FuelLabs/fuel-core/pull/1363): Change message_proof api to take `nonce` instead of `message_id`
- [#1355](https://github.com/FuelLabs/fuel-core/pull/1355): Removed the `metrics` feature flag from the fuel-core crate, and metrics are now included by default.
- [#1339](https://github.com/FuelLabs/fuel-core/pull/1339): Added a new required field called `base_asset_id` to the `FeeParameters` definition in `ConsensusParameters`, as well as default values for `base_asset_id` in the `beta` and `dev` chain specifications.
- [#1322](https://github.com/FuelLabs/fuel-core/pull/1322):
  The `debug` flag is added to the CLI. The flag should be used for local development only. Enabling debug mode:
      - Allows GraphQL Endpoints to arbitrarily advance blocks.
      - Enables debugger GraphQL Endpoints.
      - Allows setting `utxo_validation` to `false`.
- [#1318](https://github.com/FuelLabs/fuel-core/pull/1318): Removed the `--sync-max-header-batch-requests` CLI argument, and renamed `--sync-max-get-txns` to `--sync-block-stream-buffer-size` to better represent the current behavior in the import.
- [#1290](https://github.com/FuelLabs/fuel-core/pull/1290): Standardize CLI args to use `-` instead of `_`.
- [#1279](https://github.com/FuelLabs/fuel-core/pull/1279): Added a new CLI flag to enable the Relayer service `--enable-relayer`, and disabled the Relayer service by default. When supplying the `--enable-relayer` flag, the `--relayer` argument becomes mandatory, and omitting it is an error. Similarly, providing a `--relayer` argument without the `--enable-relayer` flag is an error. Lastly, providing the `--keypair` or `--network` arguments will also produce an error if the `--enable-p2p` flag is not set.
- [#1262](https://github.com/FuelLabs/fuel-core/pull/1262): The `ConsensusParameters` aggregates all configuration data related to the consensus. It contains many fields that are segregated by the usage. The API of some functions was affected to use lesser types instead the whole `ConsensusParameters`. It is a huge breaking change requiring repetitively monotonically updating all places that use the `ConsensusParameters`. But during updating, consider that maybe you can use lesser types. Usage of them may simplify signatures of methods and make them more user-friendly and transparent.

### Removed

#### Breaking
- [#1484](https://github.com/FuelLabs/fuel-core/pull/1484): Removed `--network` CLI argument. Now the name of the network is fetched form chain configuration.
- [#1399](https://github.com/FuelLabs/fuel-core/pull/1399): Removed `relayer-da-finalization` parameter from the relayer CLI.
- [#1338](https://github.com/FuelLabs/fuel-core/pull/1338): Updated GraphQL client to use `DependentCost` for `k256`, `mcpi`, `s256`, `scwq`, `swwq` opcodes.
- [#1322](https://github.com/FuelLabs/fuel-core/pull/1322): The `manual_blocks_enabled` flag is removed from the CLI. The analog is a `debug` flag.<|MERGE_RESOLUTION|>--- conflicted
+++ resolved
@@ -32,11 +32,8 @@
 
 ### Changed
 - [2378](https://github.com/FuelLabs/fuel-core/pull/2378): Use cached hash of the topic instead of calculating it on each publishing gossip message.
-<<<<<<< HEAD
+- [2377](https://github.com/FuelLabs/fuel-core/pull/2377): Add more errors that can be returned as responses when using protocol `/fuel/req_res/0.0.2`. The errors supported are `ProtocolV1EmptyResponse` (status code `0`) for converting empty responses sent via protocol `/fuel/req_res/0.0.1`, `RequestedRangeTooLarge`(status code `1`) if the client requests a range of objects such as sealed block headers or transactions too large, `Timeout` (status code `2`) if the remote peer takes too long to fulfill a request, or `SyncProcessorOutOfCapacity` if the remote peer is fulfilling too many requests concurrently.
 - [2388](https://github.com/FuelLabs/fuel-core/pull/2388): Rework the P2P service codecs to avoid unnecessary coupling between components. The refactoring makes it explicit that the Gossipsub and RequestResponse codecs only share encoding/decoding functionalities from the Postcard codec. It also makes handling Gossipsub and RequestResponse messages completely independent of each other.
-=======
-- [2377](https://github.com/FuelLabs/fuel-core/pull/2377): Add more errors that can be returned as responses when using protocol `/fuel/req_res/0.0.2`. The errors supported are `ProtocolV1EmptyResponse` (status code `0`) for converting empty responses sent via protocol `/fuel/req_res/0.0.1`, `RequestedRangeTooLarge`(status code `1`) if the client requests a range of objects such as sealed block headers or transactions too large, `Timeout` (status code `2`) if the remote peer takes too long to fulfill a request, or `SyncProcessorOutOfCapacity` if the remote peer is fulfilling too many requests concurrently.
->>>>>>> 3f8ea1e8
 
 #### Breaking
 - [2389](https://github.com/FuelLabs/fuel-core/pull/2258): Updated the `messageProof` GraphQL schema to return a non-nullable `MessageProof`.
