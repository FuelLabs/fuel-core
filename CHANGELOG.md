--- conflicted
+++ resolved
@@ -28,11 +28,8 @@
 - [2327](https://github.com/FuelLabs/fuel-core/pull/2327): Add more services tests and more checks of the pool. Also add an high level documentation for users of the pool and contributors.
 - [2416](https://github.com/FuelLabs/fuel-core/issues/2416): Define the `GasPriceServiceV1` task.
 - [2033](https://github.com/FuelLabs/fuel-core/pull/2033): Remove `Option<BlockHeight>` in favor of `BlockHeightQuery` where applicable.
-<<<<<<< HEAD
 - [2490](https://github.com/FuelLabs/fuel-core/pull/2490): Added pagination support for the `balances` GraphQL query, available only when 'balances indexation' is enabled.
-=======
 - [2439](https://github.com/FuelLabs/fuel-core/pull/2439): Add gas costs for the two new zk opcodes `ecop` and `eadd` and the benches that allow to calibrate them.
->>>>>>> 4f77f349
 - [2472](https://github.com/FuelLabs/fuel-core/pull/2472): Added the `amountU128` field to the `Balance` GraphQL schema, providing the total balance as a `U128`. The existing `amount` field clamps any balance exceeding `U64` to `u64::MAX`.
 - [2526](https://github.com/FuelLabs/fuel-core/pull/2526): Add possibility to not have any cache set for RocksDB. Add an option to either load the RocksDB columns families on creation of the database or when the column is used.
 - [2532](https://github.com/FuelLabs/fuel-core/pull/2532): Getters for inner rocksdb database handles.
@@ -65,9 +62,7 @@
 - [2154](https://github.com/FuelLabs/fuel-core/pull/2154): Transaction graphql endpoints use `TransactionType` instead of `fuel_tx::Transaction`.
 - [2446](https://github.com/FuelLabs/fuel-core/pull/2446): Use graphiql instead of graphql-playground due to known vulnerability and stale development.
 - [2379](https://github.com/FuelLabs/fuel-core/issues/2379): Change `kv_store::Value` to be `Arc<[u8]>` instead of `Arc<Vec<u8>>`.
-<<<<<<< HEAD
 - [2490](https://github.com/FuelLabs/fuel-core/pull/2490): Updated GraphQL complexity calculation for `balances` query to account for pagination (`first`/`last`) and nested field complexity (`child_complexity`). Queries with large pagination values or deeply nested fields may have higher complexity costs.
-=======
 - [2526](https://github.com/FuelLabs/fuel-core/pull/2526): By default the cache of RocksDB is now disabled instead of being `1024 * 1024 * 1024`.
 
 ## [Version 0.40.2]
@@ -81,7 +76,6 @@
 ### Added
 
 - [2450](https://github.com/FuelLabs/fuel-core/pull/2450): Added support for posting blocks to the shared sequencer.
->>>>>>> 4f77f349
 
 ## [Version 0.40.0]
 
