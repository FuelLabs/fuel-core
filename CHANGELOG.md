# Change Log
All notable changes to this project will be documented in this file.

The format is based on [Keep a Changelog](http://keepachangelog.com/)
and this project adheres to [Semantic Versioning](http://semver.org/).

## [Unreleased]

Description of the upcoming release here.

### Added

<<<<<<< HEAD
- [#1324](https://github.com/FuelLabs/fuel-core/pull/1324): Added pyroscope profiling to fuel-core which is enabled via a secondary docker image that has debug symbols enabled.
- [#1274](https://github.com/FuelLabs/fuel-core/pull/1274): Added tests to benchmark block synchronization.
=======
>>>>>>> 87d54b24
- [#1309](https://github.com/FuelLabs/fuel-core/pull/1309): Add documentation for running debug builds with CLion and Visual Studio Code.  
- [#1308](https://github.com/FuelLabs/fuel-core/pull/1308): Add support for loading .env files when compiling with the `env` feature. This allows users to conveniently supply CLI arguments in a secure and IDE-agnostic way. 
- [#1304](https://github.com/FuelLabs/fuel-core/pull/1304): Implemented `submit_and_await_commit_with_receipts` method for `FuelClient`.
- [#1286](https://github.com/FuelLabs/fuel-core/pull/1286): Include readable names for test cases where missing.
- [#1274](https://github.com/FuelLabs/fuel-core/pull/1274): Added tests to benchmark block synchronization.
- [#1263](https://github.com/FuelLabs/fuel-core/pull/1263): Add gas benchmarks for `ED19` and `ECR1` instructions.
- [#1331](https://github.com/FuelLabs/fuel-core/pull/1331): Add peer reputation reporting to block import code

### Changed

- [#1318](https://github.com/FuelLabs/fuel-core/pull/1318): Modified block synchronization to use asynchronous task execution when retrieving block headers.
- [#1314](https://github.com/FuelLabs/fuel-core/pull/1314): Removed `types::ConsensusParameters` in favour of `fuel_tx:ConsensusParameters`.
- [#1302](https://github.com/FuelLabs/fuel-core/pull/1302): Removed the usage of flake and building of the bridge contract ABI.
    It simplifies the maintenance and updating of the events, requiring only putting the event definition into the codebase of the relayer.
- [#1293](https://github.com/FuelLabs/fuel-core/issues/1293): Parallelized the `estimate_predicates` endpoint to utilize all available threads.
- [#1270](https://github.com/FuelLabs/fuel-core/pull/1270): Modify the way block headers are retrieved from peers to be done in batches.

#### Breaking
- [#1318](https://github.com/FuelLabs/fuel-core/pull/1318): Removed the `--sync-max-header-batch-requests` CLI argument, and renamed `--sync-max-get-txns` to `--sync-block-stream-buffer-size` to better represent the current behavior in the import.
- [#1290](https://github.com/FuelLabs/fuel-core/pull/1290): Standardize CLI args to use `-` instead of `_`.
- [#1279](https://github.com/FuelLabs/fuel-core/pull/1279): Added a new CLI flag to enable the Relayer service `--enable-relayer`, and disabled the Relayer service by default. When supplying the `--enable-relayer` flag, the `--relayer` argument becomes mandatory, and omitting it is an error. Similarly, providing a `--relayer` argument without the `--enable-relayer` flag is an error. Lastly, providing the `--keypair` or `--network` arguments will also produce an error if the `--enable-p2p` flag is not set.
- [#1262](https://github.com/FuelLabs/fuel-core/pull/1262): The `ConsensusParameters` aggregates all configuration data related to the consensus. It contains many fields that are segregated by the usage. The API of some functions was affected to use lesser types instead the whole `ConsensusParameters`. It is a huge breaking change requiring repetitively monotonically updating all places that use the `ConsensusParameters`. But during updating, consider that maybe you can use lesser types. Usage of them may simplify signatures of methods and make them more user-friendly and transparent.
- [#1322](https://github.com/FuelLabs/fuel-core/pull/1322): The `manual_blocks_enabled` flag is removed from the CLI. The analog is a `debug` flag.
- [#1322](https://github.com/FuelLabs/fuel-core/pull/1322):
  The `debug` flag is added to the CLI. The flag should be used for local development only. Enabling debug mode:
    - Allows GraphQL Endpoints to arbitrarily advance blocks.
    - Enables debugger GraphQL Endpoints.
    - Allows setting `utxo_validation` to `false`.

### Removed<|MERGE_RESOLUTION|>--- conflicted
+++ resolved
@@ -10,11 +10,7 @@
 
 ### Added
 
-<<<<<<< HEAD
 - [#1324](https://github.com/FuelLabs/fuel-core/pull/1324): Added pyroscope profiling to fuel-core which is enabled via a secondary docker image that has debug symbols enabled.
-- [#1274](https://github.com/FuelLabs/fuel-core/pull/1274): Added tests to benchmark block synchronization.
-=======
->>>>>>> 87d54b24
 - [#1309](https://github.com/FuelLabs/fuel-core/pull/1309): Add documentation for running debug builds with CLion and Visual Studio Code.  
 - [#1308](https://github.com/FuelLabs/fuel-core/pull/1308): Add support for loading .env files when compiling with the `env` feature. This allows users to conveniently supply CLI arguments in a secure and IDE-agnostic way. 
 - [#1304](https://github.com/FuelLabs/fuel-core/pull/1304): Implemented `submit_and_await_commit_with_receipts` method for `FuelClient`.
