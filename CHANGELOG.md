--- conflicted
+++ resolved
@@ -6,13 +6,9 @@
 
 ## [Unreleased]
 
-<<<<<<< HEAD
-### Added 
+### Added
+- [2668](https://github.com/FuelLabs/fuel-core/pull/2668): Expose gas price service test helpers
 - [2621](https://github.com/FuelLabs/fuel-core/pull/2598): Global merkle root storage updates process upgrade transactions.
-=======
-### Added
-- [2668](https://github.com/FuelLabs/fuel-core/pull/2668): Expose gas price service test helpers
->>>>>>> a7e20df5
 
 ## [Version 0.41.5]
 
