--- conflicted
+++ resolved
@@ -10,11 +10,8 @@
 
 ### Added
 
-<<<<<<< HEAD
 - [#1716](https://github.com/FuelLabs/fuel-core/pull/1716): Added support of WASM state transition along with upgradable execution that works with native(std) and WASM(non-std) executors. The `fuel-core` now requires a `wasm32-unknown-unknown` target to build.
-=======
 - [#1760](https://github.com/FuelLabs/fuel-core/pull/1760): Added tests to verify that the network operates with a custom chain id and base asset id.
->>>>>>> 1ec2bea0
 - [#1752](https://github.com/FuelLabs/fuel-core/pull/1752): Add `ProducerGasPrice` trait that the `Producer` depends on to get the gas price for the block.
 - [#1747](https://github.com/FuelLabs/fuel-core/pull/1747): The DA block height is now included in the genesis state.
 - [#1740](https://github.com/FuelLabs/fuel-core/pull/1740): Remove optional fields from genesis configs
