# Change Log
All notable changes to this project will be documented in this file.

The format is based on [Keep a Changelog](http://keepachangelog.com/)
and this project adheres to [Semantic Versioning](http://semver.org/).

## [Unreleased]

### Breaking
- [2648](https://github.com/FuelLabs/fuel-core/pull/2648): Add feature-flagged field to block header `fault_proving_header` that contains a commitment to all transaction ids.
- [2678](https://github.com/FuelLabs/fuel-core/pull/2678): Removed public accessors for `BlockHeader` fields and replaced with methods instead, moved `tx_id_commitment` to the application header of `BlockHeaderV2`.

### Added
- [2150](https://github.com/FuelLabs/fuel-core/pull/2150): Upgraded `libp2p` to `0.54.1` and introduced `ConnectionLimiter` to limit pending incoming/outgoing connections.
<<<<<<< HEAD
- [2648](https://github.com/FuelLabs/fuel-core/pull/2648): Add feature-flagged field to block header `fault_proving_header` that contains a commitment to all transaction ids.
- [2491](https://github.com/FuelLabs/fuel-core/pull/2491): Storage read replays of historical blocks for execution tracing. Only available behind `--historical-execution` flag.
=======

### Fixed
- [2646](https://github.com/FuelLabs/fuel-core/pull/2646): Improved performance of fetching block height by caching it when the view is created.
>>>>>>> 29ab98c5

### Changed

- [2653](https://github.com/FuelLabs/fuel-core/pull/2653): Added cleaner error for wasm-executor upon failed deserialization.


## [Version 0.41.6]

### Added
- [2668](https://github.com/FuelLabs/fuel-core/pull/2668): Expose gas price service test helpers
- [2621](https://github.com/FuelLabs/fuel-core/pull/2598): Global merkle root storage updates process upgrade transactions.
- [2650](https://github.com/FuelLabs/fuel-core/pull/2650): Populate `ProcessedTransactions` table in global merkle root storage.
- [2667](https://github.com/FuelLabs/fuel-core/pull/2667): Populate `Blobs` table in global merkle root storage.
- [2652](https://github.com/FuelLabs/fuel-core/pull/2652): Global Merkle Root storage crate: Add Raw contract bytecode to global merkle root storage when processing Create transactions.
- [2669](https://github.com/FuelLabs/fuel-core/pull/2669): Populate `UploadedBytecodes` table in global merkle root storage.

### Fixed
- [2673](https://github.com/FuelLabs/fuel-core/pull/2673): Change read behavior on the InMemoryTransaction to use offset and allow not equal buf size (fix CCP and LDC broken from https://github.com/FuelLabs/fuel-vm/pull/847)

## [Version 0.41.5]

### Changed
- [2387](https://github.com/FuelLabs/fuel-core/pull/2387): Update description `tx-max-depth` flag.
- [2630](https://github.com/FuelLabs/fuel-core/pull/2630): Removed some noisy `tracing::info!` logs
- [2643](https://github.com/FuelLabs/fuel-core/pull/2643): Before this fix when tip is zero, transactions that use 30M have the same priority as transactions with 1M gas. Now they are correctly ordered.
- [2645](https://github.com/FuelLabs/fuel-core/pull/2645): Refactored `cumulative_percent_change` for 90% perf gains and reduced duplication. 

### Breaking 
- [2661](https://github.com/FuelLabs/fuel-core/pull/2661): Dry run now supports running in past blocks. `dry_run_opt` method now takes block number as the last argument. To retain old behavior, simply pass in `None` for the last argument.

### Added
- [2617](https://github.com/FuelLabs/fuel-core/pull/2617): Add integration skeleton of parallel-executor.
- [2553](https://github.com/FuelLabs/fuel-core/pull/2553): Scaffold global merkle root storage crate.
- [2598](https://github.com/FuelLabs/fuel-core/pull/2598): Add initial test suite for global merkle root storage updates.
- [2635](https://github.com/FuelLabs/fuel-core/pull/2635): Add metrics to gas price service
- [2664](https://github.com/FuelLabs/fuel-core/pull/2664): Add print with all information when a transaction is refused because of a collision.

### Fixed
- [2632](https://github.com/FuelLabs/fuel-core/pull/2632): Improved performance of certain async trait impls in the gas price service.
- [2662](https://github.com/FuelLabs/fuel-core/pull/2662): Fix balances query endpoint cost without indexation and behavior coins to spend with one parameter at zero.

## [Version 0.41.4]

### Fixed
- [2628](https://github.com/FuelLabs/fuel-core/pull/2628): Downgrade STF.

## [Version 0.41.3]

### Fixed
- [2626](https://github.com/FuelLabs/fuel-core/pull/2626): Avoid needs of RocksDB features in tests modules.

## [Version 0.41.2]

### Fixed

- [2623](https://github.com/FuelLabs/fuel-core/pull/2623): Pinned netlink-proto's version.

## [Version 0.41.1]

### Added
- [2551](https://github.com/FuelLabs/fuel-core/pull/2551): Enhanced the DA compressed block header to include block id.
- [2595](https://github.com/FuelLabs/fuel-core/pull/2595): Added `indexation` field to the `nodeInfo` GraphQL endpoint to allow checking if a specific indexation is enabled.

### Changed
- [2603](https://github.com/FuelLabs/fuel-core/pull/2603): Sets the latest recorded height on initialization, not just when DA costs are received

### Fixed
- [2612](https://github.com/FuelLabs/fuel-core/pull/2612): Use latest gas price to estimate next block gas price during dry runs 
- [2612](https://github.com/FuelLabs/fuel-core/pull/2612): Use latest gas price to estimate next block gas price in tx pool instead of using algorithm directly
- [2609](https://github.com/FuelLabs/fuel-core/pull/2609): Check response before trying to deserialize, return error instead
- [2599](https://github.com/FuelLabs/fuel-core/pull/2599): Use the proper `url` apis to construct full url path in `BlockCommitterHttpApi` client
- [2593](https://github.com/FuelLabs/fuel-core/pull/2593): Fixed utxo id decompression

## [Version 0.41.0]

### Added
- [2547](https://github.com/FuelLabs/fuel-core/pull/2547): Replace the old Graphql gas price provider adapter with the ArcGasPriceEstimate.
- [2445](https://github.com/FuelLabs/fuel-core/pull/2445): Added GQL endpoint for querying asset details.
- [2442](https://github.com/FuelLabs/fuel-core/pull/2442): Add uninitialized task for V1 gas price service
- [2154](https://github.com/FuelLabs/fuel-core/pull/2154): Added `Unknown` variant to `ConsensusParameters` graphql queries
- [2154](https://github.com/FuelLabs/fuel-core/pull/2154): Added `Unknown` variant to `Block` graphql queries
- [2154](https://github.com/FuelLabs/fuel-core/pull/2154): Added `TransactionType` type in `fuel-client`
- [2321](https://github.com/FuelLabs/fuel-core/pull/2321): New metrics for the TxPool:
    - The size of transactions in the txpool (`txpool_tx_size`)
    - The time spent by a transaction in the txpool in seconds (`txpool_tx_time_in_txpool_seconds`)
    - The number of transactions in the txpool (`txpool_number_of_transactions`)
    - The number of transactions pending verification before entering the txpool (`txpool_number_of_transactions_pending_verification`)
    - The number of executable transactions in the txpool (`txpool_number_of_executable_transactions`)
    - The time it took to select transactions for inclusion in a block in microseconds (`txpool_select_transactions_time_microseconds`)
    - The time it took to insert a transaction in the txpool in microseconds (`transaction_insertion_time_in_thread_pool_microseconds`)
- [2385](https://github.com/FuelLabs/fuel-core/pull/2385): Added new histogram buckets for some of the TxPool metrics, optimize the way they are collected.
- [2347](https://github.com/FuelLabs/fuel-core/pull/2364): Add activity concept in order to protect against infinitely increasing DA gas price scenarios
- [2362](https://github.com/FuelLabs/fuel-core/pull/2362): Added a new request_response protocol version `/fuel/req_res/0.0.2`. In comparison with `/fuel/req/0.0.1`, which returns an empty response when a request cannot be fulfilled, this version returns more meaningful error codes. Nodes still support the version `0.0.1` of the protocol to guarantee backward compatibility with fuel-core nodes. Empty responses received from nodes using the old protocol `/fuel/req/0.0.1` are automatically converted into an error `ProtocolV1EmptyResponse` with error code 0, which is also the only error code implemented. More specific error codes will be added in the future.
- [2386](https://github.com/FuelLabs/fuel-core/pull/2386): Add a flag to define the maximum number of file descriptors that RocksDB can use. By default it's half of the OS limit.
- [2376](https://github.com/FuelLabs/fuel-core/pull/2376): Add a way to fetch transactions in P2P without specifying a peer.
- [2361](https://github.com/FuelLabs/fuel-core/pull/2361): Add caches to the sync service to not reask for data it already fetched from the network.
- [2327](https://github.com/FuelLabs/fuel-core/pull/2327): Add more services tests and more checks of the pool. Also add an high level documentation for users of the pool and contributors.
- [2416](https://github.com/FuelLabs/fuel-core/issues/2416): Define the `GasPriceServiceV1` task.
- [2447](https://github.com/FuelLabs/fuel-core/pull/2447): Use new `expiration` policy in the transaction pool. Add a mechanism to prune the transactions when they expired.
- [1922](https://github.com/FuelLabs/fuel-core/pull/1922): Added support for posting blocks to the shared sequencer.
- [2033](https://github.com/FuelLabs/fuel-core/pull/2033): Remove `Option<BlockHeight>` in favor of `BlockHeightQuery` where applicable.
- [2490](https://github.com/FuelLabs/fuel-core/pull/2490): Added pagination support for the `balances` GraphQL query, available only when 'balances indexation' is enabled.
- [2439](https://github.com/FuelLabs/fuel-core/pull/2439): Add gas costs for the two new zk opcodes `ecop` and `eadd` and the benches that allow to calibrate them.
- [2472](https://github.com/FuelLabs/fuel-core/pull/2472): Added the `amountU128` field to the `Balance` GraphQL schema, providing the total balance as a `U128`. The existing `amount` field clamps any balance exceeding `U64` to `u64::MAX`.
- [2526](https://github.com/FuelLabs/fuel-core/pull/2526): Add possibility to not have any cache set for RocksDB. Add an option to either load the RocksDB columns families on creation of the database or when the column is used.
- [2532](https://github.com/FuelLabs/fuel-core/pull/2532): Getters for inner rocksdb database handles.
- [2524](https://github.com/FuelLabs/fuel-core/pull/2524): Adds a new lock type which is optimized for certain workloads to the txpool and p2p services.
- [2535](https://github.com/FuelLabs/fuel-core/pull/2535): Expose `backup` and `restore` APIs on the `CombinedDatabase` struct to create portable backups and restore from them.
- [2550](https://github.com/FuelLabs/fuel-core/pull/2550): Add statistics and more limits infos about txpool on the node_info endpoint

### Fixed
- [2560](https://github.com/FuelLabs/fuel-core/pull/2560): Fix flaky test by increasing timeout
- [2558](https://github.com/FuelLabs/fuel-core/pull/2558): Rename `cost` and `reward` to remove `excess` wording
- [2469](https://github.com/FuelLabs/fuel-core/pull/2469): Improved the logic for syncing the gas price database with on_chain database
- [2365](https://github.com/FuelLabs/fuel-core/pull/2365): Fixed the error during dry run in the case of race condition.
- [2366](https://github.com/FuelLabs/fuel-core/pull/2366): The `importer_gas_price_for_block` metric is properly collected.
- [2369](https://github.com/FuelLabs/fuel-core/pull/2369): The `transaction_insertion_time_in_thread_pool_milliseconds` metric is properly collected.
- [2413](https://github.com/FuelLabs/fuel-core/issues/2413): block production immediately errors if unable to lock the mutex.
- [2389](https://github.com/FuelLabs/fuel-core/pull/2389): Fix construction of reverse iterator in RocksDB.
- [2479](https://github.com/FuelLabs/fuel-core/pull/2479): Fix an error on the last iteration of the read and write sequential opcodes on contract storage.
- [2478](https://github.com/FuelLabs/fuel-core/pull/2478): Fix proof created by `message_receipts_proof` function by ignoring the receipts from failed transactions to match `message_outbox_root`.
- [2485](https://github.com/FuelLabs/fuel-core/pull/2485): Hardcode the timestamp of the genesis block and version of `tai64` to avoid breaking changes for us.
- [2511](https://github.com/FuelLabs/fuel-core/pull/2511): Fix backward compatibility of V0Metadata in gas price db.

### Changed
- [2469](https://github.com/FuelLabs/fuel-core/pull/2469): Updated adapter for querying costs from DA Block committer API
- [2469](https://github.com/FuelLabs/fuel-core/pull/2469): Use the gas price from the latest block to estimate future gas prices
- [2501](https://github.com/FuelLabs/fuel-core/pull/2501): Use gas price from block for estimating future gas prices
- [2468](https://github.com/FuelLabs/fuel-core/pull/2468): Abstract unrecorded blocks concept for V1 algorithm, create new storage impl. Introduce `TransactionableStorage` trait to allow atomic changes to the storage.
- [2295](https://github.com/FuelLabs/fuel-core/pull/2295): `CombinedDb::from_config` now respects `state_rewind_policy` with tmp RocksDB.
- [2378](https://github.com/FuelLabs/fuel-core/pull/2378): Use cached hash of the topic instead of calculating it on each publishing gossip message.
- [2438](https://github.com/FuelLabs/fuel-core/pull/2438): Refactored service to use new implementation of `StorageRead::read` that takes an offset in input.
- [2429](https://github.com/FuelLabs/fuel-core/pull/2429): Introduce custom enum for representing result of running service tasks
- [2377](https://github.com/FuelLabs/fuel-core/pull/2377): Add more errors that can be returned as responses when using protocol `/fuel/req_res/0.0.2`. The errors supported are `ProtocolV1EmptyResponse` (status code `0`) for converting empty responses sent via protocol `/fuel/req_res/0.0.1`, `RequestedRangeTooLarge`(status code `1`) if the client requests a range of objects such as sealed block headers or transactions too large, `Timeout` (status code `2`) if the remote peer takes too long to fulfill a request, or `SyncProcessorOutOfCapacity` if the remote peer is fulfilling too many requests concurrently.
- [2233](https://github.com/FuelLabs/fuel-core/pull/2233): Introduce a new column `modification_history_v2` for storing the modification history in the historical rocksDB. Keys in this column are stored in big endian order. Changed the behaviour of the historical rocksDB to write changes for new block heights to the new column, and to perform lookup of values from the `modification_history_v2` table first, and then from the `modification_history` table, performing a migration upon access if necessary.
- [2383](https://github.com/FuelLabs/fuel-core/pull/2383): The `balance` and `balances` GraphQL query handlers now use index to provide the response in a more performant way. As the index is not created retroactively, the client must be initialized with an empty database and synced from the genesis block to utilize it. Otherwise, the legacy way of retrieving data will be used.
- [2463](https://github.com/FuelLabs/fuel-core/pull/2463): The `coinsToSpend` GraphQL query handler now uses index to provide the response in a more performant way. As the index is not created retroactively, the client must be initialized with an empty database and synced from the genesis block to utilize it. Otherwise, the legacy way of retrieving data will be used.
- [2556](https://github.com/FuelLabs/fuel-core/pull/2556): Ensure that the `last_recorded_height` is set for the DA gas price source.

#### Breaking
- [2469](https://github.com/FuelLabs/fuel-core/pull/2469): Move from `GasPriceServicev0` to `GasPriceServiceV1`. Include new config values.
- [2438](https://github.com/FuelLabs/fuel-core/pull/2438): The `fuel-core-client` can only work with new version of the `fuel-core`. The `0.40` and all older versions are not supported.
- [2438](https://github.com/FuelLabs/fuel-core/pull/2438): Updated `fuel-vm` to `0.59.1` release. Check [release notes](https://github.com/FuelLabs/fuel-vm/releases/tag/v0.59.0) for more details.
- [2389](https://github.com/FuelLabs/fuel-core/pull/2258): Updated the `messageProof` GraphQL schema to return a non-nullable `MessageProof`.
- [2154](https://github.com/FuelLabs/fuel-core/pull/2154): Transaction graphql endpoints use `TransactionType` instead of `fuel_tx::Transaction`.
- [2446](https://github.com/FuelLabs/fuel-core/pull/2446): Use graphiql instead of graphql-playground due to known vulnerability and stale development.
- [2379](https://github.com/FuelLabs/fuel-core/issues/2379): Change `kv_store::Value` to be `Arc<[u8]>` instead of `Arc<Vec<u8>>`.
- [2490](https://github.com/FuelLabs/fuel-core/pull/2490): Updated GraphQL complexity calculation for `balances` query to account for pagination (`first`/`last`) and nested field complexity (`child_complexity`). Queries with large pagination values or deeply nested fields may have higher complexity costs.
- [2463](https://github.com/FuelLabs/fuel-core/pull/2463): 'CoinsQueryError::MaxCoinsReached` variant has been removed. The `InsufficientCoins` variant has been renamed to `InsufficientCoinsForTheMax` and it now contains the additional `max` field
- [2463](https://github.com/FuelLabs/fuel-core/pull/2463): The number of excluded ids in the `coinsToSpend` GraphQL query is now limited to the maximum number of inputs allowed in transaction.
- [2463](https://github.com/FuelLabs/fuel-core/pull/2463): The `coinsToSpend` GraphQL query may now return different coins, depending whether the indexation is enabled or not. However, regardless of the differences, the returned coins will accurately reflect the current state of the database within the context of the query.
- [2526](https://github.com/FuelLabs/fuel-core/pull/2526): By default the cache of RocksDB is now disabled instead of being `1024 * 1024 * 1024`.

## [Version 0.40.2]

### Fixed

- [2476](https://github.com/FuelLabs/fuel-core/pull/2476): Hardcode the timestamp of the genesis block.

## [Version 0.40.1]

### Added

- [2450](https://github.com/FuelLabs/fuel-core/pull/2450): Added support for posting blocks to the shared sequencer.

## [Version 0.40.0]

### Added
- [2347](https://github.com/FuelLabs/fuel-core/pull/2347): Add GraphQL complexity histogram to metrics.
- [2350](https://github.com/FuelLabs/fuel-core/pull/2350): Added a new CLI flag `graphql-number-of-threads` to limit the number of threads used by the GraphQL service. The default value is `2`, `0` enables the old behavior.
- [2335](https://github.com/FuelLabs/fuel-core/pull/2335): Added CLI arguments for configuring GraphQL query costs.

### Fixed
- [2345](https://github.com/FuelLabs/fuel-core/pull/2345): In PoA increase priority of block creation timer trigger compare to txpool event management

### Changed
- [2334](https://github.com/FuelLabs/fuel-core/pull/2334): Prepare the GraphQL service for the switching to `async` methods.
- [2310](https://github.com/FuelLabs/fuel-core/pull/2310): New metrics: "The gas prices used in a block" (`importer_gas_price_for_block`), "The total gas used in a block" (`importer_gas_per_block`), "The total fee (gwei) paid by transactions in a block" (`importer_fee_per_block_gwei`), "The total number of transactions in a block" (`importer_transactions_per_block`), P2P metrics for swarm and protocol.
- [2340](https://github.com/FuelLabs/fuel-core/pull/2340): Avoid long heavy tasks in the GraphQL service by splitting work into batches.
- [2341](https://github.com/FuelLabs/fuel-core/pull/2341): Updated all pagination queries to work with the async stream instead of the sync iterator.
- [2350](https://github.com/FuelLabs/fuel-core/pull/2350): Limited the number of threads used by the GraphQL service.

#### Breaking
- [2310](https://github.com/FuelLabs/fuel-core/pull/2310): The `metrics` command-line parameter has been replaced with `disable-metrics`. Metrics are now enabled by default, with the option to disable them entirely or on a per-module basis.
- [2341](https://github.com/FuelLabs/fuel-core/pull/2341): The maximum number of processed coins from the `coins_to_spend` query is limited to `max_inputs`.

### Fixed

- [2352](https://github.com/FuelLabs/fuel-core/pull/2352): Cache p2p responses to serve without roundtrip to db.

## [Version 0.39.0]

### Added
- [2324](https://github.com/FuelLabs/fuel-core/pull/2324): Added metrics for sync, async processor and for all GraphQL queries.
- [2320](https://github.com/FuelLabs/fuel-core/pull/2320): Added new CLI flag `graphql-max-resolver-recursive-depth` to limit recursion within resolver. The default value it "1".

## Fixed
- [2320](https://github.com/FuelLabs/fuel-core/issues/2320): Prevent `/health` and `/v1/health` from being throttled by the concurrency limiter.
- [2322](https://github.com/FuelLabs/fuel-core/issues/2322): Set the salt of genesis contracts to zero on execution.
- [2324](https://github.com/FuelLabs/fuel-core/pull/2324): Ignore peer if we already are syncing transactions from it.

#### Breaking

- [2320](https://github.com/FuelLabs/fuel-core/pull/2330): Reject queries that are recursive during the resolution of the query.

### Changed

#### Breaking
- [2311](https://github.com/FuelLabs/fuel-core/pull/2311): Changed the text of the error returned by the executor if gas overflows.

## [Version 0.38.0]

### Added
- [2309](https://github.com/FuelLabs/fuel-core/pull/2309): Limit number of concurrent queries to the graphql service.
- [2216](https://github.com/FuelLabs/fuel-core/pull/2216): Add more function to the state and task of TxPoolV2 to handle the future interactions with others modules (PoA, BlockProducer, BlockImporter and P2P).
- [2263](https://github.com/FuelLabs/fuel-core/pull/2263): Transaction pool is now included in all modules of the code it has requires modifications on different modules : 
    - The PoA is now notify only when there is new transaction and not using the `tx_update_sender` anymore.
    - The Pool transaction source for the executor is now locking the pool until the block production is finished.
    - Reading operations on the pool is now asynchronous and it’s the less prioritized operation on the Pool, API has been updated accordingly.
    - GasPrice is no more using async to allow the transactions verifications to not use async anymore 

    We also added a lot of new configuration cli parameters to fine-tune TxPool configuration.
    This PR also changes the way we are making the heavy work processor and a sync and asynchronous version is available in services folder (usable by anyone)
    P2P now use separate heavy work processor for DB and TxPool interactions.

### Removed
- [2306](https://github.com/FuelLabs/fuel-core/pull/2306): Removed hack for genesis asset contract from the code.

## [Version 0.37.1]

### Fixed
- [2304](https://github.com/FuelLabs/fuel-core/pull/2304): Add initialization for the genesis base asset contract.

### Added
- [2288](https://github.com/FuelLabs/fuel-core/pull/2288): Specify `V1Metadata` for `GasPriceServiceV1`.

## [Version 0.37.0]

### Added
- [1609](https://github.com/FuelLabs/fuel-core/pull/1609): Add DA compression support. Compressed blocks are stored in the offchain database when blocks are produced, and can be fetched using the GraphQL API.
- [2290](https://github.com/FuelLabs/fuel-core/pull/2290): Added a new CLI argument `--graphql-max-directives`. The default value is `10`.
- [2195](https://github.com/FuelLabs/fuel-core/pull/2195): Added enforcement of the limit on the size of the L2 transactions per block according to the `block_transaction_size_limit` parameter.
- [2131](https://github.com/FuelLabs/fuel-core/pull/2131): Add flow in TxPool in order to ask to newly connected peers to share their transaction pool
- [2182](https://github.com/FuelLabs/fuel-core/pull/2151): Limit number of transactions that can be fetched via TxSource::next
- [2189](https://github.com/FuelLabs/fuel-core/pull/2151): Select next DA height to never include more than u16::MAX -1 transactions from L1.
- [2265](https://github.com/FuelLabs/fuel-core/pull/2265): Integrate Block Committer API for DA Block Costs.
- [2162](https://github.com/FuelLabs/fuel-core/pull/2162): Pool structure with dependencies, etc.. for the next transaction pool module. Also adds insertion/verification process in PoolV2 and tests refactoring
- [2280](https://github.com/FuelLabs/fuel-core/pull/2280): Allow comma separated relayer addresses in cli
- [2299](https://github.com/FuelLabs/fuel-core/pull/2299): Support blobs in the predicates.
- [2300](https://github.com/FuelLabs/fuel-core/pull/2300): Added new function to `fuel-core-client` for checking whether a blob exists.

### Changed

#### Breaking
- [2299](https://github.com/FuelLabs/fuel-core/pull/2299): Anyone who wants to participate in the transaction broadcasting via p2p must upgrade to support new predicates on the TxPool level.
- [2299](https://github.com/FuelLabs/fuel-core/pull/2299): Upgraded `fuel-vm` to `0.58.0`. More information in the [release](https://github.com/FuelLabs/fuel-vm/releases/tag/v0.58.0).
- [2276](https://github.com/FuelLabs/fuel-core/pull/2276): Changed how complexity for blocks is calculated. The default complexity now is 80_000. All queries that somehow touch the block header now are more expensive.
- [2290](https://github.com/FuelLabs/fuel-core/pull/2290): Added a new GraphQL limit on number of `directives`. The default value is `10`.
- [2206](https://github.com/FuelLabs/fuel-core/pull/2206): Use timestamp of last block when dry running transactions.
- [2153](https://github.com/FuelLabs/fuel-core/pull/2153): Updated default gas costs for the local testnet configuration to match `fuel-core 0.35.0`.

## [Version 0.36.0]

### Added
- [2135](https://github.com/FuelLabs/fuel-core/pull/2135): Added metrics logging for number of blocks served over the p2p req/res protocol.
- [2151](https://github.com/FuelLabs/fuel-core/pull/2151): Added limitations on gas used during dry_run in API.
- [2188](https://github.com/FuelLabs/fuel-core/pull/2188): Added the new variant `V2` for the `ConsensusParameters` which contains the new `block_transaction_size_limit` parameter.
- [2163](https://github.com/FuelLabs/fuel-core/pull/2163): Added runnable task for fetching block committer data.
- [2204](https://github.com/FuelLabs/fuel-core/pull/2204): Added `dnsaddr` resolution for TLD without suffixes.

### Changed

#### Breaking
- [2199](https://github.com/FuelLabs/fuel-core/pull/2199): Applying several breaking changes to the WASM interface from backlog:
  - Get the module to execute WASM byte code from the storage first, an fallback to the built-in version in the case of the `FUEL_ALWAYS_USE_WASM`.
  - Added `host_v1` with a new `peek_next_txs_size` method, that accepts `tx_number_limit` and `size_limit`.
  - Added new variant of the return type to pass the validation result. It removes block serialization and deserialization and should improve performance.
  - Added a V1 execution result type that uses `JSONError` instead of postcard serialized error. It adds flexibility of how variants of the error can be managed. More information about it in https://github.com/FuelLabs/fuel-vm/issues/797. The change also moves `TooManyOutputs` error to the top. It shows that `JSONError` works as expected.
- [2145](https://github.com/FuelLabs/fuel-core/pull/2145): feat: Introduce time port in PoA service.
- [2155](https://github.com/FuelLabs/fuel-core/pull/2155): Added trait declaration for block committer data
- [2142](https://github.com/FuelLabs/fuel-core/pull/2142): Added benchmarks for varied forms of db lookups to assist in optimizations.
- [2158](https://github.com/FuelLabs/fuel-core/pull/2158): Log the public address of the signing key, if it is specified
- [2188](https://github.com/FuelLabs/fuel-core/pull/2188): Upgraded the `fuel-vm` to `0.57.0`. More information in the [release](https://github.com/FuelLabs/fuel-vm/releases/tag/v0.57.0).

## [Version 0.35.0]

### Added
- [2122](https://github.com/FuelLabs/fuel-core/pull/2122): Changed the relayer URI address to be a vector and use a quorum provider. The `relayer` argument now supports multiple URLs to fetch information from different sources.
- [2119](https://github.com/FuelLabs/fuel-core/pull/2119): GraphQL query fields for retrieving information about upgrades.

### Changed
- [2113](https://github.com/FuelLabs/fuel-core/pull/2113): Modify the way the gas price service and shared algo is initialized to have some default value based on best guess instead of `None`, and initialize service before graphql.
- [2112](https://github.com/FuelLabs/fuel-core/pull/2112): Alter the way the sealed blocks are fetched with a given height.
- [2120](https://github.com/FuelLabs/fuel-core/pull/2120): Added `submitAndAwaitStatus` subscription endpoint which returns the `SubmittedStatus` after the transaction is submitted as well as the `TransactionStatus` subscription.
- [2115](https://github.com/FuelLabs/fuel-core/pull/2115): Add test for `SignMode` `is_available` method.
- [2124](https://github.com/FuelLabs/fuel-core/pull/2124): Generalize the way p2p req/res protocol handles requests.

#### Breaking

- [2040](https://github.com/FuelLabs/fuel-core/pull/2040): Added full `no_std` support state transition related crates. The crates now require the "alloc" feature to be enabled. Following crates are affected:
  - `fuel-core-types`
  - `fuel-core-storage`
  - `fuel-core-executor`
- [2116](https://github.com/FuelLabs/fuel-core/pull/2116): Replace `H160` in config and cli options of relayer by `Bytes20` of `fuel-types`

### Fixed
- [2134](https://github.com/FuelLabs/fuel-core/pull/2134): Perform RecoveryID normalization for AWS KMS -generated signatures.

## [Version 0.34.0]

### Added
- [2051](https://github.com/FuelLabs/fuel-core/pull/2051): Add support for AWS KMS signing for the PoA consensus module. The new key can be specified with `--consensus-aws-kms AWS_KEY_ARN`.
- [2092](https://github.com/FuelLabs/fuel-core/pull/2092): Allow iterating by keys in rocksdb, and other storages.
- [2096](https://github.com/FuelLabs/fuel-core/pull/2096): GraphQL query field to fetch blob byte code by its blob ID.

### Changed
- [2106](https://github.com/FuelLabs/fuel-core/pull/2106): Remove deadline clock in POA and replace with tokio time functions.

- [2035](https://github.com/FuelLabs/fuel-core/pull/2035): Small code optimizations.
    - The optimized code specifies the capacity when initializing the HashSet, avoiding potential multiple reallocations of memory during element insertion.
    - The optimized code uses the return value of HashSet::insert to check if the insertion was successful. If the insertion fails (i.e., the element already exists), it returns an error. This reduces one lookup operation.
    - The optimized code simplifies the initialization logic of exclude by using the Option::map_or_else method.

#### Breaking
- [2051](https://github.com/FuelLabs/fuel-core/pull/2051): Misdocumented `CONSENSUS_KEY` environ variable has been removed, use `CONSENSUS_KEY_SECRET` instead. Also raises MSRV to `1.79.0`.

### Fixed

- [2106](https://github.com/FuelLabs/fuel-core/pull/2106): Handle the case when nodes with overriding start on the fresh network.
- [2105](https://github.com/FuelLabs/fuel-core/pull/2105): Fixed the rollback functionality to work with empty gas price database.

## [Version 0.33.0]

### Added
- [2094](https://github.com/FuelLabs/fuel-core/pull/2094): Added support for predefined blocks provided via the filesystem.
- [2094](https://github.com/FuelLabs/fuel-core/pull/2094): Added `--predefined-blocks-path` CLI argument to pass the path to the predefined blocks.
- [2081](https://github.com/FuelLabs/fuel-core/pull/2081): Enable producer to include predefined blocks.
- [2079](https://github.com/FuelLabs/fuel-core/pull/2079): Open unknown columns in the RocksDB for forward compatibility.

### Changed
- [2076](https://github.com/FuelLabs/fuel-core/pull/2076): Replace usages of `iter_all` with `iter_all_keys` where necessary.

#### Breaking
- [2080](https://github.com/FuelLabs/fuel-core/pull/2080): Reject Upgrade txs with invalid wasm on txpool level.
- [2082](https://github.com/FuelLabs/fuel-core/pull/2088): Move `TxPoolError` from `fuel-core-types` to `fuel-core-txpool`.
- [2086](https://github.com/FuelLabs/fuel-core/pull/2086): Added support for PoA key rotation.
- [2086](https://github.com/FuelLabs/fuel-core/pull/2086): Support overriding of the non consensus parameters in the chain config.

### Fixed

- [2094](https://github.com/FuelLabs/fuel-core/pull/2094): Fixed bug in rollback logic because of wrong ordering of modifications.

## [Version 0.32.1]

### Added
- [2061](https://github.com/FuelLabs/fuel-core/pull/2061): Allow querying filled transaction body from the status.

### Changed
- [2067](https://github.com/FuelLabs/fuel-core/pull/2067): Return error from TxPool level if the `BlobId` is known.
- [2064](https://github.com/FuelLabs/fuel-core/pull/2064): Allow gas price metadata values to be overridden with config

### Fixes
- [2060](https://github.com/FuelLabs/fuel-core/pull/2060): Use `min-gas-price` as a starting point if `start-gas-price` is zero.
- [2059](https://github.com/FuelLabs/fuel-core/pull/2059): Remove unwrap that is breaking backwards compatibility
- [2063](https://github.com/FuelLabs/fuel-core/pull/2063): Don't use historical view during dry run.

## [Version 0.32.0]

### Added
- [1983](https://github.com/FuelLabs/fuel-core/pull/1983): Add adapters for gas price service for accessing database values

### Breaking
- [2048](https://github.com/FuelLabs/fuel-core/pull/2048): Disable SMT for `ContractsAssets` and `ContractsState` for the production mode of the `fuel-core`. The SMT still is used in benchmarks and tests.
- [#1988](https://github.com/FuelLabs/fuel-core/pull/1988): Updated `fuel-vm` to `0.56.0` ([release notes](https://github.com/FuelLabs/fuel-vm/releases/tag/v0.55.0)). Adds Blob transaction support.
- [2025](https://github.com/FuelLabs/fuel-core/pull/2025): Add new V0 algorithm for gas price to services.
    This change includes new flags for the CLI:
        - "starting-gas-price" - the starting gas price for the gas price algorithm
        - "gas-price-change-percent" - the percent change for each gas price update
        - "gas-price-threshold-percent" - the threshold percent for determining if the gas price will be increase or decreased
    And the following CLI flags are serving a new purpose
        - "min-gas-price" - the minimum gas price that the gas price algorithm will return
- [2045](https://github.com/FuelLabs/fuel-core/pull/2045): Include withdrawal message only if transaction is executed successfully.
- [2041](https://github.com/FuelLabs/fuel-core/pull/2041): Add code for startup of the gas price algorithm updater so 
    the gas price db on startup is always in sync with the on chain db

## [Version 0.31.0]

### Added
- [#2014](https://github.com/FuelLabs/fuel-core/pull/2014): Added a separate thread for the block importer.
- [#2013](https://github.com/FuelLabs/fuel-core/pull/2013): Added a separate thread to process P2P database lookups.
- [#2004](https://github.com/FuelLabs/fuel-core/pull/2004): Added new CLI argument `continue-services-on-error` to control internal flow of services.
- [#2004](https://github.com/FuelLabs/fuel-core/pull/2004): Added handling of incorrect shutdown of the off-chain GraphQL worker by using state rewind feature.
- [#2007](https://github.com/FuelLabs/fuel-core/pull/2007): Improved metrics:
  - Added database metrics per column.
  - Added statistic about commit time of each database.
  - Refactored how metrics are registered: Now, we use only one register shared between all metrics. This global register is used to encode all metrics.
- [#1996](https://github.com/FuelLabs/fuel-core/pull/1996): Added support for rollback command when state rewind feature is enabled. The command allows the rollback of the state of the blockchain several blocks behind until the end of the historical window. The default historical window it 7 days.
- [#1996](https://github.com/FuelLabs/fuel-core/pull/1996): Added support for the state rewind feature. The feature allows the execution of the blocks in the past and the same execution results to be received. Together with forkless upgrades, execution of any block from the past is possible if historical data exist for the target block height.
- [#1994](https://github.com/FuelLabs/fuel-core/pull/1994): Added the actual implementation for the `AtomicView::latest_view`.
- [#1972](https://github.com/FuelLabs/fuel-core/pull/1972): Implement `AlgorithmUpdater` for `GasPriceService`
- [#1948](https://github.com/FuelLabs/fuel-core/pull/1948): Add new `AlgorithmV1` and `AlgorithmUpdaterV1` for the gas price. Include tools for analysis
- [#1676](https://github.com/FuelLabs/fuel-core/pull/1676): Added new CLI arguments:
    - `graphql-max-depth`
    - `graphql-max-complexity`
    - `graphql-max-recursive-depth`

### Changed
- [#2015](https://github.com/FuelLabs/fuel-core/pull/2015): Small fixes for the database:
  - Fixed the name for historical columns - Metrics was working incorrectly for historical columns.
  - Added recommended setting for the RocksDB - The source of recommendation is official documentation https://github.com/facebook/rocksdb/wiki/Setup-Options-and-Basic-Tuning#other-general-options.
  - Removed repairing since it could corrupt the database if fails - Several users reported about the corrupted state of the database after having a "Too many descriptors" error where in logs, repairing of the database also failed with this error creating a `lost` folder.
- [#2010](https://github.com/FuelLabs/fuel-core/pull/2010): Updated the block importer to allow more blocks to be in the queue. It improves synchronization speed and mitigate the impact of other services on synchronization speed.
- [#2006](https://github.com/FuelLabs/fuel-core/pull/2006): Process block importer events first under P2P pressure.
- [#2002](https://github.com/FuelLabs/fuel-core/pull/2002): Adapted the block producer to react to checked transactions that were using another version of consensus parameters during validation in the TxPool. After an upgrade of the consensus parameters of the network, TxPool could store invalid `Checked` transactions. This change fixes that by tracking the version that was used to validate the transactions.
- [#1999](https://github.com/FuelLabs/fuel-core/pull/1999): Minimize the number of panics in the codebase.
- [#1990](https://github.com/FuelLabs/fuel-core/pull/1990): Use latest view for mutate GraphQL queries after modification of the node.
- [#1992](https://github.com/FuelLabs/fuel-core/pull/1992): Parse multiple relayer contracts, `RELAYER-V2-LISTENING-CONTRACTS` env variable using a `,` delimiter.
- [#1980](https://github.com/FuelLabs/fuel-core/pull/1980): Add `Transaction` to relayer 's event filter

#### Breaking
- [#2012](https://github.com/FuelLabs/fuel-core/pull/2012): Bumped the `fuel-vm` to `0.55.0` release. More about the change [here](https://github.com/FuelLabs/fuel-vm/releases/tag/v0.55.0).
- [#2001](https://github.com/FuelLabs/fuel-core/pull/2001): Prevent GraphQL query body to be huge and cause OOM. The default body size is `1MB`. The limit can be changed by the `graphql-request-body-bytes-limit` CLI argument.
- [#1991](https://github.com/FuelLabs/fuel-core/pull/1991): Prepare the database to use different types than `Database` for atomic view.
- [#1989](https://github.com/FuelLabs/fuel-core/pull/1989): Extract `HistoricalView` trait from the `AtomicView`.
- [#1676](https://github.com/FuelLabs/fuel-core/pull/1676): New `fuel-core-client` is incompatible with the old `fuel-core` because of two requested new fields.
- [#1676](https://github.com/FuelLabs/fuel-core/pull/1676): Changed default value for `api-request-timeout` to be `30s`.
- [#1676](https://github.com/FuelLabs/fuel-core/pull/1676): Now, GraphQL API has complexity and depth limitations on the queries. The default complexity limit is `20000`. It is ~50 blocks per request with transaction IDs and ~2-5 full blocks.

### Fixed
- [#2000](https://github.com/FuelLabs/fuel-core/pull/2000): Use correct query name in metrics for aliased queries.

## [Version 0.30.0]

### Added
- [#1975](https://github.com/FuelLabs/fuel-core/pull/1975): Added `DependentCost` benchmarks for the `cfe` and `cfei` opcodes.
- [#1975](https://github.com/FuelLabs/fuel-core/pull/1975): Added `DependentCost` for the `cfe` opcode to the `GasCosts` endpoint.
- [#1974](https://github.com/FuelLabs/fuel-core/pull/1974): Optimized the work of `InMemoryTransaction` for lookups and empty insertion.

### Changed
- [#1973](https://github.com/FuelLabs/fuel-core/pull/1973): Updated VM initialization benchmark to include many inputs and outputs.

#### Breaking
- [#1975](https://github.com/FuelLabs/fuel-core/pull/1975): Updated gas prices according to new release.
- [#1975](https://github.com/FuelLabs/fuel-core/pull/1975): Changed `GasCosts` endpoint to return `DependentCost` for the `cfei` opcode via `cfeiDependentCost`.
- [#1975](https://github.com/FuelLabs/fuel-core/pull/1975): Use `fuel-vm 0.54.0`. More information in the [release](https://github.com/FuelLabs/fuel-vm/releases/tag/v0.54.0).

## [Version 0.29.0]

### Added
- [#1889](https://github.com/FuelLabs/fuel-core/pull/1889): Add new `FuelGasPriceProvider` that receives the gas price algorithm from a `GasPriceService`

### Changed
- [#1942](https://github.com/FuelLabs/fuel-core/pull/1942): Sequential relayer's commits.
- [#1952](https://github.com/FuelLabs/fuel-core/pull/1952): Change tip sorting to ratio between tip and max gas sorting in txpool
- [#1960](https://github.com/FuelLabs/fuel-core/pull/1960): Update fuel-vm to v0.53.0.
- [#1964](https://github.com/FuelLabs/fuel-core/pull/1964): Add `creation_instant` as second sort key in tx pool

### Fixed
- [#1962](https://github.com/FuelLabs/fuel-core/pull/1962): Fixes the error message for incorrect keypair's path.
- [#1950](https://github.com/FuelLabs/fuel-core/pull/1950): Fix cursor `BlockHeight` encoding in `SortedTXCursor`

## [Version 0.28.0]

### Changed
- [#1934](https://github.com/FuelLabs/fuel-core/pull/1934): Updated benchmark for the `aloc` opcode to be `DependentCost`. Updated `vm_initialization` benchmark to exclude growing of memory(It is handled by VM reuse).
- [#1916](https://github.com/FuelLabs/fuel-core/pull/1916): Speed up synchronisation of the blocks for the `fuel-core-sync` service.
- [#1888](https://github.com/FuelLabs/fuel-core/pull/1888): optimization: Reuse VM memory across executions.

#### Breaking

- [#1934](https://github.com/FuelLabs/fuel-core/pull/1934): Changed `GasCosts` endpoint to return `DependentCost` for the `aloc` opcode via `alocDependentCost`.
- [#1934](https://github.com/FuelLabs/fuel-core/pull/1934): Updated default gas costs for the local testnet configuration. All opcodes became cheaper.
- [#1924](https://github.com/FuelLabs/fuel-core/pull/1924): `dry_run_opt` has new `gas_price: Option<u64>` argument
- [#1888](https://github.com/FuelLabs/fuel-core/pull/1888): Upgraded `fuel-vm` to `0.51.0`. See [release](https://github.com/FuelLabs/fuel-vm/releases/tag/v0.51.0) for more information.

### Added
- [#1939](https://github.com/FuelLabs/fuel-core/pull/1939): Added API functions to open a RocksDB in different modes.
- [#1929](https://github.com/FuelLabs/fuel-core/pull/1929): Added support of customization of the state transition version in the `ChainConfig`.

### Removed
- [#1913](https://github.com/FuelLabs/fuel-core/pull/1913): Removed dead code from the project.

### Fixed
- [#1921](https://github.com/FuelLabs/fuel-core/pull/1921): Fixed unstable `gossipsub_broadcast_tx_with_accept` test.
- [#1915](https://github.com/FuelLabs/fuel-core/pull/1915): Fixed reconnection issue in the dev cluster with AWS cluster.
- [#1914](https://github.com/FuelLabs/fuel-core/pull/1914): Fixed halting of the node during synchronization in PoA service.

## [Version 0.27.0]

### Added

- [#1895](https://github.com/FuelLabs/fuel-core/pull/1895): Added backward and forward compatibility integration tests for forkless upgrades.
- [#1898](https://github.com/FuelLabs/fuel-core/pull/1898): Enforce increasing of the `Executor::VERSION` on each release.

### Changed

- [#1906](https://github.com/FuelLabs/fuel-core/pull/1906): Makes `cli::snapshot::Command` members public such that clients can create and execute snapshot commands programmatically. This enables snapshot execution in external programs, such as the regenesis test suite. 
- [#1891](https://github.com/FuelLabs/fuel-core/pull/1891): Regenesis now preserves `FuelBlockMerkleData` and `FuelBlockMerkleMetadata` in the off-chain table. These tables are checked when querying message proofs.
- [#1886](https://github.com/FuelLabs/fuel-core/pull/1886): Use ref to `Block` in validation code
- [#1876](https://github.com/FuelLabs/fuel-core/pull/1876): Updated benchmark to include the worst scenario for `CROO` opcode. Also include consensus parameters in bench output.
- [#1879](https://github.com/FuelLabs/fuel-core/pull/1879): Return the old behaviour for the `discovery_works` test.
- [#1848](https://github.com/FuelLabs/fuel-core/pull/1848): Added `version` field to the `Block` and `BlockHeader` GraphQL entities. Added corresponding `version` field to the `Block` and `BlockHeader` client types in `fuel-core-client`.
- [#1873](https://github.com/FuelLabs/fuel-core/pull/1873/): Separate dry runs from block production in executor code, remove `ExecutionKind` and `ExecutionType`, remove `thread_block_transaction` concept, remove `PartialBlockComponent` type, refactor away `inner` functions.
- [#1900](https://github.com/FuelLabs/fuel-core/pull/1900): Update the root README as `fuel-core run` no longer has `--chain` as an option. It has been replaced by `--snapshot`.

#### Breaking

- [#1894](https://github.com/FuelLabs/fuel-core/pull/1894): Use testnet configuration for local testnet.
- [#1894](https://github.com/FuelLabs/fuel-core/pull/1894): Removed support for helm chart.
- [#1910](https://github.com/FuelLabs/fuel-core/pull/1910): `fuel-vm` upgraded to `0.50.0`. More information in the [changelog](https://github.com/FuelLabs/fuel-vm/releases/tag/v0.50.0).

## [Version 0.26.0]

### Fixed

#### Breaking

- [#1868](https://github.com/FuelLabs/fuel-core/pull/1868): Include the `event_inbox_root` in the header hash. Changed types of the `transactions_count` to `u16` and `message_receipt_count` to `u32` instead of `u64`. Updated the application hash root calculation to not pad numbers.
- [#1866](https://github.com/FuelLabs/fuel-core/pull/1866): Fixed a runtime panic that occurred when restarting a node. The panic happens when the relayer database is already populated, and the relayer attempts an empty commit during start up. This invalid commit is removed in this PR.
- [#1871](https://github.com/FuelLabs/fuel-core/pull/1871): Fixed `block` endpoint to return fetch the blocks from both databases after regenesis.
- [#1856](https://github.com/FuelLabs/fuel-core/pull/1856): Replaced instances of `Union` with `Enum` for GraphQL definitions of `ConsensusParametersVersion` and related types. This is needed because `Union` does not support multiple `Version`s inside discriminants or empty variants. 
- [#1870](https://github.com/FuelLabs/fuel-core/pull/1870): Fixed benchmarks for the `0.25.3`. 
- [#1870](https://github.com/FuelLabs/fuel-core/pull/1870): Improves the performance of getting the size of the contract from the `InMemoryTransaction`.
- [#1851](https://github.com/FuelLabs/fuel-core/pull/1851/): Provided migration capabilities (enabled addition of new column families) to RocksDB instance.

### Added 

- [#1853](https://github.com/FuelLabs/fuel-core/pull/1853): Added a test case to verify the database's behavior when new columns are added to the RocksDB database.
- [#1860](https://github.com/FuelLabs/fuel-core/pull/1860): Regenesis now preserves `FuelBlockIdsToHeights` off-chain table.

### Changed

- [#1847](https://github.com/FuelLabs/fuel-core/pull/1847): Simplify the validation interface to use `Block`. Remove `Validation` variant of `ExecutionKind`.
- [#1832](https://github.com/FuelLabs/fuel-core/pull/1832): Snapshot generation can be cancelled. Progress is also reported.
- [#1837](https://github.com/FuelLabs/fuel-core/pull/1837): Refactor the executor and separate validation from the other use cases

## [Version 0.25.2]

### Fixed

- [#1844](https://github.com/FuelLabs/fuel-core/pull/1844): Fixed the publishing of the `fuel-core 0.25.1` release.
- [#1842](https://github.com/FuelLabs/fuel-core/pull/1842): Ignore RUSTSEC-2024-0336: `rustls::ConnectionCommon::complete_io` could fall into an infinite loop based on network

## [Version 0.25.1]

### Fixed

- [#1840](https://github.com/FuelLabs/fuel-core/pull/1840): Fixed the publishing of the `fuel-core 0.25.0` release.

## [Version 0.25.0]

### Fixed

- [#1821](https://github.com/FuelLabs/fuel-core/pull/1821): Can handle missing tables in snapshot.
- [#1814](https://github.com/FuelLabs/fuel-core/pull/1814): Bugfix: the `iter_all_by_prefix` was not working for all tables. The change adds a `Rust` level filtering.

### Added

- [#1831](https://github.com/FuelLabs/fuel-core/pull/1831): Included the total gas and fee used by transaction into `TransactionStatus`.
- [#1821](https://github.com/FuelLabs/fuel-core/pull/1821): Propagate shutdown signal to (re)genesis. Also add progress bar for (re)genesis.
- [#1813](https://github.com/FuelLabs/fuel-core/pull/1813): Added back support for `/health` endpoint.
- [#1799](https://github.com/FuelLabs/fuel-core/pull/1799): Snapshot creation is now concurrent.
- [#1811](https://github.com/FuelLabs/fuel-core/pull/1811): Regenesis now preserves old blocks and transactions for GraphQL API.

### Changed

- [#1833](https://github.com/FuelLabs/fuel-core/pull/1833): Regenesis of `SpentMessages` and `ProcessedTransactions`.
- [#1830](https://github.com/FuelLabs/fuel-core/pull/1830): Use versioning enum for WASM executor input and output.
- [#1816](https://github.com/FuelLabs/fuel-core/pull/1816): Updated the upgradable executor to fetch the state transition bytecode from the database when the version doesn't match a native one. This change enables the WASM executor in the "production" build and requires a `wasm32-unknown-unknown` target.
- [#1812](https://github.com/FuelLabs/fuel-core/pull/1812): Follow-up PR to simplify the logic around parallel snapshot creation.
- [#1809](https://github.com/FuelLabs/fuel-core/pull/1809): Fetch `ConsensusParameters` from the database
- [#1808](https://github.com/FuelLabs/fuel-core/pull/1808): Fetch consensus parameters from the provider.

#### Breaking

- [#1826](https://github.com/FuelLabs/fuel-core/pull/1826): The changes make the state transition bytecode part of the `ChainConfig`. It guarantees the state transition's availability for the network's first blocks.
    The change has many minor improvements in different areas related to the state transition bytecode:
    - The state transition bytecode lies in its own file(`state_transition_bytecode.wasm`) along with the chain config file. The `ChainConfig` loads it automatically when `ChainConfig::load` is called and pushes it back when `ChainConfig::write` is called.
    - The `fuel-core` release bundle also contains the `fuel-core-wasm-executor.wasm` file of the corresponding executor version.
    - The regenesis process now considers the last block produced by the previous network. When we create a (re)genesis block of a new network, it has the `height = last_block_of_old_network + 1`. It continues the old network and doesn't overlap blocks(before, we had `old_block.height == new_genesis_block.height`).
    - Along with the new block height, the regenesis process also increases the state transition bytecode and consensus parameters versions. It guarantees that a new network doesn't use values from the previous network and allows us not to migrate `StateTransitionBytecodeVersions` and `ConsensusParametersVersions` tables.
    - Added a new CLI argument, `native-executor-version,` that allows overriding of the default version of the native executor. It can be useful for side rollups that have their own history of executor upgrades.
    - Replaced:
      
      ```rust
               let file = std::fs::File::open(path)?;
               let mut snapshot: Self = serde_json::from_reader(&file)?;
      ```
      
      with a:
      
      ```rust
               let mut json = String::new();
               std::fs::File::open(&path)
                   .with_context(|| format!("Could not open snapshot file: {path:?}"))?
                   .read_to_string(&mut json)?;
               let mut snapshot: Self = serde_json::from_str(json.as_str())?;
      ```
      because it is 100 times faster for big JSON files.
    - Updated all tests to use `Config::local_node_*` instead of working with the `SnapshotReader` directly. It is the preparation of the tests for the futures bumps of the `Executor::VERSION`. When we increase the version, all tests continue to use `GenesisBlock.state_transition_bytecode = 0` while the version is different, which forces the usage of the WASM executor, while for tests, we still prefer to test native execution. The `Config::local_node_*` handles it and forces the executor to use the native version.
    - Reworked the `build.rs` file of the upgradable executor. The script now caches WASM bytecode to avoid recompilation. Also, fixed the issue with outdated WASM bytecode. The script reacts on any modifications of the `fuel-core-wasm-executor` and forces recompilation (it is why we need the cache), so WASM bytecode always is actual now.
- [#1822](https://github.com/FuelLabs/fuel-core/pull/1822): Removed support of `Create` transaction from debugger since it doesn't have any script to execute.
- [#1822](https://github.com/FuelLabs/fuel-core/pull/1822): Use `fuel-vm 0.49.0` with new transactions types - `Upgrade` and `Upload`. Also added `max_bytecode_subsections` field to the `ConsensusParameters` to limit the number of bytecode subsections in the state transition bytecode. 
- [#1816](https://github.com/FuelLabs/fuel-core/pull/1816): Updated the upgradable executor to fetch the state transition bytecode from the database when the version doesn't match a native one. This change enables the WASM executor in the "production" build and requires a `wasm32-unknown-unknown` target.

## [Version 0.24.2]

### Changed

#### Breaking
- [#1798](https://github.com/FuelLabs/fuel-core/pull/1798): Add nonce to relayed transactions and also hash full messages in the inbox root.

### Fixed

- [#1802](https://github.com/FuelLabs/fuel-core/pull/1802): Fixed a runtime panic that occurred when restarting a node. The panic was caused by an invalid database commit while loading an existing off-chain database. The invalid commit is removed in this PR.
- [#1803](https://github.com/FuelLabs/fuel-core/pull/1803): Produce block when da height haven't changed.
- [#1795](https://github.com/FuelLabs/fuel-core/pull/1795): Fixed the building of the `fuel-core-wasm-executor` to work outside of the `fuel-core` context. The change uses the path to the manifest file of the `fuel-core-upgradable-executor` to build the `fuel-core-wasm-executor` instead of relying on the workspace.

## [Version 0.24.1]

### Added

- [#1787](https://github.com/FuelLabs/fuel-core/pull/1787): Handle processing of relayed (forced) transactions
- [#1786](https://github.com/FuelLabs/fuel-core/pull/1786): Regenesis now includes off-chain tables.
- [#1716](https://github.com/FuelLabs/fuel-core/pull/1716): Added support of WASM state transition along with upgradable execution that works with native(std) and WASM(non-std) executors. The `fuel-core` now requires a `wasm32-unknown-unknown` target to build.
- [#1770](https://github.com/FuelLabs/fuel-core/pull/1770): Add the new L1 event type for forced transactions.
- [#1767](https://github.com/FuelLabs/fuel-core/pull/1767): Added consensus parameters version and state transition version to the `ApplicationHeader` to describe what was used to produce this block.
- [#1760](https://github.com/FuelLabs/fuel-core/pull/1760): Added tests to verify that the network operates with a custom chain id and base asset id.
- [#1752](https://github.com/FuelLabs/fuel-core/pull/1752): Add `ProducerGasPrice` trait that the `Producer` depends on to get the gas price for the block.
- [#1747](https://github.com/FuelLabs/fuel-core/pull/1747): The DA block height is now included in the genesis state.
- [#1740](https://github.com/FuelLabs/fuel-core/pull/1740): Remove optional fields from genesis configs
- [#1737](https://github.com/FuelLabs/fuel-core/pull/1737): Remove temporary tables for calculating roots during genesis.
- [#1731](https://github.com/FuelLabs/fuel-core/pull/1731): Expose `schema.sdl` from `fuel-core-client`.

### Changed

#### Breaking

- [1785](https://github.com/FuelLabs/fuel-core/pull/1785): Producer will only include DA height if it has enough gas to include the associate forced transactions.
- [#1771](https://github.com/FuelLabs/fuel-core/pull/1771): Contract 'states' and 'balances' brought back into `ContractConfig`. Parquet now writes a file per table.
- [1779](https://github.com/FuelLabs/fuel-core/pull/1779): Modify Relayer service to order Events from L1 by block index
- [#1783](https://github.com/FuelLabs/fuel-core/pull/1783): The PR upgrade `fuel-vm` to `0.48.0` release. Because of some breaking changes, we also adapted our codebase to follow them: 
  - Implementation of `Default` for configs was moved under the `test-helpers` feature. The `fuel-core` binary uses testnet configuration instead of `Default::default`(for cases when `ChainConfig` was not provided by the user).
  - All parameter types are enums now and require corresponding modifications across the codebase(we need to use getters and setters). The GraphQL API remains the same for simplicity, but each parameter now has one more field - `version`, that can be used to decide how to deserialize. 
  - The `UtxoId` type now is 34 bytes instead of 33. It affects hex representation and requires adding `00`.
  - The `block_gas_limit` was moved to `ConsensusParameters` from `ChainConfig`. It means the block producer doesn't specify the block gas limit anymore, and we don't need to propagate this information.
  - The `bytecodeLength` field is removed from the `Create` transaction.
  - Removed `ConsensusParameters` from executor config because `ConsensusParameters::default` is not available anymore. Instead, executors fetch `ConsensusParameters` from the database.

- [#1769](https://github.com/FuelLabs/fuel-core/pull/1769): Include new field on header for the merkle root of imported events. Rename other message root field.
- [#1768](https://github.com/FuelLabs/fuel-core/pull/1768): Moved `ContractsInfo` table to the off-chain database. Removed `salt` field from the `ContractConfig`.
- [#1761](https://github.com/FuelLabs/fuel-core/pull/1761): Adjustments to the upcoming testnet configs:
  - Decreased the max size of the contract/predicate/script to be 100KB.
  - Decreased the max size of the transaction to be 110KB.
  - Decreased the max number of storage slots to be 1760(110KB / 64).
  - Removed fake coins from the genesis state.
  - Renamed folders to be "testnet" and "dev-testnet".
  - The name of the networks are "Upgradable Testnet" and "Upgradable Dev Testnet".

- [#1694](https://github.com/FuelLabs/fuel-core/pull/1694): The change moves the database transaction logic from the `fuel-core` to the `fuel-core-storage` level. The corresponding [issue](https://github.com/FuelLabs/fuel-core/issues/1589) described the reason behind it.

    ## Technical details of implementation

    - The change splits the `KeyValueStore` into `KeyValueInspect` and `KeyValueMutate`, as well the `Blueprint` into `BlueprintInspect` and `BlueprintMutate`. It allows requiring less restricted constraints for any read-related operations.

    - One of the main ideas of the change is to allow for the actual storage only to implement `KeyValueInspect` and `Modifiable` without the `KeyValueMutate`. It simplifies work with the databases and provides a safe way of interacting with them (Modification into the database can only go through the `Modifiable::commit_changes`). This feature is used to [track the height](https://github.com/FuelLabs/fuel-core/pull/1694/files#diff-c95a3d57a39feac7c8c2f3b193a24eec39e794413adc741df36450f9a4539898) of each database during commits and even limit how commits are done, providing additional safety. This part of the change was done as a [separate commit](https://github.com/FuelLabs/fuel-core/pull/1694/commits/7b1141ac838568e3590f09dd420cb24a6946bd32).
    
    - The `StorageTransaction` is a `StructuredStorage` that uses `InMemoryTransaction` inside to accumulate modifications. Only `InMemoryTransaction` has a real implementation of the `KeyValueMutate`(Other types only implement it in tests).
    
    - The implementation of the `Modifiable` for the `Database` contains a business logic that provides additional safety but limits the usage of the database. The `Database` now tracks its height and is responsible for its updates. In the `commit_changes` function, it analyzes the changes that were done and tries to find a new height(For example, in the case of the `OnChain` database, we are looking for a new `Block` in the `FuelBlocks` table).
    
    - As was planned in the issue, now the executor has full control over how commits to the storage are done.
    
    - All mutation methods now require `&mut self` - exclusive ownership over the object to be able to write into it. It almost negates the chance of concurrent modification of the storage, but it is still possible since the `Database` implements the `Clone` trait. To be sure that we don't corrupt the state of the database, the `commit_changes` function implements additional safety checks to be sure that we commit updates per each height only once time.

    - Side changes:
      - The `drop` function was moved from `Database` to `RocksDB` as a preparation for the state rewind since the read view should also keep the drop function until it is destroyed.
      - The `StatisticTable` table lives in the off-chain worker.
      - Removed duplication of the `Database` from the `dap::ConcreteStorage` since it is already available from the VM.
      - The executor return only produced `Changes` instead of the storage transaction, which simplifies the interaction between modules and port definition.
      - The logic related to the iteration over the storage is moved to the `fuel-core-storage` crate and is now reusable. It provides an `iterator` method that duplicates the logic from `MemoryStore` on iterating over the `BTreeMap` and methods like `iter_all`, `iter_all_by_prefix`, etc. It was done in a separate revivable [commit](https://github.com/FuelLabs/fuel-core/pull/1694/commits/5b9bd78320e6f36d0650ec05698f12f7d1b3c7c9).
      - The `MemoryTransactionView` is fully replaced by the `StorageTransactionInner`.
      - Removed `flush` method from the `Database` since it is not needed after https://github.com/FuelLabs/fuel-core/pull/1664.

- [#1693](https://github.com/FuelLabs/fuel-core/pull/1693): The change separates the initial chain state from the chain config and stores them in separate files when generating a snapshot. The state snapshot can be generated in a new format where parquet is used for compression and indexing while postcard is used for encoding. This enables importing in a stream like fashion which reduces memory requirements. Json encoding is still supported to enable easy manual setup. However, parquet is preferred for large state files.

  ### Snapshot command

  The CLI was expanded to allow customizing the used encoding. Snapshots are now generated along with a metadata file describing the encoding used. The metadata file contains encoding details as well as the location of additional files inside the snapshot directory containing the actual data. The chain config is always generated in the JSON format.

  The snapshot command now has the '--output-directory' for specifying where to save the snapshot.

  ### Run command

  The run command now includes the 'db_prune' flag which when provided will prune the existing db and start genesis from the provided snapshot metadata file or the local testnet configuration.

  The snapshot metadata file contains paths to the chain config file and files containing chain state items (coins, messages, contracts, contract states, and balances), which are loaded via streaming.

  Each item group in the genesis process is handled by a separate worker, allowing for parallel loading. Workers stream file contents in batches.

  A database transaction is committed every time an item group is successfully loaded. Resumability is achieved by recording the last loaded group index within the same db tx. If loading is aborted, the remaining workers are shutdown. Upon restart, workers resume from the last processed group.

  ### Contract States and Balances

  Using uniform-sized batches may result in batches containing items from multiple contracts. Optimal performance can presumably be achieved by selecting a batch size that typically encompasses an entire contract's state or balance, allowing for immediate initialization of relevant Merkle trees.

### Removed

- [#1757](https://github.com/FuelLabs/fuel-core/pull/1757): Removed `protobuf` from everywhere since `libp2p` uses `quick-protobuf`.

## [Version 0.23.0]

### Added

- [#1713](https://github.com/FuelLabs/fuel-core/pull/1713): Added automatic `impl` of traits `StorageWrite` and `StorageRead` for `StructuredStorage`. Tables that use a `Blueprint` can be read and written using these interfaces provided by structured storage types.
- [#1671](https://github.com/FuelLabs/fuel-core/pull/1671): Added a new `Merklized` blueprint that maintains the binary Merkle tree over the storage data. It supports only the insertion of the objects without removing them.
- [#1657](https://github.com/FuelLabs/fuel-core/pull/1657): Moved `ContractsInfo` table from `fuel-vm` to on-chain tables, and created version-able `ContractsInfoType` to act as the table's data type.

### Changed

- [#1872](https://github.com/FuelLabs/fuel-core/pull/1872): Added Eq and PartialEq derives to TransactionStatus and TransactionResponse to enable comparison in the e2e tests.
- [#1723](https://github.com/FuelLabs/fuel-core/pull/1723): Notify about imported blocks from the off-chain worker.
- [#1717](https://github.com/FuelLabs/fuel-core/pull/1717): The fix for the [#1657](https://github.com/FuelLabs/fuel-core/pull/1657) to include the contract into `ContractsInfo` table.
- [#1657](https://github.com/FuelLabs/fuel-core/pull/1657): Upgrade to `fuel-vm` 0.46.0.
- [#1671](https://github.com/FuelLabs/fuel-core/pull/1671): The logic related to the `FuelBlockIdsToHeights` is moved to the off-chain worker.
- [#1663](https://github.com/FuelLabs/fuel-core/pull/1663): Reduce the punishment criteria for mempool gossipping.
- [#1658](https://github.com/FuelLabs/fuel-core/pull/1658): Removed `Receipts` table. Instead, receipts are part of the `TransactionStatuses` table.
- [#1640](https://github.com/FuelLabs/fuel-core/pull/1640): Upgrade to fuel-vm 0.45.0.
- [#1635](https://github.com/FuelLabs/fuel-core/pull/1635): Move updating of the owned messages and coins to off-chain worker.
- [#1650](https://github.com/FuelLabs/fuel-core/pull/1650): Add api endpoint for getting estimates for future gas prices
- [#1649](https://github.com/FuelLabs/fuel-core/pull/1649): Add api endpoint for getting latest gas price
- [#1600](https://github.com/FuelLabs/fuel-core/pull/1640): Upgrade to fuel-vm 0.45.0
- [#1633](https://github.com/FuelLabs/fuel-core/pull/1633): Notify services about importing of the genesis block.
- [#1625](https://github.com/FuelLabs/fuel-core/pull/1625): Making relayer independent from the executor and preparation for the force transaction inclusion.
- [#1613](https://github.com/FuelLabs/fuel-core/pull/1613): Add api endpoint to retrieve a message by its nonce.
- [#1612](https://github.com/FuelLabs/fuel-core/pull/1612): Use `AtomicView` in all services for consistent results.
- [#1597](https://github.com/FuelLabs/fuel-core/pull/1597): Unify namespacing for `libp2p` modules
- [#1591](https://github.com/FuelLabs/fuel-core/pull/1591): Simplify libp2p dependencies and not depend on all sub modules directly.
- [#1590](https://github.com/FuelLabs/fuel-core/pull/1590): Use `AtomicView` in the `TxPool` to read the state of the database during insertion of the transactions.
- [#1587](https://github.com/FuelLabs/fuel-core/pull/1587): Use `BlockHeight` as a primary key for the `FuelsBlock` table.
- [#1585](https://github.com/FuelLabs/fuel-core/pull/1585): Let `NetworkBehaviour` macro generate `FuelBehaviorEvent` in p2p
- [#1579](https://github.com/FuelLabs/fuel-core/pull/1579): The change extracts the off-chain-related logic from the executor and moves it to the GraphQL off-chain worker. It creates two new concepts - Off-chain and On-chain databases where the GraphQL worker has exclusive ownership of the database and may modify it without intersecting with the On-chain database.
- [#1577](https://github.com/FuelLabs/fuel-core/pull/1577): Moved insertion of sealed blocks into the `BlockImporter` instead of the executor.
- [#1574](https://github.com/FuelLabs/fuel-core/pull/1574): Penalizes peers for sending invalid responses or for not replying at all.
- [#1601](https://github.com/FuelLabs/fuel-core/pull/1601): Fix formatting in docs and check that `cargo doc` passes in the CI.
- [#1636](https://github.com/FuelLabs/fuel-core/pull/1636): Add more docs to GraphQL DAP API.

#### Breaking

- [#1725](https://github.com/FuelLabs/fuel-core/pull/1725): All API endpoints now are prefixed with `/v1` version. New usage looks like: `/v1/playground`, `/v1/graphql`, `/v1/graphql-sub`, `/v1/metrics`, `/v1/health`.
- [#1722](https://github.com/FuelLabs/fuel-core/pull/1722): Bugfix: Zero `predicate_gas_used` field during validation of the produced block.
- [#1714](https://github.com/FuelLabs/fuel-core/pull/1714): The change bumps the `fuel-vm` to `0.47.1`. It breaks several breaking changes into the protocol:
  - All malleable fields are zero during the execution and unavailable through the GTF getters. Accessing them via the memory directly is still possible, but they are zero.
  - The `Transaction` doesn't define the gas price anymore. The gas price is defined by the block producer and recorded in the `Mint` transaction at the end of the block. A price of future blocks can be fetched through a [new API nedopoint](https://github.com/FuelLabs/fuel-core/issues/1641) and the price of the last block can be fetch or via the block or another [API endpoint](https://github.com/FuelLabs/fuel-core/issues/1647).
  - The `GasPrice` policy is replaced with the `Tip` policy. The user may specify in the native tokens how much he wants to pay the block producer to include his transaction in the block. It is the prioritization mechanism to incentivize the block producer to include users transactions earlier.
  - The `MaxFee` policy is mandatory to set. Without it, the transaction pool will reject the transaction. Since the block producer defines the gas price, the only way to control how much user agreed to pay can be done only through this policy.
  - The `maturity` field is removed from the `Input::Coin`. The same affect can be achieve with the `Maturity` policy on the transaction and predicate. This changes breaks how input coin is created and removes the passing of this argument.
  - The metadata of the `Checked<Tx>` doesn't contain `max_fee` and `min_fee` anymore. Only `max_gas` and `min_gas`. The `max_fee` is controlled by the user via the `MaxFee` policy.
  - Added automatic `impl` of traits `StorageWrite` and `StorageRead` for `StructuredStorage`. Tables that use a `Blueprint` can be read and written using these interfaces provided by structured storage types.

- [#1712](https://github.com/FuelLabs/fuel-core/pull/1712): Make `ContractUtxoInfo` type a version-able enum for use in the `ContractsLatestUtxo`table.
- [#1657](https://github.com/FuelLabs/fuel-core/pull/1657): Changed `CROO` gas price type from `Word` to `DependentGasPrice`. The dependent gas price values are dummy values while awaiting updated benchmarks.
- [#1671](https://github.com/FuelLabs/fuel-core/pull/1671): The GraphQL API uses block height instead of the block id where it is possible. The transaction status contains `block_height` instead of the `block_id`.
- [#1675](https://github.com/FuelLabs/fuel-core/pull/1675): Simplify GQL schema by disabling contract resolvers in most cases, and just return a ContractId scalar instead.
- [#1658](https://github.com/FuelLabs/fuel-core/pull/1658): Receipts are part of the transaction status. 
    Removed `reason` from the `TransactionExecutionResult::Failed`. It can be calculated based on the program state and receipts.
    Also, it is not possible to fetch `receipts` from the `Transaction` directly anymore. Instead, you need to fetch `status` and its receipts.
- [#1646](https://github.com/FuelLabs/fuel-core/pull/1646): Remove redundant receipts from queries.
- [#1639](https://github.com/FuelLabs/fuel-core/pull/1639): Make Merkle metadata, i.e. `SparseMerkleMetadata` and `DenseMerkleMetadata` type version-able enums
- [#1632](https://github.com/FuelLabs/fuel-core/pull/1632): Make `Message` type a version-able enum
- [#1631](https://github.com/FuelLabs/fuel-core/pull/1631): Modify api endpoint to dry run multiple transactions.
- [#1629](https://github.com/FuelLabs/fuel-core/pull/1629): Use a separate database for each data domain. Each database has its own folder where data is stored.
- [#1628](https://github.com/FuelLabs/fuel-core/pull/1628): Make `CompressedCoin` type a version-able enum
- [#1616](https://github.com/FuelLabs/fuel-core/pull/1616): Make `BlockHeader` type a version-able enum
- [#1614](https://github.com/FuelLabs/fuel-core/pull/1614): Use the default consensus key regardless of trigger mode. The change is breaking because it removes the `--dev-keys` argument. If the `debug` flag is set, the default consensus key will be used, regardless of the trigger mode.
- [#1596](https://github.com/FuelLabs/fuel-core/pull/1596): Make `Consensus` type a version-able enum
- [#1593](https://github.com/FuelLabs/fuel-core/pull/1593): Make `Block` type a version-able enum
- [#1576](https://github.com/FuelLabs/fuel-core/pull/1576): The change moves the implementation of the storage traits for required tables from `fuel-core` to `fuel-core-storage` crate. The change also adds a more flexible configuration of the encoding/decoding per the table and allows the implementation of specific behaviors for the table in a much easier way. It unifies the encoding between database, SMTs, and iteration, preventing mismatching bytes representation on the Rust type system level. Plus, it increases the re-usage of the code by applying the same blueprint to other tables.
    
    It is a breaking PR because it changes database encoding/decoding for some tables.
    
    ### StructuredStorage
    
    The change adds a new type `StructuredStorage`. It is a wrapper around the key-value storage that implements the storage traits(`StorageInspect`, `StorageMutate`, `StorageRead`, etc) for the tables with blueprint. This blueprint works in tandem with the `TableWithBlueprint` trait. The table may implement `TableWithBlueprint` specifying the blueprint, as an example:
    
    ```rust
    impl TableWithBlueprint for ContractsRawCode {
        type Blueprint = Plain<Raw, Raw>;
    
        fn column() -> Column {
            Column::ContractsRawCode
        }
    }
    ```
    
    It is a definition of the blueprint for the `ContractsRawCode` table. It has a plain blueprint meaning it simply encodes/decodes bytes and stores/loads them into/from the storage. As a key codec and value codec, it uses a `Raw` encoding/decoding that simplifies writing bytes and loads them back into the memory without applying any serialization or deserialization algorithm.
    
    If the table implements `TableWithBlueprint` and the selected codec satisfies all blueprint requirements, the corresponding storage traits for that table are implemented on the `StructuredStorage` type.
    
    ### Codecs
    
    Each blueprint allows customizing the key and value codecs. It allows the use of different codecs for different tables, taking into account the complexity and weight of the data and providing a way of more optimal implementation.
    
    That property may be very useful to perform migration in a more easier way. Plus, it also can be a `no_std` migration potentially allowing its fraud proving.
    
    An example of migration:
    
    ```rust
    /// Define the table for V1 value encoding/decoding.
    impl TableWithBlueprint for ContractsRawCodeV1 {
        type Blueprint = Plain<Raw, Raw>;
    
        fn column() -> Column {
            Column::ContractsRawCode
        }
    }
    
    /// Define the table for V2 value encoding/decoding.
    /// It uses `Postcard` codec for the value instead of `Raw` codec.
    ///
    /// # Dev-note: The columns is the same.
    impl TableWithBlueprint for ContractsRawCodeV2 {
        type Blueprint = Plain<Raw, Postcard>;
    
        fn column() -> Column {
            Column::ContractsRawCode
        }
    }
    
    fn migration(storage: &mut Database) {
        let mut iter = storage.iter_all::<ContractsRawCodeV1>(None);
        while let Ok((key, value)) = iter.next() {
            // Insert into the same table but with another codec.
            storage.storage::<ContractsRawCodeV2>().insert(key, value);
        }
    }
    ```
    
    ### Structures
    
    The blueprint of the table defines its behavior. As an example, a `Plain` blueprint simply encodes/decodes bytes and stores/loads them into/from the storage. The `SMT` blueprint builds a sparse merkle tree on top of the key-value pairs.
    
    Implementing a blueprint one time, we can apply it to any table satisfying the requirements of this blueprint. It increases the re-usage of the code and minimizes duplication.
    
    It can be useful if we decide to create global roots for all required tables that are used in fraud proving.
    
    ```rust
    impl TableWithBlueprint for SpentMessages {
        type Blueprint = Plain<Raw, Postcard>;
    
        fn column() -> Column {
            Column::SpentMessages
        }
    }
                     |
                     |
                    \|/
    
    impl TableWithBlueprint for SpentMessages {
        type Blueprint =
            Sparse<Raw, Postcard, SpentMessagesMerkleMetadata, SpentMessagesMerkleNodes>;
    
        fn column() -> Column {
            Column::SpentMessages
        }
    }
    ```
    
    ### Side changes
    
    #### `iter_all`
    The `iter_all` functionality now accepts the table instead of `K` and `V` generics. It is done to use the correct codec during deserialization. Also, the table definition provides the column.
    
    #### Duplicated unit tests
    
    The `fuel-core-storage` crate provides macros that generate unit tests. Almost all tables had the same test like `get`, `insert`, `remove`, `exist`. All duplicated tests were moved to macros. The unique one still stays at the same place where it was before.
    
    #### `StorageBatchMutate`
    
    Added a new `StorageBatchMutate` trait that we can move to `fuel-storage` crate later. It allows batch operations on the storage. It may be more performant in some cases.

- [#1573](https://github.com/FuelLabs/fuel-core/pull/1573): Remove nested p2p request/response encoding. Only breaks p2p networking compatibility with older fuel-core versions, but is otherwise fully internal.


## [Version 0.22.4]

### Added

- [#1743](https://github.com/FuelLabs/fuel-core/pull/1743): Added blacklisting of the transactions on the `TxPool` level.
  ```shell
        --tx-blacklist-addresses <TX_BLACKLIST_ADDRESSES>
            The list of banned addresses ignored by the `TxPool`
            
            [env: TX_BLACKLIST_ADDRESSES=]
  
        --tx-blacklist-coins <TX_BLACKLIST_COINS>
            The list of banned coins ignored by the `TxPool`
            
            [env: TX_BLACKLIST_COINS=]
  
        --tx-blacklist-messages <TX_BLACKLIST_MESSAGES>
            The list of banned messages ignored by the `TxPool`
            
            [env: TX_BLACKLIST_MESSAGES=]
  
        --tx-blacklist-contracts <TX_BLACKLIST_CONTRACTS>
            The list of banned contracts ignored by the `TxPool`
            
            [env: TX_BLACKLIST_CONTRACTS=]
  ```

## [Version 0.22.3]

### Added

- [#1732](https://github.com/FuelLabs/fuel-core/pull/1732): Added `Clone` bounds to most datatypes of `fuel-core-client`.

## [Version 0.22.2]

### Added

- [#1729](https://github.com/FuelLabs/fuel-core/pull/1729): Exposed the `schema.sdl` file from `fuel-core-client`. The user can create his own queries by using this file.

## [Version 0.22.1]

### Fixed
- [#1664](https://github.com/FuelLabs/fuel-core/pull/1664): Fixed long database initialization after restart of the node by setting limit to the WAL file.


## [Version 0.22.0]

### Added

- [#1515](https://github.com/FuelLabs/fuel-core/pull/1515): Added support of `--version` command for `fuel-core-keygen` binary.
- [#1504](https://github.com/FuelLabs/fuel-core/pull/1504): A `Success` or `Failure` variant of `TransactionStatus` returned by a query now contains the associated receipts generated by transaction execution.

#### Breaking
- [#1531](https://github.com/FuelLabs/fuel-core/pull/1531): Make `fuel-core-executor` `no_std` compatible. It affects the `fuel-core` crate because it uses the `fuel-core-executor` crate. The change is breaking because of moved types.
- [#1524](https://github.com/FuelLabs/fuel-core/pull/1524): Adds information about connected peers to the GQL API.

### Changed

- [#1517](https://github.com/FuelLabs/fuel-core/pull/1517): Changed default gossip heartbeat interval to 500ms. 
- [#1520](https://github.com/FuelLabs/fuel-core/pull/1520): Extract `executor` into `fuel-core-executor` crate.

### Fixed

#### Breaking
- [#1536](https://github.com/FuelLabs/fuel-core/pull/1536): The change fixes the contracts tables to not touch SMT nodes of foreign contracts. Before, it was possible to invalidate the SMT from another contract. It is a breaking change and requires re-calculating the whole state from the beginning with new SMT roots. 
- [#1542](https://github.com/FuelLabs/fuel-core/pull/1542): Migrates information about peers to NodeInfo instead of ChainInfo. It also elides information about peers in the default node_info query.

## [Version 0.21.0]

This release focuses on preparing `fuel-core` for the mainnet environment:
- Most of the changes improved the security and stability of the node.
- The gas model was reworked to cover all aspects of execution.
- The benchmarking system was significantly enhanced, covering worst scenarios.
- A new set of benchmarks was added to track the accuracy of gas prices.
- Optimized heavy operations and removed/replaced exploitable functionality.

Besides that, there are more concrete changes:
- Unified naming conventions for all CLI arguments. Added dependencies between related fields to avoid misconfiguration in case of missing arguments. Added `--debug` flag that enables additional functionality like a debugger.
- Improved telemetry to cover the internal work of services and added support for the Pyroscope, allowing it to generate real-time flamegraphs to track performance.
- Improved stability of the P2P layer and adjusted the updating of reputation. The speed of block synchronization was significantly increased.
- The node is more stable and resilient. Improved DoS resistance and resource management. Fixed critical bugs during state transition.
- Reworked the `Mint` transaction to accumulate the fee from block production inside the contract defined by the block producer.

FuelVM received a lot of safety and stability improvements:
- The audit helped identify some bugs and errors that have been successfully fixed.
- Updated the gas price model to charge for resources used during the transaction lifecycle.
- Added `no_std` and 32 bit system support. This opens doors for fraud proving in the future.
- Removed the `ChainId` from the `PredicateId` calculation, allowing the use of predicates cross-chain.
- Improvements in the performance of some storage-related opcodes.
- Support the `ECAL` instruction that allows adding custom functionality to the VM. It can be used to create unique rollups or advanced indexers in the future.
- Support of [transaction policies](https://github.com/FuelLabs/fuel-vm/blob/master/CHANGELOG.md#version-0420) provides additional safety for the user. 
    It also allows the implementation of a multi-dimensional price model in the future, making the transaction execution cheaper and allowing more transactions that don't affect storage.
- Refactored errors, returning more detailed errors to the user, simplifying debugging.

### Added

- [#1503](https://github.com/FuelLabs/fuel-core/pull/1503): Add `gtf` opcode sanity check.
- [#1502](https://github.com/FuelLabs/fuel-core/pull/1502): Added price benchmark for `vm_initialization`.
- [#1501](https://github.com/FuelLabs/fuel-core/pull/1501): Add a CLI command for generating a fee collection contract.
- [#1492](https://github.com/FuelLabs/fuel-core/pull/1492): Support backward iteration in the RocksDB. It allows backward queries that were not allowed before.
- [#1490](https://github.com/FuelLabs/fuel-core/pull/1490): Add push and pop benchmarks.
- [#1485](https://github.com/FuelLabs/fuel-core/pull/1485): Prepare rc release of fuel core v0.21
- [#1476](https://github.com/FuelLabs/fuel-core/pull/1453): Add the majority of the "other" benchmarks for contract opcodes.
- [#1473](https://github.com/FuelLabs/fuel-core/pull/1473): Expose fuel-core version as a constant
- [#1469](https://github.com/FuelLabs/fuel-core/pull/1469): Added support of bloom filter for RocksDB tables and increased the block cache.
- [#1465](https://github.com/FuelLabs/fuel-core/pull/1465): Improvements for keygen cli and crates
- [#1642](https://github.com/FuelLabs/fuel-core/pull/1462): Added benchmark to measure the performance of contract state and contract ID calculation; use for gas costing.
- [#1457](https://github.com/FuelLabs/fuel-core/pull/1457): Fixing incorrect measurement for fast(µs) opcodes.
- [#1456](https://github.com/FuelLabs/fuel-core/pull/1456): Added flushing of the RocksDB during a graceful shutdown.
- [#1456](https://github.com/FuelLabs/fuel-core/pull/1456): Added more logs to track the service lifecycle.
- [#1453](https://github.com/FuelLabs/fuel-core/pull/1453): Add the majority of the "sanity" benchmarks for contract opcodes.
- [#1452](https://github.com/FuelLabs/fuel-core/pull/1452): Added benchmark to measure the performance of contract root calculation when utilizing the maximum contract size; used for gas costing of contract root during predicate owner validation.
- [#1449](https://github.com/FuelLabs/fuel-core/pull/1449): Fix coin pagination in e2e test client.
- [#1447](https://github.com/FuelLabs/fuel-core/pull/1447): Add timeout for continuous e2e tests
- [#1444](https://github.com/FuelLabs/fuel-core/pull/1444): Add "sanity" benchmarks for memory opcodes.
- [#1437](https://github.com/FuelLabs/fuel-core/pull/1437): Add some transaction throughput tests for basic transfers.
- [#1436](https://github.com/FuelLabs/fuel-core/pull/1436): Add a github action to continuously test beta-4.
- [#1433](https://github.com/FuelLabs/fuel-core/pull/1433): Add "sanity" benchmarks for flow opcodes.
- [#1432](https://github.com/FuelLabs/fuel-core/pull/1432): Add a new `--api-request-timeout` argument to control TTL for GraphQL requests.
- [#1430](https://github.com/FuelLabs/fuel-core/pull/1430): Add "sanity" benchmarks for crypto opcodes.
- [#1426](https://github.com/FuelLabs/fuel-core/pull/1426) Split keygen into a create and a binary.
- [#1419](https://github.com/FuelLabs/fuel-core/pull/1419): Add additional "sanity" benchmarks for arithmetic op code instructions.
- [#1411](https://github.com/FuelLabs/fuel-core/pull/1411): Added WASM and `no_std` compatibility.
- [#1405](https://github.com/FuelLabs/fuel-core/pull/1405): Use correct names for service metrics.
- [#1400](https://github.com/FuelLabs/fuel-core/pull/1400): Add releasy beta to fuel-core so that new commits to fuel-core master triggers fuels-rs.
- [#1371](https://github.com/FuelLabs/fuel-core/pull/1371): Add new client function for querying the `MessageStatus` for a specific message (by `Nonce`).
- [#1356](https://github.com/FuelLabs/fuel-core/pull/1356): Add peer reputation reporting to heartbeat code.
- [#1355](https://github.com/FuelLabs/fuel-core/pull/1355): Added new metrics related to block importing, such as tps, sync delays etc.
- [#1339](https://github.com/FuelLabs/fuel-core/pull/1339): Adds `baseAssetId` to `FeeParameters` in the GraphQL API.
- [#1331](https://github.com/FuelLabs/fuel-core/pull/1331): Add peer reputation reporting to block import code.
- [#1324](https://github.com/FuelLabs/fuel-core/pull/1324): Added pyroscope profiling to fuel-core, intended to be used by a secondary docker image that has debug symbols enabled.
- [#1309](https://github.com/FuelLabs/fuel-core/pull/1309): Add documentation for running debug builds with CLion and Visual Studio Code.  
- [#1308](https://github.com/FuelLabs/fuel-core/pull/1308): Add support for loading .env files when compiling with the `env` feature. This allows users to conveniently supply CLI arguments in a secure and IDE-agnostic way. 
- [#1304](https://github.com/FuelLabs/fuel-core/pull/1304): Implemented `submit_and_await_commit_with_receipts` method for `FuelClient`.
- [#1286](https://github.com/FuelLabs/fuel-core/pull/1286): Include readable names for test cases where missing.
- [#1274](https://github.com/FuelLabs/fuel-core/pull/1274): Added tests to benchmark block synchronization.
- [#1263](https://github.com/FuelLabs/fuel-core/pull/1263): Add gas benchmarks for `ED19` and `ECR1` instructions.

### Changed

- [#1512](https://github.com/FuelLabs/fuel-core/pull/1512): Internally simplify merkle_contract_state_range.
- [#1507](https://github.com/FuelLabs/fuel-core/pull/1507): Updated chain configuration to be ready for beta 5 network. It includes opcode prices from the latest benchmark and contract for the block producer.
- [#1477](https://github.com/FuelLabs/fuel-core/pull/1477): Upgraded the Rust version used in CI and containers to 1.73.0. Also includes associated Clippy changes.
- [#1469](https://github.com/FuelLabs/fuel-core/pull/1469): Replaced usage of `MemoryTransactionView` by `Checkpoint` database in the benchmarks.
- [#1468](https://github.com/FuelLabs/fuel-core/pull/1468): Bumped version of the `fuel-vm` to `v0.40.0`. It brings some breaking changes into consensus parameters API because of changes in the underlying types.
- [#1466](https://github.com/FuelLabs/fuel-core/pull/1466): Handling overflows during arithmetic operations.
- [#1460](https://github.com/FuelLabs/fuel-core/pull/1460): Change tracking branch from main to master for releasy tests.
- [#1454](https://github.com/FuelLabs/fuel-core/pull/1454): Update gas benchmarks for opcodes that append receipts.
- [#1440](https://github.com/FuelLabs/fuel-core/pull/1440): Don't report reserved nodes that send invalid transactions.
- [#1439](https://github.com/FuelLabs/fuel-core/pull/1439): Reduced memory BMT consumption during creation of the header.
- [#1434](https://github.com/FuelLabs/fuel-core/pull/1434): Continue gossiping transactions to reserved peers regardless of gossiping reputation score.
- [#1408](https://github.com/FuelLabs/fuel-core/pull/1408): Update gas benchmarks for storage opcodes to use a pre-populated database to get more accurate worst-case costs.
- [#1399](https://github.com/FuelLabs/fuel-core/pull/1399): The Relayer now queries Ethereum for its latest finalized block instead of using a configurable "finalization period" to presume finality.
- [#1397](https://github.com/FuelLabs/fuel-core/pull/1397): Improved keygen. Created a crate to be included from forc plugins and upgraded internal library to drop requirement of protoc to build
- [#1395](https://github.com/FuelLabs/fuel-core/pull/1395): Add DependentCost benchmarks for `k256`, `s256` and `mcpi` instructions.
- [#1393](https://github.com/FuelLabs/fuel-core/pull/1393): Increase heartbeat timeout from `2` to `60` seconds, as suggested in [this issue](https://github.com/FuelLabs/fuel-core/issues/1330).
- [#1392](https://github.com/FuelLabs/fuel-core/pull/1392): Fixed an overflow in `message_proof`.
- [#1390](https://github.com/FuelLabs/fuel-core/pull/1390): Up the `ethers` version to `2` to fix an issue with `tungstenite`.
- [#1383](https://github.com/FuelLabs/fuel-core/pull/1383): Disallow usage of `log` crate internally in favor of `tracing` crate.
- [#1380](https://github.com/FuelLabs/fuel-core/pull/1380): Add preliminary, hard-coded config values for heartbeat peer reputation, removing `todo`.
- [#1377](https://github.com/FuelLabs/fuel-core/pull/1377): Remove `DiscoveryEvent` and use `KademliaEvent` directly in `DiscoveryBehavior`.
- [#1366](https://github.com/FuelLabs/fuel-core/pull/1366): Improve caching during docker builds in CI by replacing gha
- [#1358](https://github.com/FuelLabs/fuel-core/pull/1358): Upgraded the Rust version used in CI to 1.72.0. Also includes associated Clippy changes.
- [#1349](https://github.com/FuelLabs/fuel-core/pull/1349): Updated peer-to-peer transactions API to support multiple blocks in a single request, and updated block synchronization to request multiple blocks based on the configured range of headers.
- [#1342](https://github.com/FuelLabs/fuel-core/pull/1342): Add error handling for P2P requests to return `None` to requester and log error.
- [#1318](https://github.com/FuelLabs/fuel-core/pull/1318): Modified block synchronization to use asynchronous task execution when retrieving block headers.
- [#1314](https://github.com/FuelLabs/fuel-core/pull/1314): Removed `types::ConsensusParameters` in favour of `fuel_tx:ConsensusParameters`.
- [#1302](https://github.com/FuelLabs/fuel-core/pull/1302): Removed the usage of flake and building of the bridge contract ABI.
    It simplifies the maintenance and updating of the events, requiring only putting the event definition into the codebase of the relayer.
- [#1293](https://github.com/FuelLabs/fuel-core/issues/1293): Parallelized the `estimate_predicates` endpoint to utilize all available threads.
- [#1270](https://github.com/FuelLabs/fuel-core/pull/1270): Modify the way block headers are retrieved from peers to be done in batches.

#### Breaking
- [#1506](https://github.com/FuelLabs/fuel-core/pull/1506): Added validation of the coin's fields during block production and validation. Before, it was possible to submit a transaction that didn't match the coin's values in the database, allowing printing/using unavailable assets.
- [#1491](https://github.com/FuelLabs/fuel-core/pull/1491): Removed unused request and response variants from the Gossipsub implementation, as well as related definitions and tests. Specifically, this removes gossiping of `ConsensusVote` and `NewBlock` events.
- [#1472](https://github.com/FuelLabs/fuel-core/pull/1472): Upgraded `fuel-vm` to `v0.42.0`. It introduces transaction policies that changes layout of the transaction. FOr more information check the [v0.42.0](https://github.com/FuelLabs/fuel-vm/pull/635) release.
- [#1470](https://github.com/FuelLabs/fuel-core/pull/1470): Divide `DependentCost` into "light" and "heavy" operations.
- [#1464](https://github.com/FuelLabs/fuel-core/pull/1464): Avoid possible truncation of higher bits. It may invalidate the code that truncated higher bits causing different behavior on 32-bit vs. 64-bit systems. The change affects some endpoints that now require lesser integers.
- [#1432](https://github.com/FuelLabs/fuel-core/pull/1432): All subscriptions and requests have a TTL now. So each subscription lifecycle is limited in time. If the subscription is closed because of TTL, it means that you subscribed after your transaction had been dropped by the network.
- [#1407](https://github.com/FuelLabs/fuel-core/pull/1407): The recipient is a `ContractId` instead of `Address`. The block producer should deploy its contract to receive the transaction fee. The collected fee is zero until the recipient contract is set.
- [#1407](https://github.com/FuelLabs/fuel-core/pull/1407): The `Mint` transaction is reworked with new fields to support the account-base model. It affects serialization and deserialization of the transaction and also affects GraphQL schema.
- [#1407](https://github.com/FuelLabs/fuel-core/pull/1407): The `Mint` transaction is the last transaction in the block instead of the first.
- [#1374](https://github.com/FuelLabs/fuel-core/pull/1374): Renamed `base_chain_height` to `da_height` and return current relayer height instead of latest Fuel block height.
- [#1367](https://github.com/FuelLabs/fuel-core/pull/1367): Update to the latest version of fuel-vm.
- [#1363](https://github.com/FuelLabs/fuel-core/pull/1363): Change message_proof api to take `nonce` instead of `message_id`
- [#1355](https://github.com/FuelLabs/fuel-core/pull/1355): Removed the `metrics` feature flag from the fuel-core crate, and metrics are now included by default.
- [#1339](https://github.com/FuelLabs/fuel-core/pull/1339): Added a new required field called `base_asset_id` to the `FeeParameters` definition in `ConsensusParameters`, as well as default values for `base_asset_id` in the `beta` and `dev` chain specifications.
- [#1322](https://github.com/FuelLabs/fuel-core/pull/1322):
  The `debug` flag is added to the CLI. The flag should be used for local development only. Enabling debug mode:
      - Allows GraphQL Endpoints to arbitrarily advance blocks.
      - Enables debugger GraphQL Endpoints.
      - Allows setting `utxo_validation` to `false`.
- [#1318](https://github.com/FuelLabs/fuel-core/pull/1318): Removed the `--sync-max-header-batch-requests` CLI argument, and renamed `--sync-max-get-txns` to `--sync-block-stream-buffer-size` to better represent the current behavior in the import.
- [#1290](https://github.com/FuelLabs/fuel-core/pull/1290): Standardize CLI args to use `-` instead of `_`.
- [#1279](https://github.com/FuelLabs/fuel-core/pull/1279): Added a new CLI flag to enable the Relayer service `--enable-relayer`, and disabled the Relayer service by default. When supplying the `--enable-relayer` flag, the `--relayer` argument becomes mandatory, and omitting it is an error. Similarly, providing a `--relayer` argument without the `--enable-relayer` flag is an error. Lastly, providing the `--keypair` or `--network` arguments will also produce an error if the `--enable-p2p` flag is not set.
- [#1262](https://github.com/FuelLabs/fuel-core/pull/1262): The `ConsensusParameters` aggregates all configuration data related to the consensus. It contains many fields that are segregated by the usage. The API of some functions was affected to use lesser types instead the whole `ConsensusParameters`. It is a huge breaking change requiring repetitively monotonically updating all places that use the `ConsensusParameters`. But during updating, consider that maybe you can use lesser types. Usage of them may simplify signatures of methods and make them more user-friendly and transparent.

### Removed

#### Breaking
- [#1484](https://github.com/FuelLabs/fuel-core/pull/1484): Removed `--network` CLI argument. Now the name of the network is fetched form chain configuration.
- [#1399](https://github.com/FuelLabs/fuel-core/pull/1399): Removed `relayer-da-finalization` parameter from the relayer CLI.
- [#1338](https://github.com/FuelLabs/fuel-core/pull/1338): Updated GraphQL client to use `DependentCost` for `k256`, `mcpi`, `s256`, `scwq`, `swwq` opcodes.
- [#1322](https://github.com/FuelLabs/fuel-core/pull/1322): The `manual_blocks_enabled` flag is removed from the CLI. The analog is a `debug` flag.<|MERGE_RESOLUTION|>--- conflicted
+++ resolved
@@ -12,14 +12,11 @@
 
 ### Added
 - [2150](https://github.com/FuelLabs/fuel-core/pull/2150): Upgraded `libp2p` to `0.54.1` and introduced `ConnectionLimiter` to limit pending incoming/outgoing connections.
-<<<<<<< HEAD
 - [2648](https://github.com/FuelLabs/fuel-core/pull/2648): Add feature-flagged field to block header `fault_proving_header` that contains a commitment to all transaction ids.
 - [2491](https://github.com/FuelLabs/fuel-core/pull/2491): Storage read replays of historical blocks for execution tracing. Only available behind `--historical-execution` flag.
-=======
 
 ### Fixed
 - [2646](https://github.com/FuelLabs/fuel-core/pull/2646): Improved performance of fetching block height by caching it when the view is created.
->>>>>>> 29ab98c5
 
 ### Changed
 
