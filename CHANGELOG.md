--- conflicted
+++ resolved
@@ -10,12 +10,9 @@
 
 ### Added
 
-<<<<<<< HEAD
+- [#1355](https://github.com/FuelLabs/fuel-core/pull/1355): Added new metrics related to block importing, such as tps, sync delays etc
 - [#1339](https://github.com/FuelLabs/fuel-core/pull/1339): Adds `baseAssetId` to `FeeParameters` in the GraphQL API.
 - [#1331](https://github.com/FuelLabs/fuel-core/pull/1331): Add peer reputation reporting to block import code
-=======
-- [#1355](https://github.com/FuelLabs/fuel-core/pull/1355): Added new metrics related to block importing, such as tps, sync delays etc
->>>>>>> 3d58bf76
 - [#1324](https://github.com/FuelLabs/fuel-core/pull/1324): Added pyroscope profiling to fuel-core, intended to be used by a secondary docker image that has debug symbols enabled.
 - [#1309](https://github.com/FuelLabs/fuel-core/pull/1309): Add documentation for running debug builds with CLion and Visual Studio Code.  
 - [#1308](https://github.com/FuelLabs/fuel-core/pull/1308): Add support for loading .env files when compiling with the `env` feature. This allows users to conveniently supply CLI arguments in a secure and IDE-agnostic way. 
@@ -36,11 +33,8 @@
 - [#1342](https://github.com/FuelLabs/fuel-core/pull/1342): Add error handling for P2P requests to return `None` to requester and log error
 
 ### Breaking
-<<<<<<< HEAD
 - [#1339](https://github.com/FuelLabs/fuel-core/pull/1339): Added a new required field called `base_asset_id` to the `FeeParameters` definition in `ConsensusParameters`, as well as default values for `base_asset_id` in the `beta` and `dev` chainspecs.
-=======
 - [#1355](https://github.com/FuelLabs/fuel-core/pull/1355): Removed the `metrics` feature flag from the fuel-core crate, and metrics are now included by default.
->>>>>>> 3d58bf76
 - [#1318](https://github.com/FuelLabs/fuel-core/pull/1318): Removed the `--sync-max-header-batch-requests` CLI argument, and renamed `--sync-max-get-txns` to `--sync-block-stream-buffer-size` to better represent the current behavior in the import.
 - [#1290](https://github.com/FuelLabs/fuel-core/pull/1290): Standardize CLI args to use `-` instead of `_`.
 - [#1279](https://github.com/FuelLabs/fuel-core/pull/1279): Added a new CLI flag to enable the Relayer service `--enable-relayer`, and disabled the Relayer service by default. When supplying the `--enable-relayer` flag, the `--relayer` argument becomes mandatory, and omitting it is an error. Similarly, providing a `--relayer` argument without the `--enable-relayer` flag is an error. Lastly, providing the `--keypair` or `--network` arguments will also produce an error if the `--enable-p2p` flag is not set.
