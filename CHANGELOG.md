# Change Log
All notable changes to this project will be documented in this file.

The format is based on [Keep a Changelog](http://keepachangelog.com/)
and this project adheres to [Semantic Versioning](http://semver.org/).

## [Unreleased]

### Added
- [2442](https://github.com/FuelLabs/fuel-core/pull/2442): Add uninitialized task for V1 gas price service
- [2154](https://github.com/FuelLabs/fuel-core/pull/2154): Added `Unknown` variant to `ConsensusParameters` graphql queries
- [2154](https://github.com/FuelLabs/fuel-core/pull/2154): Added `Unknown` variant to `Block` graphql queries
- [2154](https://github.com/FuelLabs/fuel-core/pull/2154): Added `TransactionType` type in `fuel-client`
- [2321](https://github.com/FuelLabs/fuel-core/pull/2321): New metrics for the TxPool:
    - The size of transactions in the txpool (`txpool_tx_size`)
    - The time spent by a transaction in the txpool in seconds (`txpool_tx_time_in_txpool_seconds`)
    - The number of transactions in the txpool (`txpool_number_of_transactions`)
    - The number of transactions pending verification before entering the txpool (`txpool_number_of_transactions_pending_verification`)
    - The number of executable transactions in the txpool (`txpool_number_of_executable_transactions`)
    - The time it took to select transactions for inclusion in a block in microseconds (`txpool_select_transactions_time_microseconds`)
    - The time it took to insert a transaction in the txpool in microseconds (`transaction_insertion_time_in_thread_pool_microseconds`)
- [2385](https://github.com/FuelLabs/fuel-core/pull/2385): Added new histogram buckets for some of the TxPool metrics, optimize the way they are collected.
- [2347](https://github.com/FuelLabs/fuel-core/pull/2364): Add activity concept in order to protect against infinitely increasing DA gas price scenarios
- [2362](https://github.com/FuelLabs/fuel-core/pull/2362): Added a new request_response protocol version `/fuel/req_res/0.0.2`. In comparison with `/fuel/req/0.0.1`, which returns an empty response when a request cannot be fulfilled, this version returns more meaningful error codes. Nodes still support the version `0.0.1` of the protocol to guarantee backward compatibility with fuel-core nodes. Empty responses received from nodes using the old protocol `/fuel/req/0.0.1` are automatically converted into an error `ProtocolV1EmptyResponse` with error code 0, which is also the only error code implemented. More specific error codes will be added in the future.
- [2386](https://github.com/FuelLabs/fuel-core/pull/2386): Add a flag to define the maximum number of file descriptors that RocksDB can use. By default it's half of the OS limit.
- [2376](https://github.com/FuelLabs/fuel-core/pull/2376): Add a way to fetch transactions in P2P without specifying a peer.
- [2361](https://github.com/FuelLabs/fuel-core/pull/2361): Add caches to the sync service to not reask for data it already fetched from the network.
- [2327](https://github.com/FuelLabs/fuel-core/pull/2327): Add more services tests and more checks of the pool. Also add an high level documentation for users of the pool and contributors.
- [2416](https://github.com/FuelLabs/fuel-core/issues/2416): Define the `GasPriceServiceV1` task.
- [2033](https://github.com/FuelLabs/fuel-core/pull/2033): Remove `Option<BlockHeight>` in favor of `BlockHeightQuery` where applicable.
- [2439](https://github.com/FuelLabs/fuel-core/pull/2439): Add gas costs for the two new zk opcodes `ecop` and `eadd` and the benches that allow to calibrate them.
- [2472](https://github.com/FuelLabs/fuel-core/pull/2472): Added the `amountU128` field to the `Balance` GraphQL schema, providing the total balance as a `U128`. The existing `amount` field clamps any balance exceeding `U64` to `u64::MAX`.
- [2526](https://github.com/FuelLabs/fuel-core/pull/2526): Add possibility to not have any cache set for RocksDB. Add an option to either load the RocksDB columns families on creation of the database or when the column is used.
- [2532](https://github.com/FuelLabs/fuel-core/pull/2532): Getters for inner rocksdb database handles.

### Fixed
- [2365](https://github.com/FuelLabs/fuel-core/pull/2365): Fixed the error during dry run in the case of race condition.
- [2366](https://github.com/FuelLabs/fuel-core/pull/2366): The `importer_gas_price_for_block` metric is properly collected.
- [2369](https://github.com/FuelLabs/fuel-core/pull/2369): The `transaction_insertion_time_in_thread_pool_milliseconds` metric is properly collected.
- [2413](https://github.com/FuelLabs/fuel-core/issues/2413): block production immediately errors if unable to lock the mutex.
- [2389](https://github.com/FuelLabs/fuel-core/pull/2389): Fix construction of reverse iterator in RocksDB.
- [2479](https://github.com/FuelLabs/fuel-core/pull/2479): Fix an error on the last iteration of the read and write sequential opcodes on contract storage.
- [2478](https://github.com/FuelLabs/fuel-core/pull/2478): Fix proof created by `message_receipts_proof` function by ignoring the receipts from failed transactions to match `message_outbox_root`.
- [2485](https://github.com/FuelLabs/fuel-core/pull/2485): Hardcode the timestamp of the genesis block and version of `tai64` to avoid breaking changes for us.
- [2511](https://github.com/FuelLabs/fuel-core/pull/2511): Fix backward compatibility of V0Metadata in gas price db.

### Changed
- [2501](https://github.com/FuelLabs/fuel-core/pull/2501): Use gas price from block for estimating future gas prices
- [2468](https://github.com/FuelLabs/fuel-core/pull/2468): Abstract unrecorded blocks concept for V1 algorithm, create new storage impl. Introduce `TransactionableStorage` trait to allow atomic changes to the storage.
- [2295](https://github.com/FuelLabs/fuel-core/pull/2295): `CombinedDb::from_config` now respects `state_rewind_policy` with tmp RocksDB.
- [2378](https://github.com/FuelLabs/fuel-core/pull/2378): Use cached hash of the topic instead of calculating it on each publishing gossip message.
- [2438](https://github.com/FuelLabs/fuel-core/pull/2438): Refactored service to use new implementation of `StorageRead::read` that takes an offset in input.
- [2429](https://github.com/FuelLabs/fuel-core/pull/2429): Introduce custom enum for representing result of running service tasks
- [2377](https://github.com/FuelLabs/fuel-core/pull/2377): Add more errors that can be returned as responses when using protocol `/fuel/req_res/0.0.2`. The errors supported are `ProtocolV1EmptyResponse` (status code `0`) for converting empty responses sent via protocol `/fuel/req_res/0.0.1`, `RequestedRangeTooLarge`(status code `1`) if the client requests a range of objects such as sealed block headers or transactions too large, `Timeout` (status code `2`) if the remote peer takes too long to fulfill a request, or `SyncProcessorOutOfCapacity` if the remote peer is fulfilling too many requests concurrently.
- [2233](https://github.com/FuelLabs/fuel-core/pull/2233): Introduce a new column `modification_history_v2` for storing the modification history in the historical rocksDB. Keys in this column are stored in big endian order. Changed the behaviour of the historical rocksDB to write changes for new block heights to the new column, and to perform lookup of values from the `modification_history_v2` table first, and then from the `modification_history` table, performing a migration upon access if necessary.
- [2383](https://github.com/FuelLabs/fuel-core/pull/2383): The `balance` and `balances` GraphQL query handlers now use index to provide the response in a more performant way. As the index is not created retroactively, the client must be initialized with an empty database and synced from the genesis block to utilize it. Otherwise, the legacy way of retrieving data will be used.
- [2463](https://github.com/FuelLabs/fuel-core/pull/2463): The `coinsToSpend` GraphQL query handler now uses index to provide the response in a more performant way. As the index is not created retroactively, the client must be initialized with an empty database and synced from the genesis block to utilize it. Otherwise, the legacy way of retrieving data will be used.

#### Breaking
- [2438](https://github.com/FuelLabs/fuel-core/pull/2438): The `fuel-core-client` can only work with new version of the `fuel-core`. The `0.40` and all older versions are not supported.
- [2438](https://github.com/FuelLabs/fuel-core/pull/2438): Updated `fuel-vm` to `0.59.1` release. Check [release notes](https://github.com/FuelLabs/fuel-vm/releases/tag/v0.59.0) for more details.
- [2389](https://github.com/FuelLabs/fuel-core/pull/2258): Updated the `messageProof` GraphQL schema to return a non-nullable `MessageProof`.
- [2154](https://github.com/FuelLabs/fuel-core/pull/2154): Transaction graphql endpoints use `TransactionType` instead of `fuel_tx::Transaction`.
- [2446](https://github.com/FuelLabs/fuel-core/pull/2446): Use graphiql instead of graphql-playground due to known vulnerability and stale development.
- [2379](https://github.com/FuelLabs/fuel-core/issues/2379): Change `kv_store::Value` to be `Arc<[u8]>` instead of `Arc<Vec<u8>>`.
<<<<<<< HEAD
- [2463](https://github.com/FuelLabs/fuel-core/pull/2463): 'CoinsQueryError::MaxCoinsReached` variant has been removed. The `InsufficientCoins` variant has been renamed to `InsufficientCoinsForTheMax` and it now contains the additional `max` field
- [2463](https://github.com/FuelLabs/fuel-core/pull/2463): The number of excluded ids in the `coinsToSpend` GraphQL query is now limited to the maximum number of inputs allowed in transaction.
- [2463](https://github.com/FuelLabs/fuel-core/pull/2463): The `coinsToSpend` GraphQL query may now return different coins, depending whether the indexation is enabled or not. However, regardless of the differences, the returned coins will accurately reflect the current state of the database within the context of the query.
=======
- [2526](https://github.com/FuelLabs/fuel-core/pull/2526): By default the cache of RocksDB is now disabled instead of being `1024 * 1024 * 1024`.

## [Version 0.40.2]

### Fixed

- [2476](https://github.com/FuelLabs/fuel-core/pull/2476): Hardcode the timestamp of the genesis block.

## [Version 0.40.1]

### Added

- [2450](https://github.com/FuelLabs/fuel-core/pull/2450): Added support for posting blocks to the shared sequencer.
>>>>>>> 4f77f349

## [Version 0.40.0]

### Added
- [2347](https://github.com/FuelLabs/fuel-core/pull/2347): Add GraphQL complexity histogram to metrics.
- [2350](https://github.com/FuelLabs/fuel-core/pull/2350): Added a new CLI flag `graphql-number-of-threads` to limit the number of threads used by the GraphQL service. The default value is `2`, `0` enables the old behavior.
- [2335](https://github.com/FuelLabs/fuel-core/pull/2335): Added CLI arguments for configuring GraphQL query costs.

### Fixed
- [2345](https://github.com/FuelLabs/fuel-core/pull/2345): In PoA increase priority of block creation timer trigger compare to txpool event management

### Changed
- [2334](https://github.com/FuelLabs/fuel-core/pull/2334): Prepare the GraphQL service for the switching to `async` methods.
- [2310](https://github.com/FuelLabs/fuel-core/pull/2310): New metrics: "The gas prices used in a block" (`importer_gas_price_for_block`), "The total gas used in a block" (`importer_gas_per_block`), "The total fee (gwei) paid by transactions in a block" (`importer_fee_per_block_gwei`), "The total number of transactions in a block" (`importer_transactions_per_block`), P2P metrics for swarm and protocol.
- [2340](https://github.com/FuelLabs/fuel-core/pull/2340): Avoid long heavy tasks in the GraphQL service by splitting work into batches.
- [2341](https://github.com/FuelLabs/fuel-core/pull/2341): Updated all pagination queries to work with the async stream instead of the sync iterator.
- [2350](https://github.com/FuelLabs/fuel-core/pull/2350): Limited the number of threads used by the GraphQL service.

#### Breaking
- [2310](https://github.com/FuelLabs/fuel-core/pull/2310): The `metrics` command-line parameter has been replaced with `disable-metrics`. Metrics are now enabled by default, with the option to disable them entirely or on a per-module basis.
- [2341](https://github.com/FuelLabs/fuel-core/pull/2341): The maximum number of processed coins from the `coins_to_spend` query is limited to `max_inputs`.

### Fixed

- [2352](https://github.com/FuelLabs/fuel-core/pull/2352): Cache p2p responses to serve without roundtrip to db.

## [Version 0.39.0]

### Added
- [2324](https://github.com/FuelLabs/fuel-core/pull/2324): Added metrics for sync, async processor and for all GraphQL queries.
- [2320](https://github.com/FuelLabs/fuel-core/pull/2320): Added new CLI flag `graphql-max-resolver-recursive-depth` to limit recursion within resolver. The default value it "1".

## Fixed
- [2320](https://github.com/FuelLabs/fuel-core/issues/2320): Prevent `/health` and `/v1/health` from being throttled by the concurrency limiter.
- [2322](https://github.com/FuelLabs/fuel-core/issues/2322): Set the salt of genesis contracts to zero on execution.
- [2324](https://github.com/FuelLabs/fuel-core/pull/2324): Ignore peer if we already are syncing transactions from it.

#### Breaking

- [2320](https://github.com/FuelLabs/fuel-core/pull/2330): Reject queries that are recursive during the resolution of the query.

### Changed

#### Breaking
- [2311](https://github.com/FuelLabs/fuel-core/pull/2311): Changed the text of the error returned by the executor if gas overflows.

## [Version 0.38.0]

### Added
- [2309](https://github.com/FuelLabs/fuel-core/pull/2309): Limit number of concurrent queries to the graphql service.
- [2216](https://github.com/FuelLabs/fuel-core/pull/2216): Add more function to the state and task of TxPoolV2 to handle the future interactions with others modules (PoA, BlockProducer, BlockImporter and P2P).
- [2263](https://github.com/FuelLabs/fuel-core/pull/2263): Transaction pool is now included in all modules of the code it has requires modifications on different modules : 
    - The PoA is now notify only when there is new transaction and not using the `tx_update_sender` anymore.
    - The Pool transaction source for the executor is now locking the pool until the block production is finished.
    - Reading operations on the pool is now asynchronous and it’s the less prioritized operation on the Pool, API has been updated accordingly.
    - GasPrice is no more using async to allow the transactions verifications to not use async anymore 

    We also added a lot of new configuration cli parameters to fine-tune TxPool configuration.
    This PR also changes the way we are making the heavy work processor and a sync and asynchronous version is available in services folder (usable by anyone)
    P2P now use separate heavy work processor for DB and TxPool interactions.

### Removed
- [2306](https://github.com/FuelLabs/fuel-core/pull/2306): Removed hack for genesis asset contract from the code.

## [Version 0.37.1]

### Fixed
- [2304](https://github.com/FuelLabs/fuel-core/pull/2304): Add initialization for the genesis base asset contract.

### Added
- [2288](https://github.com/FuelLabs/fuel-core/pull/2288): Specify `V1Metadata` for `GasPriceServiceV1`.

## [Version 0.37.0]

### Added
- [1609](https://github.com/FuelLabs/fuel-core/pull/1609): Add DA compression support. Compressed blocks are stored in the offchain database when blocks are produced, and can be fetched using the GraphQL API.
- [2290](https://github.com/FuelLabs/fuel-core/pull/2290): Added a new CLI argument `--graphql-max-directives`. The default value is `10`.
- [2195](https://github.com/FuelLabs/fuel-core/pull/2195): Added enforcement of the limit on the size of the L2 transactions per block according to the `block_transaction_size_limit` parameter.
- [2131](https://github.com/FuelLabs/fuel-core/pull/2131): Add flow in TxPool in order to ask to newly connected peers to share their transaction pool
- [2182](https://github.com/FuelLabs/fuel-core/pull/2151): Limit number of transactions that can be fetched via TxSource::next
- [2189](https://github.com/FuelLabs/fuel-core/pull/2151): Select next DA height to never include more than u16::MAX -1 transactions from L1.
- [2265](https://github.com/FuelLabs/fuel-core/pull/2265): Integrate Block Committer API for DA Block Costs.
- [2162](https://github.com/FuelLabs/fuel-core/pull/2162): Pool structure with dependencies, etc.. for the next transaction pool module. Also adds insertion/verification process in PoolV2 and tests refactoring
- [2280](https://github.com/FuelLabs/fuel-core/pull/2280): Allow comma separated relayer addresses in cli
- [2299](https://github.com/FuelLabs/fuel-core/pull/2299): Support blobs in the predicates.
- [2300](https://github.com/FuelLabs/fuel-core/pull/2300): Added new function to `fuel-core-client` for checking whether a blob exists.

### Changed

#### Breaking
- [2299](https://github.com/FuelLabs/fuel-core/pull/2299): Anyone who wants to participate in the transaction broadcasting via p2p must upgrade to support new predicates on the TxPool level.
- [2299](https://github.com/FuelLabs/fuel-core/pull/2299): Upgraded `fuel-vm` to `0.58.0`. More information in the [release](https://github.com/FuelLabs/fuel-vm/releases/tag/v0.58.0).
- [2276](https://github.com/FuelLabs/fuel-core/pull/2276): Changed how complexity for blocks is calculated. The default complexity now is 80_000. All queries that somehow touch the block header now are more expensive.
- [2290](https://github.com/FuelLabs/fuel-core/pull/2290): Added a new GraphQL limit on number of `directives`. The default value is `10`.
- [2206](https://github.com/FuelLabs/fuel-core/pull/2206): Use timestamp of last block when dry running transactions.
- [2153](https://github.com/FuelLabs/fuel-core/pull/2153): Updated default gas costs for the local testnet configuration to match `fuel-core 0.35.0`.

## [Version 0.36.0]

### Added
- [2135](https://github.com/FuelLabs/fuel-core/pull/2135): Added metrics logging for number of blocks served over the p2p req/res protocol.
- [2151](https://github.com/FuelLabs/fuel-core/pull/2151): Added limitations on gas used during dry_run in API.
- [2188](https://github.com/FuelLabs/fuel-core/pull/2188): Added the new variant `V2` for the `ConsensusParameters` which contains the new `block_transaction_size_limit` parameter.
- [2163](https://github.com/FuelLabs/fuel-core/pull/2163): Added runnable task for fetching block committer data.
- [2204](https://github.com/FuelLabs/fuel-core/pull/2204): Added `dnsaddr` resolution for TLD without suffixes.

### Changed

#### Breaking
- [2199](https://github.com/FuelLabs/fuel-core/pull/2199): Applying several breaking changes to the WASM interface from backlog:
  - Get the module to execute WASM byte code from the storage first, an fallback to the built-in version in the case of the `FUEL_ALWAYS_USE_WASM`.
  - Added `host_v1` with a new `peek_next_txs_size` method, that accepts `tx_number_limit` and `size_limit`.
  - Added new variant of the return type to pass the validation result. It removes block serialization and deserialization and should improve performance.
  - Added a V1 execution result type that uses `JSONError` instead of postcard serialized error. It adds flexibility of how variants of the error can be managed. More information about it in https://github.com/FuelLabs/fuel-vm/issues/797. The change also moves `TooManyOutputs` error to the top. It shows that `JSONError` works as expected.
- [2145](https://github.com/FuelLabs/fuel-core/pull/2145): feat: Introduce time port in PoA service.
- [2155](https://github.com/FuelLabs/fuel-core/pull/2155): Added trait declaration for block committer data
- [2142](https://github.com/FuelLabs/fuel-core/pull/2142): Added benchmarks for varied forms of db lookups to assist in optimizations.
- [2158](https://github.com/FuelLabs/fuel-core/pull/2158): Log the public address of the signing key, if it is specified
- [2188](https://github.com/FuelLabs/fuel-core/pull/2188): Upgraded the `fuel-vm` to `0.57.0`. More information in the [release](https://github.com/FuelLabs/fuel-vm/releases/tag/v0.57.0).

## [Version 0.35.0]

### Added
- [2122](https://github.com/FuelLabs/fuel-core/pull/2122): Changed the relayer URI address to be a vector and use a quorum provider. The `relayer` argument now supports multiple URLs to fetch information from different sources.
- [2119](https://github.com/FuelLabs/fuel-core/pull/2119): GraphQL query fields for retrieving information about upgrades.

### Changed
- [2113](https://github.com/FuelLabs/fuel-core/pull/2113): Modify the way the gas price service and shared algo is initialized to have some default value based on best guess instead of `None`, and initialize service before graphql.
- [2112](https://github.com/FuelLabs/fuel-core/pull/2112): Alter the way the sealed blocks are fetched with a given height.
- [2120](https://github.com/FuelLabs/fuel-core/pull/2120): Added `submitAndAwaitStatus` subscription endpoint which returns the `SubmittedStatus` after the transaction is submitted as well as the `TransactionStatus` subscription.
- [2115](https://github.com/FuelLabs/fuel-core/pull/2115): Add test for `SignMode` `is_available` method.
- [2124](https://github.com/FuelLabs/fuel-core/pull/2124): Generalize the way p2p req/res protocol handles requests.

#### Breaking

- [2040](https://github.com/FuelLabs/fuel-core/pull/2040): Added full `no_std` support state transition related crates. The crates now require the "alloc" feature to be enabled. Following crates are affected:
  - `fuel-core-types`
  - `fuel-core-storage`
  - `fuel-core-executor`
- [2116](https://github.com/FuelLabs/fuel-core/pull/2116): Replace `H160` in config and cli options of relayer by `Bytes20` of `fuel-types`

### Fixed
- [2134](https://github.com/FuelLabs/fuel-core/pull/2134): Perform RecoveryID normalization for AWS KMS -generated signatures.

## [Version 0.34.0]

### Added
- [2051](https://github.com/FuelLabs/fuel-core/pull/2051): Add support for AWS KMS signing for the PoA consensus module. The new key can be specified with `--consensus-aws-kms AWS_KEY_ARN`.
- [2092](https://github.com/FuelLabs/fuel-core/pull/2092): Allow iterating by keys in rocksdb, and other storages.
- [2096](https://github.com/FuelLabs/fuel-core/pull/2096): GraphQL query field to fetch blob byte code by its blob ID.

### Changed
- [2106](https://github.com/FuelLabs/fuel-core/pull/2106): Remove deadline clock in POA and replace with tokio time functions.

- [2035](https://github.com/FuelLabs/fuel-core/pull/2035): Small code optimizations.
    - The optimized code specifies the capacity when initializing the HashSet, avoiding potential multiple reallocations of memory during element insertion.
    - The optimized code uses the return value of HashSet::insert to check if the insertion was successful. If the insertion fails (i.e., the element already exists), it returns an error. This reduces one lookup operation.
    - The optimized code simplifies the initialization logic of exclude by using the Option::map_or_else method.

#### Breaking
- [2051](https://github.com/FuelLabs/fuel-core/pull/2051): Misdocumented `CONSENSUS_KEY` environ variable has been removed, use `CONSENSUS_KEY_SECRET` instead. Also raises MSRV to `1.79.0`.

### Fixed

- [2106](https://github.com/FuelLabs/fuel-core/pull/2106): Handle the case when nodes with overriding start on the fresh network.
- [2105](https://github.com/FuelLabs/fuel-core/pull/2105): Fixed the rollback functionality to work with empty gas price database.

## [Version 0.33.0]

### Added
- [2094](https://github.com/FuelLabs/fuel-core/pull/2094): Added support for predefined blocks provided via the filesystem.
- [2094](https://github.com/FuelLabs/fuel-core/pull/2094): Added `--predefined-blocks-path` CLI argument to pass the path to the predefined blocks.
- [2081](https://github.com/FuelLabs/fuel-core/pull/2081): Enable producer to include predefined blocks.
- [2079](https://github.com/FuelLabs/fuel-core/pull/2079): Open unknown columns in the RocksDB for forward compatibility.

### Changed
- [2076](https://github.com/FuelLabs/fuel-core/pull/2076): Replace usages of `iter_all` with `iter_all_keys` where necessary.

#### Breaking
- [2080](https://github.com/FuelLabs/fuel-core/pull/2080): Reject Upgrade txs with invalid wasm on txpool level.
- [2082](https://github.com/FuelLabs/fuel-core/pull/2088): Move `TxPoolError` from `fuel-core-types` to `fuel-core-txpool`.
- [2086](https://github.com/FuelLabs/fuel-core/pull/2086): Added support for PoA key rotation.
- [2086](https://github.com/FuelLabs/fuel-core/pull/2086): Support overriding of the non consensus parameters in the chain config.

### Fixed

- [2094](https://github.com/FuelLabs/fuel-core/pull/2094): Fixed bug in rollback logic because of wrong ordering of modifications.

## [Version 0.32.1]

### Added
- [2061](https://github.com/FuelLabs/fuel-core/pull/2061): Allow querying filled transaction body from the status.

### Changed
- [2067](https://github.com/FuelLabs/fuel-core/pull/2067): Return error from TxPool level if the `BlobId` is known.
- [2064](https://github.com/FuelLabs/fuel-core/pull/2064): Allow gas price metadata values to be overridden with config

### Fixes
- [2060](https://github.com/FuelLabs/fuel-core/pull/2060): Use `min-gas-price` as a starting point if `start-gas-price` is zero.
- [2059](https://github.com/FuelLabs/fuel-core/pull/2059): Remove unwrap that is breaking backwards compatibility
- [2063](https://github.com/FuelLabs/fuel-core/pull/2063): Don't use historical view during dry run.

## [Version 0.32.0]

### Added
- [1983](https://github.com/FuelLabs/fuel-core/pull/1983): Add adapters for gas price service for accessing database values

### Breaking
- [2048](https://github.com/FuelLabs/fuel-core/pull/2048): Disable SMT for `ContractsAssets` and `ContractsState` for the production mode of the `fuel-core`. The SMT still is used in benchmarks and tests.
- [#1988](https://github.com/FuelLabs/fuel-core/pull/1988): Updated `fuel-vm` to `0.56.0` ([release notes](https://github.com/FuelLabs/fuel-vm/releases/tag/v0.55.0)). Adds Blob transaction support.
- [2025](https://github.com/FuelLabs/fuel-core/pull/2025): Add new V0 algorithm for gas price to services.
    This change includes new flags for the CLI:
        - "starting-gas-price" - the starting gas price for the gas price algorithm
        - "gas-price-change-percent" - the percent change for each gas price update
        - "gas-price-threshold-percent" - the threshold percent for determining if the gas price will be increase or decreased
    And the following CLI flags are serving a new purpose
        - "min-gas-price" - the minimum gas price that the gas price algorithm will return
- [2045](https://github.com/FuelLabs/fuel-core/pull/2045): Include withdrawal message only if transaction is executed successfully.
- [2041](https://github.com/FuelLabs/fuel-core/pull/2041): Add code for startup of the gas price algorithm updater so 
    the gas price db on startup is always in sync with the on chain db

## [Version 0.31.0]

### Added
- [#2014](https://github.com/FuelLabs/fuel-core/pull/2014): Added a separate thread for the block importer.
- [#2013](https://github.com/FuelLabs/fuel-core/pull/2013): Added a separate thread to process P2P database lookups.
- [#2004](https://github.com/FuelLabs/fuel-core/pull/2004): Added new CLI argument `continue-services-on-error` to control internal flow of services.
- [#2004](https://github.com/FuelLabs/fuel-core/pull/2004): Added handling of incorrect shutdown of the off-chain GraphQL worker by using state rewind feature.
- [#2007](https://github.com/FuelLabs/fuel-core/pull/2007): Improved metrics:
  - Added database metrics per column.
  - Added statistic about commit time of each database.
  - Refactored how metrics are registered: Now, we use only one register shared between all metrics. This global register is used to encode all metrics.
- [#1996](https://github.com/FuelLabs/fuel-core/pull/1996): Added support for rollback command when state rewind feature is enabled. The command allows the rollback of the state of the blockchain several blocks behind until the end of the historical window. The default historical window it 7 days.
- [#1996](https://github.com/FuelLabs/fuel-core/pull/1996): Added support for the state rewind feature. The feature allows the execution of the blocks in the past and the same execution results to be received. Together with forkless upgrades, execution of any block from the past is possible if historical data exist for the target block height.
- [#1994](https://github.com/FuelLabs/fuel-core/pull/1994): Added the actual implementation for the `AtomicView::latest_view`.
- [#1972](https://github.com/FuelLabs/fuel-core/pull/1972): Implement `AlgorithmUpdater` for `GasPriceService`
- [#1948](https://github.com/FuelLabs/fuel-core/pull/1948): Add new `AlgorithmV1` and `AlgorithmUpdaterV1` for the gas price. Include tools for analysis
- [#1676](https://github.com/FuelLabs/fuel-core/pull/1676): Added new CLI arguments:
    - `graphql-max-depth`
    - `graphql-max-complexity`
    - `graphql-max-recursive-depth`

### Changed
- [#2015](https://github.com/FuelLabs/fuel-core/pull/2015): Small fixes for the database:
  - Fixed the name for historical columns - Metrics was working incorrectly for historical columns.
  - Added recommended setting for the RocksDB - The source of recommendation is official documentation https://github.com/facebook/rocksdb/wiki/Setup-Options-and-Basic-Tuning#other-general-options.
  - Removed repairing since it could corrupt the database if fails - Several users reported about the corrupted state of the database after having a "Too many descriptors" error where in logs, repairing of the database also failed with this error creating a `lost` folder.
- [#2010](https://github.com/FuelLabs/fuel-core/pull/2010): Updated the block importer to allow more blocks to be in the queue. It improves synchronization speed and mitigate the impact of other services on synchronization speed.
- [#2006](https://github.com/FuelLabs/fuel-core/pull/2006): Process block importer events first under P2P pressure.
- [#2002](https://github.com/FuelLabs/fuel-core/pull/2002): Adapted the block producer to react to checked transactions that were using another version of consensus parameters during validation in the TxPool. After an upgrade of the consensus parameters of the network, TxPool could store invalid `Checked` transactions. This change fixes that by tracking the version that was used to validate the transactions.
- [#1999](https://github.com/FuelLabs/fuel-core/pull/1999): Minimize the number of panics in the codebase.
- [#1990](https://github.com/FuelLabs/fuel-core/pull/1990): Use latest view for mutate GraphQL queries after modification of the node.
- [#1992](https://github.com/FuelLabs/fuel-core/pull/1992): Parse multiple relayer contracts, `RELAYER-V2-LISTENING-CONTRACTS` env variable using a `,` delimiter.
- [#1980](https://github.com/FuelLabs/fuel-core/pull/1980): Add `Transaction` to relayer 's event filter

#### Breaking
- [#2012](https://github.com/FuelLabs/fuel-core/pull/2012): Bumped the `fuel-vm` to `0.55.0` release. More about the change [here](https://github.com/FuelLabs/fuel-vm/releases/tag/v0.55.0).
- [#2001](https://github.com/FuelLabs/fuel-core/pull/2001): Prevent GraphQL query body to be huge and cause OOM. The default body size is `1MB`. The limit can be changed by the `graphql-request-body-bytes-limit` CLI argument.
- [#1991](https://github.com/FuelLabs/fuel-core/pull/1991): Prepare the database to use different types than `Database` for atomic view.
- [#1989](https://github.com/FuelLabs/fuel-core/pull/1989): Extract `HistoricalView` trait from the `AtomicView`.
- [#1676](https://github.com/FuelLabs/fuel-core/pull/1676): New `fuel-core-client` is incompatible with the old `fuel-core` because of two requested new fields.
- [#1676](https://github.com/FuelLabs/fuel-core/pull/1676): Changed default value for `api-request-timeout` to be `30s`.
- [#1676](https://github.com/FuelLabs/fuel-core/pull/1676): Now, GraphQL API has complexity and depth limitations on the queries. The default complexity limit is `20000`. It is ~50 blocks per request with transaction IDs and ~2-5 full blocks.

### Fixed
- [#2000](https://github.com/FuelLabs/fuel-core/pull/2000): Use correct query name in metrics for aliased queries.

## [Version 0.30.0]

### Added
- [#1975](https://github.com/FuelLabs/fuel-core/pull/1975): Added `DependentCost` benchmarks for the `cfe` and `cfei` opcodes.
- [#1975](https://github.com/FuelLabs/fuel-core/pull/1975): Added `DependentCost` for the `cfe` opcode to the `GasCosts` endpoint.
- [#1974](https://github.com/FuelLabs/fuel-core/pull/1974): Optimized the work of `InMemoryTransaction` for lookups and empty insertion.

### Changed
- [#1973](https://github.com/FuelLabs/fuel-core/pull/1973): Updated VM initialization benchmark to include many inputs and outputs.

#### Breaking
- [#1975](https://github.com/FuelLabs/fuel-core/pull/1975): Updated gas prices according to new release.
- [#1975](https://github.com/FuelLabs/fuel-core/pull/1975): Changed `GasCosts` endpoint to return `DependentCost` for the `cfei` opcode via `cfeiDependentCost`.
- [#1975](https://github.com/FuelLabs/fuel-core/pull/1975): Use `fuel-vm 0.54.0`. More information in the [release](https://github.com/FuelLabs/fuel-vm/releases/tag/v0.54.0).

## [Version 0.29.0]

### Added
- [#1889](https://github.com/FuelLabs/fuel-core/pull/1889): Add new `FuelGasPriceProvider` that receives the gas price algorithm from a `GasPriceService`

### Changed
- [#1942](https://github.com/FuelLabs/fuel-core/pull/1942): Sequential relayer's commits.
- [#1952](https://github.com/FuelLabs/fuel-core/pull/1952): Change tip sorting to ratio between tip and max gas sorting in txpool
- [#1960](https://github.com/FuelLabs/fuel-core/pull/1960): Update fuel-vm to v0.53.0.
- [#1964](https://github.com/FuelLabs/fuel-core/pull/1964): Add `creation_instant` as second sort key in tx pool

### Fixed
- [#1962](https://github.com/FuelLabs/fuel-core/pull/1962): Fixes the error message for incorrect keypair's path.
- [#1950](https://github.com/FuelLabs/fuel-core/pull/1950): Fix cursor `BlockHeight` encoding in `SortedTXCursor`

## [Version 0.28.0]

### Changed
- [#1934](https://github.com/FuelLabs/fuel-core/pull/1934): Updated benchmark for the `aloc` opcode to be `DependentCost`. Updated `vm_initialization` benchmark to exclude growing of memory(It is handled by VM reuse).
- [#1916](https://github.com/FuelLabs/fuel-core/pull/1916): Speed up synchronisation of the blocks for the `fuel-core-sync` service.
- [#1888](https://github.com/FuelLabs/fuel-core/pull/1888): optimization: Reuse VM memory across executions.

#### Breaking

- [#1934](https://github.com/FuelLabs/fuel-core/pull/1934): Changed `GasCosts` endpoint to return `DependentCost` for the `aloc` opcode via `alocDependentCost`.
- [#1934](https://github.com/FuelLabs/fuel-core/pull/1934): Updated default gas costs for the local testnet configuration. All opcodes became cheaper.
- [#1924](https://github.com/FuelLabs/fuel-core/pull/1924): `dry_run_opt` has new `gas_price: Option<u64>` argument
- [#1888](https://github.com/FuelLabs/fuel-core/pull/1888): Upgraded `fuel-vm` to `0.51.0`. See [release](https://github.com/FuelLabs/fuel-vm/releases/tag/v0.51.0) for more information.

### Added
- [#1939](https://github.com/FuelLabs/fuel-core/pull/1939): Added API functions to open a RocksDB in different modes.
- [#1929](https://github.com/FuelLabs/fuel-core/pull/1929): Added support of customization of the state transition version in the `ChainConfig`.

### Removed
- [#1913](https://github.com/FuelLabs/fuel-core/pull/1913): Removed dead code from the project.

### Fixed
- [#1921](https://github.com/FuelLabs/fuel-core/pull/1921): Fixed unstable `gossipsub_broadcast_tx_with_accept` test.
- [#1915](https://github.com/FuelLabs/fuel-core/pull/1915): Fixed reconnection issue in the dev cluster with AWS cluster.
- [#1914](https://github.com/FuelLabs/fuel-core/pull/1914): Fixed halting of the node during synchronization in PoA service.

## [Version 0.27.0]

### Added

- [#1895](https://github.com/FuelLabs/fuel-core/pull/1895): Added backward and forward compatibility integration tests for forkless upgrades.
- [#1898](https://github.com/FuelLabs/fuel-core/pull/1898): Enforce increasing of the `Executor::VERSION` on each release.

### Changed

- [#1906](https://github.com/FuelLabs/fuel-core/pull/1906): Makes `cli::snapshot::Command` members public such that clients can create and execute snapshot commands programmatically. This enables snapshot execution in external programs, such as the regenesis test suite. 
- [#1891](https://github.com/FuelLabs/fuel-core/pull/1891): Regenesis now preserves `FuelBlockMerkleData` and `FuelBlockMerkleMetadata` in the off-chain table. These tables are checked when querying message proofs.
- [#1886](https://github.com/FuelLabs/fuel-core/pull/1886): Use ref to `Block` in validation code
- [#1876](https://github.com/FuelLabs/fuel-core/pull/1876): Updated benchmark to include the worst scenario for `CROO` opcode. Also include consensus parameters in bench output.
- [#1879](https://github.com/FuelLabs/fuel-core/pull/1879): Return the old behaviour for the `discovery_works` test.
- [#1848](https://github.com/FuelLabs/fuel-core/pull/1848): Added `version` field to the `Block` and `BlockHeader` GraphQL entities. Added corresponding `version` field to the `Block` and `BlockHeader` client types in `fuel-core-client`.
- [#1873](https://github.com/FuelLabs/fuel-core/pull/1873/): Separate dry runs from block production in executor code, remove `ExecutionKind` and `ExecutionType`, remove `thread_block_transaction` concept, remove `PartialBlockComponent` type, refactor away `inner` functions.
- [#1900](https://github.com/FuelLabs/fuel-core/pull/1900): Update the root README as `fuel-core run` no longer has `--chain` as an option. It has been replaced by `--snapshot`.

#### Breaking

- [#1894](https://github.com/FuelLabs/fuel-core/pull/1894): Use testnet configuration for local testnet.
- [#1894](https://github.com/FuelLabs/fuel-core/pull/1894): Removed support for helm chart.
- [#1910](https://github.com/FuelLabs/fuel-core/pull/1910): `fuel-vm` upgraded to `0.50.0`. More information in the [changelog](https://github.com/FuelLabs/fuel-vm/releases/tag/v0.50.0).

## [Version 0.26.0]

### Fixed

#### Breaking

- [#1868](https://github.com/FuelLabs/fuel-core/pull/1868): Include the `event_inbox_root` in the header hash. Changed types of the `transactions_count` to `u16` and `message_receipt_count` to `u32` instead of `u64`. Updated the application hash root calculation to not pad numbers.
- [#1866](https://github.com/FuelLabs/fuel-core/pull/1866): Fixed a runtime panic that occurred when restarting a node. The panic happens when the relayer database is already populated, and the relayer attempts an empty commit during start up. This invalid commit is removed in this PR.
- [#1871](https://github.com/FuelLabs/fuel-core/pull/1871): Fixed `block` endpoint to return fetch the blocks from both databases after regenesis.
- [#1856](https://github.com/FuelLabs/fuel-core/pull/1856): Replaced instances of `Union` with `Enum` for GraphQL definitions of `ConsensusParametersVersion` and related types. This is needed because `Union` does not support multiple `Version`s inside discriminants or empty variants. 
- [#1870](https://github.com/FuelLabs/fuel-core/pull/1870): Fixed benchmarks for the `0.25.3`. 
- [#1870](https://github.com/FuelLabs/fuel-core/pull/1870): Improves the performance of getting the size of the contract from the `InMemoryTransaction`.
- [#1851](https://github.com/FuelLabs/fuel-core/pull/1851/): Provided migration capabilities (enabled addition of new column families) to RocksDB instance.

### Added 

- [#1853](https://github.com/FuelLabs/fuel-core/pull/1853): Added a test case to verify the database's behavior when new columns are added to the RocksDB database.
- [#1860](https://github.com/FuelLabs/fuel-core/pull/1860): Regenesis now preserves `FuelBlockIdsToHeights` off-chain table.

### Changed

- [#1847](https://github.com/FuelLabs/fuel-core/pull/1847): Simplify the validation interface to use `Block`. Remove `Validation` variant of `ExecutionKind`.
- [#1832](https://github.com/FuelLabs/fuel-core/pull/1832): Snapshot generation can be cancelled. Progress is also reported.
- [#1837](https://github.com/FuelLabs/fuel-core/pull/1837): Refactor the executor and separate validation from the other use cases

## [Version 0.25.2]

### Fixed

- [#1844](https://github.com/FuelLabs/fuel-core/pull/1844): Fixed the publishing of the `fuel-core 0.25.1` release.
- [#1842](https://github.com/FuelLabs/fuel-core/pull/1842): Ignore RUSTSEC-2024-0336: `rustls::ConnectionCommon::complete_io` could fall into an infinite loop based on network

## [Version 0.25.1]

### Fixed

- [#1840](https://github.com/FuelLabs/fuel-core/pull/1840): Fixed the publishing of the `fuel-core 0.25.0` release.

## [Version 0.25.0]

### Fixed

- [#1821](https://github.com/FuelLabs/fuel-core/pull/1821): Can handle missing tables in snapshot.
- [#1814](https://github.com/FuelLabs/fuel-core/pull/1814): Bugfix: the `iter_all_by_prefix` was not working for all tables. The change adds a `Rust` level filtering.

### Added

- [#1831](https://github.com/FuelLabs/fuel-core/pull/1831): Included the total gas and fee used by transaction into `TransactionStatus`.
- [#1821](https://github.com/FuelLabs/fuel-core/pull/1821): Propagate shutdown signal to (re)genesis. Also add progress bar for (re)genesis.
- [#1813](https://github.com/FuelLabs/fuel-core/pull/1813): Added back support for `/health` endpoint.
- [#1799](https://github.com/FuelLabs/fuel-core/pull/1799): Snapshot creation is now concurrent.
- [#1811](https://github.com/FuelLabs/fuel-core/pull/1811): Regenesis now preserves old blocks and transactions for GraphQL API.

### Changed

- [#1833](https://github.com/FuelLabs/fuel-core/pull/1833): Regenesis of `SpentMessages` and `ProcessedTransactions`.
- [#1830](https://github.com/FuelLabs/fuel-core/pull/1830): Use versioning enum for WASM executor input and output.
- [#1816](https://github.com/FuelLabs/fuel-core/pull/1816): Updated the upgradable executor to fetch the state transition bytecode from the database when the version doesn't match a native one. This change enables the WASM executor in the "production" build and requires a `wasm32-unknown-unknown` target.
- [#1812](https://github.com/FuelLabs/fuel-core/pull/1812): Follow-up PR to simplify the logic around parallel snapshot creation.
- [#1809](https://github.com/FuelLabs/fuel-core/pull/1809): Fetch `ConsensusParameters` from the database
- [#1808](https://github.com/FuelLabs/fuel-core/pull/1808): Fetch consensus parameters from the provider.

#### Breaking

- [#1826](https://github.com/FuelLabs/fuel-core/pull/1826): The changes make the state transition bytecode part of the `ChainConfig`. It guarantees the state transition's availability for the network's first blocks.
    The change has many minor improvements in different areas related to the state transition bytecode:
    - The state transition bytecode lies in its own file(`state_transition_bytecode.wasm`) along with the chain config file. The `ChainConfig` loads it automatically when `ChainConfig::load` is called and pushes it back when `ChainConfig::write` is called.
    - The `fuel-core` release bundle also contains the `fuel-core-wasm-executor.wasm` file of the corresponding executor version.
    - The regenesis process now considers the last block produced by the previous network. When we create a (re)genesis block of a new network, it has the `height = last_block_of_old_network + 1`. It continues the old network and doesn't overlap blocks(before, we had `old_block.height == new_genesis_block.height`).
    - Along with the new block height, the regenesis process also increases the state transition bytecode and consensus parameters versions. It guarantees that a new network doesn't use values from the previous network and allows us not to migrate `StateTransitionBytecodeVersions` and `ConsensusParametersVersions` tables.
    - Added a new CLI argument, `native-executor-version,` that allows overriding of the default version of the native executor. It can be useful for side rollups that have their own history of executor upgrades.
    - Replaced:
      
      ```rust
               let file = std::fs::File::open(path)?;
               let mut snapshot: Self = serde_json::from_reader(&file)?;
      ```
      
      with a:
      
      ```rust
               let mut json = String::new();
               std::fs::File::open(&path)
                   .with_context(|| format!("Could not open snapshot file: {path:?}"))?
                   .read_to_string(&mut json)?;
               let mut snapshot: Self = serde_json::from_str(json.as_str())?;
      ```
      because it is 100 times faster for big JSON files.
    - Updated all tests to use `Config::local_node_*` instead of working with the `SnapshotReader` directly. It is the preparation of the tests for the futures bumps of the `Executor::VERSION`. When we increase the version, all tests continue to use `GenesisBlock.state_transition_bytecode = 0` while the version is different, which forces the usage of the WASM executor, while for tests, we still prefer to test native execution. The `Config::local_node_*` handles it and forces the executor to use the native version.
    - Reworked the `build.rs` file of the upgradable executor. The script now caches WASM bytecode to avoid recompilation. Also, fixed the issue with outdated WASM bytecode. The script reacts on any modifications of the `fuel-core-wasm-executor` and forces recompilation (it is why we need the cache), so WASM bytecode always is actual now.
- [#1822](https://github.com/FuelLabs/fuel-core/pull/1822): Removed support of `Create` transaction from debugger since it doesn't have any script to execute.
- [#1822](https://github.com/FuelLabs/fuel-core/pull/1822): Use `fuel-vm 0.49.0` with new transactions types - `Upgrade` and `Upload`. Also added `max_bytecode_subsections` field to the `ConsensusParameters` to limit the number of bytecode subsections in the state transition bytecode. 
- [#1816](https://github.com/FuelLabs/fuel-core/pull/1816): Updated the upgradable executor to fetch the state transition bytecode from the database when the version doesn't match a native one. This change enables the WASM executor in the "production" build and requires a `wasm32-unknown-unknown` target.

## [Version 0.24.2]

### Changed

#### Breaking
- [#1798](https://github.com/FuelLabs/fuel-core/pull/1798): Add nonce to relayed transactions and also hash full messages in the inbox root.

### Fixed

- [#1802](https://github.com/FuelLabs/fuel-core/pull/1802): Fixed a runtime panic that occurred when restarting a node. The panic was caused by an invalid database commit while loading an existing off-chain database. The invalid commit is removed in this PR.
- [#1803](https://github.com/FuelLabs/fuel-core/pull/1803): Produce block when da height haven't changed.
- [#1795](https://github.com/FuelLabs/fuel-core/pull/1795): Fixed the building of the `fuel-core-wasm-executor` to work outside of the `fuel-core` context. The change uses the path to the manifest file of the `fuel-core-upgradable-executor` to build the `fuel-core-wasm-executor` instead of relying on the workspace.

## [Version 0.24.1]

### Added

- [#1787](https://github.com/FuelLabs/fuel-core/pull/1787): Handle processing of relayed (forced) transactions
- [#1786](https://github.com/FuelLabs/fuel-core/pull/1786): Regenesis now includes off-chain tables.
- [#1716](https://github.com/FuelLabs/fuel-core/pull/1716): Added support of WASM state transition along with upgradable execution that works with native(std) and WASM(non-std) executors. The `fuel-core` now requires a `wasm32-unknown-unknown` target to build.
- [#1770](https://github.com/FuelLabs/fuel-core/pull/1770): Add the new L1 event type for forced transactions.
- [#1767](https://github.com/FuelLabs/fuel-core/pull/1767): Added consensus parameters version and state transition version to the `ApplicationHeader` to describe what was used to produce this block.
- [#1760](https://github.com/FuelLabs/fuel-core/pull/1760): Added tests to verify that the network operates with a custom chain id and base asset id.
- [#1752](https://github.com/FuelLabs/fuel-core/pull/1752): Add `ProducerGasPrice` trait that the `Producer` depends on to get the gas price for the block.
- [#1747](https://github.com/FuelLabs/fuel-core/pull/1747): The DA block height is now included in the genesis state.
- [#1740](https://github.com/FuelLabs/fuel-core/pull/1740): Remove optional fields from genesis configs
- [#1737](https://github.com/FuelLabs/fuel-core/pull/1737): Remove temporary tables for calculating roots during genesis.
- [#1731](https://github.com/FuelLabs/fuel-core/pull/1731): Expose `schema.sdl` from `fuel-core-client`.

### Changed

#### Breaking

- [1785](https://github.com/FuelLabs/fuel-core/pull/1785): Producer will only include DA height if it has enough gas to include the associate forced transactions.
- [#1771](https://github.com/FuelLabs/fuel-core/pull/1771): Contract 'states' and 'balances' brought back into `ContractConfig`. Parquet now writes a file per table.
- [1779](https://github.com/FuelLabs/fuel-core/pull/1779): Modify Relayer service to order Events from L1 by block index
- [#1783](https://github.com/FuelLabs/fuel-core/pull/1783): The PR upgrade `fuel-vm` to `0.48.0` release. Because of some breaking changes, we also adapted our codebase to follow them: 
  - Implementation of `Default` for configs was moved under the `test-helpers` feature. The `fuel-core` binary uses testnet configuration instead of `Default::default`(for cases when `ChainConfig` was not provided by the user).
  - All parameter types are enums now and require corresponding modifications across the codebase(we need to use getters and setters). The GraphQL API remains the same for simplicity, but each parameter now has one more field - `version`, that can be used to decide how to deserialize. 
  - The `UtxoId` type now is 34 bytes instead of 33. It affects hex representation and requires adding `00`.
  - The `block_gas_limit` was moved to `ConsensusParameters` from `ChainConfig`. It means the block producer doesn't specify the block gas limit anymore, and we don't need to propagate this information.
  - The `bytecodeLength` field is removed from the `Create` transaction.
  - Removed `ConsensusParameters` from executor config because `ConsensusParameters::default` is not available anymore. Instead, executors fetch `ConsensusParameters` from the database.

- [#1769](https://github.com/FuelLabs/fuel-core/pull/1769): Include new field on header for the merkle root of imported events. Rename other message root field.
- [#1768](https://github.com/FuelLabs/fuel-core/pull/1768): Moved `ContractsInfo` table to the off-chain database. Removed `salt` field from the `ContractConfig`.
- [#1761](https://github.com/FuelLabs/fuel-core/pull/1761): Adjustments to the upcoming testnet configs:
  - Decreased the max size of the contract/predicate/script to be 100KB.
  - Decreased the max size of the transaction to be 110KB.
  - Decreased the max number of storage slots to be 1760(110KB / 64).
  - Removed fake coins from the genesis state.
  - Renamed folders to be "testnet" and "dev-testnet".
  - The name of the networks are "Upgradable Testnet" and "Upgradable Dev Testnet".

- [#1694](https://github.com/FuelLabs/fuel-core/pull/1694): The change moves the database transaction logic from the `fuel-core` to the `fuel-core-storage` level. The corresponding [issue](https://github.com/FuelLabs/fuel-core/issues/1589) described the reason behind it.

    ## Technical details of implementation

    - The change splits the `KeyValueStore` into `KeyValueInspect` and `KeyValueMutate`, as well the `Blueprint` into `BlueprintInspect` and `BlueprintMutate`. It allows requiring less restricted constraints for any read-related operations.

    - One of the main ideas of the change is to allow for the actual storage only to implement `KeyValueInspect` and `Modifiable` without the `KeyValueMutate`. It simplifies work with the databases and provides a safe way of interacting with them (Modification into the database can only go through the `Modifiable::commit_changes`). This feature is used to [track the height](https://github.com/FuelLabs/fuel-core/pull/1694/files#diff-c95a3d57a39feac7c8c2f3b193a24eec39e794413adc741df36450f9a4539898) of each database during commits and even limit how commits are done, providing additional safety. This part of the change was done as a [separate commit](https://github.com/FuelLabs/fuel-core/pull/1694/commits/7b1141ac838568e3590f09dd420cb24a6946bd32).
    
    - The `StorageTransaction` is a `StructuredStorage` that uses `InMemoryTransaction` inside to accumulate modifications. Only `InMemoryTransaction` has a real implementation of the `KeyValueMutate`(Other types only implement it in tests).
    
    - The implementation of the `Modifiable` for the `Database` contains a business logic that provides additional safety but limits the usage of the database. The `Database` now tracks its height and is responsible for its updates. In the `commit_changes` function, it analyzes the changes that were done and tries to find a new height(For example, in the case of the `OnChain` database, we are looking for a new `Block` in the `FuelBlocks` table).
    
    - As was planned in the issue, now the executor has full control over how commits to the storage are done.
    
    - All mutation methods now require `&mut self` - exclusive ownership over the object to be able to write into it. It almost negates the chance of concurrent modification of the storage, but it is still possible since the `Database` implements the `Clone` trait. To be sure that we don't corrupt the state of the database, the `commit_changes` function implements additional safety checks to be sure that we commit updates per each height only once time.

    - Side changes:
      - The `drop` function was moved from `Database` to `RocksDB` as a preparation for the state rewind since the read view should also keep the drop function until it is destroyed.
      - The `StatisticTable` table lives in the off-chain worker.
      - Removed duplication of the `Database` from the `dap::ConcreteStorage` since it is already available from the VM.
      - The executor return only produced `Changes` instead of the storage transaction, which simplifies the interaction between modules and port definition.
      - The logic related to the iteration over the storage is moved to the `fuel-core-storage` crate and is now reusable. It provides an `iterator` method that duplicates the logic from `MemoryStore` on iterating over the `BTreeMap` and methods like `iter_all`, `iter_all_by_prefix`, etc. It was done in a separate revivable [commit](https://github.com/FuelLabs/fuel-core/pull/1694/commits/5b9bd78320e6f36d0650ec05698f12f7d1b3c7c9).
      - The `MemoryTransactionView` is fully replaced by the `StorageTransactionInner`.
      - Removed `flush` method from the `Database` since it is not needed after https://github.com/FuelLabs/fuel-core/pull/1664.

- [#1693](https://github.com/FuelLabs/fuel-core/pull/1693): The change separates the initial chain state from the chain config and stores them in separate files when generating a snapshot. The state snapshot can be generated in a new format where parquet is used for compression and indexing while postcard is used for encoding. This enables importing in a stream like fashion which reduces memory requirements. Json encoding is still supported to enable easy manual setup. However, parquet is preferred for large state files.

  ### Snapshot command

  The CLI was expanded to allow customizing the used encoding. Snapshots are now generated along with a metadata file describing the encoding used. The metadata file contains encoding details as well as the location of additional files inside the snapshot directory containing the actual data. The chain config is always generated in the JSON format.

  The snapshot command now has the '--output-directory' for specifying where to save the snapshot.

  ### Run command

  The run command now includes the 'db_prune' flag which when provided will prune the existing db and start genesis from the provided snapshot metadata file or the local testnet configuration.

  The snapshot metadata file contains paths to the chain config file and files containing chain state items (coins, messages, contracts, contract states, and balances), which are loaded via streaming.

  Each item group in the genesis process is handled by a separate worker, allowing for parallel loading. Workers stream file contents in batches.

  A database transaction is committed every time an item group is successfully loaded. Resumability is achieved by recording the last loaded group index within the same db tx. If loading is aborted, the remaining workers are shutdown. Upon restart, workers resume from the last processed group.

  ### Contract States and Balances

  Using uniform-sized batches may result in batches containing items from multiple contracts. Optimal performance can presumably be achieved by selecting a batch size that typically encompasses an entire contract's state or balance, allowing for immediate initialization of relevant Merkle trees.

### Removed

- [#1757](https://github.com/FuelLabs/fuel-core/pull/1757): Removed `protobuf` from everywhere since `libp2p` uses `quick-protobuf`.

## [Version 0.23.0]

### Added

- [#1713](https://github.com/FuelLabs/fuel-core/pull/1713): Added automatic `impl` of traits `StorageWrite` and `StorageRead` for `StructuredStorage`. Tables that use a `Blueprint` can be read and written using these interfaces provided by structured storage types.
- [#1671](https://github.com/FuelLabs/fuel-core/pull/1671): Added a new `Merklized` blueprint that maintains the binary Merkle tree over the storage data. It supports only the insertion of the objects without removing them.
- [#1657](https://github.com/FuelLabs/fuel-core/pull/1657): Moved `ContractsInfo` table from `fuel-vm` to on-chain tables, and created version-able `ContractsInfoType` to act as the table's data type.

### Changed

- [#1872](https://github.com/FuelLabs/fuel-core/pull/1872): Added Eq and PartialEq derives to TransactionStatus and TransactionResponse to enable comparison in the e2e tests.
- [#1723](https://github.com/FuelLabs/fuel-core/pull/1723): Notify about imported blocks from the off-chain worker.
- [#1717](https://github.com/FuelLabs/fuel-core/pull/1717): The fix for the [#1657](https://github.com/FuelLabs/fuel-core/pull/1657) to include the contract into `ContractsInfo` table.
- [#1657](https://github.com/FuelLabs/fuel-core/pull/1657): Upgrade to `fuel-vm` 0.46.0.
- [#1671](https://github.com/FuelLabs/fuel-core/pull/1671): The logic related to the `FuelBlockIdsToHeights` is moved to the off-chain worker.
- [#1663](https://github.com/FuelLabs/fuel-core/pull/1663): Reduce the punishment criteria for mempool gossipping.
- [#1658](https://github.com/FuelLabs/fuel-core/pull/1658): Removed `Receipts` table. Instead, receipts are part of the `TransactionStatuses` table.
- [#1640](https://github.com/FuelLabs/fuel-core/pull/1640): Upgrade to fuel-vm 0.45.0.
- [#1635](https://github.com/FuelLabs/fuel-core/pull/1635): Move updating of the owned messages and coins to off-chain worker.
- [#1650](https://github.com/FuelLabs/fuel-core/pull/1650): Add api endpoint for getting estimates for future gas prices
- [#1649](https://github.com/FuelLabs/fuel-core/pull/1649): Add api endpoint for getting latest gas price
- [#1600](https://github.com/FuelLabs/fuel-core/pull/1640): Upgrade to fuel-vm 0.45.0
- [#1633](https://github.com/FuelLabs/fuel-core/pull/1633): Notify services about importing of the genesis block.
- [#1625](https://github.com/FuelLabs/fuel-core/pull/1625): Making relayer independent from the executor and preparation for the force transaction inclusion.
- [#1613](https://github.com/FuelLabs/fuel-core/pull/1613): Add api endpoint to retrieve a message by its nonce.
- [#1612](https://github.com/FuelLabs/fuel-core/pull/1612): Use `AtomicView` in all services for consistent results.
- [#1597](https://github.com/FuelLabs/fuel-core/pull/1597): Unify namespacing for `libp2p` modules
- [#1591](https://github.com/FuelLabs/fuel-core/pull/1591): Simplify libp2p dependencies and not depend on all sub modules directly.
- [#1590](https://github.com/FuelLabs/fuel-core/pull/1590): Use `AtomicView` in the `TxPool` to read the state of the database during insertion of the transactions.
- [#1587](https://github.com/FuelLabs/fuel-core/pull/1587): Use `BlockHeight` as a primary key for the `FuelsBlock` table.
- [#1585](https://github.com/FuelLabs/fuel-core/pull/1585): Let `NetworkBehaviour` macro generate `FuelBehaviorEvent` in p2p
- [#1579](https://github.com/FuelLabs/fuel-core/pull/1579): The change extracts the off-chain-related logic from the executor and moves it to the GraphQL off-chain worker. It creates two new concepts - Off-chain and On-chain databases where the GraphQL worker has exclusive ownership of the database and may modify it without intersecting with the On-chain database.
- [#1577](https://github.com/FuelLabs/fuel-core/pull/1577): Moved insertion of sealed blocks into the `BlockImporter` instead of the executor.
- [#1574](https://github.com/FuelLabs/fuel-core/pull/1574): Penalizes peers for sending invalid responses or for not replying at all.
- [#1601](https://github.com/FuelLabs/fuel-core/pull/1601): Fix formatting in docs and check that `cargo doc` passes in the CI.
- [#1636](https://github.com/FuelLabs/fuel-core/pull/1636): Add more docs to GraphQL DAP API.

#### Breaking

- [#1725](https://github.com/FuelLabs/fuel-core/pull/1725): All API endpoints now are prefixed with `/v1` version. New usage looks like: `/v1/playground`, `/v1/graphql`, `/v1/graphql-sub`, `/v1/metrics`, `/v1/health`.
- [#1722](https://github.com/FuelLabs/fuel-core/pull/1722): Bugfix: Zero `predicate_gas_used` field during validation of the produced block.
- [#1714](https://github.com/FuelLabs/fuel-core/pull/1714): The change bumps the `fuel-vm` to `0.47.1`. It breaks several breaking changes into the protocol:
  - All malleable fields are zero during the execution and unavailable through the GTF getters. Accessing them via the memory directly is still possible, but they are zero.
  - The `Transaction` doesn't define the gas price anymore. The gas price is defined by the block producer and recorded in the `Mint` transaction at the end of the block. A price of future blocks can be fetched through a [new API nedopoint](https://github.com/FuelLabs/fuel-core/issues/1641) and the price of the last block can be fetch or via the block or another [API endpoint](https://github.com/FuelLabs/fuel-core/issues/1647).
  - The `GasPrice` policy is replaced with the `Tip` policy. The user may specify in the native tokens how much he wants to pay the block producer to include his transaction in the block. It is the prioritization mechanism to incentivize the block producer to include users transactions earlier.
  - The `MaxFee` policy is mandatory to set. Without it, the transaction pool will reject the transaction. Since the block producer defines the gas price, the only way to control how much user agreed to pay can be done only through this policy.
  - The `maturity` field is removed from the `Input::Coin`. The same affect can be achieve with the `Maturity` policy on the transaction and predicate. This changes breaks how input coin is created and removes the passing of this argument.
  - The metadata of the `Checked<Tx>` doesn't contain `max_fee` and `min_fee` anymore. Only `max_gas` and `min_gas`. The `max_fee` is controlled by the user via the `MaxFee` policy.
  - Added automatic `impl` of traits `StorageWrite` and `StorageRead` for `StructuredStorage`. Tables that use a `Blueprint` can be read and written using these interfaces provided by structured storage types.

- [#1712](https://github.com/FuelLabs/fuel-core/pull/1712): Make `ContractUtxoInfo` type a version-able enum for use in the `ContractsLatestUtxo`table.
- [#1657](https://github.com/FuelLabs/fuel-core/pull/1657): Changed `CROO` gas price type from `Word` to `DependentGasPrice`. The dependent gas price values are dummy values while awaiting updated benchmarks.
- [#1671](https://github.com/FuelLabs/fuel-core/pull/1671): The GraphQL API uses block height instead of the block id where it is possible. The transaction status contains `block_height` instead of the `block_id`.
- [#1675](https://github.com/FuelLabs/fuel-core/pull/1675): Simplify GQL schema by disabling contract resolvers in most cases, and just return a ContractId scalar instead.
- [#1658](https://github.com/FuelLabs/fuel-core/pull/1658): Receipts are part of the transaction status. 
    Removed `reason` from the `TransactionExecutionResult::Failed`. It can be calculated based on the program state and receipts.
    Also, it is not possible to fetch `receipts` from the `Transaction` directly anymore. Instead, you need to fetch `status` and its receipts.
- [#1646](https://github.com/FuelLabs/fuel-core/pull/1646): Remove redundant receipts from queries.
- [#1639](https://github.com/FuelLabs/fuel-core/pull/1639): Make Merkle metadata, i.e. `SparseMerkleMetadata` and `DenseMerkleMetadata` type version-able enums
- [#1632](https://github.com/FuelLabs/fuel-core/pull/1632): Make `Message` type a version-able enum
- [#1631](https://github.com/FuelLabs/fuel-core/pull/1631): Modify api endpoint to dry run multiple transactions.
- [#1629](https://github.com/FuelLabs/fuel-core/pull/1629): Use a separate database for each data domain. Each database has its own folder where data is stored.
- [#1628](https://github.com/FuelLabs/fuel-core/pull/1628): Make `CompressedCoin` type a version-able enum
- [#1616](https://github.com/FuelLabs/fuel-core/pull/1616): Make `BlockHeader` type a version-able enum
- [#1614](https://github.com/FuelLabs/fuel-core/pull/1614): Use the default consensus key regardless of trigger mode. The change is breaking because it removes the `--dev-keys` argument. If the `debug` flag is set, the default consensus key will be used, regardless of the trigger mode.
- [#1596](https://github.com/FuelLabs/fuel-core/pull/1596): Make `Consensus` type a version-able enum
- [#1593](https://github.com/FuelLabs/fuel-core/pull/1593): Make `Block` type a version-able enum
- [#1576](https://github.com/FuelLabs/fuel-core/pull/1576): The change moves the implementation of the storage traits for required tables from `fuel-core` to `fuel-core-storage` crate. The change also adds a more flexible configuration of the encoding/decoding per the table and allows the implementation of specific behaviors for the table in a much easier way. It unifies the encoding between database, SMTs, and iteration, preventing mismatching bytes representation on the Rust type system level. Plus, it increases the re-usage of the code by applying the same blueprint to other tables.
    
    It is a breaking PR because it changes database encoding/decoding for some tables.
    
    ### StructuredStorage
    
    The change adds a new type `StructuredStorage`. It is a wrapper around the key-value storage that implements the storage traits(`StorageInspect`, `StorageMutate`, `StorageRead`, etc) for the tables with blueprint. This blueprint works in tandem with the `TableWithBlueprint` trait. The table may implement `TableWithBlueprint` specifying the blueprint, as an example:
    
    ```rust
    impl TableWithBlueprint for ContractsRawCode {
        type Blueprint = Plain<Raw, Raw>;
    
        fn column() -> Column {
            Column::ContractsRawCode
        }
    }
    ```
    
    It is a definition of the blueprint for the `ContractsRawCode` table. It has a plain blueprint meaning it simply encodes/decodes bytes and stores/loads them into/from the storage. As a key codec and value codec, it uses a `Raw` encoding/decoding that simplifies writing bytes and loads them back into the memory without applying any serialization or deserialization algorithm.
    
    If the table implements `TableWithBlueprint` and the selected codec satisfies all blueprint requirements, the corresponding storage traits for that table are implemented on the `StructuredStorage` type.
    
    ### Codecs
    
    Each blueprint allows customizing the key and value codecs. It allows the use of different codecs for different tables, taking into account the complexity and weight of the data and providing a way of more optimal implementation.
    
    That property may be very useful to perform migration in a more easier way. Plus, it also can be a `no_std` migration potentially allowing its fraud proving.
    
    An example of migration:
    
    ```rust
    /// Define the table for V1 value encoding/decoding.
    impl TableWithBlueprint for ContractsRawCodeV1 {
        type Blueprint = Plain<Raw, Raw>;
    
        fn column() -> Column {
            Column::ContractsRawCode
        }
    }
    
    /// Define the table for V2 value encoding/decoding.
    /// It uses `Postcard` codec for the value instead of `Raw` codec.
    ///
    /// # Dev-note: The columns is the same.
    impl TableWithBlueprint for ContractsRawCodeV2 {
        type Blueprint = Plain<Raw, Postcard>;
    
        fn column() -> Column {
            Column::ContractsRawCode
        }
    }
    
    fn migration(storage: &mut Database) {
        let mut iter = storage.iter_all::<ContractsRawCodeV1>(None);
        while let Ok((key, value)) = iter.next() {
            // Insert into the same table but with another codec.
            storage.storage::<ContractsRawCodeV2>().insert(key, value);
        }
    }
    ```
    
    ### Structures
    
    The blueprint of the table defines its behavior. As an example, a `Plain` blueprint simply encodes/decodes bytes and stores/loads them into/from the storage. The `SMT` blueprint builds a sparse merkle tree on top of the key-value pairs.
    
    Implementing a blueprint one time, we can apply it to any table satisfying the requirements of this blueprint. It increases the re-usage of the code and minimizes duplication.
    
    It can be useful if we decide to create global roots for all required tables that are used in fraud proving.
    
    ```rust
    impl TableWithBlueprint for SpentMessages {
        type Blueprint = Plain<Raw, Postcard>;
    
        fn column() -> Column {
            Column::SpentMessages
        }
    }
                     |
                     |
                    \|/
    
    impl TableWithBlueprint for SpentMessages {
        type Blueprint =
            Sparse<Raw, Postcard, SpentMessagesMerkleMetadata, SpentMessagesMerkleNodes>;
    
        fn column() -> Column {
            Column::SpentMessages
        }
    }
    ```
    
    ### Side changes
    
    #### `iter_all`
    The `iter_all` functionality now accepts the table instead of `K` and `V` generics. It is done to use the correct codec during deserialization. Also, the table definition provides the column.
    
    #### Duplicated unit tests
    
    The `fuel-core-storage` crate provides macros that generate unit tests. Almost all tables had the same test like `get`, `insert`, `remove`, `exist`. All duplicated tests were moved to macros. The unique one still stays at the same place where it was before.
    
    #### `StorageBatchMutate`
    
    Added a new `StorageBatchMutate` trait that we can move to `fuel-storage` crate later. It allows batch operations on the storage. It may be more performant in some cases.

- [#1573](https://github.com/FuelLabs/fuel-core/pull/1573): Remove nested p2p request/response encoding. Only breaks p2p networking compatibility with older fuel-core versions, but is otherwise fully internal.


## [Version 0.22.4]

### Added

- [#1743](https://github.com/FuelLabs/fuel-core/pull/1743): Added blacklisting of the transactions on the `TxPool` level.
  ```shell
        --tx-blacklist-addresses <TX_BLACKLIST_ADDRESSES>
            The list of banned addresses ignored by the `TxPool`
            
            [env: TX_BLACKLIST_ADDRESSES=]
  
        --tx-blacklist-coins <TX_BLACKLIST_COINS>
            The list of banned coins ignored by the `TxPool`
            
            [env: TX_BLACKLIST_COINS=]
  
        --tx-blacklist-messages <TX_BLACKLIST_MESSAGES>
            The list of banned messages ignored by the `TxPool`
            
            [env: TX_BLACKLIST_MESSAGES=]
  
        --tx-blacklist-contracts <TX_BLACKLIST_CONTRACTS>
            The list of banned contracts ignored by the `TxPool`
            
            [env: TX_BLACKLIST_CONTRACTS=]
  ```

## [Version 0.22.3]

### Added

- [#1732](https://github.com/FuelLabs/fuel-core/pull/1732): Added `Clone` bounds to most datatypes of `fuel-core-client`.

## [Version 0.22.2]

### Added

- [#1729](https://github.com/FuelLabs/fuel-core/pull/1729): Exposed the `schema.sdl` file from `fuel-core-client`. The user can create his own queries by using this file.

## [Version 0.22.1]

### Fixed
- [#1664](https://github.com/FuelLabs/fuel-core/pull/1664): Fixed long database initialization after restart of the node by setting limit to the WAL file.


## [Version 0.22.0]

### Added

- [#1515](https://github.com/FuelLabs/fuel-core/pull/1515): Added support of `--version` command for `fuel-core-keygen` binary.
- [#1504](https://github.com/FuelLabs/fuel-core/pull/1504): A `Success` or `Failure` variant of `TransactionStatus` returned by a query now contains the associated receipts generated by transaction execution.

#### Breaking
- [#1531](https://github.com/FuelLabs/fuel-core/pull/1531): Make `fuel-core-executor` `no_std` compatible. It affects the `fuel-core` crate because it uses the `fuel-core-executor` crate. The change is breaking because of moved types.
- [#1524](https://github.com/FuelLabs/fuel-core/pull/1524): Adds information about connected peers to the GQL API.

### Changed

- [#1517](https://github.com/FuelLabs/fuel-core/pull/1517): Changed default gossip heartbeat interval to 500ms. 
- [#1520](https://github.com/FuelLabs/fuel-core/pull/1520): Extract `executor` into `fuel-core-executor` crate.

### Fixed

#### Breaking
- [#1536](https://github.com/FuelLabs/fuel-core/pull/1536): The change fixes the contracts tables to not touch SMT nodes of foreign contracts. Before, it was possible to invalidate the SMT from another contract. It is a breaking change and requires re-calculating the whole state from the beginning with new SMT roots. 
- [#1542](https://github.com/FuelLabs/fuel-core/pull/1542): Migrates information about peers to NodeInfo instead of ChainInfo. It also elides information about peers in the default node_info query.

## [Version 0.21.0]

This release focuses on preparing `fuel-core` for the mainnet environment:
- Most of the changes improved the security and stability of the node.
- The gas model was reworked to cover all aspects of execution.
- The benchmarking system was significantly enhanced, covering worst scenarios.
- A new set of benchmarks was added to track the accuracy of gas prices.
- Optimized heavy operations and removed/replaced exploitable functionality.

Besides that, there are more concrete changes:
- Unified naming conventions for all CLI arguments. Added dependencies between related fields to avoid misconfiguration in case of missing arguments. Added `--debug` flag that enables additional functionality like a debugger.
- Improved telemetry to cover the internal work of services and added support for the Pyroscope, allowing it to generate real-time flamegraphs to track performance.
- Improved stability of the P2P layer and adjusted the updating of reputation. The speed of block synchronization was significantly increased.
- The node is more stable and resilient. Improved DoS resistance and resource management. Fixed critical bugs during state transition.
- Reworked the `Mint` transaction to accumulate the fee from block production inside the contract defined by the block producer.

FuelVM received a lot of safety and stability improvements:
- The audit helped identify some bugs and errors that have been successfully fixed.
- Updated the gas price model to charge for resources used during the transaction lifecycle.
- Added `no_std` and 32 bit system support. This opens doors for fraud proving in the future.
- Removed the `ChainId` from the `PredicateId` calculation, allowing the use of predicates cross-chain.
- Improvements in the performance of some storage-related opcodes.
- Support the `ECAL` instruction that allows adding custom functionality to the VM. It can be used to create unique rollups or advanced indexers in the future.
- Support of [transaction policies](https://github.com/FuelLabs/fuel-vm/blob/master/CHANGELOG.md#version-0420) provides additional safety for the user. 
    It also allows the implementation of a multi-dimensional price model in the future, making the transaction execution cheaper and allowing more transactions that don't affect storage.
- Refactored errors, returning more detailed errors to the user, simplifying debugging.

### Added

- [#1503](https://github.com/FuelLabs/fuel-core/pull/1503): Add `gtf` opcode sanity check.
- [#1502](https://github.com/FuelLabs/fuel-core/pull/1502): Added price benchmark for `vm_initialization`.
- [#1501](https://github.com/FuelLabs/fuel-core/pull/1501): Add a CLI command for generating a fee collection contract.
- [#1492](https://github.com/FuelLabs/fuel-core/pull/1492): Support backward iteration in the RocksDB. It allows backward queries that were not allowed before.
- [#1490](https://github.com/FuelLabs/fuel-core/pull/1490): Add push and pop benchmarks.
- [#1485](https://github.com/FuelLabs/fuel-core/pull/1485): Prepare rc release of fuel core v0.21
- [#1476](https://github.com/FuelLabs/fuel-core/pull/1453): Add the majority of the "other" benchmarks for contract opcodes.
- [#1473](https://github.com/FuelLabs/fuel-core/pull/1473): Expose fuel-core version as a constant
- [#1469](https://github.com/FuelLabs/fuel-core/pull/1469): Added support of bloom filter for RocksDB tables and increased the block cache.
- [#1465](https://github.com/FuelLabs/fuel-core/pull/1465): Improvements for keygen cli and crates
- [#1642](https://github.com/FuelLabs/fuel-core/pull/1462): Added benchmark to measure the performance of contract state and contract ID calculation; use for gas costing.
- [#1457](https://github.com/FuelLabs/fuel-core/pull/1457): Fixing incorrect measurement for fast(µs) opcodes.
- [#1456](https://github.com/FuelLabs/fuel-core/pull/1456): Added flushing of the RocksDB during a graceful shutdown.
- [#1456](https://github.com/FuelLabs/fuel-core/pull/1456): Added more logs to track the service lifecycle.
- [#1453](https://github.com/FuelLabs/fuel-core/pull/1453): Add the majority of the "sanity" benchmarks for contract opcodes.
- [#1452](https://github.com/FuelLabs/fuel-core/pull/1452): Added benchmark to measure the performance of contract root calculation when utilizing the maximum contract size; used for gas costing of contract root during predicate owner validation.
- [#1449](https://github.com/FuelLabs/fuel-core/pull/1449): Fix coin pagination in e2e test client.
- [#1447](https://github.com/FuelLabs/fuel-core/pull/1447): Add timeout for continuous e2e tests
- [#1444](https://github.com/FuelLabs/fuel-core/pull/1444): Add "sanity" benchmarks for memory opcodes.
- [#1437](https://github.com/FuelLabs/fuel-core/pull/1437): Add some transaction throughput tests for basic transfers.
- [#1436](https://github.com/FuelLabs/fuel-core/pull/1436): Add a github action to continuously test beta-4.
- [#1433](https://github.com/FuelLabs/fuel-core/pull/1433): Add "sanity" benchmarks for flow opcodes.
- [#1432](https://github.com/FuelLabs/fuel-core/pull/1432): Add a new `--api-request-timeout` argument to control TTL for GraphQL requests.
- [#1430](https://github.com/FuelLabs/fuel-core/pull/1430): Add "sanity" benchmarks for crypto opcodes.
- [#1426](https://github.com/FuelLabs/fuel-core/pull/1426) Split keygen into a create and a binary.
- [#1419](https://github.com/FuelLabs/fuel-core/pull/1419): Add additional "sanity" benchmarks for arithmetic op code instructions.
- [#1411](https://github.com/FuelLabs/fuel-core/pull/1411): Added WASM and `no_std` compatibility.
- [#1405](https://github.com/FuelLabs/fuel-core/pull/1405): Use correct names for service metrics.
- [#1400](https://github.com/FuelLabs/fuel-core/pull/1400): Add releasy beta to fuel-core so that new commits to fuel-core master triggers fuels-rs.
- [#1371](https://github.com/FuelLabs/fuel-core/pull/1371): Add new client function for querying the `MessageStatus` for a specific message (by `Nonce`).
- [#1356](https://github.com/FuelLabs/fuel-core/pull/1356): Add peer reputation reporting to heartbeat code.
- [#1355](https://github.com/FuelLabs/fuel-core/pull/1355): Added new metrics related to block importing, such as tps, sync delays etc.
- [#1339](https://github.com/FuelLabs/fuel-core/pull/1339): Adds `baseAssetId` to `FeeParameters` in the GraphQL API.
- [#1331](https://github.com/FuelLabs/fuel-core/pull/1331): Add peer reputation reporting to block import code.
- [#1324](https://github.com/FuelLabs/fuel-core/pull/1324): Added pyroscope profiling to fuel-core, intended to be used by a secondary docker image that has debug symbols enabled.
- [#1309](https://github.com/FuelLabs/fuel-core/pull/1309): Add documentation for running debug builds with CLion and Visual Studio Code.  
- [#1308](https://github.com/FuelLabs/fuel-core/pull/1308): Add support for loading .env files when compiling with the `env` feature. This allows users to conveniently supply CLI arguments in a secure and IDE-agnostic way. 
- [#1304](https://github.com/FuelLabs/fuel-core/pull/1304): Implemented `submit_and_await_commit_with_receipts` method for `FuelClient`.
- [#1286](https://github.com/FuelLabs/fuel-core/pull/1286): Include readable names for test cases where missing.
- [#1274](https://github.com/FuelLabs/fuel-core/pull/1274): Added tests to benchmark block synchronization.
- [#1263](https://github.com/FuelLabs/fuel-core/pull/1263): Add gas benchmarks for `ED19` and `ECR1` instructions.

### Changed

- [#1512](https://github.com/FuelLabs/fuel-core/pull/1512): Internally simplify merkle_contract_state_range.
- [#1507](https://github.com/FuelLabs/fuel-core/pull/1507): Updated chain configuration to be ready for beta 5 network. It includes opcode prices from the latest benchmark and contract for the block producer.
- [#1477](https://github.com/FuelLabs/fuel-core/pull/1477): Upgraded the Rust version used in CI and containers to 1.73.0. Also includes associated Clippy changes.
- [#1469](https://github.com/FuelLabs/fuel-core/pull/1469): Replaced usage of `MemoryTransactionView` by `Checkpoint` database in the benchmarks.
- [#1468](https://github.com/FuelLabs/fuel-core/pull/1468): Bumped version of the `fuel-vm` to `v0.40.0`. It brings some breaking changes into consensus parameters API because of changes in the underlying types.
- [#1466](https://github.com/FuelLabs/fuel-core/pull/1466): Handling overflows during arithmetic operations.
- [#1460](https://github.com/FuelLabs/fuel-core/pull/1460): Change tracking branch from main to master for releasy tests.
- [#1454](https://github.com/FuelLabs/fuel-core/pull/1454): Update gas benchmarks for opcodes that append receipts.
- [#1440](https://github.com/FuelLabs/fuel-core/pull/1440): Don't report reserved nodes that send invalid transactions.
- [#1439](https://github.com/FuelLabs/fuel-core/pull/1439): Reduced memory BMT consumption during creation of the header.
- [#1434](https://github.com/FuelLabs/fuel-core/pull/1434): Continue gossiping transactions to reserved peers regardless of gossiping reputation score.
- [#1408](https://github.com/FuelLabs/fuel-core/pull/1408): Update gas benchmarks for storage opcodes to use a pre-populated database to get more accurate worst-case costs.
- [#1399](https://github.com/FuelLabs/fuel-core/pull/1399): The Relayer now queries Ethereum for its latest finalized block instead of using a configurable "finalization period" to presume finality.
- [#1397](https://github.com/FuelLabs/fuel-core/pull/1397): Improved keygen. Created a crate to be included from forc plugins and upgraded internal library to drop requirement of protoc to build
- [#1395](https://github.com/FuelLabs/fuel-core/pull/1395): Add DependentCost benchmarks for `k256`, `s256` and `mcpi` instructions.
- [#1393](https://github.com/FuelLabs/fuel-core/pull/1393): Increase heartbeat timeout from `2` to `60` seconds, as suggested in [this issue](https://github.com/FuelLabs/fuel-core/issues/1330).
- [#1392](https://github.com/FuelLabs/fuel-core/pull/1392): Fixed an overflow in `message_proof`.
- [#1390](https://github.com/FuelLabs/fuel-core/pull/1390): Up the `ethers` version to `2` to fix an issue with `tungstenite`.
- [#1383](https://github.com/FuelLabs/fuel-core/pull/1383): Disallow usage of `log` crate internally in favor of `tracing` crate.
- [#1380](https://github.com/FuelLabs/fuel-core/pull/1380): Add preliminary, hard-coded config values for heartbeat peer reputation, removing `todo`.
- [#1377](https://github.com/FuelLabs/fuel-core/pull/1377): Remove `DiscoveryEvent` and use `KademliaEvent` directly in `DiscoveryBehavior`.
- [#1366](https://github.com/FuelLabs/fuel-core/pull/1366): Improve caching during docker builds in CI by replacing gha
- [#1358](https://github.com/FuelLabs/fuel-core/pull/1358): Upgraded the Rust version used in CI to 1.72.0. Also includes associated Clippy changes.
- [#1349](https://github.com/FuelLabs/fuel-core/pull/1349): Updated peer-to-peer transactions API to support multiple blocks in a single request, and updated block synchronization to request multiple blocks based on the configured range of headers.
- [#1342](https://github.com/FuelLabs/fuel-core/pull/1342): Add error handling for P2P requests to return `None` to requester and log error.
- [#1318](https://github.com/FuelLabs/fuel-core/pull/1318): Modified block synchronization to use asynchronous task execution when retrieving block headers.
- [#1314](https://github.com/FuelLabs/fuel-core/pull/1314): Removed `types::ConsensusParameters` in favour of `fuel_tx:ConsensusParameters`.
- [#1302](https://github.com/FuelLabs/fuel-core/pull/1302): Removed the usage of flake and building of the bridge contract ABI.
    It simplifies the maintenance and updating of the events, requiring only putting the event definition into the codebase of the relayer.
- [#1293](https://github.com/FuelLabs/fuel-core/issues/1293): Parallelized the `estimate_predicates` endpoint to utilize all available threads.
- [#1270](https://github.com/FuelLabs/fuel-core/pull/1270): Modify the way block headers are retrieved from peers to be done in batches.

#### Breaking
- [#1506](https://github.com/FuelLabs/fuel-core/pull/1506): Added validation of the coin's fields during block production and validation. Before, it was possible to submit a transaction that didn't match the coin's values in the database, allowing printing/using unavailable assets.
- [#1491](https://github.com/FuelLabs/fuel-core/pull/1491): Removed unused request and response variants from the Gossipsub implementation, as well as related definitions and tests. Specifically, this removes gossiping of `ConsensusVote` and `NewBlock` events.
- [#1472](https://github.com/FuelLabs/fuel-core/pull/1472): Upgraded `fuel-vm` to `v0.42.0`. It introduces transaction policies that changes layout of the transaction. FOr more information check the [v0.42.0](https://github.com/FuelLabs/fuel-vm/pull/635) release.
- [#1470](https://github.com/FuelLabs/fuel-core/pull/1470): Divide `DependentCost` into "light" and "heavy" operations.
- [#1464](https://github.com/FuelLabs/fuel-core/pull/1464): Avoid possible truncation of higher bits. It may invalidate the code that truncated higher bits causing different behavior on 32-bit vs. 64-bit systems. The change affects some endpoints that now require lesser integers.
- [#1432](https://github.com/FuelLabs/fuel-core/pull/1432): All subscriptions and requests have a TTL now. So each subscription lifecycle is limited in time. If the subscription is closed because of TTL, it means that you subscribed after your transaction had been dropped by the network.
- [#1407](https://github.com/FuelLabs/fuel-core/pull/1407): The recipient is a `ContractId` instead of `Address`. The block producer should deploy its contract to receive the transaction fee. The collected fee is zero until the recipient contract is set.
- [#1407](https://github.com/FuelLabs/fuel-core/pull/1407): The `Mint` transaction is reworked with new fields to support the account-base model. It affects serialization and deserialization of the transaction and also affects GraphQL schema.
- [#1407](https://github.com/FuelLabs/fuel-core/pull/1407): The `Mint` transaction is the last transaction in the block instead of the first.
- [#1374](https://github.com/FuelLabs/fuel-core/pull/1374): Renamed `base_chain_height` to `da_height` and return current relayer height instead of latest Fuel block height.
- [#1367](https://github.com/FuelLabs/fuel-core/pull/1367): Update to the latest version of fuel-vm.
- [#1363](https://github.com/FuelLabs/fuel-core/pull/1363): Change message_proof api to take `nonce` instead of `message_id`
- [#1355](https://github.com/FuelLabs/fuel-core/pull/1355): Removed the `metrics` feature flag from the fuel-core crate, and metrics are now included by default.
- [#1339](https://github.com/FuelLabs/fuel-core/pull/1339): Added a new required field called `base_asset_id` to the `FeeParameters` definition in `ConsensusParameters`, as well as default values for `base_asset_id` in the `beta` and `dev` chain specifications.
- [#1322](https://github.com/FuelLabs/fuel-core/pull/1322):
  The `debug` flag is added to the CLI. The flag should be used for local development only. Enabling debug mode:
      - Allows GraphQL Endpoints to arbitrarily advance blocks.
      - Enables debugger GraphQL Endpoints.
      - Allows setting `utxo_validation` to `false`.
- [#1318](https://github.com/FuelLabs/fuel-core/pull/1318): Removed the `--sync-max-header-batch-requests` CLI argument, and renamed `--sync-max-get-txns` to `--sync-block-stream-buffer-size` to better represent the current behavior in the import.
- [#1290](https://github.com/FuelLabs/fuel-core/pull/1290): Standardize CLI args to use `-` instead of `_`.
- [#1279](https://github.com/FuelLabs/fuel-core/pull/1279): Added a new CLI flag to enable the Relayer service `--enable-relayer`, and disabled the Relayer service by default. When supplying the `--enable-relayer` flag, the `--relayer` argument becomes mandatory, and omitting it is an error. Similarly, providing a `--relayer` argument without the `--enable-relayer` flag is an error. Lastly, providing the `--keypair` or `--network` arguments will also produce an error if the `--enable-p2p` flag is not set.
- [#1262](https://github.com/FuelLabs/fuel-core/pull/1262): The `ConsensusParameters` aggregates all configuration data related to the consensus. It contains many fields that are segregated by the usage. The API of some functions was affected to use lesser types instead the whole `ConsensusParameters`. It is a huge breaking change requiring repetitively monotonically updating all places that use the `ConsensusParameters`. But during updating, consider that maybe you can use lesser types. Usage of them may simplify signatures of methods and make them more user-friendly and transparent.

### Removed

#### Breaking
- [#1484](https://github.com/FuelLabs/fuel-core/pull/1484): Removed `--network` CLI argument. Now the name of the network is fetched form chain configuration.
- [#1399](https://github.com/FuelLabs/fuel-core/pull/1399): Removed `relayer-da-finalization` parameter from the relayer CLI.
- [#1338](https://github.com/FuelLabs/fuel-core/pull/1338): Updated GraphQL client to use `DependentCost` for `k256`, `mcpi`, `s256`, `scwq`, `swwq` opcodes.
- [#1322](https://github.com/FuelLabs/fuel-core/pull/1322): The `manual_blocks_enabled` flag is removed from the CLI. The analog is a `debug` flag.<|MERGE_RESOLUTION|>--- conflicted
+++ resolved
@@ -63,11 +63,9 @@
 - [2154](https://github.com/FuelLabs/fuel-core/pull/2154): Transaction graphql endpoints use `TransactionType` instead of `fuel_tx::Transaction`.
 - [2446](https://github.com/FuelLabs/fuel-core/pull/2446): Use graphiql instead of graphql-playground due to known vulnerability and stale development.
 - [2379](https://github.com/FuelLabs/fuel-core/issues/2379): Change `kv_store::Value` to be `Arc<[u8]>` instead of `Arc<Vec<u8>>`.
-<<<<<<< HEAD
 - [2463](https://github.com/FuelLabs/fuel-core/pull/2463): 'CoinsQueryError::MaxCoinsReached` variant has been removed. The `InsufficientCoins` variant has been renamed to `InsufficientCoinsForTheMax` and it now contains the additional `max` field
 - [2463](https://github.com/FuelLabs/fuel-core/pull/2463): The number of excluded ids in the `coinsToSpend` GraphQL query is now limited to the maximum number of inputs allowed in transaction.
 - [2463](https://github.com/FuelLabs/fuel-core/pull/2463): The `coinsToSpend` GraphQL query may now return different coins, depending whether the indexation is enabled or not. However, regardless of the differences, the returned coins will accurately reflect the current state of the database within the context of the query.
-=======
 - [2526](https://github.com/FuelLabs/fuel-core/pull/2526): By default the cache of RocksDB is now disabled instead of being `1024 * 1024 * 1024`.
 
 ## [Version 0.40.2]
@@ -81,7 +79,6 @@
 ### Added
 
 - [2450](https://github.com/FuelLabs/fuel-core/pull/2450): Added support for posting blocks to the shared sequencer.
->>>>>>> 4f77f349
 
 ## [Version 0.40.0]
 
