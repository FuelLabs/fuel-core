# Change Log
All notable changes to this project will be documented in this file.

The format is based on [Keep a Changelog](http://keepachangelog.com/)
and this project adheres to [Semantic Versioning](http://semver.org/).

## [Unreleased]

### Added
- [2442](https://github.com/FuelLabs/fuel-core/pull/2442): Add uninitialized task for V1 gas price service
- [2154](https://github.com/FuelLabs/fuel-core/pull/2154): Added `Unknown` variant to `ConsensusParameters` graphql queries
- [2154](https://github.com/FuelLabs/fuel-core/pull/2154): Added `Unknown` variant to `Block` graphql queries
- [2154](https://github.com/FuelLabs/fuel-core/pull/2154): Added `TransactionType` type in `fuel-client`
- [2321](https://github.com/FuelLabs/fuel-core/pull/2321): New metrics for the TxPool:
    - The size of transactions in the txpool (`txpool_tx_size`)
    - The time spent by a transaction in the txpool in seconds (`txpool_tx_time_in_txpool_seconds`)
    - The number of transactions in the txpool (`txpool_number_of_transactions`)
    - The number of transactions pending verification before entering the txpool (`txpool_number_of_transactions_pending_verification`)
    - The number of executable transactions in the txpool (`txpool_number_of_executable_transactions`)
    - The time it took to select transactions for inclusion in a block in microseconds (`txpool_select_transactions_time_microseconds`)
    - The time it took to insert a transaction in the txpool in microseconds (`transaction_insertion_time_in_thread_pool_microseconds`)
- [2385](https://github.com/FuelLabs/fuel-core/pull/2385): Added new histogram buckets for some of the TxPool metrics, optimize the way they are collected.
- [2347](https://github.com/FuelLabs/fuel-core/pull/2364): Add activity concept in order to protect against infinitely increasing DA gas price scenarios
- [2362](https://github.com/FuelLabs/fuel-core/pull/2362): Added a new request_response protocol version `/fuel/req_res/0.0.2`. In comparison with `/fuel/req/0.0.1`, which returns an empty response when a request cannot be fulfilled, this version returns more meaningful error codes. Nodes still support the version `0.0.1` of the protocol to guarantee backward compatibility with fuel-core nodes. Empty responses received from nodes using the old protocol `/fuel/req/0.0.1` are automatically converted into an error `ProtocolV1EmptyResponse` with error code 0, which is also the only error code implemented. More specific error codes will be added in the future.
- [2386](https://github.com/FuelLabs/fuel-core/pull/2386): Add a flag to define the maximum number of file descriptors that RocksDB can use. By default it's half of the OS limit.
- [2376](https://github.com/FuelLabs/fuel-core/pull/2376): Add a way to fetch transactions in P2P without specifying a peer.
- [2361](https://github.com/FuelLabs/fuel-core/pull/2361): Add caches to the sync service to not reask for data it already fetched from the network.
- [2327](https://github.com/FuelLabs/fuel-core/pull/2327): Add more services tests and more checks of the pool. Also add an high level documentation for users of the pool and contributors.
- [2416](https://github.com/FuelLabs/fuel-core/issues/2416): Define the `GasPriceServiceV1` task.
<<<<<<< HEAD
- [2447](https://github.com/FuelLabs/fuel-core/pull/2447): Use new `expiration` policy in the transaction pool. Add a mechanism to prune the transactions when they expired.
=======
- [1922](https://github.com/FuelLabs/fuel-core/pull/1922): Added support for posting blocks to the shared sequencer.
>>>>>>> 01fb27aa
- [2033](https://github.com/FuelLabs/fuel-core/pull/2033): Remove `Option<BlockHeight>` in favor of `BlockHeightQuery` where applicable.
- [2439](https://github.com/FuelLabs/fuel-core/pull/2439): Add gas costs for the two new zk opcodes `ecop` and `eadd` and the benches that allow to calibrate them.
- [2472](https://github.com/FuelLabs/fuel-core/pull/2472): Added the `amountU128` field to the `Balance` GraphQL schema, providing the total balance as a `U128`. The existing `amount` field clamps any balance exceeding `U64` to `u64::MAX`.
- [2526](https://github.com/FuelLabs/fuel-core/pull/2526): Add possibility to not have any cache set for RocksDB. Add an option to either load the RocksDB columns families on creation of the database or when the column is used.
- [2532](https://github.com/FuelLabs/fuel-core/pull/2532): Getters for inner rocksdb database handles.

### Fixed
- [2365](https://github.com/FuelLabs/fuel-core/pull/2365): Fixed the error during dry run in the case of race condition.
- [2366](https://github.com/FuelLabs/fuel-core/pull/2366): The `importer_gas_price_for_block` metric is properly collected.
- [2369](https://github.com/FuelLabs/fuel-core/pull/2369): The `transaction_insertion_time_in_thread_pool_milliseconds` metric is properly collected.
- [2413](https://github.com/FuelLabs/fuel-core/issues/2413): block production immediately errors if unable to lock the mutex.
- [2389](https://github.com/FuelLabs/fuel-core/pull/2389): Fix construction of reverse iterator in RocksDB.
- [2479](https://github.com/FuelLabs/fuel-core/pull/2479): Fix an error on the last iteration of the read and write sequential opcodes on contract storage.
- [2478](https://github.com/FuelLabs/fuel-core/pull/2478): Fix proof created by `message_receipts_proof` function by ignoring the receipts from failed transactions to match `message_outbox_root`.
- [2485](https://github.com/FuelLabs/fuel-core/pull/2485): Hardcode the timestamp of the genesis block and version of `tai64` to avoid breaking changes for us.
- [2511](https://github.com/FuelLabs/fuel-core/pull/2511): Fix backward compatibility of V0Metadata in gas price db.

### Changed
- [2501](https://github.com/FuelLabs/fuel-core/pull/2501): Use gas price from block for estimating future gas prices
- [2468](https://github.com/FuelLabs/fuel-core/pull/2468): Abstract unrecorded blocks concept for V1 algorithm, create new storage impl. Introduce `TransactionableStorage` trait to allow atomic changes to the storage.
- [2295](https://github.com/FuelLabs/fuel-core/pull/2295): `CombinedDb::from_config` now respects `state_rewind_policy` with tmp RocksDB.
- [2378](https://github.com/FuelLabs/fuel-core/pull/2378): Use cached hash of the topic instead of calculating it on each publishing gossip message.
- [2438](https://github.com/FuelLabs/fuel-core/pull/2438): Refactored service to use new implementation of `StorageRead::read` that takes an offset in input.
- [2429](https://github.com/FuelLabs/fuel-core/pull/2429): Introduce custom enum for representing result of running service tasks
- [2377](https://github.com/FuelLabs/fuel-core/pull/2377): Add more errors that can be returned as responses when using protocol `/fuel/req_res/0.0.2`. The errors supported are `ProtocolV1EmptyResponse` (status code `0`) for converting empty responses sent via protocol `/fuel/req_res/0.0.1`, `RequestedRangeTooLarge`(status code `1`) if the client requests a range of objects such as sealed block headers or transactions too large, `Timeout` (status code `2`) if the remote peer takes too long to fulfill a request, or `SyncProcessorOutOfCapacity` if the remote peer is fulfilling too many requests concurrently.
- [2233](https://github.com/FuelLabs/fuel-core/pull/2233): Introduce a new column `modification_history_v2` for storing the modification history in the historical rocksDB. Keys in this column are stored in big endian order. Changed the behaviour of the historical rocksDB to write changes for new block heights to the new column, and to perform lookup of values from the `modification_history_v2` table first, and then from the `modification_history` table, performing a migration upon access if necessary.

#### Breaking
- [2438](https://github.com/FuelLabs/fuel-core/pull/2438): The `fuel-core-client` can only work with new version of the `fuel-core`. The `0.40` and all older versions are not supported.
- [2438](https://github.com/FuelLabs/fuel-core/pull/2438): Updated `fuel-vm` to `0.59.1` release. Check [release notes](https://github.com/FuelLabs/fuel-vm/releases/tag/v0.59.0) for more details.
- [2389](https://github.com/FuelLabs/fuel-core/pull/2258): Updated the `messageProof` GraphQL schema to return a non-nullable `MessageProof`.
- [2154](https://github.com/FuelLabs/fuel-core/pull/2154): Transaction graphql endpoints use `TransactionType` instead of `fuel_tx::Transaction`.
- [2446](https://github.com/FuelLabs/fuel-core/pull/2446): Use graphiql instead of graphql-playground due to known vulnerability and stale development.
- [2379](https://github.com/FuelLabs/fuel-core/issues/2379): Change `kv_store::Value` to be `Arc<[u8]>` instead of `Arc<Vec<u8>>`.
- [2526](https://github.com/FuelLabs/fuel-core/pull/2526): By default the cache of RocksDB is now disabled instead of being `1024 * 1024 * 1024`.

## [Version 0.40.2]

### Fixed

- [2476](https://github.com/FuelLabs/fuel-core/pull/2476): Hardcode the timestamp of the genesis block.

## [Version 0.40.1]

### Added

- [2450](https://github.com/FuelLabs/fuel-core/pull/2450): Added support for posting blocks to the shared sequencer.

## [Version 0.40.0]

### Added
- [2347](https://github.com/FuelLabs/fuel-core/pull/2347): Add GraphQL complexity histogram to metrics.
- [2350](https://github.com/FuelLabs/fuel-core/pull/2350): Added a new CLI flag `graphql-number-of-threads` to limit the number of threads used by the GraphQL service. The default value is `2`, `0` enables the old behavior.
- [2335](https://github.com/FuelLabs/fuel-core/pull/2335): Added CLI arguments for configuring GraphQL query costs.

### Fixed
- [2345](https://github.com/FuelLabs/fuel-core/pull/2345): In PoA increase priority of block creation timer trigger compare to txpool event management

### Changed
- [2334](https://github.com/FuelLabs/fuel-core/pull/2334): Prepare the GraphQL service for the switching to `async` methods.
- [2310](https://github.com/FuelLabs/fuel-core/pull/2310): New metrics: "The gas prices used in a block" (`importer_gas_price_for_block`), "The total gas used in a block" (`importer_gas_per_block`), "The total fee (gwei) paid by transactions in a block" (`importer_fee_per_block_gwei`), "The total number of transactions in a block" (`importer_transactions_per_block`), P2P metrics for swarm and protocol.
- [2340](https://github.com/FuelLabs/fuel-core/pull/2340): Avoid long heavy tasks in the GraphQL service by splitting work into batches.
- [2341](https://github.com/FuelLabs/fuel-core/pull/2341): Updated all pagination queries to work with the async stream instead of the sync iterator.
- [2350](https://github.com/FuelLabs/fuel-core/pull/2350): Limited the number of threads used by the GraphQL service.

#### Breaking
- [2310](https://github.com/FuelLabs/fuel-core/pull/2310): The `metrics` command-line parameter has been replaced with `disable-metrics`. Metrics are now enabled by default, with the option to disable them entirely or on a per-module basis.
- [2341](https://github.com/FuelLabs/fuel-core/pull/2341): The maximum number of processed coins from the `coins_to_spend` query is limited to `max_inputs`.

### Fixed

- [2352](https://github.com/FuelLabs/fuel-core/pull/2352): Cache p2p responses to serve without roundtrip to db.

## [Version 0.39.0]

### Added
- [2324](https://github.com/FuelLabs/fuel-core/pull/2324): Added metrics for sync, async processor and for all GraphQL queries.
- [2320](https://github.com/FuelLabs/fuel-core/pull/2320): Added new CLI flag `graphql-max-resolver-recursive-depth` to limit recursion within resolver. The default value it "1".

## Fixed
- [2320](https://github.com/FuelLabs/fuel-core/issues/2320): Prevent `/health` and `/v1/health` from being throttled by the concurrency limiter.
- [2322](https://github.com/FuelLabs/fuel-core/issues/2322): Set the salt of genesis contracts to zero on execution.
- [2324](https://github.com/FuelLabs/fuel-core/pull/2324): Ignore peer if we already are syncing transactions from it.

#### Breaking

- [2320](https://github.com/FuelLabs/fuel-core/pull/2330): Reject queries that are recursive during the resolution of the query.

### Changed

#### Breaking
- [2311](https://github.com/FuelLabs/fuel-core/pull/2311): Changed the text of the error returned by the executor if gas overflows.

## [Version 0.38.0]

### Added
- [2309](https://github.com/FuelLabs/fuel-core/pull/2309): Limit number of concurrent queries to the graphql service.
- [2216](https://github.com/FuelLabs/fuel-core/pull/2216): Add more function to the state and task of TxPoolV2 to handle the future interactions with others modules (PoA, BlockProducer, BlockImporter and P2P).
- [2263](https://github.com/FuelLabs/fuel-core/pull/2263): Transaction pool is now included in all modules of the code it has requires modifications on different modules : 
    - The PoA is now notify only when there is new transaction and not using the `tx_update_sender` anymore.
    - The Pool transaction source for the executor is now locking the pool until the block production is finished.
    - Reading operations on the pool is now asynchronous and it’s the less prioritized operation on the Pool, API has been updated accordingly.
    - GasPrice is no more using async to allow the transactions verifications to not use async anymore 

    We also added a lot of new configuration cli parameters to fine-tune TxPool configuration.
    This PR also changes the way we are making the heavy work processor and a sync and asynchronous version is available in services folder (usable by anyone)
    P2P now use separate heavy work processor for DB and TxPool interactions.

### Removed
- [2306](https://github.com/FuelLabs/fuel-core/pull/2306): Removed hack for genesis asset contract from the code.

## [Version 0.37.1]

### Fixed
- [2304](https://github.com/FuelLabs/fuel-core/pull/2304): Add initialization for the genesis base asset contract.

### Added
- [2288](https://github.com/FuelLabs/fuel-core/pull/2288): Specify `V1Metadata` for `GasPriceServiceV1`.

## [Version 0.37.0]

### Added
- [1609](https://github.com/FuelLabs/fuel-core/pull/1609): Add DA compression support. Compressed blocks are stored in the offchain database when blocks are produced, and can be fetched using the GraphQL API.
- [2290](https://github.com/FuelLabs/fuel-core/pull/2290): Added a new CLI argument `--graphql-max-directives`. The default value is `10`.
- [2195](https://github.com/FuelLabs/fuel-core/pull/2195): Added enforcement of the limit on the size of the L2 transactions per block according to the `block_transaction_size_limit` parameter.
- [2131](https://github.com/FuelLabs/fuel-core/pull/2131): Add flow in TxPool in order to ask to newly connected peers to share their transaction pool
- [2182](https://github.com/FuelLabs/fuel-core/pull/2151): Limit number of transactions that can be fetched via TxSource::next
- [2189](https://github.com/FuelLabs/fuel-core/pull/2151): Select next DA height to never include more than u16::MAX -1 transactions from L1.
- [2265](https://github.com/FuelLabs/fuel-core/pull/2265): Integrate Block Committer API for DA Block Costs.
- [2162](https://github.com/FuelLabs/fuel-core/pull/2162): Pool structure with dependencies, etc.. for the next transaction pool module. Also adds insertion/verification process in PoolV2 and tests refactoring
- [2280](https://github.com/FuelLabs/fuel-core/pull/2280): Allow comma separated relayer addresses in cli
- [2299](https://github.com/FuelLabs/fuel-core/pull/2299): Support blobs in the predicates.
- [2300](https://github.com/FuelLabs/fuel-core/pull/2300): Added new function to `fuel-core-client` for checking whether a blob exists.

### Changed

#### Breaking
- [2299](https://github.com/FuelLabs/fuel-core/pull/2299): Anyone who wants to participate in the transaction broadcasting via p2p must upgrade to support new predicates on the TxPool level.
- [2299](https://github.com/FuelLabs/fuel-core/pull/2299): Upgraded `fuel-vm` to `0.58.0`. More information in the [release](https://github.com/FuelLabs/fuel-vm/releases/tag/v0.58.0).
- [2276](https://github.com/FuelLabs/fuel-core/pull/2276): Changed how complexity for blocks is calculated. The default complexity now is 80_000. All queries that somehow touch the block header now are more expensive.
- [2290](https://github.com/FuelLabs/fuel-core/pull/2290): Added a new GraphQL limit on number of `directives`. The default value is `10`.
- [2206](https://github.com/FuelLabs/fuel-core/pull/2206): Use timestamp of last block when dry running transactions.
- [2153](https://github.com/FuelLabs/fuel-core/pull/2153): Updated default gas costs for the local testnet configuration to match `fuel-core 0.35.0`.

## [Version 0.36.0]

### Added
- [2135](https://github.com/FuelLabs/fuel-core/pull/2135): Added metrics logging for number of blocks served over the p2p req/res protocol.
- [2151](https://github.com/FuelLabs/fuel-core/pull/2151): Added limitations on gas used during dry_run in API.
- [2188](https://github.com/FuelLabs/fuel-core/pull/2188): Added the new variant `V2` for the `ConsensusParameters` which contains the new `block_transaction_size_limit` parameter.
- [2163](https://github.com/FuelLabs/fuel-core/pull/2163): Added runnable task for fetching block committer data.
- [2204](https://github.com/FuelLabs/fuel-core/pull/2204): Added `dnsaddr` resolution for TLD without suffixes.

### Changed

#### Breaking
- [2199](https://github.com/FuelLabs/fuel-core/pull/2199): Applying several breaking changes to the WASM interface from backlog:
  - Get the module to execute WASM byte code from the storage first, an fallback to the built-in version in the case of the `FUEL_ALWAYS_USE_WASM`.
  - Added `host_v1` with a new `peek_next_txs_size` method, that accepts `tx_number_limit` and `size_limit`.
  - Added new variant of the return type to pass the validation result. It removes block serialization and deserialization and should improve performance.
  - Added a V1 execution result type that uses `JSONError` instead of postcard serialized error. It adds flexibility of how variants of the error can be managed. More information about it in https://github.com/FuelLabs/fuel-vm/issues/797. The change also moves `TooManyOutputs` error to the top. It shows that `JSONError` works as expected.
- [2145](https://github.com/FuelLabs/fuel-core/pull/2145): feat: Introduce time port in PoA service.
- [2155](https://github.com/FuelLabs/fuel-core/pull/2155): Added trait declaration for block committer data
- [2142](https://github.com/FuelLabs/fuel-core/pull/2142): Added benchmarks for varied forms of db lookups to assist in optimizations.
- [2158](https://github.com/FuelLabs/fuel-core/pull/2158): Log the public address of the signing key, if it is specified
- [2188](https://github.com/FuelLabs/fuel-core/pull/2188): Upgraded the `fuel-vm` to `0.57.0`. More information in the [release](https://github.com/FuelLabs/fuel-vm/releases/tag/v0.57.0).

## [Version 0.35.0]

### Added
- [2122](https://github.com/FuelLabs/fuel-core/pull/2122): Changed the relayer URI address to be a vector and use a quorum provider. The `relayer` argument now supports multiple URLs to fetch information from different sources.
- [2119](https://github.com/FuelLabs/fuel-core/pull/2119): GraphQL query fields for retrieving information about upgrades.

### Changed
- [2113](https://github.com/FuelLabs/fuel-core/pull/2113): Modify the way the gas price service and shared algo is initialized to have some default value based on best guess instead of `None`, and initialize service before graphql.
- [2112](https://github.com/FuelLabs/fuel-core/pull/2112): Alter the way the sealed blocks are fetched with a given height.
- [2120](https://github.com/FuelLabs/fuel-core/pull/2120): Added `submitAndAwaitStatus` subscription endpoint which returns the `SubmittedStatus` after the transaction is submitted as well as the `TransactionStatus` subscription.
- [2115](https://github.com/FuelLabs/fuel-core/pull/2115): Add test for `SignMode` `is_available` method.
- [2124](https://github.com/FuelLabs/fuel-core/pull/2124): Generalize the way p2p req/res protocol handles requests.

#### Breaking

- [2040](https://github.com/FuelLabs/fuel-core/pull/2040): Added full `no_std` support state transition related crates. The crates now require the "alloc" feature to be enabled. Following crates are affected:
  - `fuel-core-types`
  - `fuel-core-storage`
  - `fuel-core-executor`
- [2116](https://github.com/FuelLabs/fuel-core/pull/2116): Replace `H160` in config and cli options of relayer by `Bytes20` of `fuel-types`

### Fixed
- [2134](https://github.com/FuelLabs/fuel-core/pull/2134): Perform RecoveryID normalization for AWS KMS -generated signatures.

## [Version 0.34.0]

### Added
- [2051](https://github.com/FuelLabs/fuel-core/pull/2051): Add support for AWS KMS signing for the PoA consensus module. The new key can be specified with `--consensus-aws-kms AWS_KEY_ARN`.
- [2092](https://github.com/FuelLabs/fuel-core/pull/2092): Allow iterating by keys in rocksdb, and other storages.
- [2096](https://github.com/FuelLabs/fuel-core/pull/2096): GraphQL query field to fetch blob byte code by its blob ID.

### Changed
- [2106](https://github.com/FuelLabs/fuel-core/pull/2106): Remove deadline clock in POA and replace with tokio time functions.

- [2035](https://github.com/FuelLabs/fuel-core/pull/2035): Small code optimizations.
    - The optimized code specifies the capacity when initializing the HashSet, avoiding potential multiple reallocations of memory during element insertion.
    - The optimized code uses the return value of HashSet::insert to check if the insertion was successful. If the insertion fails (i.e., the element already exists), it returns an error. This reduces one lookup operation.
    - The optimized code simplifies the initialization logic of exclude by using the Option::map_or_else method.

#### Breaking
- [2051](https://github.com/FuelLabs/fuel-core/pull/2051): Misdocumented `CONSENSUS_KEY` environ variable has been removed, use `CONSENSUS_KEY_SECRET` instead. Also raises MSRV to `1.79.0`.

### Fixed

- [2106](https://github.com/FuelLabs/fuel-core/pull/2106): Handle the case when nodes with overriding start on the fresh network.
- [2105](https://github.com/FuelLabs/fuel-core/pull/2105): Fixed the rollback functionality to work with empty gas price database.

## [Version 0.33.0]

### Added
- [2094](https://github.com/FuelLabs/fuel-core/pull/2094): Added support for predefined blocks provided via the filesystem.
- [2094](https://github.com/FuelLabs/fuel-core/pull/2094): Added `--predefined-blocks-path` CLI argument to pass the path to the predefined blocks.
- [2081](https://github.com/FuelLabs/fuel-core/pull/2081): Enable producer to include predefined blocks.
- [2079](https://github.com/FuelLabs/fuel-core/pull/2079): Open unknown columns in the RocksDB for forward compatibility.

### Changed
- [2076](https://github.com/FuelLabs/fuel-core/pull/2076): Replace usages of `iter_all` with `iter_all_keys` where necessary.

#### Breaking
- [2080](https://github.com/FuelLabs/fuel-core/pull/2080): Reject Upgrade txs with invalid wasm on txpool level.
- [2082](https://github.com/FuelLabs/fuel-core/pull/2088): Move `TxPoolError` from `fuel-core-types` to `fuel-core-txpool`.
- [2086](https://github.com/FuelLabs/fuel-core/pull/2086): Added support for PoA key rotation.
- [2086](https://github.com/FuelLabs/fuel-core/pull/2086): Support overriding of the non consensus parameters in the chain config.

### Fixed

- [2094](https://github.com/FuelLabs/fuel-core/pull/2094): Fixed bug in rollback logic because of wrong ordering of modifications.

## [Version 0.32.1]

### Added
- [2061](https://github.com/FuelLabs/fuel-core/pull/2061): Allow querying filled transaction body from the status.

### Changed
- [2067](https://github.com/FuelLabs/fuel-core/pull/2067): Return error from TxPool level if the `BlobId` is known.
- [2064](https://github.com/FuelLabs/fuel-core/pull/2064): Allow gas price metadata values to be overridden with config

### Fixes
- [2060](https://github.com/FuelLabs/fuel-core/pull/2060): Use `min-gas-price` as a starting point if `start-gas-price` is zero.
- [2059](https://github.com/FuelLabs/fuel-core/pull/2059): Remove unwrap that is breaking backwards compatibility
- [2063](https://github.com/FuelLabs/fuel-core/pull/2063): Don't use historical view during dry run.

## [Version 0.32.0]

### Added
- [1983](https://github.com/FuelLabs/fuel-core/pull/1983): Add adapters for gas price service for accessing database values

### Breaking
- [2048](https://github.com/FuelLabs/fuel-core/pull/2048): Disable SMT for `ContractsAssets` and `ContractsState` for the production mode of the `fuel-core`. The SMT still is used in benchmarks and tests.
- [#1988](https://github.com/FuelLabs/fuel-core/pull/1988): Updated `fuel-vm` to `0.56.0` ([release notes](https://github.com/FuelLabs/fuel-vm/releases/tag/v0.55.0)). Adds Blob transaction support.
- [2025](https://github.com/FuelLabs/fuel-core/pull/2025): Add new V0 algorithm for gas price to services.
    This change includes new flags for the CLI:
        - "starting-gas-price" - the starting gas price for the gas price algorithm
        - "gas-price-change-percent" - the percent change for each gas price update
        - "gas-price-threshold-percent" - the threshold percent for determining if the gas price will be increase or decreased
    And the following CLI flags are serving a new purpose
        - "min-gas-price" - the minimum gas price that the gas price algorithm will return
- [2045](https://github.com/FuelLabs/fuel-core/pull/2045): Include withdrawal message only if transaction is executed successfully.
- [2041](https://github.com/FuelLabs/fuel-core/pull/2041): Add code for startup of the gas price algorithm updater so 
    the gas price db on startup is always in sync with the on chain db

## [Version 0.31.0]

### Added
- [#2014](https://github.com/FuelLabs/fuel-core/pull/2014): Added a separate thread for the block importer.
- [#2013](https://github.com/FuelLabs/fuel-core/pull/2013): Added a separate thread to process P2P database lookups.
- [#2004](https://github.com/FuelLabs/fuel-core/pull/2004): Added new CLI argument `continue-services-on-error` to control internal flow of services.
- [#2004](https://github.com/FuelLabs/fuel-core/pull/2004): Added handling of incorrect shutdown of the off-chain GraphQL worker by using state rewind feature.
- [#2007](https://github.com/FuelLabs/fuel-core/pull/2007): Improved metrics:
  - Added database metrics per column.
  - Added statistic about commit time of each database.
  - Refactored how metrics are registered: Now, we use only one register shared between all metrics. This global register is used to encode all metrics.
- [#1996](https://github.com/FuelLabs/fuel-core/pull/1996): Added support for rollback command when state rewind feature is enabled. The command allows the rollback of the state of the blockchain several blocks behind until the end of the historical window. The default historical window it 7 days.
- [#1996](https://github.com/FuelLabs/fuel-core/pull/1996): Added support for the state rewind feature. The feature allows the execution of the blocks in the past and the same execution results to be received. Together with forkless upgrades, execution of any block from the past is possible if historical data exist for the target block height.
- [#1994](https://github.com/FuelLabs/fuel-core/pull/1994): Added the actual implementation for the `AtomicView::latest_view`.
- [#1972](https://github.com/FuelLabs/fuel-core/pull/1972): Implement `AlgorithmUpdater` for `GasPriceService`
- [#1948](https://github.com/FuelLabs/fuel-core/pull/1948): Add new `AlgorithmV1` and `AlgorithmUpdaterV1` for the gas price. Include tools for analysis
- [#1676](https://github.com/FuelLabs/fuel-core/pull/1676): Added new CLI arguments:
    - `graphql-max-depth`
    - `graphql-max-complexity`
    - `graphql-max-recursive-depth`

### Changed
- [#2015](https://github.com/FuelLabs/fuel-core/pull/2015): Small fixes for the database:
  - Fixed the name for historical columns - Metrics was working incorrectly for historical columns.
  - Added recommended setting for the RocksDB - The source of recommendation is official documentation https://github.com/facebook/rocksdb/wiki/Setup-Options-and-Basic-Tuning#other-general-options.
  - Removed repairing since it could corrupt the database if fails - Several users reported about the corrupted state of the database after having a "Too many descriptors" error where in logs, repairing of the database also failed with this error creating a `lost` folder.
- [#2010](https://github.com/FuelLabs/fuel-core/pull/2010): Updated the block importer to allow more blocks to be in the queue. It improves synchronization speed and mitigate the impact of other services on synchronization speed.
- [#2006](https://github.com/FuelLabs/fuel-core/pull/2006): Process block importer events first under P2P pressure.
- [#2002](https://github.com/FuelLabs/fuel-core/pull/2002): Adapted the block producer to react to checked transactions that were using another version of consensus parameters during validation in the TxPool. After an upgrade of the consensus parameters of the network, TxPool could store invalid `Checked` transactions. This change fixes that by tracking the version that was used to validate the transactions.
- [#1999](https://github.com/FuelLabs/fuel-core/pull/1999): Minimize the number of panics in the codebase.
- [#1990](https://github.com/FuelLabs/fuel-core/pull/1990): Use latest view for mutate GraphQL queries after modification of the node.
- [#1992](https://github.com/FuelLabs/fuel-core/pull/1992): Parse multiple relayer contracts, `RELAYER-V2-LISTENING-CONTRACTS` env variable using a `,` delimiter.
- [#1980](https://github.com/FuelLabs/fuel-core/pull/1980): Add `Transaction` to relayer 's event filter

#### Breaking
- [#2012](https://github.com/FuelLabs/fuel-core/pull/2012): Bumped the `fuel-vm` to `0.55.0` release. More about the change [here](https://github.com/FuelLabs/fuel-vm/releases/tag/v0.55.0).
- [#2001](https://github.com/FuelLabs/fuel-core/pull/2001): Prevent GraphQL query body to be huge and cause OOM. The default body size is `1MB`. The limit can be changed by the `graphql-request-body-bytes-limit` CLI argument.
- [#1991](https://github.com/FuelLabs/fuel-core/pull/1991): Prepare the database to use different types than `Database` for atomic view.
- [#1989](https://github.com/FuelLabs/fuel-core/pull/1989): Extract `HistoricalView` trait from the `AtomicView`.
- [#1676](https://github.com/FuelLabs/fuel-core/pull/1676): New `fuel-core-client` is incompatible with the old `fuel-core` because of two requested new fields.
- [#1676](https://github.com/FuelLabs/fuel-core/pull/1676): Changed default value for `api-request-timeout` to be `30s`.
- [#1676](https://github.com/FuelLabs/fuel-core/pull/1676): Now, GraphQL API has complexity and depth limitations on the queries. The default complexity limit is `20000`. It is ~50 blocks per request with transaction IDs and ~2-5 full blocks.

### Fixed
- [#2000](https://github.com/FuelLabs/fuel-core/pull/2000): Use correct query name in metrics for aliased queries.

## [Version 0.30.0]

### Added
- [#1975](https://github.com/FuelLabs/fuel-core/pull/1975): Added `DependentCost` benchmarks for the `cfe` and `cfei` opcodes.
- [#1975](https://github.com/FuelLabs/fuel-core/pull/1975): Added `DependentCost` for the `cfe` opcode to the `GasCosts` endpoint.
- [#1974](https://github.com/FuelLabs/fuel-core/pull/1974): Optimized the work of `InMemoryTransaction` for lookups and empty insertion.

### Changed
- [#1973](https://github.com/FuelLabs/fuel-core/pull/1973): Updated VM initialization benchmark to include many inputs and outputs.

#### Breaking
- [#1975](https://github.com/FuelLabs/fuel-core/pull/1975): Updated gas prices according to new release.
- [#1975](https://github.com/FuelLabs/fuel-core/pull/1975): Changed `GasCosts` endpoint to return `DependentCost` for the `cfei` opcode via `cfeiDependentCost`.
- [#1975](https://github.com/FuelLabs/fuel-core/pull/1975): Use `fuel-vm 0.54.0`. More information in the [release](https://github.com/FuelLabs/fuel-vm/releases/tag/v0.54.0).

## [Version 0.29.0]

### Added
- [#1889](https://github.com/FuelLabs/fuel-core/pull/1889): Add new `FuelGasPriceProvider` that receives the gas price algorithm from a `GasPriceService`

### Changed
- [#1942](https://github.com/FuelLabs/fuel-core/pull/1942): Sequential relayer's commits.
- [#1952](https://github.com/FuelLabs/fuel-core/pull/1952): Change tip sorting to ratio between tip and max gas sorting in txpool
- [#1960](https://github.com/FuelLabs/fuel-core/pull/1960): Update fuel-vm to v0.53.0.
- [#1964](https://github.com/FuelLabs/fuel-core/pull/1964): Add `creation_instant` as second sort key in tx pool

### Fixed
- [#1962](https://github.com/FuelLabs/fuel-core/pull/1962): Fixes the error message for incorrect keypair's path.
- [#1950](https://github.com/FuelLabs/fuel-core/pull/1950): Fix cursor `BlockHeight` encoding in `SortedTXCursor`

## [Version 0.28.0]

### Changed
- [#1934](https://github.com/FuelLabs/fuel-core/pull/1934): Updated benchmark for the `aloc` opcode to be `DependentCost`. Updated `vm_initialization` benchmark to exclude growing of memory(It is handled by VM reuse).
- [#1916](https://github.com/FuelLabs/fuel-core/pull/1916): Speed up synchronisation of the blocks for the `fuel-core-sync` service.
- [#1888](https://github.com/FuelLabs/fuel-core/pull/1888): optimization: Reuse VM memory across executions.

#### Breaking

- [#1934](https://github.com/FuelLabs/fuel-core/pull/1934): Changed `GasCosts` endpoint to return `DependentCost` for the `aloc` opcode via `alocDependentCost`.
- [#1934](https://github.com/FuelLabs/fuel-core/pull/1934): Updated default gas costs for the local testnet configuration. All opcodes became cheaper.
- [#1924](https://github.com/FuelLabs/fuel-core/pull/1924): `dry_run_opt` has new `gas_price: Option<u64>` argument
- [#1888](https://github.com/FuelLabs/fuel-core/pull/1888): Upgraded `fuel-vm` to `0.51.0`. See [release](https://github.com/FuelLabs/fuel-vm/releases/tag/v0.51.0) for more information.

### Added
- [#1939](https://github.com/FuelLabs/fuel-core/pull/1939): Added API functions to open a RocksDB in different modes.
- [#1929](https://github.com/FuelLabs/fuel-core/pull/1929): Added support of customization of the state transition version in the `ChainConfig`.

### Removed
- [#1913](https://github.com/FuelLabs/fuel-core/pull/1913): Removed dead code from the project.

### Fixed
- [#1921](https://github.com/FuelLabs/fuel-core/pull/1921): Fixed unstable `gossipsub_broadcast_tx_with_accept` test.
- [#1915](https://github.com/FuelLabs/fuel-core/pull/1915): Fixed reconnection issue in the dev cluster with AWS cluster.
- [#1914](https://github.com/FuelLabs/fuel-core/pull/1914): Fixed halting of the node during synchronization in PoA service.

## [Version 0.27.0]

### Added

- [#1895](https://github.com/FuelLabs/fuel-core/pull/1895): Added backward and forward compatibility integration tests for forkless upgrades.
- [#1898](https://github.com/FuelLabs/fuel-core/pull/1898): Enforce increasing of the `Executor::VERSION` on each release.

### Changed

- [#1906](https://github.com/FuelLabs/fuel-core/pull/1906): Makes `cli::snapshot::Command` members public such that clients can create and execute snapshot commands programmatically. This enables snapshot execution in external programs, such as the regenesis test suite. 
- [#1891](https://github.com/FuelLabs/fuel-core/pull/1891): Regenesis now preserves `FuelBlockMerkleData` and `FuelBlockMerkleMetadata` in the off-chain table. These tables are checked when querying message proofs.
- [#1886](https://github.com/FuelLabs/fuel-core/pull/1886): Use ref to `Block` in validation code
- [#1876](https://github.com/FuelLabs/fuel-core/pull/1876): Updated benchmark to include the worst scenario for `CROO` opcode. Also include consensus parameters in bench output.
- [#1879](https://github.com/FuelLabs/fuel-core/pull/1879): Return the old behaviour for the `discovery_works` test.
- [#1848](https://github.com/FuelLabs/fuel-core/pull/1848): Added `version` field to the `Block` and `BlockHeader` GraphQL entities. Added corresponding `version` field to the `Block` and `BlockHeader` client types in `fuel-core-client`.
- [#1873](https://github.com/FuelLabs/fuel-core/pull/1873/): Separate dry runs from block production in executor code, remove `ExecutionKind` and `ExecutionType`, remove `thread_block_transaction` concept, remove `PartialBlockComponent` type, refactor away `inner` functions.
- [#1900](https://github.com/FuelLabs/fuel-core/pull/1900): Update the root README as `fuel-core run` no longer has `--chain` as an option. It has been replaced by `--snapshot`.

#### Breaking

- [#1894](https://github.com/FuelLabs/fuel-core/pull/1894): Use testnet configuration for local testnet.
- [#1894](https://github.com/FuelLabs/fuel-core/pull/1894): Removed support for helm chart.
- [#1910](https://github.com/FuelLabs/fuel-core/pull/1910): `fuel-vm` upgraded to `0.50.0`. More information in the [changelog](https://github.com/FuelLabs/fuel-vm/releases/tag/v0.50.0).

## [Version 0.26.0]

### Fixed

#### Breaking

- [#1868](https://github.com/FuelLabs/fuel-core/pull/1868): Include the `event_inbox_root` in the header hash. Changed types of the `transactions_count` to `u16` and `message_receipt_count` to `u32` instead of `u64`. Updated the application hash root calculation to not pad numbers.
- [#1866](https://github.com/FuelLabs/fuel-core/pull/1866): Fixed a runtime panic that occurred when restarting a node. The panic happens when the relayer database is already populated, and the relayer attempts an empty commit during start up. This invalid commit is removed in this PR.
- [#1871](https://github.com/FuelLabs/fuel-core/pull/1871): Fixed `block` endpoint to return fetch the blocks from both databases after regenesis.
- [#1856](https://github.com/FuelLabs/fuel-core/pull/1856): Replaced instances of `Union` with `Enum` for GraphQL definitions of `ConsensusParametersVersion` and related types. This is needed because `Union` does not support multiple `Version`s inside discriminants or empty variants. 
- [#1870](https://github.com/FuelLabs/fuel-core/pull/1870): Fixed benchmarks for the `0.25.3`. 
- [#1870](https://github.com/FuelLabs/fuel-core/pull/1870): Improves the performance of getting the size of the contract from the `InMemoryTransaction`.
- [#1851](https://github.com/FuelLabs/fuel-core/pull/1851/): Provided migration capabilities (enabled addition of new column families) to RocksDB instance.

### Added 

- [#1853](https://github.com/FuelLabs/fuel-core/pull/1853): Added a test case to verify the database's behavior when new columns are added to the RocksDB database.
- [#1860](https://github.com/FuelLabs/fuel-core/pull/1860): Regenesis now preserves `FuelBlockIdsToHeights` off-chain table.

### Changed

- [#1847](https://github.com/FuelLabs/fuel-core/pull/1847): Simplify the validation interface to use `Block`. Remove `Validation` variant of `ExecutionKind`.
- [#1832](https://github.com/FuelLabs/fuel-core/pull/1832): Snapshot generation can be cancelled. Progress is also reported.
- [#1837](https://github.com/FuelLabs/fuel-core/pull/1837): Refactor the executor and separate validation from the other use cases

## [Version 0.25.2]

### Fixed

- [#1844](https://github.com/FuelLabs/fuel-core/pull/1844): Fixed the publishing of the `fuel-core 0.25.1` release.
- [#1842](https://github.com/FuelLabs/fuel-core/pull/1842): Ignore RUSTSEC-2024-0336: `rustls::ConnectionCommon::complete_io` could fall into an infinite loop based on network

## [Version 0.25.1]

### Fixed

- [#1840](https://github.com/FuelLabs/fuel-core/pull/1840): Fixed the publishing of the `fuel-core 0.25.0` release.

## [Version 0.25.0]

### Fixed

- [#1821](https://github.com/FuelLabs/fuel-core/pull/1821): Can handle missing tables in snapshot.
- [#1814](https://github.com/FuelLabs/fuel-core/pull/1814): Bugfix: the `iter_all_by_prefix` was not working for all tables. The change adds a `Rust` level filtering.

### Added

- [#1831](https://github.com/FuelLabs/fuel-core/pull/1831): Included the total gas and fee used by transaction into `TransactionStatus`.
- [#1821](https://github.com/FuelLabs/fuel-core/pull/1821): Propagate shutdown signal to (re)genesis. Also add progress bar for (re)genesis.
- [#1813](https://github.com/FuelLabs/fuel-core/pull/1813): Added back support for `/health` endpoint.
- [#1799](https://github.com/FuelLabs/fuel-core/pull/1799): Snapshot creation is now concurrent.
- [#1811](https://github.com/FuelLabs/fuel-core/pull/1811): Regenesis now preserves old blocks and transactions for GraphQL API.

### Changed

- [#1833](https://github.com/FuelLabs/fuel-core/pull/1833): Regenesis of `SpentMessages` and `ProcessedTransactions`.
- [#1830](https://github.com/FuelLabs/fuel-core/pull/1830): Use versioning enum for WASM executor input and output.
- [#1816](https://github.com/FuelLabs/fuel-core/pull/1816): Updated the upgradable executor to fetch the state transition bytecode from the database when the version doesn't match a native one. This change enables the WASM executor in the "production" build and requires a `wasm32-unknown-unknown` target.
- [#1812](https://github.com/FuelLabs/fuel-core/pull/1812): Follow-up PR to simplify the logic around parallel snapshot creation.
- [#1809](https://github.com/FuelLabs/fuel-core/pull/1809): Fetch `ConsensusParameters` from the database
- [#1808](https://github.com/FuelLabs/fuel-core/pull/1808): Fetch consensus parameters from the provider.

#### Breaking

- [#1826](https://github.com/FuelLabs/fuel-core/pull/1826): The changes make the state transition bytecode part of the `ChainConfig`. It guarantees the state transition's availability for the network's first blocks.
    The change has many minor improvements in different areas related to the state transition bytecode:
    - The state transition bytecode lies in its own file(`state_transition_bytecode.wasm`) along with the chain config file. The `ChainConfig` loads it automatically when `ChainConfig::load` is called and pushes it back when `ChainConfig::write` is called.
    - The `fuel-core` release bundle also contains the `fuel-core-wasm-executor.wasm` file of the corresponding executor version.
    - The regenesis process now considers the last block produced by the previous network. When we create a (re)genesis block of a new network, it has the `height = last_block_of_old_network + 1`. It continues the old network and doesn't overlap blocks(before, we had `old_block.height == new_genesis_block.height`).
    - Along with the new block height, the regenesis process also increases the state transition bytecode and consensus parameters versions. It guarantees that a new network doesn't use values from the previous network and allows us not to migrate `StateTransitionBytecodeVersions` and `ConsensusParametersVersions` tables.
    - Added a new CLI argument, `native-executor-version,` that allows overriding of the default version of the native executor. It can be useful for side rollups that have their own history of executor upgrades.
    - Replaced:
      
      ```rust
               let file = std::fs::File::open(path)?;
               let mut snapshot: Self = serde_json::from_reader(&file)?;
      ```
      
      with a:
      
      ```rust
               let mut json = String::new();
               std::fs::File::open(&path)
                   .with_context(|| format!("Could not open snapshot file: {path:?}"))?
                   .read_to_string(&mut json)?;
               let mut snapshot: Self = serde_json::from_str(json.as_str())?;
      ```
      because it is 100 times faster for big JSON files.
    - Updated all tests to use `Config::local_node_*` instead of working with the `SnapshotReader` directly. It is the preparation of the tests for the futures bumps of the `Executor::VERSION`. When we increase the version, all tests continue to use `GenesisBlock.state_transition_bytecode = 0` while the version is different, which forces the usage of the WASM executor, while for tests, we still prefer to test native execution. The `Config::local_node_*` handles it and forces the executor to use the native version.
    - Reworked the `build.rs` file of the upgradable executor. The script now caches WASM bytecode to avoid recompilation. Also, fixed the issue with outdated WASM bytecode. The script reacts on any modifications of the `fuel-core-wasm-executor` and forces recompilation (it is why we need the cache), so WASM bytecode always is actual now.
- [#1822](https://github.com/FuelLabs/fuel-core/pull/1822): Removed support of `Create` transaction from debugger since it doesn't have any script to execute.
- [#1822](https://github.com/FuelLabs/fuel-core/pull/1822): Use `fuel-vm 0.49.0` with new transactions types - `Upgrade` and `Upload`. Also added `max_bytecode_subsections` field to the `ConsensusParameters` to limit the number of bytecode subsections in the state transition bytecode. 
- [#1816](https://github.com/FuelLabs/fuel-core/pull/1816): Updated the upgradable executor to fetch the state transition bytecode from the database when the version doesn't match a native one. This change enables the WASM executor in the "production" build and requires a `wasm32-unknown-unknown` target.

## [Version 0.24.2]

### Changed

#### Breaking
- [#1798](https://github.com/FuelLabs/fuel-core/pull/1798): Add nonce to relayed transactions and also hash full messages in the inbox root.

### Fixed

- [#1802](https://github.com/FuelLabs/fuel-core/pull/1802): Fixed a runtime panic that occurred when restarting a node. The panic was caused by an invalid database commit while loading an existing off-chain database. The invalid commit is removed in this PR.
- [#1803](https://github.com/FuelLabs/fuel-core/pull/1803): Produce block when da height haven't changed.
- [#1795](https://github.com/FuelLabs/fuel-core/pull/1795): Fixed the building of the `fuel-core-wasm-executor` to work outside of the `fuel-core` context. The change uses the path to the manifest file of the `fuel-core-upgradable-executor` to build the `fuel-core-wasm-executor` instead of relying on the workspace.

## [Version 0.24.1]

### Added

- [#1787](https://github.com/FuelLabs/fuel-core/pull/1787): Handle processing of relayed (forced) transactions
- [#1786](https://github.com/FuelLabs/fuel-core/pull/1786): Regenesis now includes off-chain tables.
- [#1716](https://github.com/FuelLabs/fuel-core/pull/1716): Added support of WASM state transition along with upgradable execution that works with native(std) and WASM(non-std) executors. The `fuel-core` now requires a `wasm32-unknown-unknown` target to build.
- [#1770](https://github.com/FuelLabs/fuel-core/pull/1770): Add the new L1 event type for forced transactions.
- [#1767](https://github.com/FuelLabs/fuel-core/pull/1767): Added consensus parameters version and state transition version to the `ApplicationHeader` to describe what was used to produce this block.
- [#1760](https://github.com/FuelLabs/fuel-core/pull/1760): Added tests to verify that the network operates with a custom chain id and base asset id.
- [#1752](https://github.com/FuelLabs/fuel-core/pull/1752): Add `ProducerGasPrice` trait that the `Producer` depends on to get the gas price for the block.
- [#1747](https://github.com/FuelLabs/fuel-core/pull/1747): The DA block height is now included in the genesis state.
- [#1740](https://github.com/FuelLabs/fuel-core/pull/1740): Remove optional fields from genesis configs
- [#1737](https://github.com/FuelLabs/fuel-core/pull/1737): Remove temporary tables for calculating roots during genesis.
- [#1731](https://github.com/FuelLabs/fuel-core/pull/1731): Expose `schema.sdl` from `fuel-core-client`.

### Changed

#### Breaking

- [1785](https://github.com/FuelLabs/fuel-core/pull/1785): Producer will only include DA height if it has enough gas to include the associate forced transactions.
- [#1771](https://github.com/FuelLabs/fuel-core/pull/1771): Contract 'states' and 'balances' brought back into `ContractConfig`. Parquet now writes a file per table.
- [1779](https://github.com/FuelLabs/fuel-core/pull/1779): Modify Relayer service to order Events from L1 by block index
- [#1783](https://github.com/FuelLabs/fuel-core/pull/1783): The PR upgrade `fuel-vm` to `0.48.0` release. Because of some breaking changes, we also adapted our codebase to follow them: 
  - Implementation of `Default` for configs was moved under the `test-helpers` feature. The `fuel-core` binary uses testnet configuration instead of `Default::default`(for cases when `ChainConfig` was not provided by the user).
  - All parameter types are enums now and require corresponding modifications across the codebase(we need to use getters and setters). The GraphQL API remains the same for simplicity, but each parameter now has one more field - `version`, that can be used to decide how to deserialize. 
  - The `UtxoId` type now is 34 bytes instead of 33. It affects hex representation and requires adding `00`.
  - The `block_gas_limit` was moved to `ConsensusParameters` from `ChainConfig`. It means the block producer doesn't specify the block gas limit anymore, and we don't need to propagate this information.
  - The `bytecodeLength` field is removed from the `Create` transaction.
  - Removed `ConsensusParameters` from executor config because `ConsensusParameters::default` is not available anymore. Instead, executors fetch `ConsensusParameters` from the database.

- [#1769](https://github.com/FuelLabs/fuel-core/pull/1769): Include new field on header for the merkle root of imported events. Rename other message root field.
- [#1768](https://github.com/FuelLabs/fuel-core/pull/1768): Moved `ContractsInfo` table to the off-chain database. Removed `salt` field from the `ContractConfig`.
- [#1761](https://github.com/FuelLabs/fuel-core/pull/1761): Adjustments to the upcoming testnet configs:
  - Decreased the max size of the contract/predicate/script to be 100KB.
  - Decreased the max size of the transaction to be 110KB.
  - Decreased the max number of storage slots to be 1760(110KB / 64).
  - Removed fake coins from the genesis state.
  - Renamed folders to be "testnet" and "dev-testnet".
  - The name of the networks are "Upgradable Testnet" and "Upgradable Dev Testnet".

- [#1694](https://github.com/FuelLabs/fuel-core/pull/1694): The change moves the database transaction logic from the `fuel-core` to the `fuel-core-storage` level. The corresponding [issue](https://github.com/FuelLabs/fuel-core/issues/1589) described the reason behind it.

    ## Technical details of implementation

    - The change splits the `KeyValueStore` into `KeyValueInspect` and `KeyValueMutate`, as well the `Blueprint` into `BlueprintInspect` and `BlueprintMutate`. It allows requiring less restricted constraints for any read-related operations.

    - One of the main ideas of the change is to allow for the actual storage only to implement `KeyValueInspect` and `Modifiable` without the `KeyValueMutate`. It simplifies work with the databases and provides a safe way of interacting with them (Modification into the database can only go through the `Modifiable::commit_changes`). This feature is used to [track the height](https://github.com/FuelLabs/fuel-core/pull/1694/files#diff-c95a3d57a39feac7c8c2f3b193a24eec39e794413adc741df36450f9a4539898) of each database during commits and even limit how commits are done, providing additional safety. This part of the change was done as a [separate commit](https://github.com/FuelLabs/fuel-core/pull/1694/commits/7b1141ac838568e3590f09dd420cb24a6946bd32).
    
    - The `StorageTransaction` is a `StructuredStorage` that uses `InMemoryTransaction` inside to accumulate modifications. Only `InMemoryTransaction` has a real implementation of the `KeyValueMutate`(Other types only implement it in tests).
    
    - The implementation of the `Modifiable` for the `Database` contains a business logic that provides additional safety but limits the usage of the database. The `Database` now tracks its height and is responsible for its updates. In the `commit_changes` function, it analyzes the changes that were done and tries to find a new height(For example, in the case of the `OnChain` database, we are looking for a new `Block` in the `FuelBlocks` table).
    
    - As was planned in the issue, now the executor has full control over how commits to the storage are done.
    
    - All mutation methods now require `&mut self` - exclusive ownership over the object to be able to write into it. It almost negates the chance of concurrent modification of the storage, but it is still possible since the `Database` implements the `Clone` trait. To be sure that we don't corrupt the state of the database, the `commit_changes` function implements additional safety checks to be sure that we commit updates per each height only once time.

    - Side changes:
      - The `drop` function was moved from `Database` to `RocksDB` as a preparation for the state rewind since the read view should also keep the drop function until it is destroyed.
      - The `StatisticTable` table lives in the off-chain worker.
      - Removed duplication of the `Database` from the `dap::ConcreteStorage` since it is already available from the VM.
      - The executor return only produced `Changes` instead of the storage transaction, which simplifies the interaction between modules and port definition.
      - The logic related to the iteration over the storage is moved to the `fuel-core-storage` crate and is now reusable. It provides an `iterator` method that duplicates the logic from `MemoryStore` on iterating over the `BTreeMap` and methods like `iter_all`, `iter_all_by_prefix`, etc. It was done in a separate revivable [commit](https://github.com/FuelLabs/fuel-core/pull/1694/commits/5b9bd78320e6f36d0650ec05698f12f7d1b3c7c9).
      - The `MemoryTransactionView` is fully replaced by the `StorageTransactionInner`.
      - Removed `flush` method from the `Database` since it is not needed after https://github.com/FuelLabs/fuel-core/pull/1664.

- [#1693](https://github.com/FuelLabs/fuel-core/pull/1693): The change separates the initial chain state from the chain config and stores them in separate files when generating a snapshot. The state snapshot can be generated in a new format where parquet is used for compression and indexing while postcard is used for encoding. This enables importing in a stream like fashion which reduces memory requirements. Json encoding is still supported to enable easy manual setup. However, parquet is preferred for large state files.

  ### Snapshot command

  The CLI was expanded to allow customizing the used encoding. Snapshots are now generated along with a metadata file describing the encoding used. The metadata file contains encoding details as well as the location of additional files inside the snapshot directory containing the actual data. The chain config is always generated in the JSON format.

  The snapshot command now has the '--output-directory' for specifying where to save the snapshot.

  ### Run command

  The run command now includes the 'db_prune' flag which when provided will prune the existing db and start genesis from the provided snapshot metadata file or the local testnet configuration.

  The snapshot metadata file contains paths to the chain config file and files containing chain state items (coins, messages, contracts, contract states, and balances), which are loaded via streaming.

  Each item group in the genesis process is handled by a separate worker, allowing for parallel loading. Workers stream file contents in batches.

  A database transaction is committed every time an item group is successfully loaded. Resumability is achieved by recording the last loaded group index within the same db tx. If loading is aborted, the remaining workers are shutdown. Upon restart, workers resume from the last processed group.

  ### Contract States and Balances

  Using uniform-sized batches may result in batches containing items from multiple contracts. Optimal performance can presumably be achieved by selecting a batch size that typically encompasses an entire contract's state or balance, allowing for immediate initialization of relevant Merkle trees.

### Removed

- [#1757](https://github.com/FuelLabs/fuel-core/pull/1757): Removed `protobuf` from everywhere since `libp2p` uses `quick-protobuf`.

## [Version 0.23.0]

### Added

- [#1713](https://github.com/FuelLabs/fuel-core/pull/1713): Added automatic `impl` of traits `StorageWrite` and `StorageRead` for `StructuredStorage`. Tables that use a `Blueprint` can be read and written using these interfaces provided by structured storage types.
- [#1671](https://github.com/FuelLabs/fuel-core/pull/1671): Added a new `Merklized` blueprint that maintains the binary Merkle tree over the storage data. It supports only the insertion of the objects without removing them.
- [#1657](https://github.com/FuelLabs/fuel-core/pull/1657): Moved `ContractsInfo` table from `fuel-vm` to on-chain tables, and created version-able `ContractsInfoType` to act as the table's data type.

### Changed

- [#1872](https://github.com/FuelLabs/fuel-core/pull/1872): Added Eq and PartialEq derives to TransactionStatus and TransactionResponse to enable comparison in the e2e tests.
- [#1723](https://github.com/FuelLabs/fuel-core/pull/1723): Notify about imported blocks from the off-chain worker.
- [#1717](https://github.com/FuelLabs/fuel-core/pull/1717): The fix for the [#1657](https://github.com/FuelLabs/fuel-core/pull/1657) to include the contract into `ContractsInfo` table.
- [#1657](https://github.com/FuelLabs/fuel-core/pull/1657): Upgrade to `fuel-vm` 0.46.0.
- [#1671](https://github.com/FuelLabs/fuel-core/pull/1671): The logic related to the `FuelBlockIdsToHeights` is moved to the off-chain worker.
- [#1663](https://github.com/FuelLabs/fuel-core/pull/1663): Reduce the punishment criteria for mempool gossipping.
- [#1658](https://github.com/FuelLabs/fuel-core/pull/1658): Removed `Receipts` table. Instead, receipts are part of the `TransactionStatuses` table.
- [#1640](https://github.com/FuelLabs/fuel-core/pull/1640): Upgrade to fuel-vm 0.45.0.
- [#1635](https://github.com/FuelLabs/fuel-core/pull/1635): Move updating of the owned messages and coins to off-chain worker.
- [#1650](https://github.com/FuelLabs/fuel-core/pull/1650): Add api endpoint for getting estimates for future gas prices
- [#1649](https://github.com/FuelLabs/fuel-core/pull/1649): Add api endpoint for getting latest gas price
- [#1600](https://github.com/FuelLabs/fuel-core/pull/1640): Upgrade to fuel-vm 0.45.0
- [#1633](https://github.com/FuelLabs/fuel-core/pull/1633): Notify services about importing of the genesis block.
- [#1625](https://github.com/FuelLabs/fuel-core/pull/1625): Making relayer independent from the executor and preparation for the force transaction inclusion.
- [#1613](https://github.com/FuelLabs/fuel-core/pull/1613): Add api endpoint to retrieve a message by its nonce.
- [#1612](https://github.com/FuelLabs/fuel-core/pull/1612): Use `AtomicView` in all services for consistent results.
- [#1597](https://github.com/FuelLabs/fuel-core/pull/1597): Unify namespacing for `libp2p` modules
- [#1591](https://github.com/FuelLabs/fuel-core/pull/1591): Simplify libp2p dependencies and not depend on all sub modules directly.
- [#1590](https://github.com/FuelLabs/fuel-core/pull/1590): Use `AtomicView` in the `TxPool` to read the state of the database during insertion of the transactions.
- [#1587](https://github.com/FuelLabs/fuel-core/pull/1587): Use `BlockHeight` as a primary key for the `FuelsBlock` table.
- [#1585](https://github.com/FuelLabs/fuel-core/pull/1585): Let `NetworkBehaviour` macro generate `FuelBehaviorEvent` in p2p
- [#1579](https://github.com/FuelLabs/fuel-core/pull/1579): The change extracts the off-chain-related logic from the executor and moves it to the GraphQL off-chain worker. It creates two new concepts - Off-chain and On-chain databases where the GraphQL worker has exclusive ownership of the database and may modify it without intersecting with the On-chain database.
- [#1577](https://github.com/FuelLabs/fuel-core/pull/1577): Moved insertion of sealed blocks into the `BlockImporter` instead of the executor.
- [#1574](https://github.com/FuelLabs/fuel-core/pull/1574): Penalizes peers for sending invalid responses or for not replying at all.
- [#1601](https://github.com/FuelLabs/fuel-core/pull/1601): Fix formatting in docs and check that `cargo doc` passes in the CI.
- [#1636](https://github.com/FuelLabs/fuel-core/pull/1636): Add more docs to GraphQL DAP API.

#### Breaking

- [#1725](https://github.com/FuelLabs/fuel-core/pull/1725): All API endpoints now are prefixed with `/v1` version. New usage looks like: `/v1/playground`, `/v1/graphql`, `/v1/graphql-sub`, `/v1/metrics`, `/v1/health`.
- [#1722](https://github.com/FuelLabs/fuel-core/pull/1722): Bugfix: Zero `predicate_gas_used` field during validation of the produced block.
- [#1714](https://github.com/FuelLabs/fuel-core/pull/1714): The change bumps the `fuel-vm` to `0.47.1`. It breaks several breaking changes into the protocol:
  - All malleable fields are zero during the execution and unavailable through the GTF getters. Accessing them via the memory directly is still possible, but they are zero.
  - The `Transaction` doesn't define the gas price anymore. The gas price is defined by the block producer and recorded in the `Mint` transaction at the end of the block. A price of future blocks can be fetched through a [new API nedopoint](https://github.com/FuelLabs/fuel-core/issues/1641) and the price of the last block can be fetch or via the block or another [API endpoint](https://github.com/FuelLabs/fuel-core/issues/1647).
  - The `GasPrice` policy is replaced with the `Tip` policy. The user may specify in the native tokens how much he wants to pay the block producer to include his transaction in the block. It is the prioritization mechanism to incentivize the block producer to include users transactions earlier.
  - The `MaxFee` policy is mandatory to set. Without it, the transaction pool will reject the transaction. Since the block producer defines the gas price, the only way to control how much user agreed to pay can be done only through this policy.
  - The `maturity` field is removed from the `Input::Coin`. The same affect can be achieve with the `Maturity` policy on the transaction and predicate. This changes breaks how input coin is created and removes the passing of this argument.
  - The metadata of the `Checked<Tx>` doesn't contain `max_fee` and `min_fee` anymore. Only `max_gas` and `min_gas`. The `max_fee` is controlled by the user via the `MaxFee` policy.
  - Added automatic `impl` of traits `StorageWrite` and `StorageRead` for `StructuredStorage`. Tables that use a `Blueprint` can be read and written using these interfaces provided by structured storage types.

- [#1712](https://github.com/FuelLabs/fuel-core/pull/1712): Make `ContractUtxoInfo` type a version-able enum for use in the `ContractsLatestUtxo`table.
- [#1657](https://github.com/FuelLabs/fuel-core/pull/1657): Changed `CROO` gas price type from `Word` to `DependentGasPrice`. The dependent gas price values are dummy values while awaiting updated benchmarks.
- [#1671](https://github.com/FuelLabs/fuel-core/pull/1671): The GraphQL API uses block height instead of the block id where it is possible. The transaction status contains `block_height` instead of the `block_id`.
- [#1675](https://github.com/FuelLabs/fuel-core/pull/1675): Simplify GQL schema by disabling contract resolvers in most cases, and just return a ContractId scalar instead.
- [#1658](https://github.com/FuelLabs/fuel-core/pull/1658): Receipts are part of the transaction status. 
    Removed `reason` from the `TransactionExecutionResult::Failed`. It can be calculated based on the program state and receipts.
    Also, it is not possible to fetch `receipts` from the `Transaction` directly anymore. Instead, you need to fetch `status` and its receipts.
- [#1646](https://github.com/FuelLabs/fuel-core/pull/1646): Remove redundant receipts from queries.
- [#1639](https://github.com/FuelLabs/fuel-core/pull/1639): Make Merkle metadata, i.e. `SparseMerkleMetadata` and `DenseMerkleMetadata` type version-able enums
- [#1632](https://github.com/FuelLabs/fuel-core/pull/1632): Make `Message` type a version-able enum
- [#1631](https://github.com/FuelLabs/fuel-core/pull/1631): Modify api endpoint to dry run multiple transactions.
- [#1629](https://github.com/FuelLabs/fuel-core/pull/1629): Use a separate database for each data domain. Each database has its own folder where data is stored.
- [#1628](https://github.com/FuelLabs/fuel-core/pull/1628): Make `CompressedCoin` type a version-able enum
- [#1616](https://github.com/FuelLabs/fuel-core/pull/1616): Make `BlockHeader` type a version-able enum
- [#1614](https://github.com/FuelLabs/fuel-core/pull/1614): Use the default consensus key regardless of trigger mode. The change is breaking because it removes the `--dev-keys` argument. If the `debug` flag is set, the default consensus key will be used, regardless of the trigger mode.
- [#1596](https://github.com/FuelLabs/fuel-core/pull/1596): Make `Consensus` type a version-able enum
- [#1593](https://github.com/FuelLabs/fuel-core/pull/1593): Make `Block` type a version-able enum
- [#1576](https://github.com/FuelLabs/fuel-core/pull/1576): The change moves the implementation of the storage traits for required tables from `fuel-core` to `fuel-core-storage` crate. The change also adds a more flexible configuration of the encoding/decoding per the table and allows the implementation of specific behaviors for the table in a much easier way. It unifies the encoding between database, SMTs, and iteration, preventing mismatching bytes representation on the Rust type system level. Plus, it increases the re-usage of the code by applying the same blueprint to other tables.
    
    It is a breaking PR because it changes database encoding/decoding for some tables.
    
    ### StructuredStorage
    
    The change adds a new type `StructuredStorage`. It is a wrapper around the key-value storage that implements the storage traits(`StorageInspect`, `StorageMutate`, `StorageRead`, etc) for the tables with blueprint. This blueprint works in tandem with the `TableWithBlueprint` trait. The table may implement `TableWithBlueprint` specifying the blueprint, as an example:
    
    ```rust
    impl TableWithBlueprint for ContractsRawCode {
        type Blueprint = Plain<Raw, Raw>;
    
        fn column() -> Column {
            Column::ContractsRawCode
        }
    }
    ```
    
    It is a definition of the blueprint for the `ContractsRawCode` table. It has a plain blueprint meaning it simply encodes/decodes bytes and stores/loads them into/from the storage. As a key codec and value codec, it uses a `Raw` encoding/decoding that simplifies writing bytes and loads them back into the memory without applying any serialization or deserialization algorithm.
    
    If the table implements `TableWithBlueprint` and the selected codec satisfies all blueprint requirements, the corresponding storage traits for that table are implemented on the `StructuredStorage` type.
    
    ### Codecs
    
    Each blueprint allows customizing the key and value codecs. It allows the use of different codecs for different tables, taking into account the complexity and weight of the data and providing a way of more optimal implementation.
    
    That property may be very useful to perform migration in a more easier way. Plus, it also can be a `no_std` migration potentially allowing its fraud proving.
    
    An example of migration:
    
    ```rust
    /// Define the table for V1 value encoding/decoding.
    impl TableWithBlueprint for ContractsRawCodeV1 {
        type Blueprint = Plain<Raw, Raw>;
    
        fn column() -> Column {
            Column::ContractsRawCode
        }
    }
    
    /// Define the table for V2 value encoding/decoding.
    /// It uses `Postcard` codec for the value instead of `Raw` codec.
    ///
    /// # Dev-note: The columns is the same.
    impl TableWithBlueprint for ContractsRawCodeV2 {
        type Blueprint = Plain<Raw, Postcard>;
    
        fn column() -> Column {
            Column::ContractsRawCode
        }
    }
    
    fn migration(storage: &mut Database) {
        let mut iter = storage.iter_all::<ContractsRawCodeV1>(None);
        while let Ok((key, value)) = iter.next() {
            // Insert into the same table but with another codec.
            storage.storage::<ContractsRawCodeV2>().insert(key, value);
        }
    }
    ```
    
    ### Structures
    
    The blueprint of the table defines its behavior. As an example, a `Plain` blueprint simply encodes/decodes bytes and stores/loads them into/from the storage. The `SMT` blueprint builds a sparse merkle tree on top of the key-value pairs.
    
    Implementing a blueprint one time, we can apply it to any table satisfying the requirements of this blueprint. It increases the re-usage of the code and minimizes duplication.
    
    It can be useful if we decide to create global roots for all required tables that are used in fraud proving.
    
    ```rust
    impl TableWithBlueprint for SpentMessages {
        type Blueprint = Plain<Raw, Postcard>;
    
        fn column() -> Column {
            Column::SpentMessages
        }
    }
                     |
                     |
                    \|/
    
    impl TableWithBlueprint for SpentMessages {
        type Blueprint =
            Sparse<Raw, Postcard, SpentMessagesMerkleMetadata, SpentMessagesMerkleNodes>;
    
        fn column() -> Column {
            Column::SpentMessages
        }
    }
    ```
    
    ### Side changes
    
    #### `iter_all`
    The `iter_all` functionality now accepts the table instead of `K` and `V` generics. It is done to use the correct codec during deserialization. Also, the table definition provides the column.
    
    #### Duplicated unit tests
    
    The `fuel-core-storage` crate provides macros that generate unit tests. Almost all tables had the same test like `get`, `insert`, `remove`, `exist`. All duplicated tests were moved to macros. The unique one still stays at the same place where it was before.
    
    #### `StorageBatchMutate`
    
    Added a new `StorageBatchMutate` trait that we can move to `fuel-storage` crate later. It allows batch operations on the storage. It may be more performant in some cases.

- [#1573](https://github.com/FuelLabs/fuel-core/pull/1573): Remove nested p2p request/response encoding. Only breaks p2p networking compatibility with older fuel-core versions, but is otherwise fully internal.


## [Version 0.22.4]

### Added

- [#1743](https://github.com/FuelLabs/fuel-core/pull/1743): Added blacklisting of the transactions on the `TxPool` level.
  ```shell
        --tx-blacklist-addresses <TX_BLACKLIST_ADDRESSES>
            The list of banned addresses ignored by the `TxPool`
            
            [env: TX_BLACKLIST_ADDRESSES=]
  
        --tx-blacklist-coins <TX_BLACKLIST_COINS>
            The list of banned coins ignored by the `TxPool`
            
            [env: TX_BLACKLIST_COINS=]
  
        --tx-blacklist-messages <TX_BLACKLIST_MESSAGES>
            The list of banned messages ignored by the `TxPool`
            
            [env: TX_BLACKLIST_MESSAGES=]
  
        --tx-blacklist-contracts <TX_BLACKLIST_CONTRACTS>
            The list of banned contracts ignored by the `TxPool`
            
            [env: TX_BLACKLIST_CONTRACTS=]
  ```

## [Version 0.22.3]

### Added

- [#1732](https://github.com/FuelLabs/fuel-core/pull/1732): Added `Clone` bounds to most datatypes of `fuel-core-client`.

## [Version 0.22.2]

### Added

- [#1729](https://github.com/FuelLabs/fuel-core/pull/1729): Exposed the `schema.sdl` file from `fuel-core-client`. The user can create his own queries by using this file.

## [Version 0.22.1]

### Fixed
- [#1664](https://github.com/FuelLabs/fuel-core/pull/1664): Fixed long database initialization after restart of the node by setting limit to the WAL file.


## [Version 0.22.0]

### Added

- [#1515](https://github.com/FuelLabs/fuel-core/pull/1515): Added support of `--version` command for `fuel-core-keygen` binary.
- [#1504](https://github.com/FuelLabs/fuel-core/pull/1504): A `Success` or `Failure` variant of `TransactionStatus` returned by a query now contains the associated receipts generated by transaction execution.

#### Breaking
- [#1531](https://github.com/FuelLabs/fuel-core/pull/1531): Make `fuel-core-executor` `no_std` compatible. It affects the `fuel-core` crate because it uses the `fuel-core-executor` crate. The change is breaking because of moved types.
- [#1524](https://github.com/FuelLabs/fuel-core/pull/1524): Adds information about connected peers to the GQL API.

### Changed

- [#1517](https://github.com/FuelLabs/fuel-core/pull/1517): Changed default gossip heartbeat interval to 500ms. 
- [#1520](https://github.com/FuelLabs/fuel-core/pull/1520): Extract `executor` into `fuel-core-executor` crate.

### Fixed

#### Breaking
- [#1536](https://github.com/FuelLabs/fuel-core/pull/1536): The change fixes the contracts tables to not touch SMT nodes of foreign contracts. Before, it was possible to invalidate the SMT from another contract. It is a breaking change and requires re-calculating the whole state from the beginning with new SMT roots. 
- [#1542](https://github.com/FuelLabs/fuel-core/pull/1542): Migrates information about peers to NodeInfo instead of ChainInfo. It also elides information about peers in the default node_info query.

## [Version 0.21.0]

This release focuses on preparing `fuel-core` for the mainnet environment:
- Most of the changes improved the security and stability of the node.
- The gas model was reworked to cover all aspects of execution.
- The benchmarking system was significantly enhanced, covering worst scenarios.
- A new set of benchmarks was added to track the accuracy of gas prices.
- Optimized heavy operations and removed/replaced exploitable functionality.

Besides that, there are more concrete changes:
- Unified naming conventions for all CLI arguments. Added dependencies between related fields to avoid misconfiguration in case of missing arguments. Added `--debug` flag that enables additional functionality like a debugger.
- Improved telemetry to cover the internal work of services and added support for the Pyroscope, allowing it to generate real-time flamegraphs to track performance.
- Improved stability of the P2P layer and adjusted the updating of reputation. The speed of block synchronization was significantly increased.
- The node is more stable and resilient. Improved DoS resistance and resource management. Fixed critical bugs during state transition.
- Reworked the `Mint` transaction to accumulate the fee from block production inside the contract defined by the block producer.

FuelVM received a lot of safety and stability improvements:
- The audit helped identify some bugs and errors that have been successfully fixed.
- Updated the gas price model to charge for resources used during the transaction lifecycle.
- Added `no_std` and 32 bit system support. This opens doors for fraud proving in the future.
- Removed the `ChainId` from the `PredicateId` calculation, allowing the use of predicates cross-chain.
- Improvements in the performance of some storage-related opcodes.
- Support the `ECAL` instruction that allows adding custom functionality to the VM. It can be used to create unique rollups or advanced indexers in the future.
- Support of [transaction policies](https://github.com/FuelLabs/fuel-vm/blob/master/CHANGELOG.md#version-0420) provides additional safety for the user. 
    It also allows the implementation of a multi-dimensional price model in the future, making the transaction execution cheaper and allowing more transactions that don't affect storage.
- Refactored errors, returning more detailed errors to the user, simplifying debugging.

### Added

- [#1503](https://github.com/FuelLabs/fuel-core/pull/1503): Add `gtf` opcode sanity check.
- [#1502](https://github.com/FuelLabs/fuel-core/pull/1502): Added price benchmark for `vm_initialization`.
- [#1501](https://github.com/FuelLabs/fuel-core/pull/1501): Add a CLI command for generating a fee collection contract.
- [#1492](https://github.com/FuelLabs/fuel-core/pull/1492): Support backward iteration in the RocksDB. It allows backward queries that were not allowed before.
- [#1490](https://github.com/FuelLabs/fuel-core/pull/1490): Add push and pop benchmarks.
- [#1485](https://github.com/FuelLabs/fuel-core/pull/1485): Prepare rc release of fuel core v0.21
- [#1476](https://github.com/FuelLabs/fuel-core/pull/1453): Add the majority of the "other" benchmarks for contract opcodes.
- [#1473](https://github.com/FuelLabs/fuel-core/pull/1473): Expose fuel-core version as a constant
- [#1469](https://github.com/FuelLabs/fuel-core/pull/1469): Added support of bloom filter for RocksDB tables and increased the block cache.
- [#1465](https://github.com/FuelLabs/fuel-core/pull/1465): Improvements for keygen cli and crates
- [#1642](https://github.com/FuelLabs/fuel-core/pull/1462): Added benchmark to measure the performance of contract state and contract ID calculation; use for gas costing.
- [#1457](https://github.com/FuelLabs/fuel-core/pull/1457): Fixing incorrect measurement for fast(µs) opcodes.
- [#1456](https://github.com/FuelLabs/fuel-core/pull/1456): Added flushing of the RocksDB during a graceful shutdown.
- [#1456](https://github.com/FuelLabs/fuel-core/pull/1456): Added more logs to track the service lifecycle.
- [#1453](https://github.com/FuelLabs/fuel-core/pull/1453): Add the majority of the "sanity" benchmarks for contract opcodes.
- [#1452](https://github.com/FuelLabs/fuel-core/pull/1452): Added benchmark to measure the performance of contract root calculation when utilizing the maximum contract size; used for gas costing of contract root during predicate owner validation.
- [#1449](https://github.com/FuelLabs/fuel-core/pull/1449): Fix coin pagination in e2e test client.
- [#1447](https://github.com/FuelLabs/fuel-core/pull/1447): Add timeout for continuous e2e tests
- [#1444](https://github.com/FuelLabs/fuel-core/pull/1444): Add "sanity" benchmarks for memory opcodes.
- [#1437](https://github.com/FuelLabs/fuel-core/pull/1437): Add some transaction throughput tests for basic transfers.
- [#1436](https://github.com/FuelLabs/fuel-core/pull/1436): Add a github action to continuously test beta-4.
- [#1433](https://github.com/FuelLabs/fuel-core/pull/1433): Add "sanity" benchmarks for flow opcodes.
- [#1432](https://github.com/FuelLabs/fuel-core/pull/1432): Add a new `--api-request-timeout` argument to control TTL for GraphQL requests.
- [#1430](https://github.com/FuelLabs/fuel-core/pull/1430): Add "sanity" benchmarks for crypto opcodes.
- [#1426](https://github.com/FuelLabs/fuel-core/pull/1426) Split keygen into a create and a binary.
- [#1419](https://github.com/FuelLabs/fuel-core/pull/1419): Add additional "sanity" benchmarks for arithmetic op code instructions.
- [#1411](https://github.com/FuelLabs/fuel-core/pull/1411): Added WASM and `no_std` compatibility.
- [#1405](https://github.com/FuelLabs/fuel-core/pull/1405): Use correct names for service metrics.
- [#1400](https://github.com/FuelLabs/fuel-core/pull/1400): Add releasy beta to fuel-core so that new commits to fuel-core master triggers fuels-rs.
- [#1371](https://github.com/FuelLabs/fuel-core/pull/1371): Add new client function for querying the `MessageStatus` for a specific message (by `Nonce`).
- [#1356](https://github.com/FuelLabs/fuel-core/pull/1356): Add peer reputation reporting to heartbeat code.
- [#1355](https://github.com/FuelLabs/fuel-core/pull/1355): Added new metrics related to block importing, such as tps, sync delays etc.
- [#1339](https://github.com/FuelLabs/fuel-core/pull/1339): Adds `baseAssetId` to `FeeParameters` in the GraphQL API.
- [#1331](https://github.com/FuelLabs/fuel-core/pull/1331): Add peer reputation reporting to block import code.
- [#1324](https://github.com/FuelLabs/fuel-core/pull/1324): Added pyroscope profiling to fuel-core, intended to be used by a secondary docker image that has debug symbols enabled.
- [#1309](https://github.com/FuelLabs/fuel-core/pull/1309): Add documentation for running debug builds with CLion and Visual Studio Code.  
- [#1308](https://github.com/FuelLabs/fuel-core/pull/1308): Add support for loading .env files when compiling with the `env` feature. This allows users to conveniently supply CLI arguments in a secure and IDE-agnostic way. 
- [#1304](https://github.com/FuelLabs/fuel-core/pull/1304): Implemented `submit_and_await_commit_with_receipts` method for `FuelClient`.
- [#1286](https://github.com/FuelLabs/fuel-core/pull/1286): Include readable names for test cases where missing.
- [#1274](https://github.com/FuelLabs/fuel-core/pull/1274): Added tests to benchmark block synchronization.
- [#1263](https://github.com/FuelLabs/fuel-core/pull/1263): Add gas benchmarks for `ED19` and `ECR1` instructions.

### Changed

- [#1512](https://github.com/FuelLabs/fuel-core/pull/1512): Internally simplify merkle_contract_state_range.
- [#1507](https://github.com/FuelLabs/fuel-core/pull/1507): Updated chain configuration to be ready for beta 5 network. It includes opcode prices from the latest benchmark and contract for the block producer.
- [#1477](https://github.com/FuelLabs/fuel-core/pull/1477): Upgraded the Rust version used in CI and containers to 1.73.0. Also includes associated Clippy changes.
- [#1469](https://github.com/FuelLabs/fuel-core/pull/1469): Replaced usage of `MemoryTransactionView` by `Checkpoint` database in the benchmarks.
- [#1468](https://github.com/FuelLabs/fuel-core/pull/1468): Bumped version of the `fuel-vm` to `v0.40.0`. It brings some breaking changes into consensus parameters API because of changes in the underlying types.
- [#1466](https://github.com/FuelLabs/fuel-core/pull/1466): Handling overflows during arithmetic operations.
- [#1460](https://github.com/FuelLabs/fuel-core/pull/1460): Change tracking branch from main to master for releasy tests.
- [#1454](https://github.com/FuelLabs/fuel-core/pull/1454): Update gas benchmarks for opcodes that append receipts.
- [#1440](https://github.com/FuelLabs/fuel-core/pull/1440): Don't report reserved nodes that send invalid transactions.
- [#1439](https://github.com/FuelLabs/fuel-core/pull/1439): Reduced memory BMT consumption during creation of the header.
- [#1434](https://github.com/FuelLabs/fuel-core/pull/1434): Continue gossiping transactions to reserved peers regardless of gossiping reputation score.
- [#1408](https://github.com/FuelLabs/fuel-core/pull/1408): Update gas benchmarks for storage opcodes to use a pre-populated database to get more accurate worst-case costs.
- [#1399](https://github.com/FuelLabs/fuel-core/pull/1399): The Relayer now queries Ethereum for its latest finalized block instead of using a configurable "finalization period" to presume finality.
- [#1397](https://github.com/FuelLabs/fuel-core/pull/1397): Improved keygen. Created a crate to be included from forc plugins and upgraded internal library to drop requirement of protoc to build
- [#1395](https://github.com/FuelLabs/fuel-core/pull/1395): Add DependentCost benchmarks for `k256`, `s256` and `mcpi` instructions.
- [#1393](https://github.com/FuelLabs/fuel-core/pull/1393): Increase heartbeat timeout from `2` to `60` seconds, as suggested in [this issue](https://github.com/FuelLabs/fuel-core/issues/1330).
- [#1392](https://github.com/FuelLabs/fuel-core/pull/1392): Fixed an overflow in `message_proof`.
- [#1390](https://github.com/FuelLabs/fuel-core/pull/1390): Up the `ethers` version to `2` to fix an issue with `tungstenite`.
- [#1383](https://github.com/FuelLabs/fuel-core/pull/1383): Disallow usage of `log` crate internally in favor of `tracing` crate.
- [#1380](https://github.com/FuelLabs/fuel-core/pull/1380): Add preliminary, hard-coded config values for heartbeat peer reputation, removing `todo`.
- [#1377](https://github.com/FuelLabs/fuel-core/pull/1377): Remove `DiscoveryEvent` and use `KademliaEvent` directly in `DiscoveryBehavior`.
- [#1366](https://github.com/FuelLabs/fuel-core/pull/1366): Improve caching during docker builds in CI by replacing gha
- [#1358](https://github.com/FuelLabs/fuel-core/pull/1358): Upgraded the Rust version used in CI to 1.72.0. Also includes associated Clippy changes.
- [#1349](https://github.com/FuelLabs/fuel-core/pull/1349): Updated peer-to-peer transactions API to support multiple blocks in a single request, and updated block synchronization to request multiple blocks based on the configured range of headers.
- [#1342](https://github.com/FuelLabs/fuel-core/pull/1342): Add error handling for P2P requests to return `None` to requester and log error.
- [#1318](https://github.com/FuelLabs/fuel-core/pull/1318): Modified block synchronization to use asynchronous task execution when retrieving block headers.
- [#1314](https://github.com/FuelLabs/fuel-core/pull/1314): Removed `types::ConsensusParameters` in favour of `fuel_tx:ConsensusParameters`.
- [#1302](https://github.com/FuelLabs/fuel-core/pull/1302): Removed the usage of flake and building of the bridge contract ABI.
    It simplifies the maintenance and updating of the events, requiring only putting the event definition into the codebase of the relayer.
- [#1293](https://github.com/FuelLabs/fuel-core/issues/1293): Parallelized the `estimate_predicates` endpoint to utilize all available threads.
- [#1270](https://github.com/FuelLabs/fuel-core/pull/1270): Modify the way block headers are retrieved from peers to be done in batches.

#### Breaking
- [#1506](https://github.com/FuelLabs/fuel-core/pull/1506): Added validation of the coin's fields during block production and validation. Before, it was possible to submit a transaction that didn't match the coin's values in the database, allowing printing/using unavailable assets.
- [#1491](https://github.com/FuelLabs/fuel-core/pull/1491): Removed unused request and response variants from the Gossipsub implementation, as well as related definitions and tests. Specifically, this removes gossiping of `ConsensusVote` and `NewBlock` events.
- [#1472](https://github.com/FuelLabs/fuel-core/pull/1472): Upgraded `fuel-vm` to `v0.42.0`. It introduces transaction policies that changes layout of the transaction. FOr more information check the [v0.42.0](https://github.com/FuelLabs/fuel-vm/pull/635) release.
- [#1470](https://github.com/FuelLabs/fuel-core/pull/1470): Divide `DependentCost` into "light" and "heavy" operations.
- [#1464](https://github.com/FuelLabs/fuel-core/pull/1464): Avoid possible truncation of higher bits. It may invalidate the code that truncated higher bits causing different behavior on 32-bit vs. 64-bit systems. The change affects some endpoints that now require lesser integers.
- [#1432](https://github.com/FuelLabs/fuel-core/pull/1432): All subscriptions and requests have a TTL now. So each subscription lifecycle is limited in time. If the subscription is closed because of TTL, it means that you subscribed after your transaction had been dropped by the network.
- [#1407](https://github.com/FuelLabs/fuel-core/pull/1407): The recipient is a `ContractId` instead of `Address`. The block producer should deploy its contract to receive the transaction fee. The collected fee is zero until the recipient contract is set.
- [#1407](https://github.com/FuelLabs/fuel-core/pull/1407): The `Mint` transaction is reworked with new fields to support the account-base model. It affects serialization and deserialization of the transaction and also affects GraphQL schema.
- [#1407](https://github.com/FuelLabs/fuel-core/pull/1407): The `Mint` transaction is the last transaction in the block instead of the first.
- [#1374](https://github.com/FuelLabs/fuel-core/pull/1374): Renamed `base_chain_height` to `da_height` and return current relayer height instead of latest Fuel block height.
- [#1367](https://github.com/FuelLabs/fuel-core/pull/1367): Update to the latest version of fuel-vm.
- [#1363](https://github.com/FuelLabs/fuel-core/pull/1363): Change message_proof api to take `nonce` instead of `message_id`
- [#1355](https://github.com/FuelLabs/fuel-core/pull/1355): Removed the `metrics` feature flag from the fuel-core crate, and metrics are now included by default.
- [#1339](https://github.com/FuelLabs/fuel-core/pull/1339): Added a new required field called `base_asset_id` to the `FeeParameters` definition in `ConsensusParameters`, as well as default values for `base_asset_id` in the `beta` and `dev` chain specifications.
- [#1322](https://github.com/FuelLabs/fuel-core/pull/1322):
  The `debug` flag is added to the CLI. The flag should be used for local development only. Enabling debug mode:
      - Allows GraphQL Endpoints to arbitrarily advance blocks.
      - Enables debugger GraphQL Endpoints.
      - Allows setting `utxo_validation` to `false`.
- [#1318](https://github.com/FuelLabs/fuel-core/pull/1318): Removed the `--sync-max-header-batch-requests` CLI argument, and renamed `--sync-max-get-txns` to `--sync-block-stream-buffer-size` to better represent the current behavior in the import.
- [#1290](https://github.com/FuelLabs/fuel-core/pull/1290): Standardize CLI args to use `-` instead of `_`.
- [#1279](https://github.com/FuelLabs/fuel-core/pull/1279): Added a new CLI flag to enable the Relayer service `--enable-relayer`, and disabled the Relayer service by default. When supplying the `--enable-relayer` flag, the `--relayer` argument becomes mandatory, and omitting it is an error. Similarly, providing a `--relayer` argument without the `--enable-relayer` flag is an error. Lastly, providing the `--keypair` or `--network` arguments will also produce an error if the `--enable-p2p` flag is not set.
- [#1262](https://github.com/FuelLabs/fuel-core/pull/1262): The `ConsensusParameters` aggregates all configuration data related to the consensus. It contains many fields that are segregated by the usage. The API of some functions was affected to use lesser types instead the whole `ConsensusParameters`. It is a huge breaking change requiring repetitively monotonically updating all places that use the `ConsensusParameters`. But during updating, consider that maybe you can use lesser types. Usage of them may simplify signatures of methods and make them more user-friendly and transparent.

### Removed

#### Breaking
- [#1484](https://github.com/FuelLabs/fuel-core/pull/1484): Removed `--network` CLI argument. Now the name of the network is fetched form chain configuration.
- [#1399](https://github.com/FuelLabs/fuel-core/pull/1399): Removed `relayer-da-finalization` parameter from the relayer CLI.
- [#1338](https://github.com/FuelLabs/fuel-core/pull/1338): Updated GraphQL client to use `DependentCost` for `k256`, `mcpi`, `s256`, `scwq`, `swwq` opcodes.
- [#1322](https://github.com/FuelLabs/fuel-core/pull/1322): The `manual_blocks_enabled` flag is removed from the CLI. The analog is a `debug` flag.<|MERGE_RESOLUTION|>--- conflicted
+++ resolved
@@ -27,11 +27,8 @@
 - [2361](https://github.com/FuelLabs/fuel-core/pull/2361): Add caches to the sync service to not reask for data it already fetched from the network.
 - [2327](https://github.com/FuelLabs/fuel-core/pull/2327): Add more services tests and more checks of the pool. Also add an high level documentation for users of the pool and contributors.
 - [2416](https://github.com/FuelLabs/fuel-core/issues/2416): Define the `GasPriceServiceV1` task.
-<<<<<<< HEAD
 - [2447](https://github.com/FuelLabs/fuel-core/pull/2447): Use new `expiration` policy in the transaction pool. Add a mechanism to prune the transactions when they expired.
-=======
 - [1922](https://github.com/FuelLabs/fuel-core/pull/1922): Added support for posting blocks to the shared sequencer.
->>>>>>> 01fb27aa
 - [2033](https://github.com/FuelLabs/fuel-core/pull/2033): Remove `Option<BlockHeight>` in favor of `BlockHeightQuery` where applicable.
 - [2439](https://github.com/FuelLabs/fuel-core/pull/2439): Add gas costs for the two new zk opcodes `ecop` and `eadd` and the benches that allow to calibrate them.
 - [2472](https://github.com/FuelLabs/fuel-core/pull/2472): Added the `amountU128` field to the `Balance` GraphQL schema, providing the total balance as a `U128`. The existing `amount` field clamps any balance exceeding `U64` to `u64::MAX`.
