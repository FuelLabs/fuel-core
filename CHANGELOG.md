--- conflicted
+++ resolved
@@ -24,11 +24,8 @@
 - [#1601](https://github.com/FuelLabs/fuel-core/pull/1601): Fix formatting in docs and check that `cargo doc` passes in the CI.
 
 #### Breaking
-<<<<<<< HEAD
+- [#1632](https://github.com/FuelLabs/fuel-core/pull/1632): Make `Message` type a version-able enum
 - [#1629](https://github.com/FuelLabs/fuel-core/pull/1629): Use a separate database for each data domain. Each database has its own folder where data is stored.
-=======
-- [#16232](https://github.com/FuelLabs/fuel-core/pull/1632): Make `Message` type a version-able enum
->>>>>>> ed311d08
 - [#1628](https://github.com/FuelLabs/fuel-core/pull/1628): Make `CompressedCoin` type a version-able enum
 - [#1616](https://github.com/FuelLabs/fuel-core/pull/1616): Make `BlockHeader` type a version-able enum
 - [#1614](https://github.com/FuelLabs/fuel-core/pull/1614): Use the default consensus key regardless of trigger mode. The change is breaking because it removes the `--dev-keys` argument. If the `debug` flag is set, the default consensus key will be used, regardless of the trigger mode.
