# Change Log
All notable changes to this project will be documented in this file.

The format is based on [Keep a Changelog](http://keepachangelog.com/)
and this project adheres to [Semantic Versioning](http://semver.org/).

## [Unreleased]

<<<<<<< HEAD
### Changed

#### Breaking
- [2153](https://github.com/FuelLabs/fuel-core/pull/2153): Updated default gas costs for the local testnet configuration to match `fuel-core 0.35.0`.
=======
### Added
- [2131](https://github.com/FuelLabs/fuel-core/pull/2131): Add flow in TxPool in order to ask to newly connected peers to share their transaction pool
>>>>>>> 5963a4e8

## [Version 0.36.0]

### Added
- [2135](https://github.com/FuelLabs/fuel-core/pull/2135): Added metrics logging for number of blocks served over the p2p req/res protocol.
- [2151](https://github.com/FuelLabs/fuel-core/pull/2151): Added limitations on gas used during dry_run in API.
- [2188](https://github.com/FuelLabs/fuel-core/pull/2188): Added the new variant `V2` for the `ConsensusParameters` which contains the new `block_transaction_size_limit` parameter.
- [2163](https://github.com/FuelLabs/fuel-core/pull/2163): Added runnable task for fetching block committer data.
- [2204](https://github.com/FuelLabs/fuel-core/pull/2204): Added `dnsaddr` resolution for TLD without suffixes.

### Changed

#### Breaking
- [2199](https://github.com/FuelLabs/fuel-core/pull/2199): Applying several breaking changes to the WASM interface from backlog:
  - Get the module to execute WASM byte code from the storage first, an fallback to the built-in version in the case of the `FUEL_ALWAYS_USE_WASM`.
  - Added `host_v1` with a new `peek_next_txs_size` method, that accepts `tx_number_limit` and `size_limit`.
  - Added new variant of the return type to pass the validation result. It removes block serialization and deserialization and should improve performance.
  - Added a V1 execution result type that uses `JSONError` instead of postcard serialized error. It adds flexibility of how variants of the error can be managed. More information about it in https://github.com/FuelLabs/fuel-vm/issues/797. The change also moves `TooManyOutputs` error to the top. It shows that `JSONError` works as expected.
- [2145](https://github.com/FuelLabs/fuel-core/pull/2145): feat: Introduce time port in PoA service.
- [2155](https://github.com/FuelLabs/fuel-core/pull/2155): Added trait declaration for block committer data
- [2142](https://github.com/FuelLabs/fuel-core/pull/2142): Added benchmarks for varied forms of db lookups to assist in optimizations.
- [2158](https://github.com/FuelLabs/fuel-core/pull/2158): Log the public address of the signing key, if it is specified
- [2188](https://github.com/FuelLabs/fuel-core/pull/2188): Upgraded the `fuel-vm` to `0.57.0`. More information in the [release](https://github.com/FuelLabs/fuel-vm/releases/tag/v0.57.0).

## [Version 0.35.0]

### Added
- [2122](https://github.com/FuelLabs/fuel-core/pull/2122): Changed the relayer URI address to be a vector and use a quorum provider. The `relayer` argument now supports multiple URLs to fetch information from different sources.
- [2119](https://github.com/FuelLabs/fuel-core/pull/2119): GraphQL query fields for retrieving information about upgrades.

### Changed
- [2113](https://github.com/FuelLabs/fuel-core/pull/2113): Modify the way the gas price service and shared algo is initialized to have some default value based on best guess instead of `None`, and initialize service before graphql.
- [2112](https://github.com/FuelLabs/fuel-core/pull/2112): Alter the way the sealed blocks are fetched with a given height.
- [2120](https://github.com/FuelLabs/fuel-core/pull/2120): Added `submitAndAwaitStatus` subscription endpoint which returns the `SubmittedStatus` after the transaction is submitted as well as the `TransactionStatus` subscription.
- [2115](https://github.com/FuelLabs/fuel-core/pull/2115): Add test for `SignMode` `is_available` method.
- [2124](https://github.com/FuelLabs/fuel-core/pull/2124): Generalize the way p2p req/res protocol handles requests.

#### Breaking

- [2040](https://github.com/FuelLabs/fuel-core/pull/2040): Added full `no_std` support state transition related crates. The crates now require the "alloc" feature to be enabled. Following crates are affected:
  - `fuel-core-types`
  - `fuel-core-storage`
  - `fuel-core-executor`
- [2116](https://github.com/FuelLabs/fuel-core/pull/2116): Replace `H160` in config and cli options of relayer by `Bytes20` of `fuel-types`

### Fixed
- [2134](https://github.com/FuelLabs/fuel-core/pull/2134): Perform RecoveryID normalization for AWS KMS -generated signatures.

## [Version 0.34.0]

### Added
- [2051](https://github.com/FuelLabs/fuel-core/pull/2051): Add support for AWS KMS signing for the PoA consensus module. The new key can be specified with `--consensus-aws-kms AWS_KEY_ARN`.
- [2092](https://github.com/FuelLabs/fuel-core/pull/2092): Allow iterating by keys in rocksdb, and other storages.
- [2096](https://github.com/FuelLabs/fuel-core/pull/2096): GraphQL query field to fetch blob byte code by its blob ID.

### Changed
- [2106](https://github.com/FuelLabs/fuel-core/pull/2106): Remove deadline clock in POA and replace with tokio time functions.

- [2035](https://github.com/FuelLabs/fuel-core/pull/2035): Small code optimizations.
    - The optimized code specifies the capacity when initializing the HashSet, avoiding potential multiple reallocations of memory during element insertion.
    - The optimized code uses the return value of HashSet::insert to check if the insertion was successful. If the insertion fails (i.e., the element already exists), it returns an error. This reduces one lookup operation.
    - The optimized code simplifies the initialization logic of exclude by using the Option::map_or_else method.

#### Breaking
- [2051](https://github.com/FuelLabs/fuel-core/pull/2051): Misdocumented `CONSENSUS_KEY` environ variable has been removed, use `CONSENSUS_KEY_SECRET` instead. Also raises MSRV to `1.79.0`.

### Fixed

- [2106](https://github.com/FuelLabs/fuel-core/pull/2106): Handle the case when nodes with overriding start on the fresh network.
- [2105](https://github.com/FuelLabs/fuel-core/pull/2105): Fixed the rollback functionality to work with empty gas price database.

## [Version 0.33.0]

### Added
- [2094](https://github.com/FuelLabs/fuel-core/pull/2094): Added support for predefined blocks provided via the filesystem.
- [2094](https://github.com/FuelLabs/fuel-core/pull/2094): Added `--predefined-blocks-path` CLI argument to pass the path to the predefined blocks.
- [2081](https://github.com/FuelLabs/fuel-core/pull/2081): Enable producer to include predefined blocks.
- [2079](https://github.com/FuelLabs/fuel-core/pull/2079): Open unknown columns in the RocksDB for forward compatibility.

### Changed
- [2076](https://github.com/FuelLabs/fuel-core/pull/2076): Replace usages of `iter_all` with `iter_all_keys` where necessary.

#### Breaking
- [2080](https://github.com/FuelLabs/fuel-core/pull/2080): Reject Upgrade txs with invalid wasm on txpool level.
- [2082](https://github.com/FuelLabs/fuel-core/pull/2088): Move `TxPoolError` from `fuel-core-types` to `fuel-core-txpool`.
- [2086](https://github.com/FuelLabs/fuel-core/pull/2086): Added support for PoA key rotation.
- [2086](https://github.com/FuelLabs/fuel-core/pull/2086): Support overriding of the non consensus parameters in the chain config.

### Fixed

- [2094](https://github.com/FuelLabs/fuel-core/pull/2094): Fixed bug in rollback logic because of wrong ordering of modifications.

## [Version 0.32.1]

### Added
- [2061](https://github.com/FuelLabs/fuel-core/pull/2061): Allow querying filled transaction body from the status.

### Changed
- [2067](https://github.com/FuelLabs/fuel-core/pull/2067): Return error from TxPool level if the `BlobId` is known.
- [2064](https://github.com/FuelLabs/fuel-core/pull/2064): Allow gas price metadata values to be overridden with config

### Fixes
- [2060](https://github.com/FuelLabs/fuel-core/pull/2060): Use `min-gas-price` as a starting point if `start-gas-price` is zero.
- [2059](https://github.com/FuelLabs/fuel-core/pull/2059): Remove unwrap that is breaking backwards compatibility
- [2063](https://github.com/FuelLabs/fuel-core/pull/2063): Don't use historical view during dry run.

## [Version 0.32.0]

### Added
- [1983](https://github.com/FuelLabs/fuel-core/pull/1983): Add adapters for gas price service for accessing database values

### Breaking
- [2048](https://github.com/FuelLabs/fuel-core/pull/2048): Disable SMT for `ContractsAssets` and `ContractsState` for the production mode of the `fuel-core`. The SMT still is used in benchmarks and tests.
- [#1988](https://github.com/FuelLabs/fuel-core/pull/1988): Updated `fuel-vm` to `0.56.0` ([release notes](https://github.com/FuelLabs/fuel-vm/releases/tag/v0.55.0)). Adds Blob transaction support.
- [2025](https://github.com/FuelLabs/fuel-core/pull/2025): Add new V0 algorithm for gas price to services.
    This change includes new flags for the CLI:
        - "starting-gas-price" - the starting gas price for the gas price algorithm
        - "gas-price-change-percent" - the percent change for each gas price update
        - "gas-price-threshold-percent" - the threshold percent for determining if the gas price will be increase or decreased
    And the following CLI flags are serving a new purpose
        - "min-gas-price" - the minimum gas price that the gas price algorithm will return
- [2045](https://github.com/FuelLabs/fuel-core/pull/2045): Include withdrawal message only if transaction is executed successfully.
- [2041](https://github.com/FuelLabs/fuel-core/pull/2041): Add code for startup of the gas price algorithm updater so 
    the gas price db on startup is always in sync with the on chain db

## [Version 0.31.0]

### Added
- [#2014](https://github.com/FuelLabs/fuel-core/pull/2014): Added a separate thread for the block importer.
- [#2013](https://github.com/FuelLabs/fuel-core/pull/2013): Added a separate thread to process P2P database lookups.
- [#2004](https://github.com/FuelLabs/fuel-core/pull/2004): Added new CLI argument `continue-services-on-error` to control internal flow of services.
- [#2004](https://github.com/FuelLabs/fuel-core/pull/2004): Added handling of incorrect shutdown of the off-chain GraphQL worker by using state rewind feature.
- [#2007](https://github.com/FuelLabs/fuel-core/pull/2007): Improved metrics:
  - Added database metrics per column.
  - Added statistic about commit time of each database.
  - Refactored how metrics are registered: Now, we use only one register shared between all metrics. This global register is used to encode all metrics.
- [#1996](https://github.com/FuelLabs/fuel-core/pull/1996): Added support for rollback command when state rewind feature is enabled. The command allows the rollback of the state of the blockchain several blocks behind until the end of the historical window. The default historical window it 7 days.
- [#1996](https://github.com/FuelLabs/fuel-core/pull/1996): Added support for the state rewind feature. The feature allows the execution of the blocks in the past and the same execution results to be received. Together with forkless upgrades, execution of any block from the past is possible if historical data exist for the target block height.
- [#1994](https://github.com/FuelLabs/fuel-core/pull/1994): Added the actual implementation for the `AtomicView::latest_view`.
- [#1972](https://github.com/FuelLabs/fuel-core/pull/1972): Implement `AlgorithmUpdater` for `GasPriceService`
- [#1948](https://github.com/FuelLabs/fuel-core/pull/1948): Add new `AlgorithmV1` and `AlgorithmUpdaterV1` for the gas price. Include tools for analysis
- [#1676](https://github.com/FuelLabs/fuel-core/pull/1676): Added new CLI arguments:
    - `graphql-max-depth`
    - `graphql-max-complexity`
    - `graphql-max-recursive-depth`

### Changed
- [#2015](https://github.com/FuelLabs/fuel-core/pull/2015): Small fixes for the database:
  - Fixed the name for historical columns - Metrics was working incorrectly for historical columns.
  - Added recommended setting for the RocksDB - The source of recommendation is official documentation https://github.com/facebook/rocksdb/wiki/Setup-Options-and-Basic-Tuning#other-general-options.
  - Removed repairing since it could corrupt the database if fails - Several users reported about the corrupted state of the database after having a "Too many descriptors" error where in logs, repairing of the database also failed with this error creating a `lost` folder.
- [#2010](https://github.com/FuelLabs/fuel-core/pull/2010): Updated the block importer to allow more blocks to be in the queue. It improves synchronization speed and mitigate the impact of other services on synchronization speed.
- [#2006](https://github.com/FuelLabs/fuel-core/pull/2006): Process block importer events first under P2P pressure.
- [#2002](https://github.com/FuelLabs/fuel-core/pull/2002): Adapted the block producer to react to checked transactions that were using another version of consensus parameters during validation in the TxPool. After an upgrade of the consensus parameters of the network, TxPool could store invalid `Checked` transactions. This change fixes that by tracking the version that was used to validate the transactions.
- [#1999](https://github.com/FuelLabs/fuel-core/pull/1999): Minimize the number of panics in the codebase.
- [#1990](https://github.com/FuelLabs/fuel-core/pull/1990): Use latest view for mutate GraphQL queries after modification of the node.
- [#1992](https://github.com/FuelLabs/fuel-core/pull/1992): Parse multiple relayer contracts, `RELAYER-V2-LISTENING-CONTRACTS` env variable using a `,` delimiter.
- [#1980](https://github.com/FuelLabs/fuel-core/pull/1980): Add `Transaction` to relayer 's event filter

#### Breaking
- [#2012](https://github.com/FuelLabs/fuel-core/pull/2012): Bumped the `fuel-vm` to `0.55.0` release. More about the change [here](https://github.com/FuelLabs/fuel-vm/releases/tag/v0.55.0).
- [#2001](https://github.com/FuelLabs/fuel-core/pull/2001): Prevent GraphQL query body to be huge and cause OOM. The default body size is `1MB`. The limit can be changed by the `graphql-request-body-bytes-limit` CLI argument.
- [#1991](https://github.com/FuelLabs/fuel-core/pull/1991): Prepare the database to use different types than `Database` for atomic view.
- [#1989](https://github.com/FuelLabs/fuel-core/pull/1989): Extract `HistoricalView` trait from the `AtomicView`.
- [#1676](https://github.com/FuelLabs/fuel-core/pull/1676): New `fuel-core-client` is incompatible with the old `fuel-core` because of two requested new fields.
- [#1676](https://github.com/FuelLabs/fuel-core/pull/1676): Changed default value for `api-request-timeout` to be `30s`.
- [#1676](https://github.com/FuelLabs/fuel-core/pull/1676): Now, GraphQL API has complexity and depth limitations on the queries. The default complexity limit is `20000`. It is ~50 blocks per request with transaction IDs and ~2-5 full blocks.

### Fixed
- [#2000](https://github.com/FuelLabs/fuel-core/pull/2000): Use correct query name in metrics for aliased queries.

## [Version 0.30.0]

### Added
- [#1975](https://github.com/FuelLabs/fuel-core/pull/1975): Added `DependentCost` benchmarks for the `cfe` and `cfei` opcodes.
- [#1975](https://github.com/FuelLabs/fuel-core/pull/1975): Added `DependentCost` for the `cfe` opcode to the `GasCosts` endpoint.
- [#1974](https://github.com/FuelLabs/fuel-core/pull/1974): Optimized the work of `InMemoryTransaction` for lookups and empty insertion.

### Changed
- [#1973](https://github.com/FuelLabs/fuel-core/pull/1973): Updated VM initialization benchmark to include many inputs and outputs.

#### Breaking
- [#1975](https://github.com/FuelLabs/fuel-core/pull/1975): Updated gas prices according to new release.
- [#1975](https://github.com/FuelLabs/fuel-core/pull/1975): Changed `GasCosts` endpoint to return `DependentCost` for the `cfei` opcode via `cfeiDependentCost`.
- [#1975](https://github.com/FuelLabs/fuel-core/pull/1975): Use `fuel-vm 0.54.0`. More information in the [release](https://github.com/FuelLabs/fuel-vm/releases/tag/v0.54.0).

## [Version 0.29.0]

### Added
- [#1889](https://github.com/FuelLabs/fuel-core/pull/1889): Add new `FuelGasPriceProvider` that receives the gas price algorithm from a `GasPriceService`

### Changed
- [#1942](https://github.com/FuelLabs/fuel-core/pull/1942): Sequential relayer's commits.
- [#1952](https://github.com/FuelLabs/fuel-core/pull/1952): Change tip sorting to ratio between tip and max gas sorting in txpool
- [#1960](https://github.com/FuelLabs/fuel-core/pull/1960): Update fuel-vm to v0.53.0.
- [#1964](https://github.com/FuelLabs/fuel-core/pull/1964): Add `creation_instant` as second sort key in tx pool

### Fixed
- [#1962](https://github.com/FuelLabs/fuel-core/pull/1962): Fixes the error message for incorrect keypair's path.
- [#1950](https://github.com/FuelLabs/fuel-core/pull/1950): Fix cursor `BlockHeight` encoding in `SortedTXCursor`

## [Version 0.28.0]

### Changed
- [#1934](https://github.com/FuelLabs/fuel-core/pull/1934): Updated benchmark for the `aloc` opcode to be `DependentCost`. Updated `vm_initialization` benchmark to exclude growing of memory(It is handled by VM reuse).
- [#1916](https://github.com/FuelLabs/fuel-core/pull/1916): Speed up synchronisation of the blocks for the `fuel-core-sync` service.
- [#1888](https://github.com/FuelLabs/fuel-core/pull/1888): optimization: Reuse VM memory across executions.

#### Breaking

- [#1934](https://github.com/FuelLabs/fuel-core/pull/1934): Changed `GasCosts` endpoint to return `DependentCost` for the `aloc` opcode via `alocDependentCost`.
- [#1934](https://github.com/FuelLabs/fuel-core/pull/1934): Updated default gas costs for the local testnet configuration. All opcodes became cheaper.
- [#1924](https://github.com/FuelLabs/fuel-core/pull/1924): `dry_run_opt` has new `gas_price: Option<u64>` argument
- [#1888](https://github.com/FuelLabs/fuel-core/pull/1888): Upgraded `fuel-vm` to `0.51.0`. See [release](https://github.com/FuelLabs/fuel-vm/releases/tag/v0.51.0) for more information.

### Added
- [#1939](https://github.com/FuelLabs/fuel-core/pull/1939): Added API functions to open a RocksDB in different modes.
- [#1929](https://github.com/FuelLabs/fuel-core/pull/1929): Added support of customization of the state transition version in the `ChainConfig`.

### Removed
- [#1913](https://github.com/FuelLabs/fuel-core/pull/1913): Removed dead code from the project.

### Fixed
- [#1921](https://github.com/FuelLabs/fuel-core/pull/1921): Fixed unstable `gossipsub_broadcast_tx_with_accept` test.
- [#1915](https://github.com/FuelLabs/fuel-core/pull/1915): Fixed reconnection issue in the dev cluster with AWS cluster.
- [#1914](https://github.com/FuelLabs/fuel-core/pull/1914): Fixed halting of the node during synchronization in PoA service.

## [Version 0.27.0]

### Added

- [#1895](https://github.com/FuelLabs/fuel-core/pull/1895): Added backward and forward compatibility integration tests for forkless upgrades.
- [#1898](https://github.com/FuelLabs/fuel-core/pull/1898): Enforce increasing of the `Executor::VERSION` on each release.

### Changed

- [#1906](https://github.com/FuelLabs/fuel-core/pull/1906): Makes `cli::snapshot::Command` members public such that clients can create and execute snapshot commands programmatically. This enables snapshot execution in external programs, such as the regenesis test suite. 
- [#1891](https://github.com/FuelLabs/fuel-core/pull/1891): Regenesis now preserves `FuelBlockMerkleData` and `FuelBlockMerkleMetadata` in the off-chain table. These tables are checked when querying message proofs.
- [#1886](https://github.com/FuelLabs/fuel-core/pull/1886): Use ref to `Block` in validation code
- [#1876](https://github.com/FuelLabs/fuel-core/pull/1876): Updated benchmark to include the worst scenario for `CROO` opcode. Also include consensus parameters in bench output.
- [#1879](https://github.com/FuelLabs/fuel-core/pull/1879): Return the old behaviour for the `discovery_works` test.
- [#1848](https://github.com/FuelLabs/fuel-core/pull/1848): Added `version` field to the `Block` and `BlockHeader` GraphQL entities. Added corresponding `version` field to the `Block` and `BlockHeader` client types in `fuel-core-client`.
- [#1873](https://github.com/FuelLabs/fuel-core/pull/1873/): Separate dry runs from block production in executor code, remove `ExecutionKind` and `ExecutionType`, remove `thread_block_transaction` concept, remove `PartialBlockComponent` type, refactor away `inner` functions.
- [#1900](https://github.com/FuelLabs/fuel-core/pull/1900): Update the root README as `fuel-core run` no longer has `--chain` as an option. It has been replaced by `--snapshot`.

#### Breaking

- [#1894](https://github.com/FuelLabs/fuel-core/pull/1894): Use testnet configuration for local testnet.
- [#1894](https://github.com/FuelLabs/fuel-core/pull/1894): Removed support for helm chart.
- [#1910](https://github.com/FuelLabs/fuel-core/pull/1910): `fuel-vm` upgraded to `0.50.0`. More information in the [changelog](https://github.com/FuelLabs/fuel-vm/releases/tag/v0.50.0).

## [Version 0.26.0]

### Fixed

#### Breaking

- [#1868](https://github.com/FuelLabs/fuel-core/pull/1868): Include the `event_inbox_root` in the header hash. Changed types of the `transactions_count` to `u16` and `message_receipt_count` to `u32` instead of `u64`. Updated the application hash root calculation to not pad numbers.
- [#1866](https://github.com/FuelLabs/fuel-core/pull/1866): Fixed a runtime panic that occurred when restarting a node. The panic happens when the relayer database is already populated, and the relayer attempts an empty commit during start up. This invalid commit is removed in this PR.
- [#1871](https://github.com/FuelLabs/fuel-core/pull/1871): Fixed `block` endpoint to return fetch the blocks from both databases after regenesis.
- [#1856](https://github.com/FuelLabs/fuel-core/pull/1856): Replaced instances of `Union` with `Enum` for GraphQL definitions of `ConsensusParametersVersion` and related types. This is needed because `Union` does not support multiple `Version`s inside discriminants or empty variants. 
- [#1870](https://github.com/FuelLabs/fuel-core/pull/1870): Fixed benchmarks for the `0.25.3`. 
- [#1870](https://github.com/FuelLabs/fuel-core/pull/1870): Improves the performance of getting the size of the contract from the `InMemoryTransaction`.
- [#1851](https://github.com/FuelLabs/fuel-core/pull/1851/): Provided migration capabilities (enabled addition of new column families) to RocksDB instance.

### Added 

- [#1853](https://github.com/FuelLabs/fuel-core/pull/1853): Added a test case to verify the database's behavior when new columns are added to the RocksDB database.
- [#1860](https://github.com/FuelLabs/fuel-core/pull/1860): Regenesis now preserves `FuelBlockIdsToHeights` off-chain table.

### Changed

- [#1847](https://github.com/FuelLabs/fuel-core/pull/1847): Simplify the validation interface to use `Block`. Remove `Validation` variant of `ExecutionKind`.
- [#1832](https://github.com/FuelLabs/fuel-core/pull/1832): Snapshot generation can be cancelled. Progress is also reported.
- [#1837](https://github.com/FuelLabs/fuel-core/pull/1837): Refactor the executor and separate validation from the other use cases

## [Version 0.25.2]

### Fixed

- [#1844](https://github.com/FuelLabs/fuel-core/pull/1844): Fixed the publishing of the `fuel-core 0.25.1` release.
- [#1842](https://github.com/FuelLabs/fuel-core/pull/1842): Ignore RUSTSEC-2024-0336: `rustls::ConnectionCommon::complete_io` could fall into an infinite loop based on network

## [Version 0.25.1]

### Fixed

- [#1840](https://github.com/FuelLabs/fuel-core/pull/1840): Fixed the publishing of the `fuel-core 0.25.0` release.

## [Version 0.25.0]

### Fixed

- [#1821](https://github.com/FuelLabs/fuel-core/pull/1821): Can handle missing tables in snapshot.
- [#1814](https://github.com/FuelLabs/fuel-core/pull/1814): Bugfix: the `iter_all_by_prefix` was not working for all tables. The change adds a `Rust` level filtering.

### Added

- [#1831](https://github.com/FuelLabs/fuel-core/pull/1831): Included the total gas and fee used by transaction into `TransactionStatus`.
- [#1821](https://github.com/FuelLabs/fuel-core/pull/1821): Propagate shutdown signal to (re)genesis. Also add progress bar for (re)genesis.
- [#1813](https://github.com/FuelLabs/fuel-core/pull/1813): Added back support for `/health` endpoint.
- [#1799](https://github.com/FuelLabs/fuel-core/pull/1799): Snapshot creation is now concurrent.
- [#1811](https://github.com/FuelLabs/fuel-core/pull/1811): Regenesis now preserves old blocks and transactions for GraphQL API.

### Changed

- [#1833](https://github.com/FuelLabs/fuel-core/pull/1833): Regenesis of `SpentMessages` and `ProcessedTransactions`.
- [#1830](https://github.com/FuelLabs/fuel-core/pull/1830): Use versioning enum for WASM executor input and output.
- [#1816](https://github.com/FuelLabs/fuel-core/pull/1816): Updated the upgradable executor to fetch the state transition bytecode from the database when the version doesn't match a native one. This change enables the WASM executor in the "production" build and requires a `wasm32-unknown-unknown` target.
- [#1812](https://github.com/FuelLabs/fuel-core/pull/1812): Follow-up PR to simplify the logic around parallel snapshot creation.
- [#1809](https://github.com/FuelLabs/fuel-core/pull/1809): Fetch `ConsensusParameters` from the database
- [#1808](https://github.com/FuelLabs/fuel-core/pull/1808): Fetch consensus parameters from the provider.

#### Breaking

- [#1826](https://github.com/FuelLabs/fuel-core/pull/1826): The changes make the state transition bytecode part of the `ChainConfig`. It guarantees the state transition's availability for the network's first blocks.
    The change has many minor improvements in different areas related to the state transition bytecode:
    - The state transition bytecode lies in its own file(`state_transition_bytecode.wasm`) along with the chain config file. The `ChainConfig` loads it automatically when `ChainConfig::load` is called and pushes it back when `ChainConfig::write` is called.
    - The `fuel-core` release bundle also contains the `fuel-core-wasm-executor.wasm` file of the corresponding executor version.
    - The regenesis process now considers the last block produced by the previous network. When we create a (re)genesis block of a new network, it has the `height = last_block_of_old_netowkr + 1`. It continues the old network and doesn't overlap blocks(before, we had `old_block.height == new_genesis_block.hegiht`).
    - Along with the new block height, the regenesis process also increases the state transition bytecode and consensus parameters versions. It guarantees that a new network doesn't use values from the previous network and allows us not to migrate `StateTransitionBytecodeVersions` and `ConsensusParametersVersions` tables.
    - Added a new CLI argument, `native-executor-version,` that allows overriding of the default version of the native executor. It can be useful for side rollups that have their own history of executor upgrades.
    - Replaced:
      
      ```rust
               let file = std::fs::File::open(path)?;
               let mut snapshot: Self = serde_json::from_reader(&file)?;
      ```
      
      with a:
      
      ```rust
               let mut json = String::new();
               std::fs::File::open(&path)
                   .with_context(|| format!("Could not open snapshot file: {path:?}"))?
                   .read_to_string(&mut json)?;
               let mut snapshot: Self = serde_json::from_str(json.as_str())?;
      ```
      because it is 100 times faster for big JSON files.
    - Updated all tests to use `Config::local_node_*` instead of working with the `SnapshotReader` directly. It is the preparation of the tests for the futures bumps of the `Executor::VERSION`. When we increase the version, all tests continue to use `GenesisBlock.state_transition_bytecode = 0` while the version is different, which forces the usage of the WASM executor, while for tests, we still prefer to test native execution. The `Config::local_node_*` handles it and forces the executor to use the native version.
    - Reworked the `build.rs` file of the upgradable executor. The script now caches WASM bytecode to avoid recompilation. Also, fixed the issue with outdated WASM bytecode. The script reacts on any modifications of the `fuel-core-wasm-executor` and forces recompilation (it is why we need the cache), so WASM bytecode always is actual now.
- [#1822](https://github.com/FuelLabs/fuel-core/pull/1822): Removed support of `Create` transaction from debugger since it doesn't have any script to execute.
- [#1822](https://github.com/FuelLabs/fuel-core/pull/1822): Use `fuel-vm 0.49.0` with new transactions types - `Upgrade` and `Upload`. Also added `max_bytecode_subsections` field to the `ConsensusParameters` to limit the number of bytecode subsections in the state transition bytecode. 
- [#1816](https://github.com/FuelLabs/fuel-core/pull/1816): Updated the upgradable executor to fetch the state transition bytecode from the database when the version doesn't match a native one. This change enables the WASM executor in the "production" build and requires a `wasm32-unknown-unknown` target.

## [Version 0.24.2]

### Changed

#### Breaking
- [#1798](https://github.com/FuelLabs/fuel-core/pull/1798): Add nonce to relayed transactions and also hash full messages in the inbox root.

### Fixed

- [#1802](https://github.com/FuelLabs/fuel-core/pull/1802): Fixed a runtime panic that occurred when restarting a node. The panic was caused by an invalid database commit while loading an existing off-chain database. The invalid commit is removed in this PR.
- [#1803](https://github.com/FuelLabs/fuel-core/pull/1803): Produce block when da height haven't changed.
- [#1795](https://github.com/FuelLabs/fuel-core/pull/1795): Fixed the building of the `fuel-core-wasm-executor` to work outside of the `fuel-core` context. The change uses the path to the manifest file of the `fuel-core-upgradable-executor` to build the `fuel-core-wasm-executor` instead of relying on the workspace.

## [Version 0.24.1]

### Added

- [#1787](https://github.com/FuelLabs/fuel-core/pull/1787): Handle processing of relayed (forced) transactions
- [#1786](https://github.com/FuelLabs/fuel-core/pull/1786): Regenesis now includes off-chain tables.
- [#1716](https://github.com/FuelLabs/fuel-core/pull/1716): Added support of WASM state transition along with upgradable execution that works with native(std) and WASM(non-std) executors. The `fuel-core` now requires a `wasm32-unknown-unknown` target to build.
- [#1770](https://github.com/FuelLabs/fuel-core/pull/1770): Add the new L1 event type for forced transactions.
- [#1767](https://github.com/FuelLabs/fuel-core/pull/1767): Added consensus parameters version and state transition version to the `ApplicationHeader` to describe what was used to produce this block.
- [#1760](https://github.com/FuelLabs/fuel-core/pull/1760): Added tests to verify that the network operates with a custom chain id and base asset id.
- [#1752](https://github.com/FuelLabs/fuel-core/pull/1752): Add `ProducerGasPrice` trait that the `Producer` depends on to get the gas price for the block.
- [#1747](https://github.com/FuelLabs/fuel-core/pull/1747): The DA block height is now included in the genesis state.
- [#1740](https://github.com/FuelLabs/fuel-core/pull/1740): Remove optional fields from genesis configs
- [#1737](https://github.com/FuelLabs/fuel-core/pull/1737): Remove temporary tables for calculating roots during genesis.
- [#1731](https://github.com/FuelLabs/fuel-core/pull/1731): Expose `schema.sdl` from `fuel-core-client`.

### Changed

#### Breaking

- [1785](https://github.com/FuelLabs/fuel-core/pull/1785): Producer will only include DA height if it has enough gas to include the associate forced transactions.
- [#1771](https://github.com/FuelLabs/fuel-core/pull/1771): Contract 'states' and 'balances' brought back into `ContractConfig`. Parquet now writes a file per table.
- [1779](https://github.com/FuelLabs/fuel-core/pull/1779): Modify Relayer service to order Events from L1 by block index
- [#1783](https://github.com/FuelLabs/fuel-core/pull/1783): The PR upgrade `fuel-vm` to `0.48.0` release. Because of some breaking changes, we also adapted our codebase to follow them: 
  - Implementation of `Default` for configs was moved under the `test-helpers` feature. The `fuel-core` binary uses testnet configuration instead of `Default::default`(for cases when `ChainConfig` was not provided by the user).
  - All parameter types are enums now and require corresponding modifications across the codebase(we need to use getters and setters). The GraphQL API remains the same for simplicity, but each parameter now has one more field - `version`, that can be used to decide how to deserialize. 
  - The `UtxoId` type now is 34 bytes instead of 33. It affects hex representation and requires adding `00`.
  - The `block_gas_limit` was moved to `ConsensusParameters` from `ChainConfig`. It means the block producer doesn't specify the block gas limit anymore, and we don't need to propagate this information.
  - The `bytecodeLength` field is removed from the `Create` transaction.
  - Removed `ConsensusParameters` from executor config because `ConsensusParameters::default` is not available anymore. Instead, executors fetch `ConsensusParameters` from the database.

- [#1769](https://github.com/FuelLabs/fuel-core/pull/1769): Include new field on header for the merkle root of imported events. Rename other message root field.
- [#1768](https://github.com/FuelLabs/fuel-core/pull/1768): Moved `ContractsInfo` table to the off-chain database. Removed `salt` field from the `ContractConfig`.
- [#1761](https://github.com/FuelLabs/fuel-core/pull/1761): Adjustments to the upcoming testnet configs:
  - Decreased the max size of the contract/predicate/script to be 100KB.
  - Decreased the max size of the transaction to be 110KB.
  - Decreased the max number of storage slots to be 1760(110KB / 64).
  - Removed fake coins from the genesis state.
  - Renamed folders to be "testnet" and "dev-testnet".
  - The name of the networks are "Upgradable Testnet" and "Upgradable Dev Testnet".

- [#1694](https://github.com/FuelLabs/fuel-core/pull/1694): The change moves the database transaction logic from the `fuel-core` to the `fuel-core-storage` level. The corresponding [issue](https://github.com/FuelLabs/fuel-core/issues/1589) described the reason behind it.

    ## Technical details of implementation

    - The change splits the `KeyValueStore` into `KeyValueInspect` and `KeyValueMutate`, as well the `Blueprint` into `BlueprintInspect` and `BlueprintMutate`. It allows requiring less restricted constraints for any read-related operations.

    - One of the main ideas of the change is to allow for the actual storage only to implement `KeyValueInspect` and `Modifiable` without the `KeyValueMutate`. It simplifies work with the databases and provides a safe way of interacting with them (Modification into the database can only go through the `Modifiable::commit_changes`). This feature is used to [track the height](https://github.com/FuelLabs/fuel-core/pull/1694/files#diff-c95a3d57a39feac7c8c2f3b193a24eec39e794413adc741df36450f9a4539898) of each database during commits and even limit how commits are done, providing additional safety. This part of the change was done as a [separate commit](https://github.com/FuelLabs/fuel-core/pull/1694/commits/7b1141ac838568e3590f09dd420cb24a6946bd32).
    
    - The `StorageTransaction` is a `StructuredStorage` that uses `InMemoryTransaction` inside to accumulate modifications. Only `InMemoryTransaction` has a real implementation of the `KeyValueMutate`(Other types only implement it in tests).
    
    - The implementation of the `Modifiable` for the `Database` contains a business logic that provides additional safety but limits the usage of the database. The `Database` now tracks its height and is responsible for its updates. In the `commit_changes` function, it analyzes the changes that were done and tries to find a new height(For example, in the case of the `OnChain` database, we are looking for a new `Block` in the `FuelBlocks` table).
    
    - As was planned in the issue, now the executor has full control over how commits to the storage are done.
    
    - All mutation methods now require `&mut self` - exclusive ownership over the object to be able to write into it. It almost negates the chance of concurrent modification of the storage, but it is still possible since the `Database` implements the `Clone` trait. To be sure that we don't corrupt the state of the database, the `commit_changes` function implements additional safety checks to be sure that we commit updates per each height only once time.

    - Side changes:
      - The `drop` function was moved from `Database` to `RocksDB` as a preparation for the state rewind since the read view should also keep the drop function until it is destroyed.
      - The `StatisticTable` table lives in the off-chain worker.
      - Removed duplication of the `Database` from the `dap::ConcreteStorage` since it is already available from the VM.
      - The executor return only produced `Changes` instead of the storage transaction, which simplifies the interaction between modules and port definition.
      - The logic related to the iteration over the storage is moved to the `fuel-core-storage` crate and is now reusable. It provides an `iterator` method that duplicates the logic from `MemoryStore` on iterating over the `BTreeMap` and methods like `iter_all`, `iter_all_by_prefix`, etc. It was done in a separate revivable [commit](https://github.com/FuelLabs/fuel-core/pull/1694/commits/5b9bd78320e6f36d0650ec05698f12f7d1b3c7c9).
      - The `MemoryTransactionView` is fully replaced by the `StorageTransactionInner`.
      - Removed `flush` method from the `Database` since it is not needed after https://github.com/FuelLabs/fuel-core/pull/1664.

- [#1693](https://github.com/FuelLabs/fuel-core/pull/1693): The change separates the initial chain state from the chain config and stores them in separate files when generating a snapshot. The state snapshot can be generated in a new format where parquet is used for compression and indexing while postcard is used for encoding. This enables importing in a stream like fashion which reduces memory requirements. Json encoding is still supported to enable easy manual setup. However, parquet is preferred for large state files.

  ### Snapshot command

  The CLI was expanded to allow customizing the used encoding. Snapshots are now generated along with a metadata file describing the encoding used. The metadata file contains encoding details as well as the location of additional files inside the snapshot directory containing the actual data. The chain config is always generated in the JSON format.

  The snapshot command now has the '--output-directory' for specifying where to save the snapshot.

  ### Run command

  The run command now includes the 'db_prune' flag which when provided will prune the existing db and start genesis from the provided snapshot metadata file or the local testnet configuration.

  The snapshot metadata file contains paths to the chain config file and files containing chain state items (coins, messages, contracts, contract states, and balances), which are loaded via streaming.

  Each item group in the genesis process is handled by a separate worker, allowing for parallel loading. Workers stream file contents in batches.

  A database transaction is committed every time an item group is successfully loaded. Resumability is achieved by recording the last loaded group index within the same db tx. If loading is aborted, the remaining workers are shutdown. Upon restart, workers resume from the last processed group.

  ### Contract States and Balances

  Using uniform-sized batches may result in batches containing items from multiple contracts. Optimal performance can presumably be achieved by selecting a batch size that typically encompasses an entire contract's state or balance, allowing for immediate initialization of relevant Merkle trees.

### Removed

- [#1757](https://github.com/FuelLabs/fuel-core/pull/1757): Removed `protobuf` from everywhere since `libp2p` uses `quick-protobuf`.

## [Version 0.23.0]

### Added

- [#1713](https://github.com/FuelLabs/fuel-core/pull/1713): Added automatic `impl` of traits `StorageWrite` and `StorageRead` for `StructuredStorage`. Tables that use a `Blueprint` can be read and written using these interfaces provided by structured storage types.
- [#1671](https://github.com/FuelLabs/fuel-core/pull/1671): Added a new `Merklized` blueprint that maintains the binary Merkle tree over the storage data. It supports only the insertion of the objects without removing them.
- [#1657](https://github.com/FuelLabs/fuel-core/pull/1657): Moved `ContractsInfo` table from `fuel-vm` to on-chain tables, and created version-able `ContractsInfoType` to act as the table's data type.

### Changed

- [#1872](https://github.com/FuelLabs/fuel-core/pull/1872): Added Eq and PartialEq derives to TransactionStatus and TransactionResponse to enable comparison in the e2e tests.
- [#1723](https://github.com/FuelLabs/fuel-core/pull/1723): Notify about imported blocks from the off-chain worker.
- [#1717](https://github.com/FuelLabs/fuel-core/pull/1717): The fix for the [#1657](https://github.com/FuelLabs/fuel-core/pull/1657) to include the contract into `ContractsInfo` table.
- [#1657](https://github.com/FuelLabs/fuel-core/pull/1657): Upgrade to `fuel-vm` 0.46.0.
- [#1671](https://github.com/FuelLabs/fuel-core/pull/1671): The logic related to the `FuelBlockIdsToHeights` is moved to the off-chain worker.
- [#1663](https://github.com/FuelLabs/fuel-core/pull/1663): Reduce the punishment criteria for mempool gossipping.
- [#1658](https://github.com/FuelLabs/fuel-core/pull/1658): Removed `Receipts` table. Instead, receipts are part of the `TransactionStatuses` table.
- [#1640](https://github.com/FuelLabs/fuel-core/pull/1640): Upgrade to fuel-vm 0.45.0.
- [#1635](https://github.com/FuelLabs/fuel-core/pull/1635): Move updating of the owned messages and coins to off-chain worker.
- [#1650](https://github.com/FuelLabs/fuel-core/pull/1650): Add api endpoint for getting estimates for future gas prices
- [#1649](https://github.com/FuelLabs/fuel-core/pull/1649): Add api endpoint for getting latest gas price
- [#1600](https://github.com/FuelLabs/fuel-core/pull/1640): Upgrade to fuel-vm 0.45.0
- [#1633](https://github.com/FuelLabs/fuel-core/pull/1633): Notify services about importing of the genesis block.
- [#1625](https://github.com/FuelLabs/fuel-core/pull/1625): Making relayer independent from the executor and preparation for the force transaction inclusion.
- [#1613](https://github.com/FuelLabs/fuel-core/pull/1613): Add api endpoint to retrieve a message by its nonce.
- [#1612](https://github.com/FuelLabs/fuel-core/pull/1612): Use `AtomicView` in all services for consistent results.
- [#1597](https://github.com/FuelLabs/fuel-core/pull/1597): Unify namespacing for `libp2p` modules
- [#1591](https://github.com/FuelLabs/fuel-core/pull/1591): Simplify libp2p dependencies and not depend on all sub modules directly.
- [#1590](https://github.com/FuelLabs/fuel-core/pull/1590): Use `AtomicView` in the `TxPool` to read the state of the database during insertion of the transactions.
- [#1587](https://github.com/FuelLabs/fuel-core/pull/1587): Use `BlockHeight` as a primary key for the `FuelsBlock` table.
- [#1585](https://github.com/FuelLabs/fuel-core/pull/1585): Let `NetworkBehaviour` macro generate `FuelBehaviorEvent` in p2p
- [#1579](https://github.com/FuelLabs/fuel-core/pull/1579): The change extracts the off-chain-related logic from the executor and moves it to the GraphQL off-chain worker. It creates two new concepts - Off-chain and On-chain databases where the GraphQL worker has exclusive ownership of the database and may modify it without intersecting with the On-chain database.
- [#1577](https://github.com/FuelLabs/fuel-core/pull/1577): Moved insertion of sealed blocks into the `BlockImporter` instead of the executor.
- [#1574](https://github.com/FuelLabs/fuel-core/pull/1574): Penalizes peers for sending invalid responses or for not replying at all.
- [#1601](https://github.com/FuelLabs/fuel-core/pull/1601): Fix formatting in docs and check that `cargo doc` passes in the CI.
- [#1636](https://github.com/FuelLabs/fuel-core/pull/1636): Add more docs to GraphQL DAP API.

#### Breaking

- [#1725](https://github.com/FuelLabs/fuel-core/pull/1725): All API endpoints now are prefixed with `/v1` version. New usage looks like: `/v1/playground`, `/v1/graphql`, `/v1/graphql-sub`, `/v1/metrics`, `/v1/health`.
- [#1722](https://github.com/FuelLabs/fuel-core/pull/1722): Bugfix: Zero `predicate_gas_used` field during validation of the produced block.
- [#1714](https://github.com/FuelLabs/fuel-core/pull/1714): The change bumps the `fuel-vm` to `0.47.1`. It breaks several breaking changes into the protocol:
  - All malleable fields are zero during the execution and unavailable through the GTF getters. Accessing them via the memory directly is still possible, but they are zero.
  - The `Transaction` doesn't define the gas price anymore. The gas price is defined by the block producer and recorded in the `Mint` transaction at the end of the block. A price of future blocks can be fetched through a [new API nedopoint](https://github.com/FuelLabs/fuel-core/issues/1641) and the price of the last block can be fetch or via the block or another [API endpoint](https://github.com/FuelLabs/fuel-core/issues/1647).
  - The `GasPrice` policy is replaced with the `Tip` policy. The user may specify in the native tokens how much he wants to pay the block producer to include his transaction in the block. It is the prioritization mechanism to incentivize the block producer to include users transactions earlier.
  - The `MaxFee` policy is mandatory to set. Without it, the transaction pool will reject the transaction. Since the block producer defines the gas price, the only way to control how much user agreed to pay can be done only through this policy.
  - The `maturity` field is removed from the `Input::Coin`. The same affect can be achieve with the `Maturity` policy on the transaction and predicate. This changes breaks how input coin is created and removes the passing of this argument.
  - The metadata of the `Checked<Tx>` doesn't contain `max_fee` and `min_fee` anymore. Only `max_gas` and `min_gas`. The `max_fee` is controlled by the user via the `MaxFee` policy.
  - Added automatic `impl` of traits `StorageWrite` and `StorageRead` for `StructuredStorage`. Tables that use a `Blueprint` can be read and written using these interfaces provided by structured storage types.

- [#1712](https://github.com/FuelLabs/fuel-core/pull/1712): Make `ContractUtxoInfo` type a version-able enum for use in the `ContractsLatestUtxo`table.
- [#1657](https://github.com/FuelLabs/fuel-core/pull/1657): Changed `CROO` gas price type from `Word` to `DependentGasPrice`. The dependent gas price values are dummy values while awaiting updated benchmarks.
- [#1671](https://github.com/FuelLabs/fuel-core/pull/1671): The GraphQL API uses block height instead of the block id where it is possible. The transaction status contains `block_height` instead of the `block_id`.
- [#1675](https://github.com/FuelLabs/fuel-core/pull/1675): Simplify GQL schema by disabling contract resolvers in most cases, and just return a ContractId scalar instead.
- [#1658](https://github.com/FuelLabs/fuel-core/pull/1658): Receipts are part of the transaction status. 
    Removed `reason` from the `TransactionExecutionResult::Failed`. It can be calculated based on the program state and receipts.
    Also, it is not possible to fetch `receipts` from the `Transaction` directly anymore. Instead, you need to fetch `status` and its receipts.
- [#1646](https://github.com/FuelLabs/fuel-core/pull/1646): Remove redundant receipts from queries.
- [#1639](https://github.com/FuelLabs/fuel-core/pull/1639): Make Merkle metadata, i.e. `SparseMerkleMetadata` and `DenseMerkleMetadata` type version-able enums
- [#1632](https://github.com/FuelLabs/fuel-core/pull/1632): Make `Message` type a version-able enum
- [#1631](https://github.com/FuelLabs/fuel-core/pull/1631): Modify api endpoint to dry run multiple transactions.
- [#1629](https://github.com/FuelLabs/fuel-core/pull/1629): Use a separate database for each data domain. Each database has its own folder where data is stored.
- [#1628](https://github.com/FuelLabs/fuel-core/pull/1628): Make `CompressedCoin` type a version-able enum
- [#1616](https://github.com/FuelLabs/fuel-core/pull/1616): Make `BlockHeader` type a version-able enum
- [#1614](https://github.com/FuelLabs/fuel-core/pull/1614): Use the default consensus key regardless of trigger mode. The change is breaking because it removes the `--dev-keys` argument. If the `debug` flag is set, the default consensus key will be used, regardless of the trigger mode.
- [#1596](https://github.com/FuelLabs/fuel-core/pull/1596): Make `Consensus` type a version-able enum
- [#1593](https://github.com/FuelLabs/fuel-core/pull/1593): Make `Block` type a version-able enum
- [#1576](https://github.com/FuelLabs/fuel-core/pull/1576): The change moves the implementation of the storage traits for required tables from `fuel-core` to `fuel-core-storage` crate. The change also adds a more flexible configuration of the encoding/decoding per the table and allows the implementation of specific behaviors for the table in a much easier way. It unifies the encoding between database, SMTs, and iteration, preventing mismatching bytes representation on the Rust type system level. Plus, it increases the re-usage of the code by applying the same blueprint to other tables.
    
    It is a breaking PR because it changes database encoding/decoding for some tables.
    
    ### StructuredStorage
    
    The change adds a new type `StructuredStorage`. It is a wrapper around the key-value storage that implements the storage traits(`StorageInspect`, `StorageMutate`, `StorageRead`, etc) for the tables with blueprint. This blueprint works in tandem with the `TableWithBlueprint` trait. The table may implement `TableWithBlueprint` specifying the blueprint, as an example:
    
    ```rust
    impl TableWithBlueprint for ContractsRawCode {
        type Blueprint = Plain<Raw, Raw>;
    
        fn column() -> Column {
            Column::ContractsRawCode
        }
    }
    ```
    
    It is a definition of the blueprint for the `ContractsRawCode` table. It has a plain blueprint meaning it simply encodes/decodes bytes and stores/loads them into/from the storage. As a key codec and value codec, it uses a `Raw` encoding/decoding that simplifies writing bytes and loads them back into the memory without applying any serialization or deserialization algorithm.
    
    If the table implements `TableWithBlueprint` and the selected codec satisfies all blueprint requirements, the corresponding storage traits for that table are implemented on the `StructuredStorage` type.
    
    ### Codecs
    
    Each blueprint allows customizing the key and value codecs. It allows the use of different codecs for different tables, taking into account the complexity and weight of the data and providing a way of more optimal implementation.
    
    That property may be very useful to perform migration in a more easier way. Plus, it also can be a `no_std` migration potentially allowing its fraud proving.
    
    An example of migration:
    
    ```rust
    /// Define the table for V1 value encoding/decoding.
    impl TableWithBlueprint for ContractsRawCodeV1 {
        type Blueprint = Plain<Raw, Raw>;
    
        fn column() -> Column {
            Column::ContractsRawCode
        }
    }
    
    /// Define the table for V2 value encoding/decoding.
    /// It uses `Postcard` codec for the value instead of `Raw` codec.
    ///
    /// # Dev-note: The columns is the same.
    impl TableWithBlueprint for ContractsRawCodeV2 {
        type Blueprint = Plain<Raw, Postcard>;
    
        fn column() -> Column {
            Column::ContractsRawCode
        }
    }
    
    fn migration(storage: &mut Database) {
        let mut iter = storage.iter_all::<ContractsRawCodeV1>(None);
        while let Ok((key, value)) = iter.next() {
            // Insert into the same table but with another codec.
            storage.storage::<ContractsRawCodeV2>().insert(key, value);
        }
    }
    ```
    
    ### Structures
    
    The blueprint of the table defines its behavior. As an example, a `Plain` blueprint simply encodes/decodes bytes and stores/loads them into/from the storage. The `SMT` blueprint builds a sparse merkle tree on top of the key-value pairs.
    
    Implementing a blueprint one time, we can apply it to any table satisfying the requirements of this blueprint. It increases the re-usage of the code and minimizes duplication.
    
    It can be useful if we decide to create global roots for all required tables that are used in fraud proving.
    
    ```rust
    impl TableWithBlueprint for SpentMessages {
        type Blueprint = Plain<Raw, Postcard>;
    
        fn column() -> Column {
            Column::SpentMessages
        }
    }
                     |
                     |
                    \|/
    
    impl TableWithBlueprint for SpentMessages {
        type Blueprint =
            Sparse<Raw, Postcard, SpentMessagesMerkleMetadata, SpentMessagesMerkleNodes>;
    
        fn column() -> Column {
            Column::SpentMessages
        }
    }
    ```
    
    ### Side changes
    
    #### `iter_all`
    The `iter_all` functionality now accepts the table instead of `K` and `V` generics. It is done to use the correct codec during deserialization. Also, the table definition provides the column.
    
    #### Duplicated unit tests
    
    The `fuel-core-storage` crate provides macros that generate unit tests. Almost all tables had the same test like `get`, `insert`, `remove`, `exist`. All duplicated tests were moved to macros. The unique one still stays at the same place where it was before.
    
    #### `StorageBatchMutate`
    
    Added a new `StorageBatchMutate` trait that we can move to `fuel-storage` crate later. It allows batch operations on the storage. It may be more performant in some cases.

- [#1573](https://github.com/FuelLabs/fuel-core/pull/1573): Remove nested p2p request/response encoding. Only breaks p2p networking compatibility with older fuel-core versions, but is otherwise fully internal.


## [Version 0.22.4]

### Added

- [#1743](https://github.com/FuelLabs/fuel-core/pull/1743): Added blacklisting of the transactions on the `TxPool` level.
  ```shell
        --tx-blacklist-addresses <TX_BLACKLIST_ADDRESSES>
            The list of banned addresses ignored by the `TxPool`
            
            [env: TX_BLACKLIST_ADDRESSES=]
  
        --tx-blacklist-coins <TX_BLACKLIST_COINS>
            The list of banned coins ignored by the `TxPool`
            
            [env: TX_BLACKLIST_COINS=]
  
        --tx-blacklist-messages <TX_BLACKLIST_MESSAGES>
            The list of banned messages ignored by the `TxPool`
            
            [env: TX_BLACKLIST_MESSAGES=]
  
        --tx-blacklist-contracts <TX_BLACKLIST_CONTRACTS>
            The list of banned contracts ignored by the `TxPool`
            
            [env: TX_BLACKLIST_CONTRACTS=]
  ```

## [Version 0.22.3]

### Added

- [#1732](https://github.com/FuelLabs/fuel-core/pull/1732): Added `Clone` bounds to most datatypes of `fuel-core-client`.

## [Version 0.22.2]

### Added

- [#1729](https://github.com/FuelLabs/fuel-core/pull/1729): Exposed the `schema.sdl` file from `fuel-core-client`. The user can create his own queries by using this file.

## [Version 0.22.1]

### Fixed
- [#1664](https://github.com/FuelLabs/fuel-core/pull/1664): Fixed long database initialization after restart of the node by setting limit to the WAL file.


## [Version 0.22.0]

### Added

- [#1515](https://github.com/FuelLabs/fuel-core/pull/1515): Added support of `--version` command for `fuel-core-keygen` binary.
- [#1504](https://github.com/FuelLabs/fuel-core/pull/1504): A `Success` or `Failure` variant of `TransactionStatus` returned by a query now contains the associated receipts generated by transaction execution.

#### Breaking
- [#1531](https://github.com/FuelLabs/fuel-core/pull/1531): Make `fuel-core-executor` `no_std` compatible. It affects the `fuel-core` crate because it uses the `fuel-core-executor` crate. The change is breaking because of moved types.
- [#1524](https://github.com/FuelLabs/fuel-core/pull/1524): Adds information about connected peers to the GQL API.

### Changed

- [#1517](https://github.com/FuelLabs/fuel-core/pull/1517): Changed default gossip heartbeat interval to 500ms. 
- [#1520](https://github.com/FuelLabs/fuel-core/pull/1520): Extract `executor` into `fuel-core-executor` crate.

### Fixed

#### Breaking
- [#1536](https://github.com/FuelLabs/fuel-core/pull/1536): The change fixes the contracts tables to not touch SMT nodes of foreign contracts. Before, it was possible to invalidate the SMT from another contract. It is a breaking change and requires re-calculating the whole state from the beginning with new SMT roots. 
- [#1542](https://github.com/FuelLabs/fuel-core/pull/1542): Migrates information about peers to NodeInfo instead of ChainInfo. It also elides information about peers in the default node_info query.

## [Version 0.21.0]

This release focuses on preparing `fuel-core` for the mainnet environment:
- Most of the changes improved the security and stability of the node.
- The gas model was reworked to cover all aspects of execution.
- The benchmarking system was significantly enhanced, covering worst scenarios.
- A new set of benchmarks was added to track the accuracy of gas prices.
- Optimized heavy operations and removed/replaced exploitable functionality.

Besides that, there are more concrete changes:
- Unified naming conventions for all CLI arguments. Added dependencies between related fields to avoid misconfiguration in case of missing arguments. Added `--debug` flag that enables additional functionality like a debugger.
- Improved telemetry to cover the internal work of services and added support for the Pyroscope, allowing it to generate real-time flamegraphs to track performance.
- Improved stability of the P2P layer and adjusted the updating of reputation. The speed of block synchronization was significantly increased.
- The node is more stable and resilient. Improved DoS resistance and resource management. Fixed critical bugs during state transition.
- Reworked the `Mint` transaction to accumulate the fee from block production inside the contract defined by the block producer.

FuelVM received a lot of safety and stability improvements:
- The audit helped identify some bugs and errors that have been successfully fixed.
- Updated the gas price model to charge for resources used during the transaction lifecycle.
- Added `no_std` and 32 bit system support. This opens doors for fraud proving in the future.
- Removed the `ChainId` from the `PredicateId` calculation, allowing the use of predicates cross-chain.
- Improvements in the performance of some storage-related opcodes.
- Support the `ECAL` instruction that allows adding custom functionality to the VM. It can be used to create unique rollups or advanced indexers in the future.
- Support of [transaction policies](https://github.com/FuelLabs/fuel-vm/blob/master/CHANGELOG.md#version-0420) provides additional safety for the user. 
    It also allows the implementation of a multi-dimensional price model in the future, making the transaction execution cheaper and allowing more transactions that don't affect storage.
- Refactored errors, returning more detailed errors to the user, simplifying debugging.

### Added

- [#1503](https://github.com/FuelLabs/fuel-core/pull/1503): Add `gtf` opcode sanity check.
- [#1502](https://github.com/FuelLabs/fuel-core/pull/1502): Added price benchmark for `vm_initialization`.
- [#1501](https://github.com/FuelLabs/fuel-core/pull/1501): Add a CLI command for generating a fee collection contract.
- [#1492](https://github.com/FuelLabs/fuel-core/pull/1492): Support backward iteration in the RocksDB. It allows backward queries that were not allowed before.
- [#1490](https://github.com/FuelLabs/fuel-core/pull/1490): Add push and pop benchmarks.
- [#1485](https://github.com/FuelLabs/fuel-core/pull/1485): Prepare rc release of fuel core v0.21
- [#1476](https://github.com/FuelLabs/fuel-core/pull/1453): Add the majority of the "other" benchmarks for contract opcodes.
- [#1473](https://github.com/FuelLabs/fuel-core/pull/1473): Expose fuel-core version as a constant
- [#1469](https://github.com/FuelLabs/fuel-core/pull/1469): Added support of bloom filter for RocksDB tables and increased the block cache.
- [#1465](https://github.com/FuelLabs/fuel-core/pull/1465): Improvements for keygen cli and crates
- [#1642](https://github.com/FuelLabs/fuel-core/pull/1462): Added benchmark to measure the performance of contract state and contract ID calculation; use for gas costing.
- [#1457](https://github.com/FuelLabs/fuel-core/pull/1457): Fixing incorrect measurement for fast(µs) opcodes.
- [#1456](https://github.com/FuelLabs/fuel-core/pull/1456): Added flushing of the RocksDB during a graceful shutdown.
- [#1456](https://github.com/FuelLabs/fuel-core/pull/1456): Added more logs to track the service lifecycle.
- [#1453](https://github.com/FuelLabs/fuel-core/pull/1453): Add the majority of the "sanity" benchmarks for contract opcodes.
- [#1452](https://github.com/FuelLabs/fuel-core/pull/1452): Added benchmark to measure the performance of contract root calculation when utilizing the maximum contract size; used for gas costing of contract root during predicate owner validation.
- [#1449](https://github.com/FuelLabs/fuel-core/pull/1449): Fix coin pagination in e2e test client.
- [#1447](https://github.com/FuelLabs/fuel-core/pull/1447): Add timeout for continuous e2e tests
- [#1444](https://github.com/FuelLabs/fuel-core/pull/1444): Add "sanity" benchmarks for memory opcodes.
- [#1437](https://github.com/FuelLabs/fuel-core/pull/1437): Add some transaction throughput tests for basic transfers.
- [#1436](https://github.com/FuelLabs/fuel-core/pull/1436): Add a github action to continuously test beta-4.
- [#1433](https://github.com/FuelLabs/fuel-core/pull/1433): Add "sanity" benchmarks for flow opcodes.
- [#1432](https://github.com/FuelLabs/fuel-core/pull/1432): Add a new `--api-request-timeout` argument to control TTL for GraphQL requests.
- [#1430](https://github.com/FuelLabs/fuel-core/pull/1430): Add "sanity" benchmarks for crypto opcodes.
- [#1426](https://github.com/FuelLabs/fuel-core/pull/1426) Split keygen into a create and a binary.
- [#1419](https://github.com/FuelLabs/fuel-core/pull/1419): Add additional "sanity" benchmarks for arithmetic op code instructions.
- [#1411](https://github.com/FuelLabs/fuel-core/pull/1411): Added WASM and `no_std` compatibility.
- [#1405](https://github.com/FuelLabs/fuel-core/pull/1405): Use correct names for service metrics.
- [#1400](https://github.com/FuelLabs/fuel-core/pull/1400): Add releasy beta to fuel-core so that new commits to fuel-core master triggers fuels-rs.
- [#1371](https://github.com/FuelLabs/fuel-core/pull/1371): Add new client function for querying the `MessageStatus` for a specific message (by `Nonce`).
- [#1356](https://github.com/FuelLabs/fuel-core/pull/1356): Add peer reputation reporting to heartbeat code.
- [#1355](https://github.com/FuelLabs/fuel-core/pull/1355): Added new metrics related to block importing, such as tps, sync delays etc.
- [#1339](https://github.com/FuelLabs/fuel-core/pull/1339): Adds `baseAssetId` to `FeeParameters` in the GraphQL API.
- [#1331](https://github.com/FuelLabs/fuel-core/pull/1331): Add peer reputation reporting to block import code.
- [#1324](https://github.com/FuelLabs/fuel-core/pull/1324): Added pyroscope profiling to fuel-core, intended to be used by a secondary docker image that has debug symbols enabled.
- [#1309](https://github.com/FuelLabs/fuel-core/pull/1309): Add documentation for running debug builds with CLion and Visual Studio Code.  
- [#1308](https://github.com/FuelLabs/fuel-core/pull/1308): Add support for loading .env files when compiling with the `env` feature. This allows users to conveniently supply CLI arguments in a secure and IDE-agnostic way. 
- [#1304](https://github.com/FuelLabs/fuel-core/pull/1304): Implemented `submit_and_await_commit_with_receipts` method for `FuelClient`.
- [#1286](https://github.com/FuelLabs/fuel-core/pull/1286): Include readable names for test cases where missing.
- [#1274](https://github.com/FuelLabs/fuel-core/pull/1274): Added tests to benchmark block synchronization.
- [#1263](https://github.com/FuelLabs/fuel-core/pull/1263): Add gas benchmarks for `ED19` and `ECR1` instructions.

### Changed

- [#1512](https://github.com/FuelLabs/fuel-core/pull/1512): Internally simplify merkle_contract_state_range.
- [#1507](https://github.com/FuelLabs/fuel-core/pull/1507): Updated chain configuration to be ready for beta 5 network. It includes opcode prices from the latest benchmark and contract for the block producer.
- [#1477](https://github.com/FuelLabs/fuel-core/pull/1477): Upgraded the Rust version used in CI and containers to 1.73.0. Also includes associated Clippy changes.
- [#1469](https://github.com/FuelLabs/fuel-core/pull/1469): Replaced usage of `MemoryTransactionView` by `Checkpoint` database in the benchmarks.
- [#1468](https://github.com/FuelLabs/fuel-core/pull/1468): Bumped version of the `fuel-vm` to `v0.40.0`. It brings some breaking changes into consensus parameters API because of changes in the underlying types.
- [#1466](https://github.com/FuelLabs/fuel-core/pull/1466): Handling overflows during arithmetic operations.
- [#1460](https://github.com/FuelLabs/fuel-core/pull/1460): Change tracking branch from main to master for releasy tests.
- [#1454](https://github.com/FuelLabs/fuel-core/pull/1454): Update gas benchmarks for opcodes that append receipts.
- [#1440](https://github.com/FuelLabs/fuel-core/pull/1440): Don't report reserved nodes that send invalid transactions.
- [#1439](https://github.com/FuelLabs/fuel-core/pull/1439): Reduced memory BMT consumption during creation of the header.
- [#1434](https://github.com/FuelLabs/fuel-core/pull/1434): Continue gossiping transactions to reserved peers regardless of gossiping reputation score.
- [#1408](https://github.com/FuelLabs/fuel-core/pull/1408): Update gas benchmarks for storage opcodes to use a pre-populated database to get more accurate worst-case costs.
- [#1399](https://github.com/FuelLabs/fuel-core/pull/1399): The Relayer now queries Ethereum for its latest finalized block instead of using a configurable "finalization period" to presume finality.
- [#1397](https://github.com/FuelLabs/fuel-core/pull/1397): Improved keygen. Created a crate to be included from forc plugins and upgraded internal library to drop requirement of protoc to build
- [#1395](https://github.com/FuelLabs/fuel-core/pull/1395): Add DependentCost benchmarks for `k256`, `s256` and `mcpi` instructions.
- [#1393](https://github.com/FuelLabs/fuel-core/pull/1393): Increase heartbeat timeout from `2` to `60` seconds, as suggested in [this issue](https://github.com/FuelLabs/fuel-core/issues/1330).
- [#1392](https://github.com/FuelLabs/fuel-core/pull/1392): Fixed an overflow in `message_proof`.
- [#1390](https://github.com/FuelLabs/fuel-core/pull/1390): Up the `ethers` version to `2` to fix an issue with `tungstenite`.
- [#1383](https://github.com/FuelLabs/fuel-core/pull/1383): Disallow usage of `log` crate internally in favor of `tracing` crate.
- [#1380](https://github.com/FuelLabs/fuel-core/pull/1380): Add preliminary, hard-coded config values for heartbeat peer reputation, removing `todo`.
- [#1377](https://github.com/FuelLabs/fuel-core/pull/1377): Remove `DiscoveryEvent` and use `KademliaEvent` directly in `DiscoveryBehavior`.
- [#1366](https://github.com/FuelLabs/fuel-core/pull/1366): Improve caching during docker builds in CI by replacing gha
- [#1358](https://github.com/FuelLabs/fuel-core/pull/1358): Upgraded the Rust version used in CI to 1.72.0. Also includes associated Clippy changes.
- [#1349](https://github.com/FuelLabs/fuel-core/pull/1349): Updated peer-to-peer transactions API to support multiple blocks in a single request, and updated block synchronization to request multiple blocks based on the configured range of headers.
- [#1342](https://github.com/FuelLabs/fuel-core/pull/1342): Add error handling for P2P requests to return `None` to requester and log error.
- [#1318](https://github.com/FuelLabs/fuel-core/pull/1318): Modified block synchronization to use asynchronous task execution when retrieving block headers.
- [#1314](https://github.com/FuelLabs/fuel-core/pull/1314): Removed `types::ConsensusParameters` in favour of `fuel_tx:ConsensusParameters`.
- [#1302](https://github.com/FuelLabs/fuel-core/pull/1302): Removed the usage of flake and building of the bridge contract ABI.
    It simplifies the maintenance and updating of the events, requiring only putting the event definition into the codebase of the relayer.
- [#1293](https://github.com/FuelLabs/fuel-core/issues/1293): Parallelized the `estimate_predicates` endpoint to utilize all available threads.
- [#1270](https://github.com/FuelLabs/fuel-core/pull/1270): Modify the way block headers are retrieved from peers to be done in batches.

#### Breaking
- [#1506](https://github.com/FuelLabs/fuel-core/pull/1506): Added validation of the coin's fields during block production and validation. Before, it was possible to submit a transaction that didn't match the coin's values in the database, allowing printing/using unavailable assets.
- [#1491](https://github.com/FuelLabs/fuel-core/pull/1491): Removed unused request and response variants from the Gossipsub implementation, as well as related definitions and tests. Specifically, this removes gossiping of `ConsensusVote` and `NewBlock` events.
- [#1472](https://github.com/FuelLabs/fuel-core/pull/1472): Upgraded `fuel-vm` to `v0.42.0`. It introduces transaction policies that changes layout of the transaction. FOr more information check the [v0.42.0](https://github.com/FuelLabs/fuel-vm/pull/635) release.
- [#1470](https://github.com/FuelLabs/fuel-core/pull/1470): Divide `DependentCost` into "light" and "heavy" operations.
- [#1464](https://github.com/FuelLabs/fuel-core/pull/1464): Avoid possible truncation of higher bits. It may invalidate the code that truncated higher bits causing different behavior on 32-bit vs. 64-bit systems. The change affects some endpoints that now require lesser integers.
- [#1432](https://github.com/FuelLabs/fuel-core/pull/1432): All subscriptions and requests have a TTL now. So each subscription lifecycle is limited in time. If the subscription is closed because of TTL, it means that you subscribed after your transaction had been dropped by the network.
- [#1407](https://github.com/FuelLabs/fuel-core/pull/1407): The recipient is a `ContractId` instead of `Address`. The block producer should deploy its contract to receive the transaction fee. The collected fee is zero until the recipient contract is set.
- [#1407](https://github.com/FuelLabs/fuel-core/pull/1407): The `Mint` transaction is reworked with new fields to support the account-base model. It affects serialization and deserialization of the transaction and also affects GraphQL schema.
- [#1407](https://github.com/FuelLabs/fuel-core/pull/1407): The `Mint` transaction is the last transaction in the block instead of the first.
- [#1374](https://github.com/FuelLabs/fuel-core/pull/1374): Renamed `base_chain_height` to `da_height` and return current relayer height instead of latest Fuel block height.
- [#1367](https://github.com/FuelLabs/fuel-core/pull/1367): Update to the latest version of fuel-vm.
- [#1363](https://github.com/FuelLabs/fuel-core/pull/1363): Change message_proof api to take `nonce` instead of `message_id`
- [#1355](https://github.com/FuelLabs/fuel-core/pull/1355): Removed the `metrics` feature flag from the fuel-core crate, and metrics are now included by default.
- [#1339](https://github.com/FuelLabs/fuel-core/pull/1339): Added a new required field called `base_asset_id` to the `FeeParameters` definition in `ConsensusParameters`, as well as default values for `base_asset_id` in the `beta` and `dev` chain specifications.
- [#1322](https://github.com/FuelLabs/fuel-core/pull/1322):
  The `debug` flag is added to the CLI. The flag should be used for local development only. Enabling debug mode:
      - Allows GraphQL Endpoints to arbitrarily advance blocks.
      - Enables debugger GraphQL Endpoints.
      - Allows setting `utxo_validation` to `false`.
- [#1318](https://github.com/FuelLabs/fuel-core/pull/1318): Removed the `--sync-max-header-batch-requests` CLI argument, and renamed `--sync-max-get-txns` to `--sync-block-stream-buffer-size` to better represent the current behavior in the import.
- [#1290](https://github.com/FuelLabs/fuel-core/pull/1290): Standardize CLI args to use `-` instead of `_`.
- [#1279](https://github.com/FuelLabs/fuel-core/pull/1279): Added a new CLI flag to enable the Relayer service `--enable-relayer`, and disabled the Relayer service by default. When supplying the `--enable-relayer` flag, the `--relayer` argument becomes mandatory, and omitting it is an error. Similarly, providing a `--relayer` argument without the `--enable-relayer` flag is an error. Lastly, providing the `--keypair` or `--network` arguments will also produce an error if the `--enable-p2p` flag is not set.
- [#1262](https://github.com/FuelLabs/fuel-core/pull/1262): The `ConsensusParameters` aggregates all configuration data related to the consensus. It contains many fields that are segregated by the usage. The API of some functions was affected to use lesser types instead the whole `ConsensusParameters`. It is a huge breaking change requiring repetitively monotonically updating all places that use the `ConsensusParameters`. But during updating, consider that maybe you can use lesser types. Usage of them may simplify signatures of methods and make them more user-friendly and transparent.

### Removed

#### Breaking
- [#1484](https://github.com/FuelLabs/fuel-core/pull/1484): Removed `--network` CLI argument. Now the name of the network is fetched form chain configuration.
- [#1399](https://github.com/FuelLabs/fuel-core/pull/1399): Removed `relayer-da-finalization` parameter from the relayer CLI.
- [#1338](https://github.com/FuelLabs/fuel-core/pull/1338): Updated GraphQL client to use `DependentCost` for `k256`, `mcpi`, `s256`, `scwq`, `swwq` opcodes.
- [#1322](https://github.com/FuelLabs/fuel-core/pull/1322): The `manual_blocks_enabled` flag is removed from the CLI. The analog is a `debug` flag.<|MERGE_RESOLUTION|>--- conflicted
+++ resolved
@@ -6,15 +6,13 @@
 
 ## [Unreleased]
 
-<<<<<<< HEAD
+### Added
+- [2131](https://github.com/FuelLabs/fuel-core/pull/2131): Add flow in TxPool in order to ask to newly connected peers to share their transaction pool
+
 ### Changed
 
 #### Breaking
 - [2153](https://github.com/FuelLabs/fuel-core/pull/2153): Updated default gas costs for the local testnet configuration to match `fuel-core 0.35.0`.
-=======
-### Added
-- [2131](https://github.com/FuelLabs/fuel-core/pull/2131): Add flow in TxPool in order to ask to newly connected peers to share their transaction pool
->>>>>>> 5963a4e8
 
 ## [Version 0.36.0]
 
