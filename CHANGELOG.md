--- conflicted
+++ resolved
@@ -11,6 +11,7 @@
 - [2630](https://github.com/FuelLabs/fuel-core/pull/2630): Removed some noisy `tracing::info!` logs
 
 ### Added
+- [2150](https://github.com/FuelLabs/fuel-core/pull/2150): Upgraded `libp2p` to `0.54.1` and introduced `ConnectionLimiter` to limit pending incoming/outgoing connections.
 - [2553](https://github.com/FuelLabs/fuel-core/pull/2553): Scaffold global merkle root storage crate.
 
 ### Fixed
@@ -82,12 +83,8 @@
 - [2526](https://github.com/FuelLabs/fuel-core/pull/2526): Add possibility to not have any cache set for RocksDB. Add an option to either load the RocksDB columns families on creation of the database or when the column is used.
 - [2532](https://github.com/FuelLabs/fuel-core/pull/2532): Getters for inner rocksdb database handles.
 - [2524](https://github.com/FuelLabs/fuel-core/pull/2524): Adds a new lock type which is optimized for certain workloads to the txpool and p2p services.
-<<<<<<< HEAD
-- [2150](https://github.com/FuelLabs/fuel-core/pull/2150): Upgraded `libp2p` to `0.54.1` and introduced `ConnectionLimiter` to limit pending incoming/outgoing connections.
-=======
 - [2535](https://github.com/FuelLabs/fuel-core/pull/2535): Expose `backup` and `restore` APIs on the `CombinedDatabase` struct to create portable backups and restore from them.
 - [2550](https://github.com/FuelLabs/fuel-core/pull/2550): Add statistics and more limits infos about txpool on the node_info endpoint
->>>>>>> 4aed8f5b
 
 ### Fixed
 - [2560](https://github.com/FuelLabs/fuel-core/pull/2560): Fix flaky test by increasing timeout
