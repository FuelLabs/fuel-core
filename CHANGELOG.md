# Change Log
All notable changes to this project will be documented in this file.

The format is based on [Keep a Changelog](http://keepachangelog.com/)
and this project adheres to [Semantic Versioning](http://semver.org/).

## [Unreleased]

Description of the upcoming release here.

### Changed

<<<<<<< HEAD
- [#1847](https://github.com/FuelLabs/fuel-core/pull/1847): Simplify the validation interface to use `Block`. Remove `Validation` variant of `ExecutionKind`.
=======
>>>>>>> 88a2ce75
- [#1837](https://github.com/FuelLabs/fuel-core/pull/1837): Refactor the executor and separate validation from the other use cases

## [Version 0.25.2]

### Fixed

- [#1844](https://github.com/FuelLabs/fuel-core/pull/1844): Fixed the publishing of the `fuel-core 0.25.1` release.
- [1842](https://github.com/FuelLabs/fuel-core/pull/1842): Ignore RUSTSEC-2024-0336: `rustls::ConnectionCommon::complete_io` could fall into an infinite loop based on network

### Changed
<<<<<<< HEAD
=======

>>>>>>> 88a2ce75
- [#1837](https://github.com/FuelLabs/fuel-core/pull/1837): Refactor the executor and separate validation from the other use cases

## [Version 0.25.1]

### Fixed

- [#1840](https://github.com/FuelLabs/fuel-core/pull/1840): Fixed the publishing of the `fuel-core 0.25.0` release.

## [Version 0.25.0]

### Fixed

- [#1821](https://github.com/FuelLabs/fuel-core/pull/1821): Can handle missing tables in snapshot.
- [#1814](https://github.com/FuelLabs/fuel-core/pull/1814): Bugfix: the `iter_all_by_prefix` was not working for all tables. The change adds a `Rust` level filtering.

### Added

- [#1831](https://github.com/FuelLabs/fuel-core/pull/1831): Included the total gas and fee used by transaction into `TransactionStatus`.
- [#1821](https://github.com/FuelLabs/fuel-core/pull/1821): Propagate shutdown signal to (re)genesis. Also add progress bar for (re)genesis.
- [#1813](https://github.com/FuelLabs/fuel-core/pull/1813): Added back support for `/health` endpoint.
- [#1799](https://github.com/FuelLabs/fuel-core/pull/1799): Snapshot creation is now concurrent.
- [#1811](https://github.com/FuelLabs/fuel-core/pull/1811): Regenesis now preserves old blocks and transactions for GraphQL API.

### Changed

- [#1837](https://github.com/FuelLabs/fuel-core/pull/1837): Refactor the executor and separate validation from the other use cases
- [#1833](https://github.com/FuelLabs/fuel-core/pull/1833): Regenesis of `SpentMessages` and `ProcessedTransactions`.
- [#1830](https://github.com/FuelLabs/fuel-core/pull/1830): Use versioning enum for WASM executor input and output.
- [#1816](https://github.com/FuelLabs/fuel-core/pull/1816): Updated the upgradable executor to fetch the state transition bytecode from the database when the version doesn't match a native one. This change enables the WASM executor in the "production" build and requires a `wasm32-unknown-unknown` target.
- [#1812](https://github.com/FuelLabs/fuel-core/pull/1812): Follow-up PR to simplify the logic around parallel snapshot creation.
- [#1809](https://github.com/FuelLabs/fuel-core/pull/1809): Fetch `ConsensusParameters` from the database
- [#1808](https://github.com/FuelLabs/fuel-core/pull/1808): Fetch consensus parameters from the provider.

#### Breaking

- [#1826](https://github.com/FuelLabs/fuel-core/pull/1826): The changes make the state transition bytecode part of the `ChainConfig`. It guarantees the state transition's availability for the network's first blocks.
    The change has many minor improvements in different areas related to the state transition bytecode:
    - The state transition bytecode lies in its own file(`state_transition_bytecode.wasm`) along with the chain config file. The `ChainConfig` loads it automatically when `ChainConfig::load` is called and pushes it back when `ChainConfig::write` is called.
    - The `fuel-core` release bundle also contains the `fuel-core-wasm-executor.wasm` file of the corresponding executor version.
    - The regenesis process now considers the last block produced by the previous network. When we create a (re)genesis block of a new network, it has the `height = last_block_of_old_netowkr + 1`. It continues the old network and doesn't overlap blocks(before, we had `old_block.height == new_genesis_block.hegiht`).
    - Along with the new block height, the regenesis process also increases the state transition bytecode and consensus parameters versions. It guarantees that a new network doesn't use values from the previous network and allows us not to migrate `StateTransitionBytecodeVersions` and `ConsensusParametersVersions` tables.
    - Added a new CLI argument, `native-executor-version,` that allows overriding of the default version of the native executor. It can be useful for side rollups that have their own history of executor upgrades.
    - Replaced:
      
      ```rust
               let file = std::fs::File::open(path)?;
               let mut snapshot: Self = serde_json::from_reader(&file)?;
      ```
      
      with a:
      
      ```rust
               let mut json = String::new();
               std::fs::File::open(&path)
                   .with_context(|| format!("Could not open snapshot file: {path:?}"))?
                   .read_to_string(&mut json)?;
               let mut snapshot: Self = serde_json::from_str(json.as_str())?;
      ```
      because it is 100 times faster for big JSON files.
    - Updated all tests to use `Config::local_node_*` instead of working with the `SnapshotReader` directly. It is the preparation of the tests for the futures bumps of the `Executor::VERSION`. When we increase the version, all tests continue to use `GenesisBlock.state_transition_bytecode = 0` while the version is different, which forces the usage of the WASM executor, while for tests, we still prefer to test native execution. The `Config::local_node_*` handles it and forces the executor to use the native version.
    - Reworked the `build.rs` file of the upgradable executor. The script now caches WASM bytecode to avoid recompilation. Also, fixed the issue with outdated WASM bytecode. The script reacts on any modifications of the `fuel-core-wasm-executor` and forces recompilation (it is why we need the cache), so WASM bytecode always is actual now.
- [#1822](https://github.com/FuelLabs/fuel-core/pull/1822): Removed support of `Create` transaction from debugger since it doesn't have any script to execute.
- [#1822](https://github.com/FuelLabs/fuel-core/pull/1822): Use `fuel-vm 0.49.0` with new transactions types - `Upgrade` and `Upload`. Also added `max_bytecode_subsections` field to the `ConsensusParameters` to limit the number of bytecode subsections in the state transition bytecode. 
- [#1816](https://github.com/FuelLabs/fuel-core/pull/1816): Updated the upgradable executor to fetch the state transition bytecode from the database when the version doesn't match a native one. This change enables the WASM executor in the "production" build and requires a `wasm32-unknown-unknown` target.

## [Version 0.24.2]

### Changed

#### Breaking
- [#1798](https://github.com/FuelLabs/fuel-core/pull/1798): Add nonce to relayed transactions and also hash full messages in the inbox root.

### Fixed

- [#1802](https://github.com/FuelLabs/fuel-core/pull/1802): Fixed a runtime panic that occurred when restarting a node. The panic was caused by an invalid database commit while loading an existing off-chain database. The invalid commit is removed in this PR.
- [#1803](https://github.com/FuelLabs/fuel-core/pull/1803): Produce block when da height haven't changed.
- [#1795](https://github.com/FuelLabs/fuel-core/pull/1795): Fixed the building of the `fuel-core-wasm-executor` to work outside of the `fuel-core` context. The change uses the path to the manifest file of the `fuel-core-upgradable-executor` to build the `fuel-core-wasm-executor` instead of relying on the workspace.

## [Version 0.24.1]

### Added

- [#1787](https://github.com/FuelLabs/fuel-core/pull/1787): Handle processing of relayed (forced) transactions
- [#1786](https://github.com/FuelLabs/fuel-core/pull/1786): Regenesis now includes off-chain tables.
- [#1716](https://github.com/FuelLabs/fuel-core/pull/1716): Added support of WASM state transition along with upgradable execution that works with native(std) and WASM(non-std) executors. The `fuel-core` now requires a `wasm32-unknown-unknown` target to build.
- [#1770](https://github.com/FuelLabs/fuel-core/pull/1770): Add the new L1 event type for forced transactions.
- [#1767](https://github.com/FuelLabs/fuel-core/pull/1767): Added consensus parameters version and state transition version to the `ApplicationHeader` to describe what was used to produce this block.
- [#1760](https://github.com/FuelLabs/fuel-core/pull/1760): Added tests to verify that the network operates with a custom chain id and base asset id.
- [#1752](https://github.com/FuelLabs/fuel-core/pull/1752): Add `ProducerGasPrice` trait that the `Producer` depends on to get the gas price for the block.
- [#1747](https://github.com/FuelLabs/fuel-core/pull/1747): The DA block height is now included in the genesis state.
- [#1740](https://github.com/FuelLabs/fuel-core/pull/1740): Remove optional fields from genesis configs
- [#1737](https://github.com/FuelLabs/fuel-core/pull/1737): Remove temporary tables for calculating roots during genesis.
- [#1731](https://github.com/FuelLabs/fuel-core/pull/1731): Expose `schema.sdl` from `fuel-core-client`.

### Changed

#### Breaking

- [1785](https://github.com/FuelLabs/fuel-core/pull/1785): Producer will only include DA height if it has enough gas to include the associate forced transactions.
- [#1771](https://github.com/FuelLabs/fuel-core/pull/1771): Contract 'states' and 'balances' brought back into `ContractConfig`. Parquet now writes a file per table.
- [1779](https://github.com/FuelLabs/fuel-core/pull/1779): Modify Relayer service to order Events from L1 by block index
- [#1783](https://github.com/FuelLabs/fuel-core/pull/1783): The PR upgrade `fuel-vm` to `0.48.0` release. Because of some breaking changes, we also adapted our codebase to follow them: 
  - Implementation of `Default` for configs was moved under the `test-helpers` feature. The `fuel-core` binary uses testnet configuration instead of `Default::default`(for cases when `ChainConfig` was not provided by the user).
  - All parameter types are enums now and require corresponding modifications across the codebase(we need to use getters and setters). The GraphQL API remains the same for simplicity, but each parameter now has one more field - `version`, that can be used to decide how to deserialize. 
  - The `UtxoId` type now is 34 bytes instead of 33. It affects hex representation and requires adding `00`.
  - The `block_gas_limit` was moved to `ConsensusParameters` from `ChainConfig`. It means the block producer doesn't specify the block gas limit anymore, and we don't need to propagate this information.
  - The `bytecodeLength` field is removed from the `Create` transaction.
  - Removed `ConsensusParameters` from executor config because `ConsensusParameters::default` is not available anymore. Instead, executors fetch `ConsensusParameters` from the database.

- [#1769](https://github.com/FuelLabs/fuel-core/pull/1769): Include new field on header for the merkle root of imported events. Rename other message root field.
- [#1768](https://github.com/FuelLabs/fuel-core/pull/1768): Moved `ContractsInfo` table to the off-chain database. Removed `salt` field from the `ContractConfig`.
- [#1761](https://github.com/FuelLabs/fuel-core/pull/1761): Adjustments to the upcoming testnet configs:
  - Decreased the max size of the contract/predicate/script to be 100KB.
  - Decreased the max size of the transaction to be 110KB.
  - Decreased the max number of storage slots to be 1760(110KB / 64).
  - Removed fake coins from the genesis state.
  - Renamed folders to be "testnet" and "dev-testnet".
  - The name of the networks are "Upgradable Testnet" and "Upgradable Dev Testnet".

- [#1694](https://github.com/FuelLabs/fuel-core/pull/1694): The change moves the database transaction logic from the `fuel-core` to the `fuel-core-storage` level. The corresponding [issue](https://github.com/FuelLabs/fuel-core/issues/1589) described the reason behind it.

    ## Technical details of implementation

    - The change splits the `KeyValueStore` into `KeyValueInspect` and `KeyValueMutate`, as well the `Blueprint` into `BlueprintInspect` and `BlueprintMutate`. It allows requiring less restricted constraints for any read-related operations.

    - One of the main ideas of the change is to allow for the actual storage only to implement `KeyValueInspect` and `Modifiable` without the `KeyValueMutate`. It simplifies work with the databases and provides a safe way of interacting with them (Modification into the database can only go through the `Modifiable::commit_changes`). This feature is used to [track the height](https://github.com/FuelLabs/fuel-core/pull/1694/files#diff-c95a3d57a39feac7c8c2f3b193a24eec39e794413adc741df36450f9a4539898) of each database during commits and even limit how commits are done, providing additional safety. This part of the change was done as a [separate commit](https://github.com/FuelLabs/fuel-core/pull/1694/commits/7b1141ac838568e3590f09dd420cb24a6946bd32).
    
    - The `StorageTransaction` is a `StructuredStorage` that uses `InMemoryTransaction` inside to accumulate modifications. Only `InMemoryTransaction` has a real implementation of the `KeyValueMutate`(Other types only implement it in tests).
    
    - The implementation of the `Modifiable` for the `Database` contains a business logic that provides additional safety but limits the usage of the database. The `Database` now tracks its height and is responsible for its updates. In the `commit_changes` function, it analyzes the changes that were done and tries to find a new height(For example, in the case of the `OnChain` database, we are looking for a new `Block` in the `FuelBlocks` table).
    
    - As was planned in the issue, now the executor has full control over how commits to the storage are done.
    
    - All mutation methods now require `&mut self` - exclusive ownership over the object to be able to write into it. It almost negates the chance of concurrent modification of the storage, but it is still possible since the `Database` implements the `Clone` trait. To be sure that we don't corrupt the state of the database, the `commit_changes` function implements additional safety checks to be sure that we commit updates per each height only once time.

    - Side changes:
      - The `drop` function was moved from `Database` to `RocksDB` as a preparation for the state rewind since the read view should also keep the drop function until it is destroyed.
      - The `StatisticTable` table lives in the off-chain worker.
      - Removed duplication of the `Database` from the `dap::ConcreteStorage` since it is already available from the VM.
      - The executor return only produced `Changes` instead of the storage transaction, which simplifies the interaction between modules and port definition.
      - The logic related to the iteration over the storage is moved to the `fuel-core-storage` crate and is now reusable. It provides an `interator` method that duplicates the logic from `MemoryStore` on iterating over the `BTreeMap` and methods like `iter_all`, `iter_all_by_prefix`, etc. It was done in a separate revivable [commit](https://github.com/FuelLabs/fuel-core/pull/1694/commits/5b9bd78320e6f36d0650ec05698f12f7d1b3c7c9).
      - The `MemoryTransactionView` is fully replaced by the `StorageTransactionInner`.
      - Removed `flush` method from the `Database` since it is not needed after https://github.com/FuelLabs/fuel-core/pull/1664.

- [#1693](https://github.com/FuelLabs/fuel-core/pull/1693): The change separates the initial chain state from the chain config and stores them in separate files when generating a snapshot. The state snapshot can be generated in a new format where parquet is used for compression and indexing while postcard is used for encoding. This enables importing in a stream like fashion which reduces memory requirements. Json encoding is still supported to enable easy manual setup. However, parquet is prefered for large state files.

  ### Snapshot command

  The CLI was expanded to allow customizing the used encoding. Snapshots are now generated along with a metadata file describing the encoding used. The metadata file contains encoding details as well as the location of additional files inside the snapshot directory containing the actual data. The chain config is always generated in the JSON format.

  The snapshot command now has the '--output-directory' for specifying where to save the snapshot.

  ### Run command

  The run command now includes the 'db_prune' flag which when provided will prune the existing db and start genesis from the provided snapshot metadata file or the local testnet configuration.

  The snapshot metadata file contains paths to the chain config file and files containing chain state items (coins, messages, contracts, contract states, and balances), which are loaded via streaming.

  Each item group in the genesis process is handled by a separate worker, allowing for parallel loading. Workers stream file contents in batches.

  A database transaction is committed every time an item group is succesfully loaded. Resumability is achieved by recording the last loaded group index within the same db tx. If loading is aborted, the remaining workers are shutdown. Upon restart, workers resume from the last processed group.

  ### Contract States and Balances

  Using uniform-sized batches may result in batches containing items from multiple contracts. Optimal performance can presumably be achieved by selecting a batch size that typically encompasses an entire contract's state or balance, allowing for immediate initialization of relevant Merkle trees.

### Removed

- [#1757](https://github.com/FuelLabs/fuel-core/pull/1757): Removed `protobuf` from everywhere since `libp2p` uses `quick-protobuf`.

## [Version 0.23.0]

### Added

- [#1713](https://github.com/FuelLabs/fuel-core/pull/1713): Added automatic `impl` of traits `StorageWrite` and `StorageRead` for `StructuredStorage`. Tables that use a `Blueprint` can be read and written using these interfaces provided by structured storage types.
- [#1671](https://github.com/FuelLabs/fuel-core/pull/1671): Added a new `Merklized` blueprint that maintains the binary Merkle tree over the storage data. It supports only the insertion of the objects without removing them.
- [#1657](https://github.com/FuelLabs/fuel-core/pull/1657): Moved `ContractsInfo` table from `fuel-vm` to on-chain tables, and created version-able `ContractsInfoType` to act as the table's data type.

### Changed

- [#1723](https://github.com/FuelLabs/fuel-core/pull/1723): Notify about imported blocks from the off-chain worker.
- [#1717](https://github.com/FuelLabs/fuel-core/pull/1717): The fix for the [#1657](https://github.com/FuelLabs/fuel-core/pull/1657) to include the contract into `ContractsInfo` table.
- [#1657](https://github.com/FuelLabs/fuel-core/pull/1657): Upgrade to `fuel-vm` 0.46.0.
- [#1671](https://github.com/FuelLabs/fuel-core/pull/1671): The logic related to the `FuelBlockIdsToHeights` is moved to the off-chain worker.
- [#1663](https://github.com/FuelLabs/fuel-core/pull/1663): Reduce the punishment criteria for mempool gossipping.
- [#1658](https://github.com/FuelLabs/fuel-core/pull/1658): Removed `Receipts` table. Instead, receipts are part of the `TransactionStatuses` table.
- [#1640](https://github.com/FuelLabs/fuel-core/pull/1640): Upgrade to fuel-vm 0.45.0.
- [#1635](https://github.com/FuelLabs/fuel-core/pull/1635): Move updating of the owned messages and coins to off-chain worker.
- [#1650](https://github.com/FuelLabs/fuel-core/pull/1650): Add api endpoint for getting estimates for future gas prices
- [#1649](https://github.com/FuelLabs/fuel-core/pull/1649): Add api endpoint for getting latest gas price
- [#1600](https://github.com/FuelLabs/fuel-core/pull/1640): Upgrade to fuel-vm 0.45.0
- [#1633](https://github.com/FuelLabs/fuel-core/pull/1633): Notify services about importing of the genesis block.
- [#1625](https://github.com/FuelLabs/fuel-core/pull/1625): Making relayer independent from the executor and preparation for the force transaction inclusion.
- [#1613](https://github.com/FuelLabs/fuel-core/pull/1613): Add api endpoint to retrieve a message by its nonce.
- [#1612](https://github.com/FuelLabs/fuel-core/pull/1612): Use `AtomicView` in all services for consistent results.
- [#1597](https://github.com/FuelLabs/fuel-core/pull/1597): Unify namespacing for `libp2p` modules
- [#1591](https://github.com/FuelLabs/fuel-core/pull/1591): Simplify libp2p dependencies and not depend on all sub modules directly.
- [#1590](https://github.com/FuelLabs/fuel-core/pull/1590): Use `AtomicView` in the `TxPool` to read the state of the database during insertion of the transactions.
- [#1587](https://github.com/FuelLabs/fuel-core/pull/1587): Use `BlockHeight` as a primary key for the `FuelsBlock` table.
- [#1585](https://github.com/FuelLabs/fuel-core/pull/1585): Let `NetworkBehaviour` macro generate `FuelBehaviorEvent` in p2p
- [#1579](https://github.com/FuelLabs/fuel-core/pull/1579): The change extracts the off-chain-related logic from the executor and moves it to the GraphQL off-chain worker. It creates two new concepts - Off-chain and On-chain databases where the GraphQL worker has exclusive ownership of the database and may modify it without intersecting with the On-chain database.
- [#1577](https://github.com/FuelLabs/fuel-core/pull/1577): Moved insertion of sealed blocks into the `BlockImporter` instead of the executor.
- [#1574](https://github.com/FuelLabs/fuel-core/pull/1574): Penalizes peers for sending invalid responses or for not replying at all.
- [#1601](https://github.com/FuelLabs/fuel-core/pull/1601): Fix formatting in docs and check that `cargo doc` passes in the CI.
- [#1636](https://github.com/FuelLabs/fuel-core/pull/1636): Add more docs to GraphQL DAP API.

#### Breaking

- [#1725](https://github.com/FuelLabs/fuel-core/pull/1725): All API endpoints now are prefixed with `/v1` version. New usage looks like: `/v1/playground`, `/v1/graphql`, `/v1/graphql-sub`, `/v1/metrics`, `/v1/health`.
- [#1722](https://github.com/FuelLabs/fuel-core/pull/1722): Bugfix: Zero `predicate_gas_used` field during validation of the produced block.
- [#1714](https://github.com/FuelLabs/fuel-core/pull/1714): The change bumps the `fuel-vm` to `0.47.1`. It breaks several breaking changes into the protocol:
  - All malleable fields are zero during the execution and unavailable through the GTF getters. Accessing them via the memory directly is still possible, but they are zero.
  - The `Transaction` doesn't define the gas price anymore. The gas price is defined by the block producer and recorded in the `Mint` transaction at the end of the block. A price of future blocks can be fetched through a [new API nedopoint](https://github.com/FuelLabs/fuel-core/issues/1641) and the price of the last block can be fetch or via the block or another [API endpoint](https://github.com/FuelLabs/fuel-core/issues/1647).
  - The `GasPrice` policy is replaced with the `Tip` policy. The user may specify in the native tokens how much he wants to pay the block producer to include his transaction in the block. It is the prioritization mechanism to incentivize the block producer to include users transactions earlier.
  - The `MaxFee` policy is mandatory to set. Without it, the transaction pool will reject the transaction. Since the block producer defines the gas price, the only way to control how much user agreed to pay can be done only through this policy.
  - The `maturity` field is removed from the `Input::Coin`. The same affect can be achieve with the `Maturity` policy on the transaction and predicate. This changes breaks how input coin is created and removes the passing of this argument.
  - The metadata of the `Checked<Tx>` doesn't contain `max_fee` and `min_fee` anymore. Only `max_gas` and `min_gas`. The `max_fee` is controlled by the user via the `MaxFee` policy.
  - Added automatic `impl` of traits `StorageWrite` and `StorageRead` for `StructuredStorage`. Tables that use a `Blueprint` can be read and written using these interfaces provided by structured storage types.

- [#1712](https://github.com/FuelLabs/fuel-core/pull/1712): Make `ContractUtxoInfo` type a version-able enum for use in the `ContractsLatestUtxo`table.
- [#1657](https://github.com/FuelLabs/fuel-core/pull/1657): Changed `CROO` gas price type from `Word` to `DependentGasPrice`. The dependent gas price values are dummy values while awaiting updated benchmarks.
- [#1671](https://github.com/FuelLabs/fuel-core/pull/1671): The GraphQL API uses block height instead of the block id where it is possible. The transaction status contains `block_height` instead of the `block_id`.
- [#1675](https://github.com/FuelLabs/fuel-core/pull/1675): Simplify GQL schema by disabling contract resolvers in most cases, and just return a ContractId scalar instead.
- [#1658](https://github.com/FuelLabs/fuel-core/pull/1658): Receipts are part of the transaction status. 
    Removed `reason` from the `TransactionExecutionResult::Failed`. It can be calculated based on the program state and receipts.
    Also, it is not possible to fetch `receipts` from the `Transaction` directly anymore. Instead, you need to fetch `status` and its receipts.
- [#1646](https://github.com/FuelLabs/fuel-core/pull/1646): Remove redundant receipts from queries.
- [#1639](https://github.com/FuelLabs/fuel-core/pull/1639): Make Merkle metadata, i.e. `SparseMerkleMetadata` and `DenseMerkleMetadata` type version-able enums
- [#1632](https://github.com/FuelLabs/fuel-core/pull/1632): Make `Message` type a version-able enum
- [#1631](https://github.com/FuelLabs/fuel-core/pull/1631): Modify api endpoint to dry run multiple transactions.
- [#1629](https://github.com/FuelLabs/fuel-core/pull/1629): Use a separate database for each data domain. Each database has its own folder where data is stored.
- [#1628](https://github.com/FuelLabs/fuel-core/pull/1628): Make `CompressedCoin` type a version-able enum
- [#1616](https://github.com/FuelLabs/fuel-core/pull/1616): Make `BlockHeader` type a version-able enum
- [#1614](https://github.com/FuelLabs/fuel-core/pull/1614): Use the default consensus key regardless of trigger mode. The change is breaking because it removes the `--dev-keys` argument. If the `debug` flag is set, the default consensus key will be used, regardless of the trigger mode.
- [#1596](https://github.com/FuelLabs/fuel-core/pull/1596): Make `Consensus` type a version-able enum
- [#1593](https://github.com/FuelLabs/fuel-core/pull/1593): Make `Block` type a version-able enum
- [#1576](https://github.com/FuelLabs/fuel-core/pull/1576): The change moves the implementation of the storage traits for required tables from `fuel-core` to `fuel-core-storage` crate. The change also adds a more flexible configuration of the encoding/decoding per the table and allows the implementation of specific behaviors for the table in a much easier way. It unifies the encoding between database, SMTs, and iteration, preventing mismatching bytes representation on the Rust type system level. Plus, it increases the re-usage of the code by applying the same blueprint to other tables.
    
    It is a breaking PR because it changes database encoding/decoding for some tables.
    
    ### StructuredStorage
    
    The change adds a new type `StructuredStorage`. It is a wrapper around the key-value storage that implements the storage traits(`StorageInspect`, `StorageMutate`, `StorageRead`, etc) for the tables with blueprint. This blueprint works in tandem with the `TableWithBlueprint` trait. The table may implement `TableWithBlueprint` specifying the blueprint, as an example:
    
    ```rust
    impl TableWithBlueprint for ContractsRawCode {
        type Blueprint = Plain<Raw, Raw>;
    
        fn column() -> Column {
            Column::ContractsRawCode
        }
    }
    ```
    
    It is a definition of the blueprint for the `ContractsRawCode` table. It has a plain blueprint meaning it simply encodes/decodes bytes and stores/loads them into/from the storage. As a key codec and value codec, it uses a `Raw` encoding/decoding that simplifies writing bytes and loads them back into the memory without applying any serialization or deserialization algorithm.
    
    If the table implements `TableWithBlueprint` and the selected codec satisfies all blueprint requirements, the corresponding storage traits for that table are implemented on the `StructuredStorage` type.
    
    ### Codecs
    
    Each blueprint allows customizing the key and value codecs. It allows the use of different codecs for different tables, taking into account the complexity and weight of the data and providing a way of more optimal implementation.
    
    That property may be very useful to perform migration in a more easier way. Plus, it also can be a `no_std` migration potentially allowing its fraud proving.
    
    An example of migration:
    
    ```rust
    /// Define the table for V1 value encoding/decoding.
    impl TableWithBlueprint for ContractsRawCodeV1 {
        type Blueprint = Plain<Raw, Raw>;
    
        fn column() -> Column {
            Column::ContractsRawCode
        }
    }
    
    /// Define the table for V2 value encoding/decoding.
    /// It uses `Postcard` codec for the value instead of `Raw` codec.
    ///
    /// # Dev-note: The columns is the same.
    impl TableWithBlueprint for ContractsRawCodeV2 {
        type Blueprint = Plain<Raw, Postcard>;
    
        fn column() -> Column {
            Column::ContractsRawCode
        }
    }
    
    fn migration(storage: &mut Database) {
        let mut iter = storage.iter_all::<ContractsRawCodeV1>(None);
        while let Ok((key, value)) = iter.next() {
            // Insert into the same table but with another codec.
            storage.storage::<ContractsRawCodeV2>().insert(key, value);
        }
    }
    ```
    
    ### Structures
    
    The blueprint of the table defines its behavior. As an example, a `Plain` blueprint simply encodes/decodes bytes and stores/loads them into/from the storage. The `SMT` blueprint builds a sparse merkle tree on top of the key-value pairs.
    
    Implementing a blueprint one time, we can apply it to any table satisfying the requirements of this blueprint. It increases the re-usage of the code and minimizes duplication.
    
    It can be useful if we decide to create global roots for all required tables that are used in fraud proving.
    
    ```rust
    impl TableWithBlueprint for SpentMessages {
        type Blueprint = Plain<Raw, Postcard>;
    
        fn column() -> Column {
            Column::SpentMessages
        }
    }
                     |
                     |
                    \|/
    
    impl TableWithBlueprint for SpentMessages {
        type Blueprint =
            Sparse<Raw, Postcard, SpentMessagesMerkleMetadata, SpentMessagesMerkleNodes>;
    
        fn column() -> Column {
            Column::SpentMessages
        }
    }
    ```
    
    ### Side changes
    
    #### `iter_all`
    The `iter_all` functionality now accepts the table instead of `K` and `V` generics. It is done to use the correct codec during deserialization. Also, the table definition provides the column.
    
    #### Duplicated unit tests
    
    The `fuel-core-storage` crate provides macros that generate unit tests. Almost all tables had the same test like `get`, `insert`, `remove`, `exist`. All duplicated tests were moved to macros. The unique one still stays at the same place where it was before.
    
    #### `StorageBatchMutate`
    
    Added a new `StorageBatchMutate` trait that we can move to `fuel-storage` crate later. It allows batch operations on the storage. It may be more performant in some cases.

- [#1573](https://github.com/FuelLabs/fuel-core/pull/1573): Remove nested p2p request/response encoding. Only breaks p2p networking compatibility with older fuel-core versions, but is otherwise fully internal.


## [Version 0.22.4]

### Added

- [#1743](https://github.com/FuelLabs/fuel-core/pull/1743): Added blacklisting of the transactions on the `TxPool` level.
  ```shell
        --tx-blacklist-addresses <TX_BLACKLIST_ADDRESSES>
            The list of banned addresses ignored by the `TxPool`
            
            [env: TX_BLACKLIST_ADDRESSES=]
  
        --tx-blacklist-coins <TX_BLACKLIST_COINS>
            The list of banned coins ignored by the `TxPool`
            
            [env: TX_BLACKLIST_COINS=]
  
        --tx-blacklist-messages <TX_BLACKLIST_MESSAGES>
            The list of banned messages ignored by the `TxPool`
            
            [env: TX_BLACKLIST_MESSAGES=]
  
        --tx-blacklist-contracts <TX_BLACKLIST_CONTRACTS>
            The list of banned contracts ignored by the `TxPool`
            
            [env: TX_BLACKLIST_CONTRACTS=]
  ```

## [Version 0.22.3]

### Added

- [#1732](https://github.com/FuelLabs/fuel-core/pull/1732): Added `Clone` bounds to most datatypes of `fuel-core-client`.

## [Version 0.22.2]

### Added

- [#1729](https://github.com/FuelLabs/fuel-core/pull/1729): Exposed the `schema.sdl` file from `fuel-core-client`. The user can create his own queries by using this file.

## [Version 0.22.1]

### Fixed
- [#1664](https://github.com/FuelLabs/fuel-core/pull/1664): Fixed long database initialization after restart of the node by setting limit to the WAL file.


## [Version 0.22.0]

### Added

- [#1515](https://github.com/FuelLabs/fuel-core/pull/1515): Added support of `--version` command for `fuel-core-keygen` binary.
- [#1504](https://github.com/FuelLabs/fuel-core/pull/1504): A `Success` or `Failure` variant of `TransactionStatus` returned by a query now contains the associated receipts generated by transaction execution.

#### Breaking
- [#1531](https://github.com/FuelLabs/fuel-core/pull/1531): Make `fuel-core-executor` `no_std` compatible. It affects the `fuel-core` crate because it uses the `fuel-core-executor` crate. The change is breaking because of moved types.
- [#1524](https://github.com/FuelLabs/fuel-core/pull/1524): Adds information about connected peers to the GQL API.

### Changed

- [#1517](https://github.com/FuelLabs/fuel-core/pull/1517): Changed default gossip heartbeat interval to 500ms. 
- [#1520](https://github.com/FuelLabs/fuel-core/pull/1520): Extract `executor` into `fuel-core-executor` crate.

### Fixed

#### Breaking
- [#1536](https://github.com/FuelLabs/fuel-core/pull/1536): The change fixes the contracts tables to not touch SMT nodes of foreign contracts. Before, it was possible to invalidate the SMT from another contract. It is a breaking change and requires re-calculating the whole state from the beginning with new SMT roots. 
- [#1542](https://github.com/FuelLabs/fuel-core/pull/1542): Migrates information about peers to NodeInfo instead of ChainInfo. It also elides information about peers in the default node_info query.

## [Version 0.21.0]

This release focuses on preparing `fuel-core` for the mainnet environment:
- Most of the changes improved the security and stability of the node.
- The gas model was reworked to cover all aspects of execution.
- The benchmarking system was significantly enhanced, covering worst scenarios.
- A new set of benchmarks was added to track the accuracy of gas prices.
- Optimized heavy operations and removed/replaced exploitable functionality.

Besides that, there are more concrete changes:
- Unified naming conventions for all CLI arguments. Added dependencies between related fields to avoid misconfiguration in case of missing arguments. Added `--debug` flag that enables additional functionality like a debugger.
- Improved telemetry to cover the internal work of services and added support for the Pyroscope, allowing it to generate real-time flamegraphs to track performance.
- Improved stability of the P2P layer and adjusted the updating of reputation. The speed of block synchronization was significantly increased.
- The node is more stable and resilient. Improved DoS resistance and resource management. Fixed critical bugs during state transition.
- Reworked the `Mint` transaction to accumulate the fee from block production inside the contract defined by the block producer.

FuelVM received a lot of safety and stability improvements:
- The audit helped identify some bugs and errors that have been successfully fixed.
- Updated the gas price model to charge for resources used during the transaction lifecycle.
- Added `no_std` and 32 bit system support. This opens doors for fraud proving in the future.
- Removed the `ChainId` from the `PredicateId` calculation, allowing the use of predicates cross-chain.
- Improvements in the performance of some storage-related opcodes.
- Support the `ECAL` instruction that allows adding custom functionality to the VM. It can be used to create unique rollups or advanced indexers in the future.
- Support of [transaction policies](https://github.com/FuelLabs/fuel-vm/blob/master/CHANGELOG.md#version-0420) provides additional safety for the user. 
    It also allows the implementation of a multi-dimensional price model in the future, making the transaction execution cheaper and allowing more transactions that don't affect storage.
- Refactored errors, returning more detailed errors to the user, simplifying debugging.

### Added

- [#1503](https://github.com/FuelLabs/fuel-core/pull/1503): Add `gtf` opcode sanity check.
- [#1502](https://github.com/FuelLabs/fuel-core/pull/1502): Added price benchmark for `vm_initialization`.
- [#1501](https://github.com/FuelLabs/fuel-core/pull/1501): Add a CLI command for generating a fee collection contract.
- [#1492](https://github.com/FuelLabs/fuel-core/pull/1492): Support backward iteration in the RocksDB. It allows backward queries that were not allowed before.
- [#1490](https://github.com/FuelLabs/fuel-core/pull/1490): Add push and pop benchmarks.
- [#1485](https://github.com/FuelLabs/fuel-core/pull/1485): Prepare rc release of fuel core v0.21
- [#1476](https://github.com/FuelLabs/fuel-core/pull/1453): Add the majority of the "other" benchmarks for contract opcodes.
- [#1473](https://github.com/FuelLabs/fuel-core/pull/1473): Expose fuel-core version as a constant
- [#1469](https://github.com/FuelLabs/fuel-core/pull/1469): Added support of bloom filter for RocksDB tables and increased the block cache.
- [#1465](https://github.com/FuelLabs/fuel-core/pull/1465): Improvements for keygen cli and crates
- [#1642](https://github.com/FuelLabs/fuel-core/pull/1462): Added benchmark to measure the performance of contract state and contract ID calculation; use for gas costing.
- [#1457](https://github.com/FuelLabs/fuel-core/pull/1457): Fixing incorrect measurement for fast(µs) opcodes.
- [#1456](https://github.com/FuelLabs/fuel-core/pull/1456): Added flushing of the RocksDB during a graceful shutdown.
- [#1456](https://github.com/FuelLabs/fuel-core/pull/1456): Added more logs to track the service lifecycle.
- [#1453](https://github.com/FuelLabs/fuel-core/pull/1453): Add the majority of the "sanity" benchmarks for contract opcodes.
- [#1452](https://github.com/FuelLabs/fuel-core/pull/1452): Added benchmark to measure the performance of contract root calculation when utilizing the maximum contract size; used for gas costing of contract root during predicate owner validation.
- [#1449](https://github.com/FuelLabs/fuel-core/pull/1449): Fix coin pagination in e2e test client.
- [#1447](https://github.com/FuelLabs/fuel-core/pull/1447): Add timeout for continuous e2e tests
- [#1444](https://github.com/FuelLabs/fuel-core/pull/1444): Add "sanity" benchmarks for memory opcodes.
- [#1437](https://github.com/FuelLabs/fuel-core/pull/1437): Add some transaction throughput tests for basic transfers.
- [#1436](https://github.com/FuelLabs/fuel-core/pull/1436): Add a github action to continuously test beta-4.
- [#1433](https://github.com/FuelLabs/fuel-core/pull/1433): Add "sanity" benchmarks for flow opcodes.
- [#1432](https://github.com/FuelLabs/fuel-core/pull/1432): Add a new `--api-request-timeout` argument to control TTL for GraphQL requests.
- [#1430](https://github.com/FuelLabs/fuel-core/pull/1430): Add "sanity" benchmarks for crypto opcodes.
- [#1426](https://github.com/FuelLabs/fuel-core/pull/1426) Split keygen into a create and a binary.
- [#1419](https://github.com/FuelLabs/fuel-core/pull/1419): Add additional "sanity" benchmarks for arithmetic op code instructions.
- [#1411](https://github.com/FuelLabs/fuel-core/pull/1411): Added WASM and `no_std` compatibility.
- [#1405](https://github.com/FuelLabs/fuel-core/pull/1405): Use correct names for service metrics.
- [#1400](https://github.com/FuelLabs/fuel-core/pull/1400): Add releasy beta to fuel-core so that new commits to fuel-core master triggers fuels-rs.
- [#1371](https://github.com/FuelLabs/fuel-core/pull/1371): Add new client function for querying the `MessageStatus` for a specific message (by `Nonce`).
- [#1356](https://github.com/FuelLabs/fuel-core/pull/1356): Add peer reputation reporting to heartbeat code.
- [#1355](https://github.com/FuelLabs/fuel-core/pull/1355): Added new metrics related to block importing, such as tps, sync delays etc.
- [#1339](https://github.com/FuelLabs/fuel-core/pull/1339): Adds `baseAssetId` to `FeeParameters` in the GraphQL API.
- [#1331](https://github.com/FuelLabs/fuel-core/pull/1331): Add peer reputation reporting to block import code.
- [#1324](https://github.com/FuelLabs/fuel-core/pull/1324): Added pyroscope profiling to fuel-core, intended to be used by a secondary docker image that has debug symbols enabled.
- [#1309](https://github.com/FuelLabs/fuel-core/pull/1309): Add documentation for running debug builds with CLion and Visual Studio Code.  
- [#1308](https://github.com/FuelLabs/fuel-core/pull/1308): Add support for loading .env files when compiling with the `env` feature. This allows users to conveniently supply CLI arguments in a secure and IDE-agnostic way. 
- [#1304](https://github.com/FuelLabs/fuel-core/pull/1304): Implemented `submit_and_await_commit_with_receipts` method for `FuelClient`.
- [#1286](https://github.com/FuelLabs/fuel-core/pull/1286): Include readable names for test cases where missing.
- [#1274](https://github.com/FuelLabs/fuel-core/pull/1274): Added tests to benchmark block synchronization.
- [#1263](https://github.com/FuelLabs/fuel-core/pull/1263): Add gas benchmarks for `ED19` and `ECR1` instructions.

### Changed

- [#1512](https://github.com/FuelLabs/fuel-core/pull/1512): Internally simplify merkle_contract_state_range.
- [#1507](https://github.com/FuelLabs/fuel-core/pull/1507): Updated chain configuration to be ready for beta 5 network. It includes opcode prices from the latest benchmark and contract for the block producer.
- [#1477](https://github.com/FuelLabs/fuel-core/pull/1477): Upgraded the Rust version used in CI and containers to 1.73.0. Also includes associated Clippy changes.
- [#1469](https://github.com/FuelLabs/fuel-core/pull/1469): Replaced usage of `MemoryTransactionView` by `Checkpoint` database in the benchmarks.
- [#1468](https://github.com/FuelLabs/fuel-core/pull/1468): Bumped version of the `fuel-vm` to `v0.40.0`. It brings some breaking changes into consensus parameters API because of changes in the underlying types.
- [#1466](https://github.com/FuelLabs/fuel-core/pull/1466): Handling overflows during arithmetic operations.
- [#1460](https://github.com/FuelLabs/fuel-core/pull/1460): Change tracking branch from main to master for releasy tests.
- [#1454](https://github.com/FuelLabs/fuel-core/pull/1454): Update gas benchmarks for opcodes that append receipts.
- [#1440](https://github.com/FuelLabs/fuel-core/pull/1440): Don't report reserved nodes that send invalid transactions.
- [#1439](https://github.com/FuelLabs/fuel-core/pull/1439): Reduced memory BMT consumption during creation of the header.
- [#1434](https://github.com/FuelLabs/fuel-core/pull/1434): Continue gossiping transactions to reserved peers regardless of gossiping reputation score.
- [#1408](https://github.com/FuelLabs/fuel-core/pull/1408): Update gas benchmarks for storage opcodes to use a pre-populated database to get more accurate worst-case costs.
- [#1399](https://github.com/FuelLabs/fuel-core/pull/1399): The Relayer now queries Ethereum for its latest finalized block instead of using a configurable "finalization period" to presume finality.
- [#1397](https://github.com/FuelLabs/fuel-core/pull/1397): Improved keygen. Created a crate to be included from forc plugins and upgraded internal library to drop requirement of protoc to build
- [#1395](https://github.com/FuelLabs/fuel-core/pull/1395): Add DependentCost benchmarks for `k256`, `s256` and `mcpi` instructions.
- [#1393](https://github.com/FuelLabs/fuel-core/pull/1393): Increase heartbeat timeout from `2` to `60` seconds, as suggested in [this issue](https://github.com/FuelLabs/fuel-core/issues/1330).
- [#1392](https://github.com/FuelLabs/fuel-core/pull/1392): Fixed an overflow in `message_proof`.
- [#1390](https://github.com/FuelLabs/fuel-core/pull/1390): Up the `ethers` version to `2` to fix an issue with `tungstenite`.
- [#1383](https://github.com/FuelLabs/fuel-core/pull/1383): Disallow usage of `log` crate internally in favor of `tracing` crate.
- [#1380](https://github.com/FuelLabs/fuel-core/pull/1380): Add preliminary, hard-coded config values for heartbeat peer reputation, removing `todo`.
- [#1377](https://github.com/FuelLabs/fuel-core/pull/1377): Remove `DiscoveryEvent` and use `KademliaEvent` directly in `DiscoveryBehavior`.
- [#1366](https://github.com/FuelLabs/fuel-core/pull/1366): Improve caching during docker builds in CI by replacing gha
- [#1358](https://github.com/FuelLabs/fuel-core/pull/1358): Upgraded the Rust version used in CI to 1.72.0. Also includes associated Clippy changes.
- [#1349](https://github.com/FuelLabs/fuel-core/pull/1349): Updated peer-to-peer transactions API to support multiple blocks in a single request, and updated block synchronization to request multiple blocks based on the configured range of headers.
- [#1342](https://github.com/FuelLabs/fuel-core/pull/1342): Add error handling for P2P requests to return `None` to requester and log error.
- [#1318](https://github.com/FuelLabs/fuel-core/pull/1318): Modified block synchronization to use asynchronous task execution when retrieving block headers.
- [#1314](https://github.com/FuelLabs/fuel-core/pull/1314): Removed `types::ConsensusParameters` in favour of `fuel_tx:ConsensusParameters`.
- [#1302](https://github.com/FuelLabs/fuel-core/pull/1302): Removed the usage of flake and building of the bridge contract ABI.
    It simplifies the maintenance and updating of the events, requiring only putting the event definition into the codebase of the relayer.
- [#1293](https://github.com/FuelLabs/fuel-core/issues/1293): Parallelized the `estimate_predicates` endpoint to utilize all available threads.
- [#1270](https://github.com/FuelLabs/fuel-core/pull/1270): Modify the way block headers are retrieved from peers to be done in batches.

#### Breaking
- [#1506](https://github.com/FuelLabs/fuel-core/pull/1506): Added validation of the coin's fields during block production and validation. Before, it was possible to submit a transaction that didn't match the coin's values in the database, allowing printing/using unavailable assets.
- [#1491](https://github.com/FuelLabs/fuel-core/pull/1491): Removed unused request and response variants from the Gossipsub implementation, as well as related definitions and tests. Specifically, this removes gossiping of `ConsensusVote` and `NewBlock` events.
- [#1472](https://github.com/FuelLabs/fuel-core/pull/1472): Upgraded `fuel-vm` to `v0.42.0`. It introduces transaction policies that changes layout of the transaction. FOr more information check the [v0.42.0](https://github.com/FuelLabs/fuel-vm/pull/635) release.
- [#1470](https://github.com/FuelLabs/fuel-core/pull/1470): Divide `DependentCost` into "light" and "heavy" operations.
- [#1464](https://github.com/FuelLabs/fuel-core/pull/1464): Avoid possible truncation of higher bits. It may invalidate the code that truncated higher bits causing different behavior on 32-bit vs. 64-bit systems. The change affects some endpoints that now require lesser integers.
- [#1432](https://github.com/FuelLabs/fuel-core/pull/1432): All subscriptions and requests have a TTL now. So each subscription lifecycle is limited in time. If the subscription is closed because of TTL, it means that you subscribed after your transaction had been dropped by the network.
- [#1407](https://github.com/FuelLabs/fuel-core/pull/1407): The recipient is a `ContractId` instead of `Address`. The block producer should deploy its contract to receive the transaction fee. The collected fee is zero until the recipient contract is set.
- [#1407](https://github.com/FuelLabs/fuel-core/pull/1407): The `Mint` transaction is reworked with new fields to support the account-base model. It affects serialization and deserialization of the transaction and also affects GraphQL schema.
- [#1407](https://github.com/FuelLabs/fuel-core/pull/1407): The `Mint` transaction is the last transaction in the block instead of the first.
- [#1374](https://github.com/FuelLabs/fuel-core/pull/1374): Renamed `base_chain_height` to `da_height` and return current relayer height instead of latest Fuel block height.
- [#1367](https://github.com/FuelLabs/fuel-core/pull/1367): Update to the latest version of fuel-vm.
- [#1363](https://github.com/FuelLabs/fuel-core/pull/1363): Change message_proof api to take `nonce` instead of `message_id`
- [#1355](https://github.com/FuelLabs/fuel-core/pull/1355): Removed the `metrics` feature flag from the fuel-core crate, and metrics are now included by default.
- [#1339](https://github.com/FuelLabs/fuel-core/pull/1339): Added a new required field called `base_asset_id` to the `FeeParameters` definition in `ConsensusParameters`, as well as default values for `base_asset_id` in the `beta` and `dev` chain specifications.
- [#1322](https://github.com/FuelLabs/fuel-core/pull/1322):
  The `debug` flag is added to the CLI. The flag should be used for local development only. Enabling debug mode:
      - Allows GraphQL Endpoints to arbitrarily advance blocks.
      - Enables debugger GraphQL Endpoints.
      - Allows setting `utxo_validation` to `false`.
- [#1318](https://github.com/FuelLabs/fuel-core/pull/1318): Removed the `--sync-max-header-batch-requests` CLI argument, and renamed `--sync-max-get-txns` to `--sync-block-stream-buffer-size` to better represent the current behavior in the import.
- [#1290](https://github.com/FuelLabs/fuel-core/pull/1290): Standardize CLI args to use `-` instead of `_`.
- [#1279](https://github.com/FuelLabs/fuel-core/pull/1279): Added a new CLI flag to enable the Relayer service `--enable-relayer`, and disabled the Relayer service by default. When supplying the `--enable-relayer` flag, the `--relayer` argument becomes mandatory, and omitting it is an error. Similarly, providing a `--relayer` argument without the `--enable-relayer` flag is an error. Lastly, providing the `--keypair` or `--network` arguments will also produce an error if the `--enable-p2p` flag is not set.
- [#1262](https://github.com/FuelLabs/fuel-core/pull/1262): The `ConsensusParameters` aggregates all configuration data related to the consensus. It contains many fields that are segregated by the usage. The API of some functions was affected to use lesser types instead the whole `ConsensusParameters`. It is a huge breaking change requiring repetitively monotonically updating all places that use the `ConsensusParameters`. But during updating, consider that maybe you can use lesser types. Usage of them may simplify signatures of methods and make them more user-friendly and transparent.

### Removed

#### Breaking
- [#1484](https://github.com/FuelLabs/fuel-core/pull/1484): Removed `--network` CLI argument. Now the name of the network is fetched form chain configuration.
- [#1399](https://github.com/FuelLabs/fuel-core/pull/1399): Removed `relayer-da-finalization` parameter from the relayer CLI.
- [#1338](https://github.com/FuelLabs/fuel-core/pull/1338): Updated GraphQL client to use `DependentCost` for `k256`, `mcpi`, `s256`, `scwq`, `swwq` opcodes.
- [#1322](https://github.com/FuelLabs/fuel-core/pull/1322): The `manual_blocks_enabled` flag is removed from the CLI. The analog is a `debug` flag.<|MERGE_RESOLUTION|>--- conflicted
+++ resolved
@@ -10,10 +10,7 @@
 
 ### Changed
 
-<<<<<<< HEAD
 - [#1847](https://github.com/FuelLabs/fuel-core/pull/1847): Simplify the validation interface to use `Block`. Remove `Validation` variant of `ExecutionKind`.
-=======
->>>>>>> 88a2ce75
 - [#1837](https://github.com/FuelLabs/fuel-core/pull/1837): Refactor the executor and separate validation from the other use cases
 
 ## [Version 0.25.2]
@@ -22,13 +19,6 @@
 
 - [#1844](https://github.com/FuelLabs/fuel-core/pull/1844): Fixed the publishing of the `fuel-core 0.25.1` release.
 - [1842](https://github.com/FuelLabs/fuel-core/pull/1842): Ignore RUSTSEC-2024-0336: `rustls::ConnectionCommon::complete_io` could fall into an infinite loop based on network
-
-### Changed
-<<<<<<< HEAD
-=======
-
->>>>>>> 88a2ce75
-- [#1837](https://github.com/FuelLabs/fuel-core/pull/1837): Refactor the executor and separate validation from the other use cases
 
 ## [Version 0.25.1]
 
@@ -53,7 +43,6 @@
 
 ### Changed
 
-- [#1837](https://github.com/FuelLabs/fuel-core/pull/1837): Refactor the executor and separate validation from the other use cases
 - [#1833](https://github.com/FuelLabs/fuel-core/pull/1833): Regenesis of `SpentMessages` and `ProcessedTransactions`.
 - [#1830](https://github.com/FuelLabs/fuel-core/pull/1830): Use versioning enum for WASM executor input and output.
 - [#1816](https://github.com/FuelLabs/fuel-core/pull/1816): Updated the upgradable executor to fetch the state transition bytecode from the database when the version doesn't match a native one. This change enables the WASM executor in the "production" build and requires a `wasm32-unknown-unknown` target.
