--- conflicted
+++ resolved
@@ -12,11 +12,8 @@
 ### Changed
 - [2387](https://github.com/FuelLabs/fuel-core/pull/2387): Update description `tx-max-depth` flag.
 - [2630](https://github.com/FuelLabs/fuel-core/pull/2630): Removed some noisy `tracing::info!` logs
-<<<<<<< HEAD
+- [2643](https://github.com/FuelLabs/fuel-core/pull/2643): Before this fix when tip is zero, transactions that use 30M have the same priority as transactions with 1M gas. Now they are correctly ordered.
 - [2645](https://github.com/FuelLabs/fuel-core/pull/2645): Refactored `cumulative_percent_change` for 90% perf gains and reduced duplication. 
-=======
-- [2643](https://github.com/FuelLabs/fuel-core/pull/2643): Before this fix when tip is zero, transactions that use 30M have the same priority as transactions with 1M gas. Now they are correctly ordered.
->>>>>>> 1e852a37
 
 ### Added
 - [2553](https://github.com/FuelLabs/fuel-core/pull/2553): Scaffold global merkle root storage crate.
