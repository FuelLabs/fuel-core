--- conflicted
+++ resolved
@@ -7,12 +7,9 @@
 ## [Unreleased]
 
 ### Added
-<<<<<<< HEAD
 
 - [#1895](https://github.com/FuelLabs/fuel-core/pull/1895): Added backward and forward compatibility integration tests for forkless upgrades.
-=======
 - [#1898](https://github.com/FuelLabs/fuel-core/pull/1898): Enforce increasing of the `Executor::VERSION` on each release.
->>>>>>> 3fddb124
 
 ### Changed
 
