--- conflicted
+++ resolved
@@ -7,10 +7,7 @@
 ## [Unreleased]
 
 ### Added
-<<<<<<< HEAD
 - [2310](https://github.com/FuelLabs/fuel-core/pull/2310): New metrics: "The total gas used in a block" (`importer_gas_per_block`), "The total fee (gwei) paid by transactions in a block" (`importer_fee_per_block_gwei`), "The total number of transactions in a block" (`importer_transactions_per_block`), P2P metrics for swarm and protocol.
-            
-=======
 - [2324](https://github.com/FuelLabs/fuel-core/pull/2324): Added metrics for sync, async processor and for all GraphQL queries.
 
 ## Fixed
@@ -24,7 +21,6 @@
 - [2311](https://github.com/FuelLabs/fuel-core/pull/2311): Changed the text of the error returned by the executor if gas overflows.
 
 
->>>>>>> 77c76a1f
 ## [Version 0.38.0]
 
 ### Added
