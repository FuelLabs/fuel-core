# Change Log
All notable changes to this project will be documented in this file.

The format is based on [Keep a Changelog](http://keepachangelog.com/)
and this project adheres to [Semantic Versioning](http://semver.org/).

## [Unreleased]

### Added
- [2442](https://github.com/FuelLabs/fuel-core/pull/2442): Add uninitialized task for V1 gas price service
- [2154](https://github.com/FuelLabs/fuel-core/pull/2154): Added `Unknown` variant to `ConsensusParameters` graphql queries
- [2154](https://github.com/FuelLabs/fuel-core/pull/2154): Added `Unknown` variant to `Block` graphql queries
- [2154](https://github.com/FuelLabs/fuel-core/pull/2154): Added `TransactionType` type in `fuel-client`
- [2321](https://github.com/FuelLabs/fuel-core/pull/2321): New metrics for the TxPool:
    - The size of transactions in the txpool (`txpool_tx_size`)
    - The time spent by a transaction in the txpool in seconds (`txpool_tx_time_in_txpool_seconds`)
    - The number of transactions in the txpool (`txpool_number_of_transactions`)
    - The number of transactions pending verification before entering the txpool (`txpool_number_of_transactions_pending_verification`)
    - The number of executable transactions in the txpool (`txpool_number_of_executable_transactions`)
    - The time it took to select transactions for inclusion in a block in microseconds (`txpool_select_transactions_time_microseconds`)
    - The time it took to insert a transaction in the txpool in microseconds (`transaction_insertion_time_in_thread_pool_microseconds`)
- [2385](https://github.com/FuelLabs/fuel-core/pull/2385): Added new histogram buckets for some of the TxPool metrics, optimize the way they are collected.
- [2347](https://github.com/FuelLabs/fuel-core/pull/2364): Add activity concept in order to protect against infinitely increasing DA gas price scenarios
- [2362](https://github.com/FuelLabs/fuel-core/pull/2362): Added a new request_response protocol version `/fuel/req_res/0.0.2`. In comparison with `/fuel/req/0.0.1`, which returns an empty response when a request cannot be fulfilled, this version returns more meaningful error codes. Nodes still support the version `0.0.1` of the protocol to guarantee backward compatibility with fuel-core nodes. Empty responses received from nodes using the old protocol `/fuel/req/0.0.1` are automatically converted into an error `ProtocolV1EmptyResponse` with error code 0, which is also the only error code implemented. More specific error codes will be added in the future.
- [2386](https://github.com/FuelLabs/fuel-core/pull/2386): Add a flag to define the maximum number of file descriptors that RocksDB can use. By default it's half of the OS limit.
- [2376](https://github.com/FuelLabs/fuel-core/pull/2376): Add a way to fetch transactions in P2P without specifying a peer.
- [2361](https://github.com/FuelLabs/fuel-core/pull/2361): Add caches to the sync service to not reask for data it already fetched from the network.
- [2327](https://github.com/FuelLabs/fuel-core/pull/2327): Add more services tests and more checks of the pool. Also add an high level documentation for users of the pool and contributors.
- [2416](https://github.com/FuelLabs/fuel-core/issues/2416): Define the `GasPriceServiceV1` task.
- [2033](https://github.com/FuelLabs/fuel-core/pull/2033): Remove `Option<BlockHeight>` in favor of `BlockHeightQuery` where applicable.
- [2472](https://github.com/FuelLabs/fuel-core/pull/2472): Added the `amountU128` field to the `Balance` GraphQL schema, providing the total balance as a `U128`. The existing `amount` field clamps any balance exceeding `U64` to `u64::MAX`.

### Fixed
- [2365](https://github.com/FuelLabs/fuel-core/pull/2365): Fixed the error during dry run in the case of race condition.
- [2366](https://github.com/FuelLabs/fuel-core/pull/2366): The `importer_gas_price_for_block` metric is properly collected.
- [2369](https://github.com/FuelLabs/fuel-core/pull/2369): The `transaction_insertion_time_in_thread_pool_milliseconds` metric is properly collected.
- [2413](https://github.com/FuelLabs/fuel-core/issues/2413): block production immediately errors if unable to lock the mutex.
- [2389](https://github.com/FuelLabs/fuel-core/pull/2389): Fix construction of reverse iterator in RocksDB.
- [2479](https://github.com/FuelLabs/fuel-core/pull/2479): Fix an error on the last iteration of the read and write sequential opcodes on contract storage.
- [2478](https://github.com/FuelLabs/fuel-core/pull/2478): Fix proof created by `message_receipts_proof` function by ignoring the receipts from failed transactions to match `message_outbox_root`.
- [2485](https://github.com/FuelLabs/fuel-core/pull/2485): Hardcode the timestamp of the genesis block and version of `tai64` to avoid breaking changes for us.
- [2511](https://github.com/FuelLabs/fuel-core/pull/2511): Fix backward compatibility of V0Metadata in gas price db.

### Changed
- [2501](https://github.com/FuelLabs/fuel-core/pull/2501): Use gas price from block for estimating future gas prices
- [2468](https://github.com/FuelLabs/fuel-core/pull/2468): Abstract unrecorded blocks concept for V1 algorithm, create new storage impl. Introduce `TransactionableStorage` trait to allow atomic changes to the storage.
- [2295](https://github.com/FuelLabs/fuel-core/pull/2295): `CombinedDb::from_config` now respects `state_rewind_policy` with tmp RocksDB.
- [2378](https://github.com/FuelLabs/fuel-core/pull/2378): Use cached hash of the topic instead of calculating it on each publishing gossip message.
- [2438](https://github.com/FuelLabs/fuel-core/pull/2438): Refactored service to use new implementation of `StorageRead::read` that takes an offset in input.
- [2429](https://github.com/FuelLabs/fuel-core/pull/2429): Introduce custom enum for representing result of running service tasks
- [2377](https://github.com/FuelLabs/fuel-core/pull/2377): Add more errors that can be returned as responses when using protocol `/fuel/req_res/0.0.2`. The errors supported are `ProtocolV1EmptyResponse` (status code `0`) for converting empty responses sent via protocol `/fuel/req_res/0.0.1`, `RequestedRangeTooLarge`(status code `1`) if the client requests a range of objects such as sealed block headers or transactions too large, `Timeout` (status code `2`) if the remote peer takes too long to fulfill a request, or `SyncProcessorOutOfCapacity` if the remote peer is fulfilling too many requests concurrently.
- [2233](https://github.com/FuelLabs/fuel-core/pull/2233): Introduce a new column `modification_history_v2` for storing the modification history in the historical rocksDB. Keys in this column are stored in big endian order. Changed the behaviour of the historical rocksDB to write changes for new block heights to the new column, and to perform lookup of values from the `modification_history_v2` table first, and then from the `modification_history` table, performing a migration upon access if necessary.

#### Breaking
- [2438](https://github.com/FuelLabs/fuel-core/pull/2438): The `fuel-core-client` can only work with new version of the `fuel-core`. The `0.40` and all older versions are not supported.
- [2438](https://github.com/FuelLabs/fuel-core/pull/2438): Updated `fuel-vm` to `0.59.1` release. Check [release notes](https://github.com/FuelLabs/fuel-vm/releases/tag/v0.59.0) for more details.
- [2389](https://github.com/FuelLabs/fuel-core/pull/2258): Updated the `messageProof` GraphQL schema to return a non-nullable `MessageProof`.
- [2154](https://github.com/FuelLabs/fuel-core/pull/2154): Transaction graphql endpoints use `TransactionType` instead of `fuel_tx::Transaction`.
- [2446](https://github.com/FuelLabs/fuel-core/pull/2446): Use graphiql instead of graphql-playground due to known vulnerability and stale development.
- [2379](https://github.com/FuelLabs/fuel-core/issues/2379): Change `kv_store::Value` to be `Arc<[u8]>` instead of `Arc<Vec<u8>>`.

## [Version 0.40.2]

### Fixed

- [2476](https://github.com/FuelLabs/fuel-core/pull/2476): Hardcode the timestamp of the genesis block.

## [Version 0.40.1]

### Added

- [2450](https://github.com/FuelLabs/fuel-core/pull/2450): Added support for posting blocks to the shared sequencer.

## [Version 0.40.0]

### Added
- [2347](https://github.com/FuelLabs/fuel-core/pull/2347): Add GraphQL complexity histogram to metrics.
- [2350](https://github.com/FuelLabs/fuel-core/pull/2350): Added a new CLI flag `graphql-number-of-threads` to limit the number of threads used by the GraphQL service. The default value is `2`, `0` enables the old behavior.
- [2335](https://github.com/FuelLabs/fuel-core/pull/2335): Added CLI arguments for configuring GraphQL query costs.

### Fixed
- [2345](https://github.com/FuelLabs/fuel-core/pull/2345): In PoA increase priority of block creation timer trigger compare to txpool event management

### Changed
- [2334](https://github.com/FuelLabs/fuel-core/pull/2334): Prepare the GraphQL service for the switching to `async` methods.
- [2310](https://github.com/FuelLabs/fuel-core/pull/2310): New metrics: "The gas prices used in a block" (`importer_gas_price_for_block`), "The total gas used in a block" (`importer_gas_per_block`), "The total fee (gwei) paid by transactions in a block" (`importer_fee_per_block_gwei`), "The total number of transactions in a block" (`importer_transactions_per_block`), P2P metrics for swarm and protocol.
- [2340](https://github.com/FuelLabs/fuel-core/pull/2340): Avoid long heavy tasks in the GraphQL service by splitting work into batches.
- [2341](https://github.com/FuelLabs/fuel-core/pull/2341): Updated all pagination queries to work with the async stream instead of the sync iterator.
- [2350](https://github.com/FuelLabs/fuel-core/pull/2350): Limited the number of threads used by the GraphQL service.

#### Breaking
- [2310](https://github.com/FuelLabs/fuel-core/pull/2310): The `metrics` command-line parameter has been replaced with `disable-metrics`. Metrics are now enabled by default, with the option to disable them entirely or on a per-module basis.
- [2341](https://github.com/FuelLabs/fuel-core/pull/2341): The maximum number of processed coins from the `coins_to_spend` query is limited to `max_inputs`.

### Fixed

- [2352](https://github.com/FuelLabs/fuel-core/pull/2352): Cache p2p responses to serve without roundtrip to db.

## [Version 0.39.0]

### Added
- [2324](https://github.com/FuelLabs/fuel-core/pull/2324): Added metrics for sync, async processor and for all GraphQL queries.
- [2320](https://github.com/FuelLabs/fuel-core/pull/2320): Added new CLI flag `graphql-max-resolver-recursive-depth` to limit recursion within resolver. The default value it "1".

## Fixed
- [2320](https://github.com/FuelLabs/fuel-core/issues/2320): Prevent `/health` and `/v1/health` from being throttled by the concurrency limiter.
- [2322](https://github.com/FuelLabs/fuel-core/issues/2322): Set the salt of genesis contracts to zero on execution.
- [2324](https://github.com/FuelLabs/fuel-core/pull/2324): Ignore peer if we already are syncing transactions from it.

#### Breaking

- [2320](https://github.com/FuelLabs/fuel-core/pull/2330): Reject queries that are recursive during the resolution of the query.

### Changed

#### Breaking
- [2311](https://github.com/FuelLabs/fuel-core/pull/2311): Changed the text of the error returned by the executor if gas overflows.

## [Version 0.38.0]

### Added
- [2309](https://github.com/FuelLabs/fuel-core/pull/2309): Limit number of concurrent queries to the graphql service.
- [2216](https://github.com/FuelLabs/fuel-core/pull/2216): Add more function to the state and task of TxPoolV2 to handle the future interactions with others modules (PoA, BlockProducer, BlockImporter and P2P).
- [2263](https://github.com/FuelLabs/fuel-core/pull/2263): Transaction pool is now included in all modules of the code it has requires modifications on different modules : 
    - The PoA is now notify only when there is new transaction and not using the `tx_update_sender` anymore.
    - The Pool transaction source for the executor is now locking the pool until the block production is finished.
    - Reading operations on the pool is now asynchronous and it’s the less prioritized operation on the Pool, API has been updated accordingly.
    - GasPrice is no more using async to allow the transactions verifications to not use async anymore 

    We also added a lot of new configuration cli parameters to fine-tune TxPool configuration.
    This PR also changes the way we are making the heavy work processor and a sync and asynchronous version is available in services folder (usable by anyone)
    P2P now use separate heavy work processor for DB and TxPool interactions.

### Removed
- [2306](https://github.com/FuelLabs/fuel-core/pull/2306): Removed hack for genesis asset contract from the code.

## [Version 0.37.1]

### Fixed
- [2304](https://github.com/FuelLabs/fuel-core/pull/2304): Add initialization for the genesis base asset contract.

### Added
- [2288](https://github.com/FuelLabs/fuel-core/pull/2288): Specify `V1Metadata` for `GasPriceServiceV1`.

## [Version 0.37.0]

### Added
- [1609](https://github.com/FuelLabs/fuel-core/pull/1609): Add DA compression support. Compressed blocks are stored in the offchain database when blocks are produced, and can be fetched using the GraphQL API.
- [2290](https://github.com/FuelLabs/fuel-core/pull/2290): Added a new CLI argument `--graphql-max-directives`. The default value is `10`.
- [2195](https://github.com/FuelLabs/fuel-core/pull/2195): Added enforcement of the limit on the size of the L2 transactions per block according to the `block_transaction_size_limit` parameter.
- [2131](https://github.com/FuelLabs/fuel-core/pull/2131): Add flow in TxPool in order to ask to newly connected peers to share their transaction pool
- [2182](https://github.com/FuelLabs/fuel-core/pull/2151): Limit number of transactions that can be fetched via TxSource::next
- [2189](https://github.com/FuelLabs/fuel-core/pull/2151): Select next DA height to never include more than u16::MAX -1 transactions from L1.
- [2265](https://github.com/FuelLabs/fuel-core/pull/2265): Integrate Block Committer API for DA Block Costs.
- [2162](https://github.com/FuelLabs/fuel-core/pull/2162): Pool structure with dependencies, etc.. for the next transaction pool module. Also adds insertion/verification process in PoolV2 and tests refactoring
- [2280](https://github.com/FuelLabs/fuel-core/pull/2280): Allow comma separated relayer addresses in cli
- [2299](https://github.com/FuelLabs/fuel-core/pull/2299): Support blobs in the predicates.
- [2300](https://github.com/FuelLabs/fuel-core/pull/2300): Added new function to `fuel-core-client` for checking whether a blob exists.

### Changed

#### Breaking
- [2299](https://github.com/FuelLabs/fuel-core/pull/2299): Anyone who wants to participate in the transaction broadcasting via p2p must upgrade to support new predicates on the TxPool level.
- [2299](https://github.com/FuelLabs/fuel-core/pull/2299): Upgraded `fuel-vm` to `0.58.0`. More information in the [release](https://github.com/FuelLabs/fuel-vm/releases/tag/v0.58.0).
- [2276](https://github.com/FuelLabs/fuel-core/pull/2276): Changed how complexity for blocks is calculated. The default complexity now is 80_000. All queries that somehow touch the block header now are more expensive.
- [2290](https://github.com/FuelLabs/fuel-core/pull/2290): Added a new GraphQL limit on number of `directives`. The default value is `10`.
- [2206](https://github.com/FuelLabs/fuel-core/pull/2206): Use timestamp of last block when dry running transactions.
- [2153](https://github.com/FuelLabs/fuel-core/pull/2153): Updated default gas costs for the local testnet configuration to match `fuel-core 0.35.0`.

## [Version 0.36.0]

### Added
- [2135](https://github.com/FuelLabs/fuel-core/pull/2135): Added metrics logging for number of blocks served over the p2p req/res protocol.
- [2151](https://github.com/FuelLabs/fuel-core/pull/2151): Added limitations on gas used during dry_run in API.
- [2188](https://github.com/FuelLabs/fuel-core/pull/2188): Added the new variant `V2` for the `ConsensusParameters` which contains the new `block_transaction_size_limit` parameter.
- [2163](https://github.com/FuelLabs/fuel-core/pull/2163): Added runnable task for fetching block committer data.
- [2204](https://github.com/FuelLabs/fuel-core/pull/2204): Added `dnsaddr` resolution for TLD without suffixes.

### Changed

#### Breaking
- [2199](https://github.com/FuelLabs/fuel-core/pull/2199): Applying several breaking changes to the WASM interface from backlog:
  - Get the module to execute WASM byte code from the storage first, an fallback to the built-in version in the case of the `FUEL_ALWAYS_USE_WASM`.
  - Added `host_v1` with a new `peek_next_txs_size` method, that accepts `tx_number_limit` and `size_limit`.
  - Added new variant of the return type to pass the validation result. It removes block serialization and deserialization and should improve performance.
  - Added a V1 execution result type that uses `JSONError` instead of postcard serialized error. It adds flexibility of how variants of the error can be managed. More information about it in https://github.com/FuelLabs/fuel-vm/issues/797. The change also moves `TooManyOutputs` error to the top. It shows that `JSONError` works as expected.
- [2145](https://github.com/FuelLabs/fuel-core/pull/2145): feat: Introduce time port in PoA service.
- [2155](https://github.com/FuelLabs/fuel-core/pull/2155): Added trait declaration for block committer data
- [2142](https://github.com/FuelLabs/fuel-core/pull/2142): Added benchmarks for varied forms of db lookups to assist in optimizations.
- [2158](https://github.com/FuelLabs/fuel-core/pull/2158): Log the public address of the signing key, if it is specified
- [2188](https://github.com/FuelLabs/fuel-core/pull/2188): Upgraded the `fuel-vm` to `0.57.0`. More information in the [release](https://github.com/FuelLabs/fuel-vm/releases/tag/v0.57.0).

## [Version 0.35.0]

### Added
- [2122](https://github.com/FuelLabs/fuel-core/pull/2122): Changed the relayer URI address to be a vector and use a quorum provider. The `relayer` argument now supports multiple URLs to fetch information from different sources.
- [2119](https://github.com/FuelLabs/fuel-core/pull/2119): GraphQL query fields for retrieving information about upgrades.

### Changed
- [2113](https://github.com/FuelLabs/fuel-core/pull/2113): Modify the way the gas price service and shared algo is initialized to have some default value based on best guess instead of `None`, and initialize service before graphql.
- [2112](https://github.com/FuelLabs/fuel-core/pull/2112): Alter the way the sealed blocks are fetched with a given height.
- [2120](https://github.com/FuelLabs/fuel-core/pull/2120): Added `submitAndAwaitStatus` subscription endpoint which returns the `SubmittedStatus` after the transaction is submitted as well as the `TransactionStatus` subscription.
- [2115](https://github.com/FuelLabs/fuel-core/pull/2115): Add test for `SignMode` `is_available` method.
- [2124](https://github.com/FuelLabs/fuel-core/pull/2124): Generalize the way p2p req/res protocol handles requests.

#### Breaking

- [2040](https://github.com/FuelLabs/fuel-core/pull/2040): Added full `no_std` support state transition related crates. The crates now require the "alloc" feature to be enabled. Following crates are affected:
  - `fuel-core-types`
  - `fuel-core-storage`
  - `fuel-core-executor`
- [2116](https://github.com/FuelLabs/fuel-core/pull/2116): Replace `H160` in config and cli options of relayer by `Bytes20` of `fuel-types`

### Fixed
- [2134](https://github.com/FuelLabs/fuel-core/pull/2134): Perform RecoveryID normalization for AWS KMS -generated signatures.

## [Version 0.34.0]

### Added
- [2051](https://github.com/FuelLabs/fuel-core/pull/2051): Add support for AWS KMS signing for the PoA consensus module. The new key can be specified with `--consensus-aws-kms AWS_KEY_ARN`.
- [2092](https://github.com/FuelLabs/fuel-core/pull/2092): Allow iterating by keys in rocksdb, and other storages.
- [2096](https://github.com/FuelLabs/fuel-core/pull/2096): GraphQL query field to fetch blob byte code by its blob ID.

### Changed
- [2106](https://github.com/FuelLabs/fuel-core/pull/2106): Remove deadline clock in POA and replace with tokio time functions.

- [2035](https://github.com/FuelLabs/fuel-core/pull/2035): Small code optimizations.
    - The optimized code specifies the capacity when initializing the HashSet, avoiding potential multiple reallocations of memory during element insertion.
    - The optimized code uses the return value of HashSet::insert to check if the insertion was successful. If the insertion fails (i.e., the element already exists), it returns an error. This reduces one lookup operation.
    - The optimized code simplifies the initialization logic of exclude by using the Option::map_or_else method.

#### Breaking
- [2051](https://github.com/FuelLabs/fuel-core/pull/2051): Misdocumented `CONSENSUS_KEY` environ variable has been removed, use `CONSENSUS_KEY_SECRET` instead. Also raises MSRV to `1.79.0`.

### Fixed

- [2106](https://github.com/FuelLabs/fuel-core/pull/2106): Handle the case when nodes with overriding start on the fresh network.
- [2105](https://github.com/FuelLabs/fuel-core/pull/2105): Fixed the rollback functionality to work with empty gas price database.

## [Version 0.33.0]

### Added
- [2094](https://github.com/FuelLabs/fuel-core/pull/2094): Added support for predefined blocks provided via the filesystem.
- [2094](https://github.com/FuelLabs/fuel-core/pull/2094): Added `--predefined-blocks-path` CLI argument to pass the path to the predefined blocks.
- [2081](https://github.com/FuelLabs/fuel-core/pull/2081): Enable producer to include predefined blocks.
- [2079](https://github.com/FuelLabs/fuel-core/pull/2079): Open unknown columns in the RocksDB for forward compatibility.

### Changed
- [2076](https://github.com/FuelLabs/fuel-core/pull/2076): Replace usages of `iter_all` with `iter_all_keys` where necessary.

#### Breaking
- [2080](https://github.com/FuelLabs/fuel-core/pull/2080): Reject Upgrade txs with invalid wasm on txpool level.
- [2082](https://github.com/FuelLabs/fuel-core/pull/2088): Move `TxPoolError` from `fuel-core-types` to `fuel-core-txpool`.
- [2086](https://github.com/FuelLabs/fuel-core/pull/2086): Added support for PoA key rotation.
- [2086](https://github.com/FuelLabs/fuel-core/pull/2086): Support overriding of the non consensus parameters in the chain config.

### Fixed

- [2094](https://github.com/FuelLabs/fuel-core/pull/2094): Fixed bug in rollback logic because of wrong ordering of modifications.

## [Version 0.32.1]

### Added
- [2061](https://github.com/FuelLabs/fuel-core/pull/2061): Allow querying filled transaction body from the status.

### Changed
- [2067](https://github.com/FuelLabs/fuel-core/pull/2067): Return error from TxPool level if the `BlobId` is known.
- [2064](https://github.com/FuelLabs/fuel-core/pull/2064): Allow gas price metadata values to be overridden with config

### Fixes
- [2060](https://github.com/FuelLabs/fuel-core/pull/2060): Use `min-gas-price` as a starting point if `start-gas-price` is zero.
- [2059](https://github.com/FuelLabs/fuel-core/pull/2059): Remove unwrap that is breaking backwards compatibility
- [2063](https://github.com/FuelLabs/fuel-core/pull/2063): Don't use historical view during dry run.

## [Version 0.32.0]

### Added
- [1983](https://github.com/FuelLabs/fuel-core/pull/1983): Add adapters for gas price service for accessing database values

### Breaking
- [2048](https://github.com/FuelLabs/fuel-core/pull/2048): Disable SMT for `ContractsAssets` and `ContractsState` for the production mode of the `fuel-core`. The SMT still is used in benchmarks and tests.
- [#1988](https://github.com/FuelLabs/fuel-core/pull/1988): Updated `fuel-vm` to `0.56.0` ([release notes](https://github.com/FuelLabs/fuel-vm/releases/tag/v0.55.0)). Adds Blob transaction support.
- [2025](https://github.com/FuelLabs/fuel-core/pull/2025): Add new V0 algorithm for gas price to services.
    This change includes new flags for the CLI:
        - "starting-gas-price" - the starting gas price for the gas price algorithm
        - "gas-price-change-percent" - the percent change for each gas price update
        - "gas-price-threshold-percent" - the threshold percent for determining if the gas price will be increase or decreased
    And the following CLI flags are serving a new purpose
        - "min-gas-price" - the minimum gas price that the gas price algorithm will return
- [2045](https://github.com/FuelLabs/fuel-core/pull/2045): Include withdrawal message only if transaction is executed successfully.
- [2041](https://github.com/FuelLabs/fuel-core/pull/2041): Add code for startup of the gas price algorithm updater so 
    the gas price db on startup is always in sync with the on chain db

## [Version 0.31.0]

### Added
- [#2014](https://github.com/FuelLabs/fuel-core/pull/2014): Added a separate thread for the block importer.
- [#2013](https://github.com/FuelLabs/fuel-core/pull/2013): Added a separate thread to process P2P database lookups.
- [#2004](https://github.com/FuelLabs/fuel-core/pull/2004): Added new CLI argument `continue-services-on-error` to control internal flow of services.
- [#2004](https://github.com/FuelLabs/fuel-core/pull/2004): Added handling of incorrect shutdown of the off-chain GraphQL worker by using state rewind feature.
- [#2007](https://github.com/FuelLabs/fuel-core/pull/2007): Improved metrics:
  - Added database metrics per column.
  - Added statistic about commit time of each database.
  - Refactored how metrics are registered: Now, we use only one register shared between all metrics. This global register is used to encode all metrics.
- [#1996](https://github.com/FuelLabs/fuel-core/pull/1996): Added support for rollback command when state rewind feature is enabled. The command allows the rollback of the state of the blockchain several blocks behind until the end of the historical window. The default historical window it 7 days.
- [#1996](https://github.com/FuelLabs/fuel-core/pull/1996): Added support for the state rewind feature. The feature allows the execution of the blocks in the past and the same execution results to be received. Together with forkless upgrades, execution of any block from the past is possible if historical data exist for the target block height.
- [#1994](https://github.com/FuelLabs/fuel-core/pull/1994): Added the actual implementation for the `AtomicView::latest_view`.
- [#1972](https://github.com/FuelLabs/fuel-core/pull/1972): Implement `AlgorithmUpdater` for `GasPriceService`
- [#1948](https://github.com/FuelLabs/fuel-core/pull/1948): Add new `AlgorithmV1` and `AlgorithmUpdaterV1` for the gas price. Include tools for analysis
- [#1676](https://github.com/FuelLabs/fuel-core/pull/1676): Added new CLI arguments:
    - `graphql-max-depth`
    - `graphql-max-complexity`
    - `graphql-max-recursive-depth`

### Changed
- [#2015](https://github.com/FuelLabs/fuel-core/pull/2015): Small fixes for the database:
  - Fixed the name for historical columns - Metrics was working incorrectly for historical columns.
  - Added recommended setting for the RocksDB - The source of recommendation is official documentation https://github.com/facebook/rocksdb/wiki/Setup-Options-and-Basic-Tuning#other-general-options.
  - Removed repairing since it could corrupt the database if fails - Several users reported about the corrupted state of the database after having a "Too many descriptors" error where in logs, repairing of the database also failed with this error creating a `lost` folder.
- [#2010](https://github.com/FuelLabs/fuel-core/pull/2010): Updated the block importer to allow more blocks to be in the queue. It improves synchronization speed and mitigate the impact of other services on synchronization speed.
- [#2006](https://github.com/FuelLabs/fuel-core/pull/2006): Process block importer events first under P2P pressure.
- [#2002](https://github.com/FuelLabs/fuel-core/pull/2002): Adapted the block producer to react to checked transactions that were using another version of consensus parameters during validation in the TxPool. After an upgrade of the consensus parameters of the network, TxPool could store invalid `Checked` transactions. This change fixes that by tracking the version that was used to validate the transactions.
- [#1999](https://github.com/FuelLabs/fuel-core/pull/1999): Minimize the number of panics in the codebase.
- [#1990](https://github.com/FuelLabs/fuel-core/pull/1990): Use latest view for mutate GraphQL queries after modification of the node.
- [#1992](https://github.com/FuelLabs/fuel-core/pull/1992): Parse multiple relayer contracts, `RELAYER-V2-LISTENING-CONTRACTS` env variable using a `,` delimiter.
- [#1980](https://github.com/FuelLabs/fuel-core/pull/1980): Add `Transaction` to relayer 's event filter

#### Breaking
- [#2012](https://github.com/FuelLabs/fuel-core/pull/2012): Bumped the `fuel-vm` to `0.55.0` release. More about the change [here](https://github.com/FuelLabs/fuel-vm/releases/tag/v0.55.0).
- [#2001](https://github.com/FuelLabs/fuel-core/pull/2001): Prevent GraphQL query body to be huge and cause OOM. The default body size is `1MB`. The limit can be changed by the `graphql-request-body-bytes-limit` CLI argument.
- [#1991](https://github.com/FuelLabs/fuel-core/pull/1991): Prepare the database to use different types than `Database` for atomic view.
- [#1989](https://github.com/FuelLabs/fuel-core/pull/1989): Extract `HistoricalView` trait from the `AtomicView`.
- [#1676](https://github.com/FuelLabs/fuel-core/pull/1676): New `fuel-core-client` is incompatible with the old `fuel-core` because of two requested new fields.
- [#1676](https://github.com/FuelLabs/fuel-core/pull/1676): Changed default value for `api-request-timeout` to be `30s`.
- [#1676](https://github.com/FuelLabs/fuel-core/pull/1676): Now, GraphQL API has complexity and depth limitations on the queries. The default complexity limit is `20000`. It is ~50 blocks per request with transaction IDs and ~2-5 full blocks.

### Fixed
- [#2000](https://github.com/FuelLabs/fuel-core/pull/2000): Use correct query name in metrics for aliased queries.

## [Version 0.30.0]

### Added
- [#1975](https://github.com/FuelLabs/fuel-core/pull/1975): Added `DependentCost` benchmarks for the `cfe` and `cfei` opcodes.
- [#1975](https://github.com/FuelLabs/fuel-core/pull/1975): Added `DependentCost` for the `cfe` opcode to the `GasCosts` endpoint.
- [#1974](https://github.com/FuelLabs/fuel-core/pull/1974): Optimized the work of `InMemoryTransaction` for lookups and empty insertion.

### Changed
- [#1973](https://github.com/FuelLabs/fuel-core/pull/1973): Updated VM initialization benchmark to include many inputs and outputs.

#### Breaking
- [#1975](https://github.com/FuelLabs/fuel-core/pull/1975): Updated gas prices according to new release.
- [#1975](https://github.com/FuelLabs/fuel-core/pull/1975): Changed `GasCosts` endpoint to return `DependentCost` for the `cfei` opcode via `cfeiDependentCost`.
- [#1975](https://github.com/FuelLabs/fuel-core/pull/1975): Use `fuel-vm 0.54.0`. More information in the [release](https://github.com/FuelLabs/fuel-vm/releases/tag/v0.54.0).

## [Version 0.29.0]

### Added
- [#1889](https://github.com/FuelLabs/fuel-core/pull/1889): Add new `FuelGasPriceProvider` that receives the gas price algorithm from a `GasPriceService`

### Changed
- [#1942](https://github.com/FuelLabs/fuel-core/pull/1942): Sequential relayer's commits.
- [#1952](https://github.com/FuelLabs/fuel-core/pull/1952): Change tip sorting to ratio between tip and max gas sorting in txpool
- [#1960](https://github.com/FuelLabs/fuel-core/pull/1960): Update fuel-vm to v0.53.0.
- [#1964](https://github.com/FuelLabs/fuel-core/pull/1964): Add `creation_instant` as second sort key in tx pool

### Fixed
- [#1962](https://github.com/FuelLabs/fuel-core/pull/1962): Fixes the error message for incorrect keypair's path.
- [#1950](https://github.com/FuelLabs/fuel-core/pull/1950): Fix cursor `BlockHeight` encoding in `SortedTXCursor`

## [Version 0.28.0]

### Changed
- [#1934](https://github.com/FuelLabs/fuel-core/pull/1934): Updated benchmark for the `aloc` opcode to be `DependentCost`. Updated `vm_initialization` benchmark to exclude growing of memory(It is handled by VM reuse).
- [#1916](https://github.com/FuelLabs/fuel-core/pull/1916): Speed up synchronisation of the blocks for the `fuel-core-sync` service.
- [#1888](https://github.com/FuelLabs/fuel-core/pull/1888): optimization: Reuse VM memory across executions.

#### Breaking

- [#1934](https://github.com/FuelLabs/fuel-core/pull/1934): Changed `GasCosts` endpoint to return `DependentCost` for the `aloc` opcode via `alocDependentCost`.
- [#1934](https://github.com/FuelLabs/fuel-core/pull/1934): Updated default gas costs for the local testnet configuration. All opcodes became cheaper.
- [#1924](https://github.com/FuelLabs/fuel-core/pull/1924): `dry_run_opt` has new `gas_price: Option<u64>` argument
- [#1888](https://github.com/FuelLabs/fuel-core/pull/1888): Upgraded `fuel-vm` to `0.51.0`. See [release](https://github.com/FuelLabs/fuel-vm/releases/tag/v0.51.0) for more information.

### Added
- [#1939](https://github.com/FuelLabs/fuel-core/pull/1939): Added API functions to open a RocksDB in different modes.
- [#1929](https://github.com/FuelLabs/fuel-core/pull/1929): Added support of customization of the state transition version in the `ChainConfig`.

### Removed
- [#1913](https://github.com/FuelLabs/fuel-core/pull/1913): Removed dead code from the project.

### Fixed
- [#1921](https://github.com/FuelLabs/fuel-core/pull/1921): Fixed unstable `gossipsub_broadcast_tx_with_accept` test.
- [#1915](https://github.com/FuelLabs/fuel-core/pull/1915): Fixed reconnection issue in the dev cluster with AWS cluster.
- [#1914](https://github.com/FuelLabs/fuel-core/pull/1914): Fixed halting of the node during synchronization in PoA service.

## [Version 0.27.0]

### Added

- [#1895](https://github.com/FuelLabs/fuel-core/pull/1895): Added backward and forward compatibility integration tests for forkless upgrades.
- [#1898](https://github.com/FuelLabs/fuel-core/pull/1898): Enforce increasing of the `Executor::VERSION` on each release.

### Changed

- [#1906](https://github.com/FuelLabs/fuel-core/pull/1906): Makes `cli::snapshot::Command` members public such that clients can create and execute snapshot commands programmatically. This enables snapshot execution in external programs, such as the regenesis test suite. 
- [#1891](https://github.com/FuelLabs/fuel-core/pull/1891): Regenesis now preserves `FuelBlockMerkleData` and `FuelBlockMerkleMetadata` in the off-chain table. These tables are checked when querying message proofs.
- [#1886](https://github.com/FuelLabs/fuel-core/pull/1886): Use ref to `Block` in validation code
- [#1876](https://github.com/FuelLabs/fuel-core/pull/1876): Updated benchmark to include the worst scenario for `CROO` opcode. Also include consensus parameters in bench output.
- [#1879](https://github.com/FuelLabs/fuel-core/pull/1879): Return the old behaviour for the `discovery_works` test.
- [#1848](https://github.com/FuelLabs/fuel-core/pull/1848): Added `version` field to the `Block` and `BlockHeader` GraphQL entities. Added corresponding `version` field to the `Block` and `BlockHeader` client types in `fuel-core-client`.
- [#1873](https://github.com/FuelLabs/fuel-core/pull/1873/): Separate dry runs from block production in executor code, remove `ExecutionKind` and `ExecutionType`, remove `thread_block_transaction` concept, remove `PartialBlockComponent` type, refactor away `inner` functions.
- [#1900](https://github.com/FuelLabs/fuel-core/pull/1900): Update the root README as `fuel-core run` no longer has `--chain` as an option. It has been replaced by `--snapshot`.

#### Breaking

- [#1894](https://github.com/FuelLabs/fuel-core/pull/1894): Use testnet configuration for local testnet.
- [#1894](https://github.com/FuelLabs/fuel-core/pull/1894): Removed support for helm chart.
- [#1910](https://github.com/FuelLabs/fuel-core/pull/1910): `fuel-vm` upgraded to `0.50.0`. More information in the [changelog](https://github.com/FuelLabs/fuel-vm/releases/tag/v0.50.0).

## [Version 0.26.0]

### Fixed

#### Breaking

- [#1868](https://github.com/FuelLabs/fuel-core/pull/1868): Include the `event_inbox_root` in the header hash. Changed types of the `transactions_count` to `u16` and `message_receipt_count` to `u32` instead of `u64`. Updated the application hash root calculation to not pad numbers.
- [#1866](https://github.com/FuelLabs/fuel-core/pull/1866): Fixed a runtime panic that occurred when restarting a node. The panic happens when the relayer database is already populated, and the relayer attempts an empty commit during start up. This invalid commit is removed in this PR.
- [#1871](https://github.com/FuelLabs/fuel-core/pull/1871): Fixed `block` endpoint to return fetch the blocks from both databases after regenesis.
- [#1856](https://github.com/FuelLabs/fuel-core/pull/1856): Replaced instances of `Union` with `Enum` for GraphQL definitions of `ConsensusParametersVersion` and related types. This is needed because `Union` does not support multiple `Version`s inside discriminants or empty variants. 
- [#1870](https://github.com/FuelLabs/fuel-core/pull/1870): Fixed benchmarks for the `0.25.3`. 
- [#1870](https://github.com/FuelLabs/fuel-core/pull/1870): Improves the performance of getting the size of the contract from the `InMemoryTransaction`.
- [#1851](https://github.com/FuelLabs/fuel-core/pull/1851/): Provided migration capabilities (enabled addition of new column families) to RocksDB instance.

### Added 

- [#1853](https://github.com/FuelLabs/fuel-core/pull/1853): Added a test case to verify the database's behavior when new columns are added to the RocksDB database.
- [#1860](https://github.com/FuelLabs/fuel-core/pull/1860): Regenesis now preserves `FuelBlockIdsToHeights` off-chain table.

### Changed

- [#1847](https://github.com/FuelLabs/fuel-core/pull/1847): Simplify the validation interface to use `Block`. Remove `Validation` variant of `ExecutionKind`.
- [#1832](https://github.com/FuelLabs/fuel-core/pull/1832): Snapshot generation can be cancelled. Progress is also reported.
- [#1837](https://github.com/FuelLabs/fuel-core/pull/1837): Refactor the executor and separate validation from the other use cases

## [Version 0.25.2]

### Fixed

- [#1844](https://github.com/FuelLabs/fuel-core/pull/1844): Fixed the publishing of the `fuel-core 0.25.1` release.
- [#1842](https://github.com/FuelLabs/fuel-core/pull/1842): Ignore RUSTSEC-2024-0336: `rustls::ConnectionCommon::complete_io` could fall into an infinite loop based on network

## [Version 0.25.1]

### Fixed

- [#1840](https://github.com/FuelLabs/fuel-core/pull/1840): Fixed the publishing of the `fuel-core 0.25.0` release.

## [Version 0.25.0]

### Fixed

- [#1821](https://github.com/FuelLabs/fuel-core/pull/1821): Can handle missing tables in snapshot.
- [#1814](https://github.com/FuelLabs/fuel-core/pull/1814): Bugfix: the `iter_all_by_prefix` was not working for all tables. The change adds a `Rust` level filtering.

### Added

- [#1831](https://github.com/FuelLabs/fuel-core/pull/1831): Included the total gas and fee used by transaction into `TransactionStatus`.
- [#1821](https://github.com/FuelLabs/fuel-core/pull/1821): Propagate shutdown signal to (re)genesis. Also add progress bar for (re)genesis.
- [#1813](https://github.com/FuelLabs/fuel-core/pull/1813): Added back support for `/health` endpoint.
- [#1799](https://github.com/FuelLabs/fuel-core/pull/1799): Snapshot creation is now concurrent.
- [#1811](https://github.com/FuelLabs/fuel-core/pull/1811): Regenesis now preserves old blocks and transactions for GraphQL API.

### Changed

- [#1833](https://github.com/FuelLabs/fuel-core/pull/1833): Regenesis of `SpentMessages` and `ProcessedTransactions`.
- [#1830](https://github.com/FuelLabs/fuel-core/pull/1830): Use versioning enum for WASM executor input and output.
- [#1816](https://github.com/FuelLabs/fuel-core/pull/1816): Updated the upgradable executor to fetch the state transition bytecode from the database when the version doesn't match a native one. This change enables the WASM executor in the "production" build and requires a `wasm32-unknown-unknown` target.
- [#1812](https://github.com/FuelLabs/fuel-core/pull/1812): Follow-up PR to simplify the logic around parallel snapshot creation.
- [#1809](https://github.com/FuelLabs/fuel-core/pull/1809): Fetch `ConsensusParameters` from the database
- [#1808](https://github.com/FuelLabs/fuel-core/pull/1808): Fetch consensus parameters from the provider.

#### Breaking

- [#1826](https://github.com/FuelLabs/fuel-core/pull/1826): The changes make the state transition bytecode part of the `ChainConfig`. It guarantees the state transition's availability for the network's first blocks.
    The change has many minor improvements in different areas related to the state transition bytecode:
    - The state transition bytecode lies in its own file(`state_transition_bytecode.wasm`) along with the chain config file. The `ChainConfig` loads it automatically when `ChainConfig::load` is called and pushes it back when `ChainConfig::write` is called.
    - The `fuel-core` release bundle also contains the `fuel-core-wasm-executor.wasm` file of the corresponding executor version.
<<<<<<< HEAD
    - The regenesis process now considers the last block produced by the previous network. When we create a (re)genesis block of a new network, it has the `height = last_block_of_old_netowkr + 1`. It continues the old network and doesn't overlap blocks(before, we had `old_block.height == new_genesis_block.height`).
=======
    - The regenesis process now considers the last block produced by the previous network. When we create a (re)genesis block of a new network, it has the `height = last_block_of_old_network + 1`. It continues the old network and doesn't overlap blocks(before, we had `old_block.height == new_genesis_block.height`).
>>>>>>> d84306f9
    - Along with the new block height, the regenesis process also increases the state transition bytecode and consensus parameters versions. It guarantees that a new network doesn't use values from the previous network and allows us not to migrate `StateTransitionBytecodeVersions` and `ConsensusParametersVersions` tables.
    - Added a new CLI argument, `native-executor-version,` that allows overriding of the default version of the native executor. It can be useful for side rollups that have their own history of executor upgrades.
    - Replaced:
      
      ```rust
               let file = std::fs::File::open(path)?;
               let mut snapshot: Self = serde_json::from_reader(&file)?;
      ```
      
      with a:
      
      ```rust
               let mut json = String::new();
               std::fs::File::open(&path)
                   .with_context(|| format!("Could not open snapshot file: {path:?}"))?
                   .read_to_string(&mut json)?;
               let mut snapshot: Self = serde_json::from_str(json.as_str())?;
      ```
      because it is 100 times faster for big JSON files.
    - Updated all tests to use `Config::local_node_*` instead of working with the `SnapshotReader` directly. It is the preparation of the tests for the futures bumps of the `Executor::VERSION`. When we increase the version, all tests continue to use `GenesisBlock.state_transition_bytecode = 0` while the version is different, which forces the usage of the WASM executor, while for tests, we still prefer to test native execution. The `Config::local_node_*` handles it and forces the executor to use the native version.
    - Reworked the `build.rs` file of the upgradable executor. The script now caches WASM bytecode to avoid recompilation. Also, fixed the issue with outdated WASM bytecode. The script reacts on any modifications of the `fuel-core-wasm-executor` and forces recompilation (it is why we need the cache), so WASM bytecode always is actual now.
- [#1822](https://github.com/FuelLabs/fuel-core/pull/1822): Removed support of `Create` transaction from debugger since it doesn't have any script to execute.
- [#1822](https://github.com/FuelLabs/fuel-core/pull/1822): Use `fuel-vm 0.49.0` with new transactions types - `Upgrade` and `Upload`. Also added `max_bytecode_subsections` field to the `ConsensusParameters` to limit the number of bytecode subsections in the state transition bytecode. 
- [#1816](https://github.com/FuelLabs/fuel-core/pull/1816): Updated the upgradable executor to fetch the state transition bytecode from the database when the version doesn't match a native one. This change enables the WASM executor in the "production" build and requires a `wasm32-unknown-unknown` target.

## [Version 0.24.2]

### Changed

#### Breaking
- [#1798](https://github.com/FuelLabs/fuel-core/pull/1798): Add nonce to relayed transactions and also hash full messages in the inbox root.

### Fixed

- [#1802](https://github.com/FuelLabs/fuel-core/pull/1802): Fixed a runtime panic that occurred when restarting a node. The panic was caused by an invalid database commit while loading an existing off-chain database. The invalid commit is removed in this PR.
- [#1803](https://github.com/FuelLabs/fuel-core/pull/1803): Produce block when da height haven't changed.
- [#1795](https://github.com/FuelLabs/fuel-core/pull/1795): Fixed the building of the `fuel-core-wasm-executor` to work outside of the `fuel-core` context. The change uses the path to the manifest file of the `fuel-core-upgradable-executor` to build the `fuel-core-wasm-executor` instead of relying on the workspace.

## [Version 0.24.1]

### Added

- [#1787](https://github.com/FuelLabs/fuel-core/pull/1787): Handle processing of relayed (forced) transactions
- [#1786](https://github.com/FuelLabs/fuel-core/pull/1786): Regenesis now includes off-chain tables.
- [#1716](https://github.com/FuelLabs/fuel-core/pull/1716): Added support of WASM state transition along with upgradable execution that works with native(std) and WASM(non-std) executors. The `fuel-core` now requires a `wasm32-unknown-unknown` target to build.
- [#1770](https://github.com/FuelLabs/fuel-core/pull/1770): Add the new L1 event type for forced transactions.
- [#1767](https://github.com/FuelLabs/fuel-core/pull/1767): Added consensus parameters version and state transition version to the `ApplicationHeader` to describe what was used to produce this block.
- [#1760](https://github.com/FuelLabs/fuel-core/pull/1760): Added tests to verify that the network operates with a custom chain id and base asset id.
- [#1752](https://github.com/FuelLabs/fuel-core/pull/1752): Add `ProducerGasPrice` trait that the `Producer` depends on to get the gas price for the block.
- [#1747](https://github.com/FuelLabs/fuel-core/pull/1747): The DA block height is now included in the genesis state.
- [#1740](https://github.com/FuelLabs/fuel-core/pull/1740): Remove optional fields from genesis configs
- [#1737](https://github.com/FuelLabs/fuel-core/pull/1737): Remove temporary tables for calculating roots during genesis.
- [#1731](https://github.com/FuelLabs/fuel-core/pull/1731): Expose `schema.sdl` from `fuel-core-client`.

### Changed

#### Breaking

- [1785](https://github.com/FuelLabs/fuel-core/pull/1785): Producer will only include DA height if it has enough gas to include the associate forced transactions.
- [#1771](https://github.com/FuelLabs/fuel-core/pull/1771): Contract 'states' and 'balances' brought back into `ContractConfig`. Parquet now writes a file per table.
- [1779](https://github.com/FuelLabs/fuel-core/pull/1779): Modify Relayer service to order Events from L1 by block index
- [#1783](https://github.com/FuelLabs/fuel-core/pull/1783): The PR upgrade `fuel-vm` to `0.48.0` release. Because of some breaking changes, we also adapted our codebase to follow them: 
  - Implementation of `Default` for configs was moved under the `test-helpers` feature. The `fuel-core` binary uses testnet configuration instead of `Default::default`(for cases when `ChainConfig` was not provided by the user).
  - All parameter types are enums now and require corresponding modifications across the codebase(we need to use getters and setters). The GraphQL API remains the same for simplicity, but each parameter now has one more field - `version`, that can be used to decide how to deserialize. 
  - The `UtxoId` type now is 34 bytes instead of 33. It affects hex representation and requires adding `00`.
  - The `block_gas_limit` was moved to `ConsensusParameters` from `ChainConfig`. It means the block producer doesn't specify the block gas limit anymore, and we don't need to propagate this information.
  - The `bytecodeLength` field is removed from the `Create` transaction.
  - Removed `ConsensusParameters` from executor config because `ConsensusParameters::default` is not available anymore. Instead, executors fetch `ConsensusParameters` from the database.

- [#1769](https://github.com/FuelLabs/fuel-core/pull/1769): Include new field on header for the merkle root of imported events. Rename other message root field.
- [#1768](https://github.com/FuelLabs/fuel-core/pull/1768): Moved `ContractsInfo` table to the off-chain database. Removed `salt` field from the `ContractConfig`.
- [#1761](https://github.com/FuelLabs/fuel-core/pull/1761): Adjustments to the upcoming testnet configs:
  - Decreased the max size of the contract/predicate/script to be 100KB.
  - Decreased the max size of the transaction to be 110KB.
  - Decreased the max number of storage slots to be 1760(110KB / 64).
  - Removed fake coins from the genesis state.
  - Renamed folders to be "testnet" and "dev-testnet".
  - The name of the networks are "Upgradable Testnet" and "Upgradable Dev Testnet".

- [#1694](https://github.com/FuelLabs/fuel-core/pull/1694): The change moves the database transaction logic from the `fuel-core` to the `fuel-core-storage` level. The corresponding [issue](https://github.com/FuelLabs/fuel-core/issues/1589) described the reason behind it.

    ## Technical details of implementation

    - The change splits the `KeyValueStore` into `KeyValueInspect` and `KeyValueMutate`, as well the `Blueprint` into `BlueprintInspect` and `BlueprintMutate`. It allows requiring less restricted constraints for any read-related operations.

    - One of the main ideas of the change is to allow for the actual storage only to implement `KeyValueInspect` and `Modifiable` without the `KeyValueMutate`. It simplifies work with the databases and provides a safe way of interacting with them (Modification into the database can only go through the `Modifiable::commit_changes`). This feature is used to [track the height](https://github.com/FuelLabs/fuel-core/pull/1694/files#diff-c95a3d57a39feac7c8c2f3b193a24eec39e794413adc741df36450f9a4539898) of each database during commits and even limit how commits are done, providing additional safety. This part of the change was done as a [separate commit](https://github.com/FuelLabs/fuel-core/pull/1694/commits/7b1141ac838568e3590f09dd420cb24a6946bd32).
    
    - The `StorageTransaction` is a `StructuredStorage` that uses `InMemoryTransaction` inside to accumulate modifications. Only `InMemoryTransaction` has a real implementation of the `KeyValueMutate`(Other types only implement it in tests).
    
    - The implementation of the `Modifiable` for the `Database` contains a business logic that provides additional safety but limits the usage of the database. The `Database` now tracks its height and is responsible for its updates. In the `commit_changes` function, it analyzes the changes that were done and tries to find a new height(For example, in the case of the `OnChain` database, we are looking for a new `Block` in the `FuelBlocks` table).
    
    - As was planned in the issue, now the executor has full control over how commits to the storage are done.
    
    - All mutation methods now require `&mut self` - exclusive ownership over the object to be able to write into it. It almost negates the chance of concurrent modification of the storage, but it is still possible since the `Database` implements the `Clone` trait. To be sure that we don't corrupt the state of the database, the `commit_changes` function implements additional safety checks to be sure that we commit updates per each height only once time.

    - Side changes:
      - The `drop` function was moved from `Database` to `RocksDB` as a preparation for the state rewind since the read view should also keep the drop function until it is destroyed.
      - The `StatisticTable` table lives in the off-chain worker.
      - Removed duplication of the `Database` from the `dap::ConcreteStorage` since it is already available from the VM.
      - The executor return only produced `Changes` instead of the storage transaction, which simplifies the interaction between modules and port definition.
      - The logic related to the iteration over the storage is moved to the `fuel-core-storage` crate and is now reusable. It provides an `iterator` method that duplicates the logic from `MemoryStore` on iterating over the `BTreeMap` and methods like `iter_all`, `iter_all_by_prefix`, etc. It was done in a separate revivable [commit](https://github.com/FuelLabs/fuel-core/pull/1694/commits/5b9bd78320e6f36d0650ec05698f12f7d1b3c7c9).
      - The `MemoryTransactionView` is fully replaced by the `StorageTransactionInner`.
      - Removed `flush` method from the `Database` since it is not needed after https://github.com/FuelLabs/fuel-core/pull/1664.

- [#1693](https://github.com/FuelLabs/fuel-core/pull/1693): The change separates the initial chain state from the chain config and stores them in separate files when generating a snapshot. The state snapshot can be generated in a new format where parquet is used for compression and indexing while postcard is used for encoding. This enables importing in a stream like fashion which reduces memory requirements. Json encoding is still supported to enable easy manual setup. However, parquet is preferred for large state files.

  ### Snapshot command

  The CLI was expanded to allow customizing the used encoding. Snapshots are now generated along with a metadata file describing the encoding used. The metadata file contains encoding details as well as the location of additional files inside the snapshot directory containing the actual data. The chain config is always generated in the JSON format.

  The snapshot command now has the '--output-directory' for specifying where to save the snapshot.

  ### Run command

  The run command now includes the 'db_prune' flag which when provided will prune the existing db and start genesis from the provided snapshot metadata file or the local testnet configuration.

  The snapshot metadata file contains paths to the chain config file and files containing chain state items (coins, messages, contracts, contract states, and balances), which are loaded via streaming.

  Each item group in the genesis process is handled by a separate worker, allowing for parallel loading. Workers stream file contents in batches.

  A database transaction is committed every time an item group is successfully loaded. Resumability is achieved by recording the last loaded group index within the same db tx. If loading is aborted, the remaining workers are shutdown. Upon restart, workers resume from the last processed group.

  ### Contract States and Balances

  Using uniform-sized batches may result in batches containing items from multiple contracts. Optimal performance can presumably be achieved by selecting a batch size that typically encompasses an entire contract's state or balance, allowing for immediate initialization of relevant Merkle trees.

### Removed

- [#1757](https://github.com/FuelLabs/fuel-core/pull/1757): Removed `protobuf` from everywhere since `libp2p` uses `quick-protobuf`.

## [Version 0.23.0]

### Added

- [#1713](https://github.com/FuelLabs/fuel-core/pull/1713): Added automatic `impl` of traits `StorageWrite` and `StorageRead` for `StructuredStorage`. Tables that use a `Blueprint` can be read and written using these interfaces provided by structured storage types.
- [#1671](https://github.com/FuelLabs/fuel-core/pull/1671): Added a new `Merklized` blueprint that maintains the binary Merkle tree over the storage data. It supports only the insertion of the objects without removing them.
- [#1657](https://github.com/FuelLabs/fuel-core/pull/1657): Moved `ContractsInfo` table from `fuel-vm` to on-chain tables, and created version-able `ContractsInfoType` to act as the table's data type.

### Changed

- [#1872](https://github.com/FuelLabs/fuel-core/pull/1872): Added Eq and PartialEq derives to TransactionStatus and TransactionResponse to enable comparison in the e2e tests.
- [#1723](https://github.com/FuelLabs/fuel-core/pull/1723): Notify about imported blocks from the off-chain worker.
- [#1717](https://github.com/FuelLabs/fuel-core/pull/1717): The fix for the [#1657](https://github.com/FuelLabs/fuel-core/pull/1657) to include the contract into `ContractsInfo` table.
- [#1657](https://github.com/FuelLabs/fuel-core/pull/1657): Upgrade to `fuel-vm` 0.46.0.
- [#1671](https://github.com/FuelLabs/fuel-core/pull/1671): The logic related to the `FuelBlockIdsToHeights` is moved to the off-chain worker.
- [#1663](https://github.com/FuelLabs/fuel-core/pull/1663): Reduce the punishment criteria for mempool gossipping.
- [#1658](https://github.com/FuelLabs/fuel-core/pull/1658): Removed `Receipts` table. Instead, receipts are part of the `TransactionStatuses` table.
- [#1640](https://github.com/FuelLabs/fuel-core/pull/1640): Upgrade to fuel-vm 0.45.0.
- [#1635](https://github.com/FuelLabs/fuel-core/pull/1635): Move updating of the owned messages and coins to off-chain worker.
- [#1650](https://github.com/FuelLabs/fuel-core/pull/1650): Add api endpoint for getting estimates for future gas prices
- [#1649](https://github.com/FuelLabs/fuel-core/pull/1649): Add api endpoint for getting latest gas price
- [#1600](https://github.com/FuelLabs/fuel-core/pull/1640): Upgrade to fuel-vm 0.45.0
- [#1633](https://github.com/FuelLabs/fuel-core/pull/1633): Notify services about importing of the genesis block.
- [#1625](https://github.com/FuelLabs/fuel-core/pull/1625): Making relayer independent from the executor and preparation for the force transaction inclusion.
- [#1613](https://github.com/FuelLabs/fuel-core/pull/1613): Add api endpoint to retrieve a message by its nonce.
- [#1612](https://github.com/FuelLabs/fuel-core/pull/1612): Use `AtomicView` in all services for consistent results.
- [#1597](https://github.com/FuelLabs/fuel-core/pull/1597): Unify namespacing for `libp2p` modules
- [#1591](https://github.com/FuelLabs/fuel-core/pull/1591): Simplify libp2p dependencies and not depend on all sub modules directly.
- [#1590](https://github.com/FuelLabs/fuel-core/pull/1590): Use `AtomicView` in the `TxPool` to read the state of the database during insertion of the transactions.
- [#1587](https://github.com/FuelLabs/fuel-core/pull/1587): Use `BlockHeight` as a primary key for the `FuelsBlock` table.
- [#1585](https://github.com/FuelLabs/fuel-core/pull/1585): Let `NetworkBehaviour` macro generate `FuelBehaviorEvent` in p2p
- [#1579](https://github.com/FuelLabs/fuel-core/pull/1579): The change extracts the off-chain-related logic from the executor and moves it to the GraphQL off-chain worker. It creates two new concepts - Off-chain and On-chain databases where the GraphQL worker has exclusive ownership of the database and may modify it without intersecting with the On-chain database.
- [#1577](https://github.com/FuelLabs/fuel-core/pull/1577): Moved insertion of sealed blocks into the `BlockImporter` instead of the executor.
- [#1574](https://github.com/FuelLabs/fuel-core/pull/1574): Penalizes peers for sending invalid responses or for not replying at all.
- [#1601](https://github.com/FuelLabs/fuel-core/pull/1601): Fix formatting in docs and check that `cargo doc` passes in the CI.
- [#1636](https://github.com/FuelLabs/fuel-core/pull/1636): Add more docs to GraphQL DAP API.

#### Breaking

- [#1725](https://github.com/FuelLabs/fuel-core/pull/1725): All API endpoints now are prefixed with `/v1` version. New usage looks like: `/v1/playground`, `/v1/graphql`, `/v1/graphql-sub`, `/v1/metrics`, `/v1/health`.
- [#1722](https://github.com/FuelLabs/fuel-core/pull/1722): Bugfix: Zero `predicate_gas_used` field during validation of the produced block.
- [#1714](https://github.com/FuelLabs/fuel-core/pull/1714): The change bumps the `fuel-vm` to `0.47.1`. It breaks several breaking changes into the protocol:
  - All malleable fields are zero during the execution and unavailable through the GTF getters. Accessing them via the memory directly is still possible, but they are zero.
  - The `Transaction` doesn't define the gas price anymore. The gas price is defined by the block producer and recorded in the `Mint` transaction at the end of the block. A price of future blocks can be fetched through a [new API nedopoint](https://github.com/FuelLabs/fuel-core/issues/1641) and the price of the last block can be fetch or via the block or another [API endpoint](https://github.com/FuelLabs/fuel-core/issues/1647).
  - The `GasPrice` policy is replaced with the `Tip` policy. The user may specify in the native tokens how much he wants to pay the block producer to include his transaction in the block. It is the prioritization mechanism to incentivize the block producer to include users transactions earlier.
  - The `MaxFee` policy is mandatory to set. Without it, the transaction pool will reject the transaction. Since the block producer defines the gas price, the only way to control how much user agreed to pay can be done only through this policy.
  - The `maturity` field is removed from the `Input::Coin`. The same affect can be achieve with the `Maturity` policy on the transaction and predicate. This changes breaks how input coin is created and removes the passing of this argument.
  - The metadata of the `Checked<Tx>` doesn't contain `max_fee` and `min_fee` anymore. Only `max_gas` and `min_gas`. The `max_fee` is controlled by the user via the `MaxFee` policy.
  - Added automatic `impl` of traits `StorageWrite` and `StorageRead` for `StructuredStorage`. Tables that use a `Blueprint` can be read and written using these interfaces provided by structured storage types.

- [#1712](https://github.com/FuelLabs/fuel-core/pull/1712): Make `ContractUtxoInfo` type a version-able enum for use in the `ContractsLatestUtxo`table.
- [#1657](https://github.com/FuelLabs/fuel-core/pull/1657): Changed `CROO` gas price type from `Word` to `DependentGasPrice`. The dependent gas price values are dummy values while awaiting updated benchmarks.
- [#1671](https://github.com/FuelLabs/fuel-core/pull/1671): The GraphQL API uses block height instead of the block id where it is possible. The transaction status contains `block_height` instead of the `block_id`.
- [#1675](https://github.com/FuelLabs/fuel-core/pull/1675): Simplify GQL schema by disabling contract resolvers in most cases, and just return a ContractId scalar instead.
- [#1658](https://github.com/FuelLabs/fuel-core/pull/1658): Receipts are part of the transaction status. 
    Removed `reason` from the `TransactionExecutionResult::Failed`. It can be calculated based on the program state and receipts.
    Also, it is not possible to fetch `receipts` from the `Transaction` directly anymore. Instead, you need to fetch `status` and its receipts.
- [#1646](https://github.com/FuelLabs/fuel-core/pull/1646): Remove redundant receipts from queries.
- [#1639](https://github.com/FuelLabs/fuel-core/pull/1639): Make Merkle metadata, i.e. `SparseMerkleMetadata` and `DenseMerkleMetadata` type version-able enums
- [#1632](https://github.com/FuelLabs/fuel-core/pull/1632): Make `Message` type a version-able enum
- [#1631](https://github.com/FuelLabs/fuel-core/pull/1631): Modify api endpoint to dry run multiple transactions.
- [#1629](https://github.com/FuelLabs/fuel-core/pull/1629): Use a separate database for each data domain. Each database has its own folder where data is stored.
- [#1628](https://github.com/FuelLabs/fuel-core/pull/1628): Make `CompressedCoin` type a version-able enum
- [#1616](https://github.com/FuelLabs/fuel-core/pull/1616): Make `BlockHeader` type a version-able enum
- [#1614](https://github.com/FuelLabs/fuel-core/pull/1614): Use the default consensus key regardless of trigger mode. The change is breaking because it removes the `--dev-keys` argument. If the `debug` flag is set, the default consensus key will be used, regardless of the trigger mode.
- [#1596](https://github.com/FuelLabs/fuel-core/pull/1596): Make `Consensus` type a version-able enum
- [#1593](https://github.com/FuelLabs/fuel-core/pull/1593): Make `Block` type a version-able enum
- [#1576](https://github.com/FuelLabs/fuel-core/pull/1576): The change moves the implementation of the storage traits for required tables from `fuel-core` to `fuel-core-storage` crate. The change also adds a more flexible configuration of the encoding/decoding per the table and allows the implementation of specific behaviors for the table in a much easier way. It unifies the encoding between database, SMTs, and iteration, preventing mismatching bytes representation on the Rust type system level. Plus, it increases the re-usage of the code by applying the same blueprint to other tables.
    
    It is a breaking PR because it changes database encoding/decoding for some tables.
    
    ### StructuredStorage
    
    The change adds a new type `StructuredStorage`. It is a wrapper around the key-value storage that implements the storage traits(`StorageInspect`, `StorageMutate`, `StorageRead`, etc) for the tables with blueprint. This blueprint works in tandem with the `TableWithBlueprint` trait. The table may implement `TableWithBlueprint` specifying the blueprint, as an example:
    
    ```rust
    impl TableWithBlueprint for ContractsRawCode {
        type Blueprint = Plain<Raw, Raw>;
    
        fn column() -> Column {
            Column::ContractsRawCode
        }
    }
    ```
    
    It is a definition of the blueprint for the `ContractsRawCode` table. It has a plain blueprint meaning it simply encodes/decodes bytes and stores/loads them into/from the storage. As a key codec and value codec, it uses a `Raw` encoding/decoding that simplifies writing bytes and loads them back into the memory without applying any serialization or deserialization algorithm.
    
    If the table implements `TableWithBlueprint` and the selected codec satisfies all blueprint requirements, the corresponding storage traits for that table are implemented on the `StructuredStorage` type.
    
    ### Codecs
    
    Each blueprint allows customizing the key and value codecs. It allows the use of different codecs for different tables, taking into account the complexity and weight of the data and providing a way of more optimal implementation.
    
    That property may be very useful to perform migration in a more easier way. Plus, it also can be a `no_std` migration potentially allowing its fraud proving.
    
    An example of migration:
    
    ```rust
    /// Define the table for V1 value encoding/decoding.
    impl TableWithBlueprint for ContractsRawCodeV1 {
        type Blueprint = Plain<Raw, Raw>;
    
        fn column() -> Column {
            Column::ContractsRawCode
        }
    }
    
    /// Define the table for V2 value encoding/decoding.
    /// It uses `Postcard` codec for the value instead of `Raw` codec.
    ///
    /// # Dev-note: The columns is the same.
    impl TableWithBlueprint for ContractsRawCodeV2 {
        type Blueprint = Plain<Raw, Postcard>;
    
        fn column() -> Column {
            Column::ContractsRawCode
        }
    }
    
    fn migration(storage: &mut Database) {
        let mut iter = storage.iter_all::<ContractsRawCodeV1>(None);
        while let Ok((key, value)) = iter.next() {
            // Insert into the same table but with another codec.
            storage.storage::<ContractsRawCodeV2>().insert(key, value);
        }
    }
    ```
    
    ### Structures
    
    The blueprint of the table defines its behavior. As an example, a `Plain` blueprint simply encodes/decodes bytes and stores/loads them into/from the storage. The `SMT` blueprint builds a sparse merkle tree on top of the key-value pairs.
    
    Implementing a blueprint one time, we can apply it to any table satisfying the requirements of this blueprint. It increases the re-usage of the code and minimizes duplication.
    
    It can be useful if we decide to create global roots for all required tables that are used in fraud proving.
    
    ```rust
    impl TableWithBlueprint for SpentMessages {
        type Blueprint = Plain<Raw, Postcard>;
    
        fn column() -> Column {
            Column::SpentMessages
        }
    }
                     |
                     |
                    \|/
    
    impl TableWithBlueprint for SpentMessages {
        type Blueprint =
            Sparse<Raw, Postcard, SpentMessagesMerkleMetadata, SpentMessagesMerkleNodes>;
    
        fn column() -> Column {
            Column::SpentMessages
        }
    }
    ```
    
    ### Side changes
    
    #### `iter_all`
    The `iter_all` functionality now accepts the table instead of `K` and `V` generics. It is done to use the correct codec during deserialization. Also, the table definition provides the column.
    
    #### Duplicated unit tests
    
    The `fuel-core-storage` crate provides macros that generate unit tests. Almost all tables had the same test like `get`, `insert`, `remove`, `exist`. All duplicated tests were moved to macros. The unique one still stays at the same place where it was before.
    
    #### `StorageBatchMutate`
    
    Added a new `StorageBatchMutate` trait that we can move to `fuel-storage` crate later. It allows batch operations on the storage. It may be more performant in some cases.

- [#1573](https://github.com/FuelLabs/fuel-core/pull/1573): Remove nested p2p request/response encoding. Only breaks p2p networking compatibility with older fuel-core versions, but is otherwise fully internal.


## [Version 0.22.4]

### Added

- [#1743](https://github.com/FuelLabs/fuel-core/pull/1743): Added blacklisting of the transactions on the `TxPool` level.
  ```shell
        --tx-blacklist-addresses <TX_BLACKLIST_ADDRESSES>
            The list of banned addresses ignored by the `TxPool`
            
            [env: TX_BLACKLIST_ADDRESSES=]
  
        --tx-blacklist-coins <TX_BLACKLIST_COINS>
            The list of banned coins ignored by the `TxPool`
            
            [env: TX_BLACKLIST_COINS=]
  
        --tx-blacklist-messages <TX_BLACKLIST_MESSAGES>
            The list of banned messages ignored by the `TxPool`
            
            [env: TX_BLACKLIST_MESSAGES=]
  
        --tx-blacklist-contracts <TX_BLACKLIST_CONTRACTS>
            The list of banned contracts ignored by the `TxPool`
            
            [env: TX_BLACKLIST_CONTRACTS=]
  ```

## [Version 0.22.3]

### Added

- [#1732](https://github.com/FuelLabs/fuel-core/pull/1732): Added `Clone` bounds to most datatypes of `fuel-core-client`.

## [Version 0.22.2]

### Added

- [#1729](https://github.com/FuelLabs/fuel-core/pull/1729): Exposed the `schema.sdl` file from `fuel-core-client`. The user can create his own queries by using this file.

## [Version 0.22.1]

### Fixed
- [#1664](https://github.com/FuelLabs/fuel-core/pull/1664): Fixed long database initialization after restart of the node by setting limit to the WAL file.


## [Version 0.22.0]

### Added

- [#1515](https://github.com/FuelLabs/fuel-core/pull/1515): Added support of `--version` command for `fuel-core-keygen` binary.
- [#1504](https://github.com/FuelLabs/fuel-core/pull/1504): A `Success` or `Failure` variant of `TransactionStatus` returned by a query now contains the associated receipts generated by transaction execution.

#### Breaking
- [#1531](https://github.com/FuelLabs/fuel-core/pull/1531): Make `fuel-core-executor` `no_std` compatible. It affects the `fuel-core` crate because it uses the `fuel-core-executor` crate. The change is breaking because of moved types.
- [#1524](https://github.com/FuelLabs/fuel-core/pull/1524): Adds information about connected peers to the GQL API.

### Changed

- [#1517](https://github.com/FuelLabs/fuel-core/pull/1517): Changed default gossip heartbeat interval to 500ms. 
- [#1520](https://github.com/FuelLabs/fuel-core/pull/1520): Extract `executor` into `fuel-core-executor` crate.

### Fixed

#### Breaking
- [#1536](https://github.com/FuelLabs/fuel-core/pull/1536): The change fixes the contracts tables to not touch SMT nodes of foreign contracts. Before, it was possible to invalidate the SMT from another contract. It is a breaking change and requires re-calculating the whole state from the beginning with new SMT roots. 
- [#1542](https://github.com/FuelLabs/fuel-core/pull/1542): Migrates information about peers to NodeInfo instead of ChainInfo. It also elides information about peers in the default node_info query.

## [Version 0.21.0]

This release focuses on preparing `fuel-core` for the mainnet environment:
- Most of the changes improved the security and stability of the node.
- The gas model was reworked to cover all aspects of execution.
- The benchmarking system was significantly enhanced, covering worst scenarios.
- A new set of benchmarks was added to track the accuracy of gas prices.
- Optimized heavy operations and removed/replaced exploitable functionality.

Besides that, there are more concrete changes:
- Unified naming conventions for all CLI arguments. Added dependencies between related fields to avoid misconfiguration in case of missing arguments. Added `--debug` flag that enables additional functionality like a debugger.
- Improved telemetry to cover the internal work of services and added support for the Pyroscope, allowing it to generate real-time flamegraphs to track performance.
- Improved stability of the P2P layer and adjusted the updating of reputation. The speed of block synchronization was significantly increased.
- The node is more stable and resilient. Improved DoS resistance and resource management. Fixed critical bugs during state transition.
- Reworked the `Mint` transaction to accumulate the fee from block production inside the contract defined by the block producer.

FuelVM received a lot of safety and stability improvements:
- The audit helped identify some bugs and errors that have been successfully fixed.
- Updated the gas price model to charge for resources used during the transaction lifecycle.
- Added `no_std` and 32 bit system support. This opens doors for fraud proving in the future.
- Removed the `ChainId` from the `PredicateId` calculation, allowing the use of predicates cross-chain.
- Improvements in the performance of some storage-related opcodes.
- Support the `ECAL` instruction that allows adding custom functionality to the VM. It can be used to create unique rollups or advanced indexers in the future.
- Support of [transaction policies](https://github.com/FuelLabs/fuel-vm/blob/master/CHANGELOG.md#version-0420) provides additional safety for the user. 
    It also allows the implementation of a multi-dimensional price model in the future, making the transaction execution cheaper and allowing more transactions that don't affect storage.
- Refactored errors, returning more detailed errors to the user, simplifying debugging.

### Added

- [#1503](https://github.com/FuelLabs/fuel-core/pull/1503): Add `gtf` opcode sanity check.
- [#1502](https://github.com/FuelLabs/fuel-core/pull/1502): Added price benchmark for `vm_initialization`.
- [#1501](https://github.com/FuelLabs/fuel-core/pull/1501): Add a CLI command for generating a fee collection contract.
- [#1492](https://github.com/FuelLabs/fuel-core/pull/1492): Support backward iteration in the RocksDB. It allows backward queries that were not allowed before.
- [#1490](https://github.com/FuelLabs/fuel-core/pull/1490): Add push and pop benchmarks.
- [#1485](https://github.com/FuelLabs/fuel-core/pull/1485): Prepare rc release of fuel core v0.21
- [#1476](https://github.com/FuelLabs/fuel-core/pull/1453): Add the majority of the "other" benchmarks for contract opcodes.
- [#1473](https://github.com/FuelLabs/fuel-core/pull/1473): Expose fuel-core version as a constant
- [#1469](https://github.com/FuelLabs/fuel-core/pull/1469): Added support of bloom filter for RocksDB tables and increased the block cache.
- [#1465](https://github.com/FuelLabs/fuel-core/pull/1465): Improvements for keygen cli and crates
- [#1642](https://github.com/FuelLabs/fuel-core/pull/1462): Added benchmark to measure the performance of contract state and contract ID calculation; use for gas costing.
- [#1457](https://github.com/FuelLabs/fuel-core/pull/1457): Fixing incorrect measurement for fast(µs) opcodes.
- [#1456](https://github.com/FuelLabs/fuel-core/pull/1456): Added flushing of the RocksDB during a graceful shutdown.
- [#1456](https://github.com/FuelLabs/fuel-core/pull/1456): Added more logs to track the service lifecycle.
- [#1453](https://github.com/FuelLabs/fuel-core/pull/1453): Add the majority of the "sanity" benchmarks for contract opcodes.
- [#1452](https://github.com/FuelLabs/fuel-core/pull/1452): Added benchmark to measure the performance of contract root calculation when utilizing the maximum contract size; used for gas costing of contract root during predicate owner validation.
- [#1449](https://github.com/FuelLabs/fuel-core/pull/1449): Fix coin pagination in e2e test client.
- [#1447](https://github.com/FuelLabs/fuel-core/pull/1447): Add timeout for continuous e2e tests
- [#1444](https://github.com/FuelLabs/fuel-core/pull/1444): Add "sanity" benchmarks for memory opcodes.
- [#1437](https://github.com/FuelLabs/fuel-core/pull/1437): Add some transaction throughput tests for basic transfers.
- [#1436](https://github.com/FuelLabs/fuel-core/pull/1436): Add a github action to continuously test beta-4.
- [#1433](https://github.com/FuelLabs/fuel-core/pull/1433): Add "sanity" benchmarks for flow opcodes.
- [#1432](https://github.com/FuelLabs/fuel-core/pull/1432): Add a new `--api-request-timeout` argument to control TTL for GraphQL requests.
- [#1430](https://github.com/FuelLabs/fuel-core/pull/1430): Add "sanity" benchmarks for crypto opcodes.
- [#1426](https://github.com/FuelLabs/fuel-core/pull/1426) Split keygen into a create and a binary.
- [#1419](https://github.com/FuelLabs/fuel-core/pull/1419): Add additional "sanity" benchmarks for arithmetic op code instructions.
- [#1411](https://github.com/FuelLabs/fuel-core/pull/1411): Added WASM and `no_std` compatibility.
- [#1405](https://github.com/FuelLabs/fuel-core/pull/1405): Use correct names for service metrics.
- [#1400](https://github.com/FuelLabs/fuel-core/pull/1400): Add releasy beta to fuel-core so that new commits to fuel-core master triggers fuels-rs.
- [#1371](https://github.com/FuelLabs/fuel-core/pull/1371): Add new client function for querying the `MessageStatus` for a specific message (by `Nonce`).
- [#1356](https://github.com/FuelLabs/fuel-core/pull/1356): Add peer reputation reporting to heartbeat code.
- [#1355](https://github.com/FuelLabs/fuel-core/pull/1355): Added new metrics related to block importing, such as tps, sync delays etc.
- [#1339](https://github.com/FuelLabs/fuel-core/pull/1339): Adds `baseAssetId` to `FeeParameters` in the GraphQL API.
- [#1331](https://github.com/FuelLabs/fuel-core/pull/1331): Add peer reputation reporting to block import code.
- [#1324](https://github.com/FuelLabs/fuel-core/pull/1324): Added pyroscope profiling to fuel-core, intended to be used by a secondary docker image that has debug symbols enabled.
- [#1309](https://github.com/FuelLabs/fuel-core/pull/1309): Add documentation for running debug builds with CLion and Visual Studio Code.  
- [#1308](https://github.com/FuelLabs/fuel-core/pull/1308): Add support for loading .env files when compiling with the `env` feature. This allows users to conveniently supply CLI arguments in a secure and IDE-agnostic way. 
- [#1304](https://github.com/FuelLabs/fuel-core/pull/1304): Implemented `submit_and_await_commit_with_receipts` method for `FuelClient`.
- [#1286](https://github.com/FuelLabs/fuel-core/pull/1286): Include readable names for test cases where missing.
- [#1274](https://github.com/FuelLabs/fuel-core/pull/1274): Added tests to benchmark block synchronization.
- [#1263](https://github.com/FuelLabs/fuel-core/pull/1263): Add gas benchmarks for `ED19` and `ECR1` instructions.

### Changed

- [#1512](https://github.com/FuelLabs/fuel-core/pull/1512): Internally simplify merkle_contract_state_range.
- [#1507](https://github.com/FuelLabs/fuel-core/pull/1507): Updated chain configuration to be ready for beta 5 network. It includes opcode prices from the latest benchmark and contract for the block producer.
- [#1477](https://github.com/FuelLabs/fuel-core/pull/1477): Upgraded the Rust version used in CI and containers to 1.73.0. Also includes associated Clippy changes.
- [#1469](https://github.com/FuelLabs/fuel-core/pull/1469): Replaced usage of `MemoryTransactionView` by `Checkpoint` database in the benchmarks.
- [#1468](https://github.com/FuelLabs/fuel-core/pull/1468): Bumped version of the `fuel-vm` to `v0.40.0`. It brings some breaking changes into consensus parameters API because of changes in the underlying types.
- [#1466](https://github.com/FuelLabs/fuel-core/pull/1466): Handling overflows during arithmetic operations.
- [#1460](https://github.com/FuelLabs/fuel-core/pull/1460): Change tracking branch from main to master for releasy tests.
- [#1454](https://github.com/FuelLabs/fuel-core/pull/1454): Update gas benchmarks for opcodes that append receipts.
- [#1440](https://github.com/FuelLabs/fuel-core/pull/1440): Don't report reserved nodes that send invalid transactions.
- [#1439](https://github.com/FuelLabs/fuel-core/pull/1439): Reduced memory BMT consumption during creation of the header.
- [#1434](https://github.com/FuelLabs/fuel-core/pull/1434): Continue gossiping transactions to reserved peers regardless of gossiping reputation score.
- [#1408](https://github.com/FuelLabs/fuel-core/pull/1408): Update gas benchmarks for storage opcodes to use a pre-populated database to get more accurate worst-case costs.
- [#1399](https://github.com/FuelLabs/fuel-core/pull/1399): The Relayer now queries Ethereum for its latest finalized block instead of using a configurable "finalization period" to presume finality.
- [#1397](https://github.com/FuelLabs/fuel-core/pull/1397): Improved keygen. Created a crate to be included from forc plugins and upgraded internal library to drop requirement of protoc to build
- [#1395](https://github.com/FuelLabs/fuel-core/pull/1395): Add DependentCost benchmarks for `k256`, `s256` and `mcpi` instructions.
- [#1393](https://github.com/FuelLabs/fuel-core/pull/1393): Increase heartbeat timeout from `2` to `60` seconds, as suggested in [this issue](https://github.com/FuelLabs/fuel-core/issues/1330).
- [#1392](https://github.com/FuelLabs/fuel-core/pull/1392): Fixed an overflow in `message_proof`.
- [#1390](https://github.com/FuelLabs/fuel-core/pull/1390): Up the `ethers` version to `2` to fix an issue with `tungstenite`.
- [#1383](https://github.com/FuelLabs/fuel-core/pull/1383): Disallow usage of `log` crate internally in favor of `tracing` crate.
- [#1380](https://github.com/FuelLabs/fuel-core/pull/1380): Add preliminary, hard-coded config values for heartbeat peer reputation, removing `todo`.
- [#1377](https://github.com/FuelLabs/fuel-core/pull/1377): Remove `DiscoveryEvent` and use `KademliaEvent` directly in `DiscoveryBehavior`.
- [#1366](https://github.com/FuelLabs/fuel-core/pull/1366): Improve caching during docker builds in CI by replacing gha
- [#1358](https://github.com/FuelLabs/fuel-core/pull/1358): Upgraded the Rust version used in CI to 1.72.0. Also includes associated Clippy changes.
- [#1349](https://github.com/FuelLabs/fuel-core/pull/1349): Updated peer-to-peer transactions API to support multiple blocks in a single request, and updated block synchronization to request multiple blocks based on the configured range of headers.
- [#1342](https://github.com/FuelLabs/fuel-core/pull/1342): Add error handling for P2P requests to return `None` to requester and log error.
- [#1318](https://github.com/FuelLabs/fuel-core/pull/1318): Modified block synchronization to use asynchronous task execution when retrieving block headers.
- [#1314](https://github.com/FuelLabs/fuel-core/pull/1314): Removed `types::ConsensusParameters` in favour of `fuel_tx:ConsensusParameters`.
- [#1302](https://github.com/FuelLabs/fuel-core/pull/1302): Removed the usage of flake and building of the bridge contract ABI.
    It simplifies the maintenance and updating of the events, requiring only putting the event definition into the codebase of the relayer.
- [#1293](https://github.com/FuelLabs/fuel-core/issues/1293): Parallelized the `estimate_predicates` endpoint to utilize all available threads.
- [#1270](https://github.com/FuelLabs/fuel-core/pull/1270): Modify the way block headers are retrieved from peers to be done in batches.

#### Breaking
- [#1506](https://github.com/FuelLabs/fuel-core/pull/1506): Added validation of the coin's fields during block production and validation. Before, it was possible to submit a transaction that didn't match the coin's values in the database, allowing printing/using unavailable assets.
- [#1491](https://github.com/FuelLabs/fuel-core/pull/1491): Removed unused request and response variants from the Gossipsub implementation, as well as related definitions and tests. Specifically, this removes gossiping of `ConsensusVote` and `NewBlock` events.
- [#1472](https://github.com/FuelLabs/fuel-core/pull/1472): Upgraded `fuel-vm` to `v0.42.0`. It introduces transaction policies that changes layout of the transaction. FOr more information check the [v0.42.0](https://github.com/FuelLabs/fuel-vm/pull/635) release.
- [#1470](https://github.com/FuelLabs/fuel-core/pull/1470): Divide `DependentCost` into "light" and "heavy" operations.
- [#1464](https://github.com/FuelLabs/fuel-core/pull/1464): Avoid possible truncation of higher bits. It may invalidate the code that truncated higher bits causing different behavior on 32-bit vs. 64-bit systems. The change affects some endpoints that now require lesser integers.
- [#1432](https://github.com/FuelLabs/fuel-core/pull/1432): All subscriptions and requests have a TTL now. So each subscription lifecycle is limited in time. If the subscription is closed because of TTL, it means that you subscribed after your transaction had been dropped by the network.
- [#1407](https://github.com/FuelLabs/fuel-core/pull/1407): The recipient is a `ContractId` instead of `Address`. The block producer should deploy its contract to receive the transaction fee. The collected fee is zero until the recipient contract is set.
- [#1407](https://github.com/FuelLabs/fuel-core/pull/1407): The `Mint` transaction is reworked with new fields to support the account-base model. It affects serialization and deserialization of the transaction and also affects GraphQL schema.
- [#1407](https://github.com/FuelLabs/fuel-core/pull/1407): The `Mint` transaction is the last transaction in the block instead of the first.
- [#1374](https://github.com/FuelLabs/fuel-core/pull/1374): Renamed `base_chain_height` to `da_height` and return current relayer height instead of latest Fuel block height.
- [#1367](https://github.com/FuelLabs/fuel-core/pull/1367): Update to the latest version of fuel-vm.
- [#1363](https://github.com/FuelLabs/fuel-core/pull/1363): Change message_proof api to take `nonce` instead of `message_id`
- [#1355](https://github.com/FuelLabs/fuel-core/pull/1355): Removed the `metrics` feature flag from the fuel-core crate, and metrics are now included by default.
- [#1339](https://github.com/FuelLabs/fuel-core/pull/1339): Added a new required field called `base_asset_id` to the `FeeParameters` definition in `ConsensusParameters`, as well as default values for `base_asset_id` in the `beta` and `dev` chain specifications.
- [#1322](https://github.com/FuelLabs/fuel-core/pull/1322):
  The `debug` flag is added to the CLI. The flag should be used for local development only. Enabling debug mode:
      - Allows GraphQL Endpoints to arbitrarily advance blocks.
      - Enables debugger GraphQL Endpoints.
      - Allows setting `utxo_validation` to `false`.
- [#1318](https://github.com/FuelLabs/fuel-core/pull/1318): Removed the `--sync-max-header-batch-requests` CLI argument, and renamed `--sync-max-get-txns` to `--sync-block-stream-buffer-size` to better represent the current behavior in the import.
- [#1290](https://github.com/FuelLabs/fuel-core/pull/1290): Standardize CLI args to use `-` instead of `_`.
- [#1279](https://github.com/FuelLabs/fuel-core/pull/1279): Added a new CLI flag to enable the Relayer service `--enable-relayer`, and disabled the Relayer service by default. When supplying the `--enable-relayer` flag, the `--relayer` argument becomes mandatory, and omitting it is an error. Similarly, providing a `--relayer` argument without the `--enable-relayer` flag is an error. Lastly, providing the `--keypair` or `--network` arguments will also produce an error if the `--enable-p2p` flag is not set.
- [#1262](https://github.com/FuelLabs/fuel-core/pull/1262): The `ConsensusParameters` aggregates all configuration data related to the consensus. It contains many fields that are segregated by the usage. The API of some functions was affected to use lesser types instead the whole `ConsensusParameters`. It is a huge breaking change requiring repetitively monotonically updating all places that use the `ConsensusParameters`. But during updating, consider that maybe you can use lesser types. Usage of them may simplify signatures of methods and make them more user-friendly and transparent.

### Removed

#### Breaking
- [#1484](https://github.com/FuelLabs/fuel-core/pull/1484): Removed `--network` CLI argument. Now the name of the network is fetched form chain configuration.
- [#1399](https://github.com/FuelLabs/fuel-core/pull/1399): Removed `relayer-da-finalization` parameter from the relayer CLI.
- [#1338](https://github.com/FuelLabs/fuel-core/pull/1338): Updated GraphQL client to use `DependentCost` for `k256`, `mcpi`, `s256`, `scwq`, `swwq` opcodes.
- [#1322](https://github.com/FuelLabs/fuel-core/pull/1322): The `manual_blocks_enabled` flag is removed from the CLI. The analog is a `debug` flag.<|MERGE_RESOLUTION|>--- conflicted
+++ resolved
@@ -485,11 +485,7 @@
     The change has many minor improvements in different areas related to the state transition bytecode:
     - The state transition bytecode lies in its own file(`state_transition_bytecode.wasm`) along with the chain config file. The `ChainConfig` loads it automatically when `ChainConfig::load` is called and pushes it back when `ChainConfig::write` is called.
     - The `fuel-core` release bundle also contains the `fuel-core-wasm-executor.wasm` file of the corresponding executor version.
-<<<<<<< HEAD
     - The regenesis process now considers the last block produced by the previous network. When we create a (re)genesis block of a new network, it has the `height = last_block_of_old_netowkr + 1`. It continues the old network and doesn't overlap blocks(before, we had `old_block.height == new_genesis_block.height`).
-=======
-    - The regenesis process now considers the last block produced by the previous network. When we create a (re)genesis block of a new network, it has the `height = last_block_of_old_network + 1`. It continues the old network and doesn't overlap blocks(before, we had `old_block.height == new_genesis_block.height`).
->>>>>>> d84306f9
     - Along with the new block height, the regenesis process also increases the state transition bytecode and consensus parameters versions. It guarantees that a new network doesn't use values from the previous network and allows us not to migrate `StateTransitionBytecodeVersions` and `ConsensusParametersVersions` tables.
     - Added a new CLI argument, `native-executor-version,` that allows overriding of the default version of the native executor. It can be useful for side rollups that have their own history of executor upgrades.
     - Replaced:
