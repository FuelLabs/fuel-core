--- conflicted
+++ resolved
@@ -23,11 +23,8 @@
 - [2347](https://github.com/FuelLabs/fuel-core/pull/2364): Add activity concept in order to protect against infinitely increasing DA gas price scenarios
 - [2362](https://github.com/FuelLabs/fuel-core/pull/2362): Added a new request_response protocol version `/fuel/req_res/0.0.2`. In comparison with `/fuel/req/0.0.1`, which returns an empty response when a request cannot be fulfilled, this version returns more meaningful error codes. Nodes still support the version `0.0.1` of the protocol to guarantee backward compatibility with fuel-core nodes. Empty responses received from nodes using the old protocol `/fuel/req/0.0.1` are automatically converted into an error `ProtocolV1EmptyResponse` with error code 0, which is also the only error code implemented. More specific error codes will be added in the future.
 - [2386](https://github.com/FuelLabs/fuel-core/pull/2386): Add a flag to define the maximum number of file descriptors that RocksDB can use. By default it's half of the OS limit.
-<<<<<<< HEAD
+- [2376](https://github.com/FuelLabs/fuel-core/pull/2376): Add a way to fetch transactions in P2P without specifying a peer.
 - [2396](https://github.com/FuelLabs/fuel-core/pull/2396): Add support for multi get operation for database queries.
-=======
-- [2376](https://github.com/FuelLabs/fuel-core/pull/2376): Add a way to fetch transactions in P2P without specifying a peer.
->>>>>>> 612d8674
 
 ## [Version 0.40.0]
 
