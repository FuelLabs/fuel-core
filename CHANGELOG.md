# Change Log
All notable changes to this project will be documented in this file.

The format is based on [Keep a Changelog](http://keepachangelog.com/)
and this project adheres to [Semantic Versioning](http://semver.org/).

## [Unreleased]

<<<<<<< HEAD
### Changed 
- [2473](https://github.com/FuelLabs/fuel-core/pull/2473): Graphql requests and responses make use of a new `extensions` object to specify request/response metadata. A request `extensions` object can contain an integer-valued `required_fuel_block_height` field. When specified, the request will return an error unless the node's current fuel block height is at least the value specified in the `required_fuel_block_height` field. All graphql responses now contain an integer-valued `current_fuel_block_height` field in the `extensions` object, which contains the block height of the last block processed by the node.
=======
### Added
- [2668](https://github.com/FuelLabs/fuel-core/pull/2668): Expose gas price service test helpers
- [2621](https://github.com/FuelLabs/fuel-core/pull/2598): Global merkle root storage updates process upgrade transactions.
- [2650](https://github.com/FuelLabs/fuel-core/pull/2650): Populate `ProcessedTransactions` table in global merkle root storage.
- [2667](https://github.com/FuelLabs/fuel-core/pull/2667): Populate `Blobs` table in global merkle root storage.
- [2652](https://github.com/FuelLabs/fuel-core/pull/2652): Global Merkle Root storage crate: Add Raw contract bytecode to global merkle root storage when processing Create transactions.
>>>>>>> 05538a5d

## [Version 0.41.5]

### Changed
- [2387](https://github.com/FuelLabs/fuel-core/pull/2387): Update description `tx-max-depth` flag.
- [2630](https://github.com/FuelLabs/fuel-core/pull/2630): Removed some noisy `tracing::info!` logs
- [2643](https://github.com/FuelLabs/fuel-core/pull/2643): Before this fix when tip is zero, transactions that use 30M have the same priority as transactions with 1M gas. Now they are correctly ordered.

### Added
- [2617](https://github.com/FuelLabs/fuel-core/pull/2617): Add integration skeleton of parallel-executor.
- [2553](https://github.com/FuelLabs/fuel-core/pull/2553): Scaffold global merkle root storage crate.
- [2598](https://github.com/FuelLabs/fuel-core/pull/2598): Add initial test suite for global merkle root storage updates.
- [2635](https://github.com/FuelLabs/fuel-core/pull/2635): Add metrics to gas price service
- [2664](https://github.com/FuelLabs/fuel-core/pull/2664): Add print with all information when a transaction is refused because of a collision.

### Fixed
- [2632](https://github.com/FuelLabs/fuel-core/pull/2632): Improved performance of certain async trait impls in the gas price service.
- [2662](https://github.com/FuelLabs/fuel-core/pull/2662): Fix balances query endpoint cost without indexation and behavior coins to spend with one parameter at zero.

## [Version 0.41.4]

### Fixed
- [2628](https://github.com/FuelLabs/fuel-core/pull/2628): Downgrade STF.

## [Version 0.41.3]

### Fixed
- [2626](https://github.com/FuelLabs/fuel-core/pull/2626): Avoid needs of RocksDB features in tests modules.

## [Version 0.41.2]

### Fixed

- [2623](https://github.com/FuelLabs/fuel-core/pull/2623): Pinned netlink-proto's version.

## [Version 0.41.1]

### Added
- [2551](https://github.com/FuelLabs/fuel-core/pull/2551): Enhanced the DA compressed block header to include block id.
- [2595](https://github.com/FuelLabs/fuel-core/pull/2595): Added `indexation` field to the `nodeInfo` GraphQL endpoint to allow checking if a specific indexation is enabled.

### Changed
- [2603](https://github.com/FuelLabs/fuel-core/pull/2603): Sets the latest recorded height on initialization, not just when DA costs are received

### Fixed
- [2612](https://github.com/FuelLabs/fuel-core/pull/2612): Use latest gas price to estimate next block gas price during dry runs 
- [2612](https://github.com/FuelLabs/fuel-core/pull/2612): Use latest gas price to estimate next block gas price in tx pool instead of using algorithm directly
- [2609](https://github.com/FuelLabs/fuel-core/pull/2609): Check response before trying to deserialize, return error instead
- [2599](https://github.com/FuelLabs/fuel-core/pull/2599): Use the proper `url` apis to construct full url path in `BlockCommitterHttpApi` client
- [2593](https://github.com/FuelLabs/fuel-core/pull/2593): Fixed utxo id decompression

## [Version 0.41.0]

### Added
- [2547](https://github.com/FuelLabs/fuel-core/pull/2547): Replace the old Graphql gas price provider adapter with the ArcGasPriceEstimate.
- [2445](https://github.com/FuelLabs/fuel-core/pull/2445): Added GQL endpoint for querying asset details.
- [2442](https://github.com/FuelLabs/fuel-core/pull/2442): Add uninitialized task for V1 gas price service
- [2154](https://github.com/FuelLabs/fuel-core/pull/2154): Added `Unknown` variant to `ConsensusParameters` graphql queries
- [2154](https://github.com/FuelLabs/fuel-core/pull/2154): Added `Unknown` variant to `Block` graphql queries
- [2154](https://github.com/FuelLabs/fuel-core/pull/2154): Added `TransactionType` type in `fuel-client`
- [2321](https://github.com/FuelLabs/fuel-core/pull/2321): New metrics for the TxPool:
    - The size of transactions in the txpool (`txpool_tx_size`)
    - The time spent by a transaction in the txpool in seconds (`txpool_tx_time_in_txpool_seconds`)
    - The number of transactions in the txpool (`txpool_number_of_transactions`)
    - The number of transactions pending verification before entering the txpool (`txpool_number_of_transactions_pending_verification`)
    - The number of executable transactions in the txpool (`txpool_number_of_executable_transactions`)
    - The time it took to select transactions for inclusion in a block in microseconds (`txpool_select_transactions_time_microseconds`)
    - The time it took to insert a transaction in the txpool in microseconds (`transaction_insertion_time_in_thread_pool_microseconds`)
- [2385](https://github.com/FuelLabs/fuel-core/pull/2385): Added new histogram buckets for some of the TxPool metrics, optimize the way they are collected.
- [2347](https://github.com/FuelLabs/fuel-core/pull/2364): Add activity concept in order to protect against infinitely increasing DA gas price scenarios
- [2362](https://github.com/FuelLabs/fuel-core/pull/2362): Added a new request_response protocol version `/fuel/req_res/0.0.2`. In comparison with `/fuel/req/0.0.1`, which returns an empty response when a request cannot be fulfilled, this version returns more meaningful error codes. Nodes still support the version `0.0.1` of the protocol to guarantee backward compatibility with fuel-core nodes. Empty responses received from nodes using the old protocol `/fuel/req/0.0.1` are automatically converted into an error `ProtocolV1EmptyResponse` with error code 0, which is also the only error code implemented. More specific error codes will be added in the future.
- [2386](https://github.com/FuelLabs/fuel-core/pull/2386): Add a flag to define the maximum number of file descriptors that RocksDB can use. By default it's half of the OS limit.
- [2376](https://github.com/FuelLabs/fuel-core/pull/2376): Add a way to fetch transactions in P2P without specifying a peer.
- [2361](https://github.com/FuelLabs/fuel-core/pull/2361): Add caches to the sync service to not reask for data it already fetched from the network.
- [2327](https://github.com/FuelLabs/fuel-core/pull/2327): Add more services tests and more checks of the pool. Also add an high level documentation for users of the pool and contributors.
- [2416](https://github.com/FuelLabs/fuel-core/issues/2416): Define the `GasPriceServiceV1` task.
- [2447](https://github.com/FuelLabs/fuel-core/pull/2447): Use new `expiration` policy in the transaction pool. Add a mechanism to prune the transactions when they expired.
- [1922](https://github.com/FuelLabs/fuel-core/pull/1922): Added support for posting blocks to the shared sequencer.
- [2033](https://github.com/FuelLabs/fuel-core/pull/2033): Remove `Option<BlockHeight>` in favor of `BlockHeightQuery` where applicable.
- [2490](https://github.com/FuelLabs/fuel-core/pull/2490): Added pagination support for the `balances` GraphQL query, available only when 'balances indexation' is enabled.
- [2439](https://github.com/FuelLabs/fuel-core/pull/2439): Add gas costs for the two new zk opcodes `ecop` and `eadd` and the benches that allow to calibrate them.
- [2472](https://github.com/FuelLabs/fuel-core/pull/2472): Added the `amountU128` field to the `Balance` GraphQL schema, providing the total balance as a `U128`. The existing `amount` field clamps any balance exceeding `U64` to `u64::MAX`.
- [2526](https://github.com/FuelLabs/fuel-core/pull/2526): Add possibility to not have any cache set for RocksDB. Add an option to either load the RocksDB columns families on creation of the database or when the column is used.
- [2532](https://github.com/FuelLabs/fuel-core/pull/2532): Getters for inner rocksdb database handles.
- [2524](https://github.com/FuelLabs/fuel-core/pull/2524): Adds a new lock type which is optimized for certain workloads to the txpool and p2p services.
- [2535](https://github.com/FuelLabs/fuel-core/pull/2535): Expose `backup` and `restore` APIs on the `CombinedDatabase` struct to create portable backups and restore from them.
- [2550](https://github.com/FuelLabs/fuel-core/pull/2550): Add statistics and more limits infos about txpool on the node_info endpoint

### Fixed
- [2560](https://github.com/FuelLabs/fuel-core/pull/2560): Fix flaky test by increasing timeout
- [2558](https://github.com/FuelLabs/fuel-core/pull/2558): Rename `cost` and `reward` to remove `excess` wording
- [2469](https://github.com/FuelLabs/fuel-core/pull/2469): Improved the logic for syncing the gas price database with on_chain database
- [2365](https://github.com/FuelLabs/fuel-core/pull/2365): Fixed the error during dry run in the case of race condition.
- [2366](https://github.com/FuelLabs/fuel-core/pull/2366): The `importer_gas_price_for_block` metric is properly collected.
- [2369](https://github.com/FuelLabs/fuel-core/pull/2369): The `transaction_insertion_time_in_thread_pool_milliseconds` metric is properly collected.
- [2413](https://github.com/FuelLabs/fuel-core/issues/2413): block production immediately errors if unable to lock the mutex.
- [2389](https://github.com/FuelLabs/fuel-core/pull/2389): Fix construction of reverse iterator in RocksDB.
- [2479](https://github.com/FuelLabs/fuel-core/pull/2479): Fix an error on the last iteration of the read and write sequential opcodes on contract storage.
- [2478](https://github.com/FuelLabs/fuel-core/pull/2478): Fix proof created by `message_receipts_proof` function by ignoring the receipts from failed transactions to match `message_outbox_root`.
- [2485](https://github.com/FuelLabs/fuel-core/pull/2485): Hardcode the timestamp of the genesis block and version of `tai64` to avoid breaking changes for us.
- [2511](https://github.com/FuelLabs/fuel-core/pull/2511): Fix backward compatibility of V0Metadata in gas price db.

### Changed
- [2469](https://github.com/FuelLabs/fuel-core/pull/2469): Updated adapter for querying costs from DA Block committer API
- [2469](https://github.com/FuelLabs/fuel-core/pull/2469): Use the gas price from the latest block to estimate future gas prices
- [2501](https://github.com/FuelLabs/fuel-core/pull/2501): Use gas price from block for estimating future gas prices
- [2468](https://github.com/FuelLabs/fuel-core/pull/2468): Abstract unrecorded blocks concept for V1 algorithm, create new storage impl. Introduce `TransactionableStorage` trait to allow atomic changes to the storage.
- [2295](https://github.com/FuelLabs/fuel-core/pull/2295): `CombinedDb::from_config` now respects `state_rewind_policy` with tmp RocksDB.
- [2378](https://github.com/FuelLabs/fuel-core/pull/2378): Use cached hash of the topic instead of calculating it on each publishing gossip message.
- [2438](https://github.com/FuelLabs/fuel-core/pull/2438): Refactored service to use new implementation of `StorageRead::read` that takes an offset in input.
- [2429](https://github.com/FuelLabs/fuel-core/pull/2429): Introduce custom enum for representing result of running service tasks
- [2377](https://github.com/FuelLabs/fuel-core/pull/2377): Add more errors that can be returned as responses when using protocol `/fuel/req_res/0.0.2`. The errors supported are `ProtocolV1EmptyResponse` (status code `0`) for converting empty responses sent via protocol `/fuel/req_res/0.0.1`, `RequestedRangeTooLarge`(status code `1`) if the client requests a range of objects such as sealed block headers or transactions too large, `Timeout` (status code `2`) if the remote peer takes too long to fulfill a request, or `SyncProcessorOutOfCapacity` if the remote peer is fulfilling too many requests concurrently.
- [2233](https://github.com/FuelLabs/fuel-core/pull/2233): Introduce a new column `modification_history_v2` for storing the modification history in the historical rocksDB. Keys in this column are stored in big endian order. Changed the behaviour of the historical rocksDB to write changes for new block heights to the new column, and to perform lookup of values from the `modification_history_v2` table first, and then from the `modification_history` table, performing a migration upon access if necessary.
- [2383](https://github.com/FuelLabs/fuel-core/pull/2383): The `balance` and `balances` GraphQL query handlers now use index to provide the response in a more performant way. As the index is not created retroactively, the client must be initialized with an empty database and synced from the genesis block to utilize it. Otherwise, the legacy way of retrieving data will be used.
- [2463](https://github.com/FuelLabs/fuel-core/pull/2463): The `coinsToSpend` GraphQL query handler now uses index to provide the response in a more performant way. As the index is not created retroactively, the client must be initialized with an empty database and synced from the genesis block to utilize it. Otherwise, the legacy way of retrieving data will be used.
- [2556](https://github.com/FuelLabs/fuel-core/pull/2556): Ensure that the `last_recorded_height` is set for the DA gas price source.

#### Breaking
- [2469](https://github.com/FuelLabs/fuel-core/pull/2469): Move from `GasPriceServicev0` to `GasPriceServiceV1`. Include new config values.
- [2438](https://github.com/FuelLabs/fuel-core/pull/2438): The `fuel-core-client` can only work with new version of the `fuel-core`. The `0.40` and all older versions are not supported.
- [2438](https://github.com/FuelLabs/fuel-core/pull/2438): Updated `fuel-vm` to `0.59.1` release. Check [release notes](https://github.com/FuelLabs/fuel-vm/releases/tag/v0.59.0) for more details.
- [2389](https://github.com/FuelLabs/fuel-core/pull/2258): Updated the `messageProof` GraphQL schema to return a non-nullable `MessageProof`.
- [2154](https://github.com/FuelLabs/fuel-core/pull/2154): Transaction graphql endpoints use `TransactionType` instead of `fuel_tx::Transaction`.
- [2446](https://github.com/FuelLabs/fuel-core/pull/2446): Use graphiql instead of graphql-playground due to known vulnerability and stale development.
- [2379](https://github.com/FuelLabs/fuel-core/issues/2379): Change `kv_store::Value` to be `Arc<[u8]>` instead of `Arc<Vec<u8>>`.
- [2490](https://github.com/FuelLabs/fuel-core/pull/2490): Updated GraphQL complexity calculation for `balances` query to account for pagination (`first`/`last`) and nested field complexity (`child_complexity`). Queries with large pagination values or deeply nested fields may have higher complexity costs.
- [2463](https://github.com/FuelLabs/fuel-core/pull/2463): 'CoinsQueryError::MaxCoinsReached` variant has been removed. The `InsufficientCoins` variant has been renamed to `InsufficientCoinsForTheMax` and it now contains the additional `max` field
- [2463](https://github.com/FuelLabs/fuel-core/pull/2463): The number of excluded ids in the `coinsToSpend` GraphQL query is now limited to the maximum number of inputs allowed in transaction.
- [2463](https://github.com/FuelLabs/fuel-core/pull/2463): The `coinsToSpend` GraphQL query may now return different coins, depending whether the indexation is enabled or not. However, regardless of the differences, the returned coins will accurately reflect the current state of the database within the context of the query.
- [2526](https://github.com/FuelLabs/fuel-core/pull/2526): By default the cache of RocksDB is now disabled instead of being `1024 * 1024 * 1024`.

## [Version 0.40.2]

### Fixed

- [2476](https://github.com/FuelLabs/fuel-core/pull/2476): Hardcode the timestamp of the genesis block.

## [Version 0.40.1]

### Added

- [2450](https://github.com/FuelLabs/fuel-core/pull/2450): Added support for posting blocks to the shared sequencer.

## [Version 0.40.0]

### Added
- [2347](https://github.com/FuelLabs/fuel-core/pull/2347): Add GraphQL complexity histogram to metrics.
- [2350](https://github.com/FuelLabs/fuel-core/pull/2350): Added a new CLI flag `graphql-number-of-threads` to limit the number of threads used by the GraphQL service. The default value is `2`, `0` enables the old behavior.
- [2335](https://github.com/FuelLabs/fuel-core/pull/2335): Added CLI arguments for configuring GraphQL query costs.

### Fixed
- [2345](https://github.com/FuelLabs/fuel-core/pull/2345): In PoA increase priority of block creation timer trigger compare to txpool event management

### Changed
- [2334](https://github.com/FuelLabs/fuel-core/pull/2334): Prepare the GraphQL service for the switching to `async` methods.
- [2310](https://github.com/FuelLabs/fuel-core/pull/2310): New metrics: "The gas prices used in a block" (`importer_gas_price_for_block`), "The total gas used in a block" (`importer_gas_per_block`), "The total fee (gwei) paid by transactions in a block" (`importer_fee_per_block_gwei`), "The total number of transactions in a block" (`importer_transactions_per_block`), P2P metrics for swarm and protocol.
- [2340](https://github.com/FuelLabs/fuel-core/pull/2340): Avoid long heavy tasks in the GraphQL service by splitting work into batches.
- [2341](https://github.com/FuelLabs/fuel-core/pull/2341): Updated all pagination queries to work with the async stream instead of the sync iterator.
- [2350](https://github.com/FuelLabs/fuel-core/pull/2350): Limited the number of threads used by the GraphQL service.

#### Breaking
- [2310](https://github.com/FuelLabs/fuel-core/pull/2310): The `metrics` command-line parameter has been replaced with `disable-metrics`. Metrics are now enabled by default, with the option to disable them entirely or on a per-module basis.
- [2341](https://github.com/FuelLabs/fuel-core/pull/2341): The maximum number of processed coins from the `coins_to_spend` query is limited to `max_inputs`.

### Fixed

- [2352](https://github.com/FuelLabs/fuel-core/pull/2352): Cache p2p responses to serve without roundtrip to db.

## [Version 0.39.0]

### Added
- [2324](https://github.com/FuelLabs/fuel-core/pull/2324): Added metrics for sync, async processor and for all GraphQL queries.
- [2320](https://github.com/FuelLabs/fuel-core/pull/2320): Added new CLI flag `graphql-max-resolver-recursive-depth` to limit recursion within resolver. The default value it "1".

## Fixed
- [2320](https://github.com/FuelLabs/fuel-core/issues/2320): Prevent `/health` and `/v1/health` from being throttled by the concurrency limiter.
- [2322](https://github.com/FuelLabs/fuel-core/issues/2322): Set the salt of genesis contracts to zero on execution.
- [2324](https://github.com/FuelLabs/fuel-core/pull/2324): Ignore peer if we already are syncing transactions from it.

#### Breaking

- [2320](https://github.com/FuelLabs/fuel-core/pull/2330): Reject queries that are recursive during the resolution of the query.

### Changed

#### Breaking
- [2311](https://github.com/FuelLabs/fuel-core/pull/2311): Changed the text of the error returned by the executor if gas overflows.

## [Version 0.38.0]

### Added
- [2309](https://github.com/FuelLabs/fuel-core/pull/2309): Limit number of concurrent queries to the graphql service.
- [2216](https://github.com/FuelLabs/fuel-core/pull/2216): Add more function to the state and task of TxPoolV2 to handle the future interactions with others modules (PoA, BlockProducer, BlockImporter and P2P).
- [2263](https://github.com/FuelLabs/fuel-core/pull/2263): Transaction pool is now included in all modules of the code it has requires modifications on different modules : 
    - The PoA is now notify only when there is new transaction and not using the `tx_update_sender` anymore.
    - The Pool transaction source for the executor is now locking the pool until the block production is finished.
    - Reading operations on the pool is now asynchronous and it’s the less prioritized operation on the Pool, API has been updated accordingly.
    - GasPrice is no more using async to allow the transactions verifications to not use async anymore 

    We also added a lot of new configuration cli parameters to fine-tune TxPool configuration.
    This PR also changes the way we are making the heavy work processor and a sync and asynchronous version is available in services folder (usable by anyone)
    P2P now use separate heavy work processor for DB and TxPool interactions.

### Removed
- [2306](https://github.com/FuelLabs/fuel-core/pull/2306): Removed hack for genesis asset contract from the code.

## [Version 0.37.1]

### Fixed
- [2304](https://github.com/FuelLabs/fuel-core/pull/2304): Add initialization for the genesis base asset contract.

### Added
- [2288](https://github.com/FuelLabs/fuel-core/pull/2288): Specify `V1Metadata` for `GasPriceServiceV1`.

## [Version 0.37.0]

### Added
- [1609](https://github.com/FuelLabs/fuel-core/pull/1609): Add DA compression support. Compressed blocks are stored in the offchain database when blocks are produced, and can be fetched using the GraphQL API.
- [2290](https://github.com/FuelLabs/fuel-core/pull/2290): Added a new CLI argument `--graphql-max-directives`. The default value is `10`.
- [2195](https://github.com/FuelLabs/fuel-core/pull/2195): Added enforcement of the limit on the size of the L2 transactions per block according to the `block_transaction_size_limit` parameter.
- [2131](https://github.com/FuelLabs/fuel-core/pull/2131): Add flow in TxPool in order to ask to newly connected peers to share their transaction pool
- [2182](https://github.com/FuelLabs/fuel-core/pull/2151): Limit number of transactions that can be fetched via TxSource::next
- [2189](https://github.com/FuelLabs/fuel-core/pull/2151): Select next DA height to never include more than u16::MAX -1 transactions from L1.
- [2265](https://github.com/FuelLabs/fuel-core/pull/2265): Integrate Block Committer API for DA Block Costs.
- [2162](https://github.com/FuelLabs/fuel-core/pull/2162): Pool structure with dependencies, etc.. for the next transaction pool module. Also adds insertion/verification process in PoolV2 and tests refactoring
- [2280](https://github.com/FuelLabs/fuel-core/pull/2280): Allow comma separated relayer addresses in cli
- [2299](https://github.com/FuelLabs/fuel-core/pull/2299): Support blobs in the predicates.
- [2300](https://github.com/FuelLabs/fuel-core/pull/2300): Added new function to `fuel-core-client` for checking whether a blob exists.

### Changed

#### Breaking
- [2299](https://github.com/FuelLabs/fuel-core/pull/2299): Anyone who wants to participate in the transaction broadcasting via p2p must upgrade to support new predicates on the TxPool level.
- [2299](https://github.com/FuelLabs/fuel-core/pull/2299): Upgraded `fuel-vm` to `0.58.0`. More information in the [release](https://github.com/FuelLabs/fuel-vm/releases/tag/v0.58.0).
- [2276](https://github.com/FuelLabs/fuel-core/pull/2276): Changed how complexity for blocks is calculated. The default complexity now is 80_000. All queries that somehow touch the block header now are more expensive.
- [2290](https://github.com/FuelLabs/fuel-core/pull/2290): Added a new GraphQL limit on number of `directives`. The default value is `10`.
- [2206](https://github.com/FuelLabs/fuel-core/pull/2206): Use timestamp of last block when dry running transactions.
- [2153](https://github.com/FuelLabs/fuel-core/pull/2153): Updated default gas costs for the local testnet configuration to match `fuel-core 0.35.0`.

## [Version 0.36.0]

### Added
- [2135](https://github.com/FuelLabs/fuel-core/pull/2135): Added metrics logging for number of blocks served over the p2p req/res protocol.
- [2151](https://github.com/FuelLabs/fuel-core/pull/2151): Added limitations on gas used during dry_run in API.
- [2188](https://github.com/FuelLabs/fuel-core/pull/2188): Added the new variant `V2` for the `ConsensusParameters` which contains the new `block_transaction_size_limit` parameter.
- [2163](https://github.com/FuelLabs/fuel-core/pull/2163): Added runnable task for fetching block committer data.
- [2204](https://github.com/FuelLabs/fuel-core/pull/2204): Added `dnsaddr` resolution for TLD without suffixes.

### Changed

#### Breaking
- [2199](https://github.com/FuelLabs/fuel-core/pull/2199): Applying several breaking changes to the WASM interface from backlog:
  - Get the module to execute WASM byte code from the storage first, an fallback to the built-in version in the case of the `FUEL_ALWAYS_USE_WASM`.
  - Added `host_v1` with a new `peek_next_txs_size` method, that accepts `tx_number_limit` and `size_limit`.
  - Added new variant of the return type to pass the validation result. It removes block serialization and deserialization and should improve performance.
  - Added a V1 execution result type that uses `JSONError` instead of postcard serialized error. It adds flexibility of how variants of the error can be managed. More information about it in https://github.com/FuelLabs/fuel-vm/issues/797. The change also moves `TooManyOutputs` error to the top. It shows that `JSONError` works as expected.
- [2145](https://github.com/FuelLabs/fuel-core/pull/2145): feat: Introduce time port in PoA service.
- [2155](https://github.com/FuelLabs/fuel-core/pull/2155): Added trait declaration for block committer data
- [2142](https://github.com/FuelLabs/fuel-core/pull/2142): Added benchmarks for varied forms of db lookups to assist in optimizations.
- [2158](https://github.com/FuelLabs/fuel-core/pull/2158): Log the public address of the signing key, if it is specified
- [2188](https://github.com/FuelLabs/fuel-core/pull/2188): Upgraded the `fuel-vm` to `0.57.0`. More information in the [release](https://github.com/FuelLabs/fuel-vm/releases/tag/v0.57.0).

## [Version 0.35.0]

### Added
- [2122](https://github.com/FuelLabs/fuel-core/pull/2122): Changed the relayer URI address to be a vector and use a quorum provider. The `relayer` argument now supports multiple URLs to fetch information from different sources.
- [2119](https://github.com/FuelLabs/fuel-core/pull/2119): GraphQL query fields for retrieving information about upgrades.

### Changed
- [2113](https://github.com/FuelLabs/fuel-core/pull/2113): Modify the way the gas price service and shared algo is initialized to have some default value based on best guess instead of `None`, and initialize service before graphql.
- [2112](https://github.com/FuelLabs/fuel-core/pull/2112): Alter the way the sealed blocks are fetched with a given height.
- [2120](https://github.com/FuelLabs/fuel-core/pull/2120): Added `submitAndAwaitStatus` subscription endpoint which returns the `SubmittedStatus` after the transaction is submitted as well as the `TransactionStatus` subscription.
- [2115](https://github.com/FuelLabs/fuel-core/pull/2115): Add test for `SignMode` `is_available` method.
- [2124](https://github.com/FuelLabs/fuel-core/pull/2124): Generalize the way p2p req/res protocol handles requests.

#### Breaking

- [2040](https://github.com/FuelLabs/fuel-core/pull/2040): Added full `no_std` support state transition related crates. The crates now require the "alloc" feature to be enabled. Following crates are affected:
  - `fuel-core-types`
  - `fuel-core-storage`
  - `fuel-core-executor`
- [2116](https://github.com/FuelLabs/fuel-core/pull/2116): Replace `H160` in config and cli options of relayer by `Bytes20` of `fuel-types`

### Fixed
- [2134](https://github.com/FuelLabs/fuel-core/pull/2134): Perform RecoveryID normalization for AWS KMS -generated signatures.

## [Version 0.34.0]

### Added
- [2051](https://github.com/FuelLabs/fuel-core/pull/2051): Add support for AWS KMS signing for the PoA consensus module. The new key can be specified with `--consensus-aws-kms AWS_KEY_ARN`.
- [2092](https://github.com/FuelLabs/fuel-core/pull/2092): Allow iterating by keys in rocksdb, and other storages.
- [2096](https://github.com/FuelLabs/fuel-core/pull/2096): GraphQL query field to fetch blob byte code by its blob ID.

### Changed
- [2106](https://github.com/FuelLabs/fuel-core/pull/2106): Remove deadline clock in POA and replace with tokio time functions.

- [2035](https://github.com/FuelLabs/fuel-core/pull/2035): Small code optimizations.
    - The optimized code specifies the capacity when initializing the HashSet, avoiding potential multiple reallocations of memory during element insertion.
    - The optimized code uses the return value of HashSet::insert to check if the insertion was successful. If the insertion fails (i.e., the element already exists), it returns an error. This reduces one lookup operation.
    - The optimized code simplifies the initialization logic of exclude by using the Option::map_or_else method.

#### Breaking
- [2051](https://github.com/FuelLabs/fuel-core/pull/2051): Misdocumented `CONSENSUS_KEY` environ variable has been removed, use `CONSENSUS_KEY_SECRET` instead. Also raises MSRV to `1.79.0`.

### Fixed

- [2106](https://github.com/FuelLabs/fuel-core/pull/2106): Handle the case when nodes with overriding start on the fresh network.
- [2105](https://github.com/FuelLabs/fuel-core/pull/2105): Fixed the rollback functionality to work with empty gas price database.

## [Version 0.33.0]

### Added
- [2094](https://github.com/FuelLabs/fuel-core/pull/2094): Added support for predefined blocks provided via the filesystem.
- [2094](https://github.com/FuelLabs/fuel-core/pull/2094): Added `--predefined-blocks-path` CLI argument to pass the path to the predefined blocks.
- [2081](https://github.com/FuelLabs/fuel-core/pull/2081): Enable producer to include predefined blocks.
- [2079](https://github.com/FuelLabs/fuel-core/pull/2079): Open unknown columns in the RocksDB for forward compatibility.

### Changed
- [2076](https://github.com/FuelLabs/fuel-core/pull/2076): Replace usages of `iter_all` with `iter_all_keys` where necessary.

#### Breaking
- [2080](https://github.com/FuelLabs/fuel-core/pull/2080): Reject Upgrade txs with invalid wasm on txpool level.
- [2082](https://github.com/FuelLabs/fuel-core/pull/2088): Move `TxPoolError` from `fuel-core-types` to `fuel-core-txpool`.
- [2086](https://github.com/FuelLabs/fuel-core/pull/2086): Added support for PoA key rotation.
- [2086](https://github.com/FuelLabs/fuel-core/pull/2086): Support overriding of the non consensus parameters in the chain config.

### Fixed

- [2094](https://github.com/FuelLabs/fuel-core/pull/2094): Fixed bug in rollback logic because of wrong ordering of modifications.

## [Version 0.32.1]

### Added
- [2061](https://github.com/FuelLabs/fuel-core/pull/2061): Allow querying filled transaction body from the status.

### Changed
- [2067](https://github.com/FuelLabs/fuel-core/pull/2067): Return error from TxPool level if the `BlobId` is known.
- [2064](https://github.com/FuelLabs/fuel-core/pull/2064): Allow gas price metadata values to be overridden with config

### Fixes
- [2060](https://github.com/FuelLabs/fuel-core/pull/2060): Use `min-gas-price` as a starting point if `start-gas-price` is zero.
- [2059](https://github.com/FuelLabs/fuel-core/pull/2059): Remove unwrap that is breaking backwards compatibility
- [2063](https://github.com/FuelLabs/fuel-core/pull/2063): Don't use historical view during dry run.

## [Version 0.32.0]

### Added
- [1983](https://github.com/FuelLabs/fuel-core/pull/1983): Add adapters for gas price service for accessing database values

### Breaking
- [2048](https://github.com/FuelLabs/fuel-core/pull/2048): Disable SMT for `ContractsAssets` and `ContractsState` for the production mode of the `fuel-core`. The SMT still is used in benchmarks and tests.
- [#1988](https://github.com/FuelLabs/fuel-core/pull/1988): Updated `fuel-vm` to `0.56.0` ([release notes](https://github.com/FuelLabs/fuel-vm/releases/tag/v0.55.0)). Adds Blob transaction support.
- [2025](https://github.com/FuelLabs/fuel-core/pull/2025): Add new V0 algorithm for gas price to services.
    This change includes new flags for the CLI:
        - "starting-gas-price" - the starting gas price for the gas price algorithm
        - "gas-price-change-percent" - the percent change for each gas price update
        - "gas-price-threshold-percent" - the threshold percent for determining if the gas price will be increase or decreased
    And the following CLI flags are serving a new purpose
        - "min-gas-price" - the minimum gas price that the gas price algorithm will return
- [2045](https://github.com/FuelLabs/fuel-core/pull/2045): Include withdrawal message only if transaction is executed successfully.
- [2041](https://github.com/FuelLabs/fuel-core/pull/2041): Add code for startup of the gas price algorithm updater so 
    the gas price db on startup is always in sync with the on chain db

## [Version 0.31.0]

### Added
- [#2014](https://github.com/FuelLabs/fuel-core/pull/2014): Added a separate thread for the block importer.
- [#2013](https://github.com/FuelLabs/fuel-core/pull/2013): Added a separate thread to process P2P database lookups.
- [#2004](https://github.com/FuelLabs/fuel-core/pull/2004): Added new CLI argument `continue-services-on-error` to control internal flow of services.
- [#2004](https://github.com/FuelLabs/fuel-core/pull/2004): Added handling of incorrect shutdown of the off-chain GraphQL worker by using state rewind feature.
- [#2007](https://github.com/FuelLabs/fuel-core/pull/2007): Improved metrics:
  - Added database metrics per column.
  - Added statistic about commit time of each database.
  - Refactored how metrics are registered: Now, we use only one register shared between all metrics. This global register is used to encode all metrics.
- [#1996](https://github.com/FuelLabs/fuel-core/pull/1996): Added support for rollback command when state rewind feature is enabled. The command allows the rollback of the state of the blockchain several blocks behind until the end of the historical window. The default historical window it 7 days.
- [#1996](https://github.com/FuelLabs/fuel-core/pull/1996): Added support for the state rewind feature. The feature allows the execution of the blocks in the past and the same execution results to be received. Together with forkless upgrades, execution of any block from the past is possible if historical data exist for the target block height.
- [#1994](https://github.com/FuelLabs/fuel-core/pull/1994): Added the actual implementation for the `AtomicView::latest_view`.
- [#1972](https://github.com/FuelLabs/fuel-core/pull/1972): Implement `AlgorithmUpdater` for `GasPriceService`
- [#1948](https://github.com/FuelLabs/fuel-core/pull/1948): Add new `AlgorithmV1` and `AlgorithmUpdaterV1` for the gas price. Include tools for analysis
- [#1676](https://github.com/FuelLabs/fuel-core/pull/1676): Added new CLI arguments:
    - `graphql-max-depth`
    - `graphql-max-complexity`
    - `graphql-max-recursive-depth`

### Changed
- [#2015](https://github.com/FuelLabs/fuel-core/pull/2015): Small fixes for the database:
  - Fixed the name for historical columns - Metrics was working incorrectly for historical columns.
  - Added recommended setting for the RocksDB - The source of recommendation is official documentation https://github.com/facebook/rocksdb/wiki/Setup-Options-and-Basic-Tuning#other-general-options.
  - Removed repairing since it could corrupt the database if fails - Several users reported about the corrupted state of the database after having a "Too many descriptors" error where in logs, repairing of the database also failed with this error creating a `lost` folder.
- [#2010](https://github.com/FuelLabs/fuel-core/pull/2010): Updated the block importer to allow more blocks to be in the queue. It improves synchronization speed and mitigate the impact of other services on synchronization speed.
- [#2006](https://github.com/FuelLabs/fuel-core/pull/2006): Process block importer events first under P2P pressure.
- [#2002](https://github.com/FuelLabs/fuel-core/pull/2002): Adapted the block producer to react to checked transactions that were using another version of consensus parameters during validation in the TxPool. After an upgrade of the consensus parameters of the network, TxPool could store invalid `Checked` transactions. This change fixes that by tracking the version that was used to validate the transactions.
- [#1999](https://github.com/FuelLabs/fuel-core/pull/1999): Minimize the number of panics in the codebase.
- [#1990](https://github.com/FuelLabs/fuel-core/pull/1990): Use latest view for mutate GraphQL queries after modification of the node.
- [#1992](https://github.com/FuelLabs/fuel-core/pull/1992): Parse multiple relayer contracts, `RELAYER-V2-LISTENING-CONTRACTS` env variable using a `,` delimiter.
- [#1980](https://github.com/FuelLabs/fuel-core/pull/1980): Add `Transaction` to relayer 's event filter

#### Breaking
- [#2012](https://github.com/FuelLabs/fuel-core/pull/2012): Bumped the `fuel-vm` to `0.55.0` release. More about the change [here](https://github.com/FuelLabs/fuel-vm/releases/tag/v0.55.0).
- [#2001](https://github.com/FuelLabs/fuel-core/pull/2001): Prevent GraphQL query body to be huge and cause OOM. The default body size is `1MB`. The limit can be changed by the `graphql-request-body-bytes-limit` CLI argument.
- [#1991](https://github.com/FuelLabs/fuel-core/pull/1991): Prepare the database to use different types than `Database` for atomic view.
- [#1989](https://github.com/FuelLabs/fuel-core/pull/1989): Extract `HistoricalView` trait from the `AtomicView`.
- [#1676](https://github.com/FuelLabs/fuel-core/pull/1676): New `fuel-core-client` is incompatible with the old `fuel-core` because of two requested new fields.
- [#1676](https://github.com/FuelLabs/fuel-core/pull/1676): Changed default value for `api-request-timeout` to be `30s`.
- [#1676](https://github.com/FuelLabs/fuel-core/pull/1676): Now, GraphQL API has complexity and depth limitations on the queries. The default complexity limit is `20000`. It is ~50 blocks per request with transaction IDs and ~2-5 full blocks.

### Fixed
- [#2000](https://github.com/FuelLabs/fuel-core/pull/2000): Use correct query name in metrics for aliased queries.

## [Version 0.30.0]

### Added
- [#1975](https://github.com/FuelLabs/fuel-core/pull/1975): Added `DependentCost` benchmarks for the `cfe` and `cfei` opcodes.
- [#1975](https://github.com/FuelLabs/fuel-core/pull/1975): Added `DependentCost` for the `cfe` opcode to the `GasCosts` endpoint.
- [#1974](https://github.com/FuelLabs/fuel-core/pull/1974): Optimized the work of `InMemoryTransaction` for lookups and empty insertion.

### Changed
- [#1973](https://github.com/FuelLabs/fuel-core/pull/1973): Updated VM initialization benchmark to include many inputs and outputs.

#### Breaking
- [#1975](https://github.com/FuelLabs/fuel-core/pull/1975): Updated gas prices according to new release.
- [#1975](https://github.com/FuelLabs/fuel-core/pull/1975): Changed `GasCosts` endpoint to return `DependentCost` for the `cfei` opcode via `cfeiDependentCost`.
- [#1975](https://github.com/FuelLabs/fuel-core/pull/1975): Use `fuel-vm 0.54.0`. More information in the [release](https://github.com/FuelLabs/fuel-vm/releases/tag/v0.54.0).

## [Version 0.29.0]

### Added
- [#1889](https://github.com/FuelLabs/fuel-core/pull/1889): Add new `FuelGasPriceProvider` that receives the gas price algorithm from a `GasPriceService`

### Changed
- [#1942](https://github.com/FuelLabs/fuel-core/pull/1942): Sequential relayer's commits.
- [#1952](https://github.com/FuelLabs/fuel-core/pull/1952): Change tip sorting to ratio between tip and max gas sorting in txpool
- [#1960](https://github.com/FuelLabs/fuel-core/pull/1960): Update fuel-vm to v0.53.0.
- [#1964](https://github.com/FuelLabs/fuel-core/pull/1964): Add `creation_instant` as second sort key in tx pool

### Fixed
- [#1962](https://github.com/FuelLabs/fuel-core/pull/1962): Fixes the error message for incorrect keypair's path.
- [#1950](https://github.com/FuelLabs/fuel-core/pull/1950): Fix cursor `BlockHeight` encoding in `SortedTXCursor`

## [Version 0.28.0]

### Changed
- [#1934](https://github.com/FuelLabs/fuel-core/pull/1934): Updated benchmark for the `aloc` opcode to be `DependentCost`. Updated `vm_initialization` benchmark to exclude growing of memory(It is handled by VM reuse).
- [#1916](https://github.com/FuelLabs/fuel-core/pull/1916): Speed up synchronisation of the blocks for the `fuel-core-sync` service.
- [#1888](https://github.com/FuelLabs/fuel-core/pull/1888): optimization: Reuse VM memory across executions.

#### Breaking

- [#1934](https://github.com/FuelLabs/fuel-core/pull/1934): Changed `GasCosts` endpoint to return `DependentCost` for the `aloc` opcode via `alocDependentCost`.
- [#1934](https://github.com/FuelLabs/fuel-core/pull/1934): Updated default gas costs for the local testnet configuration. All opcodes became cheaper.
- [#1924](https://github.com/FuelLabs/fuel-core/pull/1924): `dry_run_opt` has new `gas_price: Option<u64>` argument
- [#1888](https://github.com/FuelLabs/fuel-core/pull/1888): Upgraded `fuel-vm` to `0.51.0`. See [release](https://github.com/FuelLabs/fuel-vm/releases/tag/v0.51.0) for more information.

### Added
- [#1939](https://github.com/FuelLabs/fuel-core/pull/1939): Added API functions to open a RocksDB in different modes.
- [#1929](https://github.com/FuelLabs/fuel-core/pull/1929): Added support of customization of the state transition version in the `ChainConfig`.

### Removed
- [#1913](https://github.com/FuelLabs/fuel-core/pull/1913): Removed dead code from the project.

### Fixed
- [#1921](https://github.com/FuelLabs/fuel-core/pull/1921): Fixed unstable `gossipsub_broadcast_tx_with_accept` test.
- [#1915](https://github.com/FuelLabs/fuel-core/pull/1915): Fixed reconnection issue in the dev cluster with AWS cluster.
- [#1914](https://github.com/FuelLabs/fuel-core/pull/1914): Fixed halting of the node during synchronization in PoA service.

## [Version 0.27.0]

### Added

- [#1895](https://github.com/FuelLabs/fuel-core/pull/1895): Added backward and forward compatibility integration tests for forkless upgrades.
- [#1898](https://github.com/FuelLabs/fuel-core/pull/1898): Enforce increasing of the `Executor::VERSION` on each release.

### Changed

- [#1906](https://github.com/FuelLabs/fuel-core/pull/1906): Makes `cli::snapshot::Command` members public such that clients can create and execute snapshot commands programmatically. This enables snapshot execution in external programs, such as the regenesis test suite. 
- [#1891](https://github.com/FuelLabs/fuel-core/pull/1891): Regenesis now preserves `FuelBlockMerkleData` and `FuelBlockMerkleMetadata` in the off-chain table. These tables are checked when querying message proofs.
- [#1886](https://github.com/FuelLabs/fuel-core/pull/1886): Use ref to `Block` in validation code
- [#1876](https://github.com/FuelLabs/fuel-core/pull/1876): Updated benchmark to include the worst scenario for `CROO` opcode. Also include consensus parameters in bench output.
- [#1879](https://github.com/FuelLabs/fuel-core/pull/1879): Return the old behaviour for the `discovery_works` test.
- [#1848](https://github.com/FuelLabs/fuel-core/pull/1848): Added `version` field to the `Block` and `BlockHeader` GraphQL entities. Added corresponding `version` field to the `Block` and `BlockHeader` client types in `fuel-core-client`.
- [#1873](https://github.com/FuelLabs/fuel-core/pull/1873/): Separate dry runs from block production in executor code, remove `ExecutionKind` and `ExecutionType`, remove `thread_block_transaction` concept, remove `PartialBlockComponent` type, refactor away `inner` functions.
- [#1900](https://github.com/FuelLabs/fuel-core/pull/1900): Update the root README as `fuel-core run` no longer has `--chain` as an option. It has been replaced by `--snapshot`.

#### Breaking

- [#1894](https://github.com/FuelLabs/fuel-core/pull/1894): Use testnet configuration for local testnet.
- [#1894](https://github.com/FuelLabs/fuel-core/pull/1894): Removed support for helm chart.
- [#1910](https://github.com/FuelLabs/fuel-core/pull/1910): `fuel-vm` upgraded to `0.50.0`. More information in the [changelog](https://github.com/FuelLabs/fuel-vm/releases/tag/v0.50.0).

## [Version 0.26.0]

### Fixed

#### Breaking

- [#1868](https://github.com/FuelLabs/fuel-core/pull/1868): Include the `event_inbox_root` in the header hash. Changed types of the `transactions_count` to `u16` and `message_receipt_count` to `u32` instead of `u64`. Updated the application hash root calculation to not pad numbers.
- [#1866](https://github.com/FuelLabs/fuel-core/pull/1866): Fixed a runtime panic that occurred when restarting a node. The panic happens when the relayer database is already populated, and the relayer attempts an empty commit during start up. This invalid commit is removed in this PR.
- [#1871](https://github.com/FuelLabs/fuel-core/pull/1871): Fixed `block` endpoint to return fetch the blocks from both databases after regenesis.
- [#1856](https://github.com/FuelLabs/fuel-core/pull/1856): Replaced instances of `Union` with `Enum` for GraphQL definitions of `ConsensusParametersVersion` and related types. This is needed because `Union` does not support multiple `Version`s inside discriminants or empty variants. 
- [#1870](https://github.com/FuelLabs/fuel-core/pull/1870): Fixed benchmarks for the `0.25.3`. 
- [#1870](https://github.com/FuelLabs/fuel-core/pull/1870): Improves the performance of getting the size of the contract from the `InMemoryTransaction`.
- [#1851](https://github.com/FuelLabs/fuel-core/pull/1851/): Provided migration capabilities (enabled addition of new column families) to RocksDB instance.

### Added 

- [#1853](https://github.com/FuelLabs/fuel-core/pull/1853): Added a test case to verify the database's behavior when new columns are added to the RocksDB database.
- [#1860](https://github.com/FuelLabs/fuel-core/pull/1860): Regenesis now preserves `FuelBlockIdsToHeights` off-chain table.

### Changed

- [#1847](https://github.com/FuelLabs/fuel-core/pull/1847): Simplify the validation interface to use `Block`. Remove `Validation` variant of `ExecutionKind`.
- [#1832](https://github.com/FuelLabs/fuel-core/pull/1832): Snapshot generation can be cancelled. Progress is also reported.
- [#1837](https://github.com/FuelLabs/fuel-core/pull/1837): Refactor the executor and separate validation from the other use cases

## [Version 0.25.2]

### Fixed

- [#1844](https://github.com/FuelLabs/fuel-core/pull/1844): Fixed the publishing of the `fuel-core 0.25.1` release.
- [#1842](https://github.com/FuelLabs/fuel-core/pull/1842): Ignore RUSTSEC-2024-0336: `rustls::ConnectionCommon::complete_io` could fall into an infinite loop based on network

## [Version 0.25.1]

### Fixed

- [#1840](https://github.com/FuelLabs/fuel-core/pull/1840): Fixed the publishing of the `fuel-core 0.25.0` release.

## [Version 0.25.0]

### Fixed

- [#1821](https://github.com/FuelLabs/fuel-core/pull/1821): Can handle missing tables in snapshot.
- [#1814](https://github.com/FuelLabs/fuel-core/pull/1814): Bugfix: the `iter_all_by_prefix` was not working for all tables. The change adds a `Rust` level filtering.

### Added

- [#1831](https://github.com/FuelLabs/fuel-core/pull/1831): Included the total gas and fee used by transaction into `TransactionStatus`.
- [#1821](https://github.com/FuelLabs/fuel-core/pull/1821): Propagate shutdown signal to (re)genesis. Also add progress bar for (re)genesis.
- [#1813](https://github.com/FuelLabs/fuel-core/pull/1813): Added back support for `/health` endpoint.
- [#1799](https://github.com/FuelLabs/fuel-core/pull/1799): Snapshot creation is now concurrent.
- [#1811](https://github.com/FuelLabs/fuel-core/pull/1811): Regenesis now preserves old blocks and transactions for GraphQL API.

### Changed

- [#1833](https://github.com/FuelLabs/fuel-core/pull/1833): Regenesis of `SpentMessages` and `ProcessedTransactions`.
- [#1830](https://github.com/FuelLabs/fuel-core/pull/1830): Use versioning enum for WASM executor input and output.
- [#1816](https://github.com/FuelLabs/fuel-core/pull/1816): Updated the upgradable executor to fetch the state transition bytecode from the database when the version doesn't match a native one. This change enables the WASM executor in the "production" build and requires a `wasm32-unknown-unknown` target.
- [#1812](https://github.com/FuelLabs/fuel-core/pull/1812): Follow-up PR to simplify the logic around parallel snapshot creation.
- [#1809](https://github.com/FuelLabs/fuel-core/pull/1809): Fetch `ConsensusParameters` from the database
- [#1808](https://github.com/FuelLabs/fuel-core/pull/1808): Fetch consensus parameters from the provider.

#### Breaking

- [#1826](https://github.com/FuelLabs/fuel-core/pull/1826): The changes make the state transition bytecode part of the `ChainConfig`. It guarantees the state transition's availability for the network's first blocks.
    The change has many minor improvements in different areas related to the state transition bytecode:
    - The state transition bytecode lies in its own file(`state_transition_bytecode.wasm`) along with the chain config file. The `ChainConfig` loads it automatically when `ChainConfig::load` is called and pushes it back when `ChainConfig::write` is called.
    - The `fuel-core` release bundle also contains the `fuel-core-wasm-executor.wasm` file of the corresponding executor version.
    - The regenesis process now considers the last block produced by the previous network. When we create a (re)genesis block of a new network, it has the `height = last_block_of_old_network + 1`. It continues the old network and doesn't overlap blocks(before, we had `old_block.height == new_genesis_block.height`).
    - Along with the new block height, the regenesis process also increases the state transition bytecode and consensus parameters versions. It guarantees that a new network doesn't use values from the previous network and allows us not to migrate `StateTransitionBytecodeVersions` and `ConsensusParametersVersions` tables.
    - Added a new CLI argument, `native-executor-version,` that allows overriding of the default version of the native executor. It can be useful for side rollups that have their own history of executor upgrades.
    - Replaced:
      
      ```rust
               let file = std::fs::File::open(path)?;
               let mut snapshot: Self = serde_json::from_reader(&file)?;
      ```
      
      with a:
      
      ```rust
               let mut json = String::new();
               std::fs::File::open(&path)
                   .with_context(|| format!("Could not open snapshot file: {path:?}"))?
                   .read_to_string(&mut json)?;
               let mut snapshot: Self = serde_json::from_str(json.as_str())?;
      ```
      because it is 100 times faster for big JSON files.
    - Updated all tests to use `Config::local_node_*` instead of working with the `SnapshotReader` directly. It is the preparation of the tests for the futures bumps of the `Executor::VERSION`. When we increase the version, all tests continue to use `GenesisBlock.state_transition_bytecode = 0` while the version is different, which forces the usage of the WASM executor, while for tests, we still prefer to test native execution. The `Config::local_node_*` handles it and forces the executor to use the native version.
    - Reworked the `build.rs` file of the upgradable executor. The script now caches WASM bytecode to avoid recompilation. Also, fixed the issue with outdated WASM bytecode. The script reacts on any modifications of the `fuel-core-wasm-executor` and forces recompilation (it is why we need the cache), so WASM bytecode always is actual now.
- [#1822](https://github.com/FuelLabs/fuel-core/pull/1822): Removed support of `Create` transaction from debugger since it doesn't have any script to execute.
- [#1822](https://github.com/FuelLabs/fuel-core/pull/1822): Use `fuel-vm 0.49.0` with new transactions types - `Upgrade` and `Upload`. Also added `max_bytecode_subsections` field to the `ConsensusParameters` to limit the number of bytecode subsections in the state transition bytecode. 
- [#1816](https://github.com/FuelLabs/fuel-core/pull/1816): Updated the upgradable executor to fetch the state transition bytecode from the database when the version doesn't match a native one. This change enables the WASM executor in the "production" build and requires a `wasm32-unknown-unknown` target.

## [Version 0.24.2]

### Changed

#### Breaking
- [#1798](https://github.com/FuelLabs/fuel-core/pull/1798): Add nonce to relayed transactions and also hash full messages in the inbox root.

### Fixed

- [#1802](https://github.com/FuelLabs/fuel-core/pull/1802): Fixed a runtime panic that occurred when restarting a node. The panic was caused by an invalid database commit while loading an existing off-chain database. The invalid commit is removed in this PR.
- [#1803](https://github.com/FuelLabs/fuel-core/pull/1803): Produce block when da height haven't changed.
- [#1795](https://github.com/FuelLabs/fuel-core/pull/1795): Fixed the building of the `fuel-core-wasm-executor` to work outside of the `fuel-core` context. The change uses the path to the manifest file of the `fuel-core-upgradable-executor` to build the `fuel-core-wasm-executor` instead of relying on the workspace.

## [Version 0.24.1]

### Added

- [#1787](https://github.com/FuelLabs/fuel-core/pull/1787): Handle processing of relayed (forced) transactions
- [#1786](https://github.com/FuelLabs/fuel-core/pull/1786): Regenesis now includes off-chain tables.
- [#1716](https://github.com/FuelLabs/fuel-core/pull/1716): Added support of WASM state transition along with upgradable execution that works with native(std) and WASM(non-std) executors. The `fuel-core` now requires a `wasm32-unknown-unknown` target to build.
- [#1770](https://github.com/FuelLabs/fuel-core/pull/1770): Add the new L1 event type for forced transactions.
- [#1767](https://github.com/FuelLabs/fuel-core/pull/1767): Added consensus parameters version and state transition version to the `ApplicationHeader` to describe what was used to produce this block.
- [#1760](https://github.com/FuelLabs/fuel-core/pull/1760): Added tests to verify that the network operates with a custom chain id and base asset id.
- [#1752](https://github.com/FuelLabs/fuel-core/pull/1752): Add `ProducerGasPrice` trait that the `Producer` depends on to get the gas price for the block.
- [#1747](https://github.com/FuelLabs/fuel-core/pull/1747): The DA block height is now included in the genesis state.
- [#1740](https://github.com/FuelLabs/fuel-core/pull/1740): Remove optional fields from genesis configs
- [#1737](https://github.com/FuelLabs/fuel-core/pull/1737): Remove temporary tables for calculating roots during genesis.
- [#1731](https://github.com/FuelLabs/fuel-core/pull/1731): Expose `schema.sdl` from `fuel-core-client`.

### Changed

#### Breaking

- [1785](https://github.com/FuelLabs/fuel-core/pull/1785): Producer will only include DA height if it has enough gas to include the associate forced transactions.
- [#1771](https://github.com/FuelLabs/fuel-core/pull/1771): Contract 'states' and 'balances' brought back into `ContractConfig`. Parquet now writes a file per table.
- [1779](https://github.com/FuelLabs/fuel-core/pull/1779): Modify Relayer service to order Events from L1 by block index
- [#1783](https://github.com/FuelLabs/fuel-core/pull/1783): The PR upgrade `fuel-vm` to `0.48.0` release. Because of some breaking changes, we also adapted our codebase to follow them: 
  - Implementation of `Default` for configs was moved under the `test-helpers` feature. The `fuel-core` binary uses testnet configuration instead of `Default::default`(for cases when `ChainConfig` was not provided by the user).
  - All parameter types are enums now and require corresponding modifications across the codebase(we need to use getters and setters). The GraphQL API remains the same for simplicity, but each parameter now has one more field - `version`, that can be used to decide how to deserialize. 
  - The `UtxoId` type now is 34 bytes instead of 33. It affects hex representation and requires adding `00`.
  - The `block_gas_limit` was moved to `ConsensusParameters` from `ChainConfig`. It means the block producer doesn't specify the block gas limit anymore, and we don't need to propagate this information.
  - The `bytecodeLength` field is removed from the `Create` transaction.
  - Removed `ConsensusParameters` from executor config because `ConsensusParameters::default` is not available anymore. Instead, executors fetch `ConsensusParameters` from the database.

- [#1769](https://github.com/FuelLabs/fuel-core/pull/1769): Include new field on header for the merkle root of imported events. Rename other message root field.
- [#1768](https://github.com/FuelLabs/fuel-core/pull/1768): Moved `ContractsInfo` table to the off-chain database. Removed `salt` field from the `ContractConfig`.
- [#1761](https://github.com/FuelLabs/fuel-core/pull/1761): Adjustments to the upcoming testnet configs:
  - Decreased the max size of the contract/predicate/script to be 100KB.
  - Decreased the max size of the transaction to be 110KB.
  - Decreased the max number of storage slots to be 1760(110KB / 64).
  - Removed fake coins from the genesis state.
  - Renamed folders to be "testnet" and "dev-testnet".
  - The name of the networks are "Upgradable Testnet" and "Upgradable Dev Testnet".

- [#1694](https://github.com/FuelLabs/fuel-core/pull/1694): The change moves the database transaction logic from the `fuel-core` to the `fuel-core-storage` level. The corresponding [issue](https://github.com/FuelLabs/fuel-core/issues/1589) described the reason behind it.

    ## Technical details of implementation

    - The change splits the `KeyValueStore` into `KeyValueInspect` and `KeyValueMutate`, as well the `Blueprint` into `BlueprintInspect` and `BlueprintMutate`. It allows requiring less restricted constraints for any read-related operations.

    - One of the main ideas of the change is to allow for the actual storage only to implement `KeyValueInspect` and `Modifiable` without the `KeyValueMutate`. It simplifies work with the databases and provides a safe way of interacting with them (Modification into the database can only go through the `Modifiable::commit_changes`). This feature is used to [track the height](https://github.com/FuelLabs/fuel-core/pull/1694/files#diff-c95a3d57a39feac7c8c2f3b193a24eec39e794413adc741df36450f9a4539898) of each database during commits and even limit how commits are done, providing additional safety. This part of the change was done as a [separate commit](https://github.com/FuelLabs/fuel-core/pull/1694/commits/7b1141ac838568e3590f09dd420cb24a6946bd32).
    
    - The `StorageTransaction` is a `StructuredStorage` that uses `InMemoryTransaction` inside to accumulate modifications. Only `InMemoryTransaction` has a real implementation of the `KeyValueMutate`(Other types only implement it in tests).
    
    - The implementation of the `Modifiable` for the `Database` contains a business logic that provides additional safety but limits the usage of the database. The `Database` now tracks its height and is responsible for its updates. In the `commit_changes` function, it analyzes the changes that were done and tries to find a new height(For example, in the case of the `OnChain` database, we are looking for a new `Block` in the `FuelBlocks` table).
    
    - As was planned in the issue, now the executor has full control over how commits to the storage are done.
    
    - All mutation methods now require `&mut self` - exclusive ownership over the object to be able to write into it. It almost negates the chance of concurrent modification of the storage, but it is still possible since the `Database` implements the `Clone` trait. To be sure that we don't corrupt the state of the database, the `commit_changes` function implements additional safety checks to be sure that we commit updates per each height only once time.

    - Side changes:
      - The `drop` function was moved from `Database` to `RocksDB` as a preparation for the state rewind since the read view should also keep the drop function until it is destroyed.
      - The `StatisticTable` table lives in the off-chain worker.
      - Removed duplication of the `Database` from the `dap::ConcreteStorage` since it is already available from the VM.
      - The executor return only produced `Changes` instead of the storage transaction, which simplifies the interaction between modules and port definition.
      - The logic related to the iteration over the storage is moved to the `fuel-core-storage` crate and is now reusable. It provides an `iterator` method that duplicates the logic from `MemoryStore` on iterating over the `BTreeMap` and methods like `iter_all`, `iter_all_by_prefix`, etc. It was done in a separate revivable [commit](https://github.com/FuelLabs/fuel-core/pull/1694/commits/5b9bd78320e6f36d0650ec05698f12f7d1b3c7c9).
      - The `MemoryTransactionView` is fully replaced by the `StorageTransactionInner`.
      - Removed `flush` method from the `Database` since it is not needed after https://github.com/FuelLabs/fuel-core/pull/1664.

- [#1693](https://github.com/FuelLabs/fuel-core/pull/1693): The change separates the initial chain state from the chain config and stores them in separate files when generating a snapshot. The state snapshot can be generated in a new format where parquet is used for compression and indexing while postcard is used for encoding. This enables importing in a stream like fashion which reduces memory requirements. Json encoding is still supported to enable easy manual setup. However, parquet is preferred for large state files.

  ### Snapshot command

  The CLI was expanded to allow customizing the used encoding. Snapshots are now generated along with a metadata file describing the encoding used. The metadata file contains encoding details as well as the location of additional files inside the snapshot directory containing the actual data. The chain config is always generated in the JSON format.

  The snapshot command now has the '--output-directory' for specifying where to save the snapshot.

  ### Run command

  The run command now includes the 'db_prune' flag which when provided will prune the existing db and start genesis from the provided snapshot metadata file or the local testnet configuration.

  The snapshot metadata file contains paths to the chain config file and files containing chain state items (coins, messages, contracts, contract states, and balances), which are loaded via streaming.

  Each item group in the genesis process is handled by a separate worker, allowing for parallel loading. Workers stream file contents in batches.

  A database transaction is committed every time an item group is successfully loaded. Resumability is achieved by recording the last loaded group index within the same db tx. If loading is aborted, the remaining workers are shutdown. Upon restart, workers resume from the last processed group.

  ### Contract States and Balances

  Using uniform-sized batches may result in batches containing items from multiple contracts. Optimal performance can presumably be achieved by selecting a batch size that typically encompasses an entire contract's state or balance, allowing for immediate initialization of relevant Merkle trees.

### Removed

- [#1757](https://github.com/FuelLabs/fuel-core/pull/1757): Removed `protobuf` from everywhere since `libp2p` uses `quick-protobuf`.

## [Version 0.23.0]

### Added

- [#1713](https://github.com/FuelLabs/fuel-core/pull/1713): Added automatic `impl` of traits `StorageWrite` and `StorageRead` for `StructuredStorage`. Tables that use a `Blueprint` can be read and written using these interfaces provided by structured storage types.
- [#1671](https://github.com/FuelLabs/fuel-core/pull/1671): Added a new `Merklized` blueprint that maintains the binary Merkle tree over the storage data. It supports only the insertion of the objects without removing them.
- [#1657](https://github.com/FuelLabs/fuel-core/pull/1657): Moved `ContractsInfo` table from `fuel-vm` to on-chain tables, and created version-able `ContractsInfoType` to act as the table's data type.

### Changed

- [#1872](https://github.com/FuelLabs/fuel-core/pull/1872): Added Eq and PartialEq derives to TransactionStatus and TransactionResponse to enable comparison in the e2e tests.
- [#1723](https://github.com/FuelLabs/fuel-core/pull/1723): Notify about imported blocks from the off-chain worker.
- [#1717](https://github.com/FuelLabs/fuel-core/pull/1717): The fix for the [#1657](https://github.com/FuelLabs/fuel-core/pull/1657) to include the contract into `ContractsInfo` table.
- [#1657](https://github.com/FuelLabs/fuel-core/pull/1657): Upgrade to `fuel-vm` 0.46.0.
- [#1671](https://github.com/FuelLabs/fuel-core/pull/1671): The logic related to the `FuelBlockIdsToHeights` is moved to the off-chain worker.
- [#1663](https://github.com/FuelLabs/fuel-core/pull/1663): Reduce the punishment criteria for mempool gossipping.
- [#1658](https://github.com/FuelLabs/fuel-core/pull/1658): Removed `Receipts` table. Instead, receipts are part of the `TransactionStatuses` table.
- [#1640](https://github.com/FuelLabs/fuel-core/pull/1640): Upgrade to fuel-vm 0.45.0.
- [#1635](https://github.com/FuelLabs/fuel-core/pull/1635): Move updating of the owned messages and coins to off-chain worker.
- [#1650](https://github.com/FuelLabs/fuel-core/pull/1650): Add api endpoint for getting estimates for future gas prices
- [#1649](https://github.com/FuelLabs/fuel-core/pull/1649): Add api endpoint for getting latest gas price
- [#1600](https://github.com/FuelLabs/fuel-core/pull/1640): Upgrade to fuel-vm 0.45.0
- [#1633](https://github.com/FuelLabs/fuel-core/pull/1633): Notify services about importing of the genesis block.
- [#1625](https://github.com/FuelLabs/fuel-core/pull/1625): Making relayer independent from the executor and preparation for the force transaction inclusion.
- [#1613](https://github.com/FuelLabs/fuel-core/pull/1613): Add api endpoint to retrieve a message by its nonce.
- [#1612](https://github.com/FuelLabs/fuel-core/pull/1612): Use `AtomicView` in all services for consistent results.
- [#1597](https://github.com/FuelLabs/fuel-core/pull/1597): Unify namespacing for `libp2p` modules
- [#1591](https://github.com/FuelLabs/fuel-core/pull/1591): Simplify libp2p dependencies and not depend on all sub modules directly.
- [#1590](https://github.com/FuelLabs/fuel-core/pull/1590): Use `AtomicView` in the `TxPool` to read the state of the database during insertion of the transactions.
- [#1587](https://github.com/FuelLabs/fuel-core/pull/1587): Use `BlockHeight` as a primary key for the `FuelsBlock` table.
- [#1585](https://github.com/FuelLabs/fuel-core/pull/1585): Let `NetworkBehaviour` macro generate `FuelBehaviorEvent` in p2p
- [#1579](https://github.com/FuelLabs/fuel-core/pull/1579): The change extracts the off-chain-related logic from the executor and moves it to the GraphQL off-chain worker. It creates two new concepts - Off-chain and On-chain databases where the GraphQL worker has exclusive ownership of the database and may modify it without intersecting with the On-chain database.
- [#1577](https://github.com/FuelLabs/fuel-core/pull/1577): Moved insertion of sealed blocks into the `BlockImporter` instead of the executor.
- [#1574](https://github.com/FuelLabs/fuel-core/pull/1574): Penalizes peers for sending invalid responses or for not replying at all.
- [#1601](https://github.com/FuelLabs/fuel-core/pull/1601): Fix formatting in docs and check that `cargo doc` passes in the CI.
- [#1636](https://github.com/FuelLabs/fuel-core/pull/1636): Add more docs to GraphQL DAP API.

#### Breaking

- [#1725](https://github.com/FuelLabs/fuel-core/pull/1725): All API endpoints now are prefixed with `/v1` version. New usage looks like: `/v1/playground`, `/v1/graphql`, `/v1/graphql-sub`, `/v1/metrics`, `/v1/health`.
- [#1722](https://github.com/FuelLabs/fuel-core/pull/1722): Bugfix: Zero `predicate_gas_used` field during validation of the produced block.
- [#1714](https://github.com/FuelLabs/fuel-core/pull/1714): The change bumps the `fuel-vm` to `0.47.1`. It breaks several breaking changes into the protocol:
  - All malleable fields are zero during the execution and unavailable through the GTF getters. Accessing them via the memory directly is still possible, but they are zero.
  - The `Transaction` doesn't define the gas price anymore. The gas price is defined by the block producer and recorded in the `Mint` transaction at the end of the block. A price of future blocks can be fetched through a [new API nedopoint](https://github.com/FuelLabs/fuel-core/issues/1641) and the price of the last block can be fetch or via the block or another [API endpoint](https://github.com/FuelLabs/fuel-core/issues/1647).
  - The `GasPrice` policy is replaced with the `Tip` policy. The user may specify in the native tokens how much he wants to pay the block producer to include his transaction in the block. It is the prioritization mechanism to incentivize the block producer to include users transactions earlier.
  - The `MaxFee` policy is mandatory to set. Without it, the transaction pool will reject the transaction. Since the block producer defines the gas price, the only way to control how much user agreed to pay can be done only through this policy.
  - The `maturity` field is removed from the `Input::Coin`. The same affect can be achieve with the `Maturity` policy on the transaction and predicate. This changes breaks how input coin is created and removes the passing of this argument.
  - The metadata of the `Checked<Tx>` doesn't contain `max_fee` and `min_fee` anymore. Only `max_gas` and `min_gas`. The `max_fee` is controlled by the user via the `MaxFee` policy.
  - Added automatic `impl` of traits `StorageWrite` and `StorageRead` for `StructuredStorage`. Tables that use a `Blueprint` can be read and written using these interfaces provided by structured storage types.

- [#1712](https://github.com/FuelLabs/fuel-core/pull/1712): Make `ContractUtxoInfo` type a version-able enum for use in the `ContractsLatestUtxo`table.
- [#1657](https://github.com/FuelLabs/fuel-core/pull/1657): Changed `CROO` gas price type from `Word` to `DependentGasPrice`. The dependent gas price values are dummy values while awaiting updated benchmarks.
- [#1671](https://github.com/FuelLabs/fuel-core/pull/1671): The GraphQL API uses block height instead of the block id where it is possible. The transaction status contains `block_height` instead of the `block_id`.
- [#1675](https://github.com/FuelLabs/fuel-core/pull/1675): Simplify GQL schema by disabling contract resolvers in most cases, and just return a ContractId scalar instead.
- [#1658](https://github.com/FuelLabs/fuel-core/pull/1658): Receipts are part of the transaction status. 
    Removed `reason` from the `TransactionExecutionResult::Failed`. It can be calculated based on the program state and receipts.
    Also, it is not possible to fetch `receipts` from the `Transaction` directly anymore. Instead, you need to fetch `status` and its receipts.
- [#1646](https://github.com/FuelLabs/fuel-core/pull/1646): Remove redundant receipts from queries.
- [#1639](https://github.com/FuelLabs/fuel-core/pull/1639): Make Merkle metadata, i.e. `SparseMerkleMetadata` and `DenseMerkleMetadata` type version-able enums
- [#1632](https://github.com/FuelLabs/fuel-core/pull/1632): Make `Message` type a version-able enum
- [#1631](https://github.com/FuelLabs/fuel-core/pull/1631): Modify api endpoint to dry run multiple transactions.
- [#1629](https://github.com/FuelLabs/fuel-core/pull/1629): Use a separate database for each data domain. Each database has its own folder where data is stored.
- [#1628](https://github.com/FuelLabs/fuel-core/pull/1628): Make `CompressedCoin` type a version-able enum
- [#1616](https://github.com/FuelLabs/fuel-core/pull/1616): Make `BlockHeader` type a version-able enum
- [#1614](https://github.com/FuelLabs/fuel-core/pull/1614): Use the default consensus key regardless of trigger mode. The change is breaking because it removes the `--dev-keys` argument. If the `debug` flag is set, the default consensus key will be used, regardless of the trigger mode.
- [#1596](https://github.com/FuelLabs/fuel-core/pull/1596): Make `Consensus` type a version-able enum
- [#1593](https://github.com/FuelLabs/fuel-core/pull/1593): Make `Block` type a version-able enum
- [#1576](https://github.com/FuelLabs/fuel-core/pull/1576): The change moves the implementation of the storage traits for required tables from `fuel-core` to `fuel-core-storage` crate. The change also adds a more flexible configuration of the encoding/decoding per the table and allows the implementation of specific behaviors for the table in a much easier way. It unifies the encoding between database, SMTs, and iteration, preventing mismatching bytes representation on the Rust type system level. Plus, it increases the re-usage of the code by applying the same blueprint to other tables.
    
    It is a breaking PR because it changes database encoding/decoding for some tables.
    
    ### StructuredStorage
    
    The change adds a new type `StructuredStorage`. It is a wrapper around the key-value storage that implements the storage traits(`StorageInspect`, `StorageMutate`, `StorageRead`, etc) for the tables with blueprint. This blueprint works in tandem with the `TableWithBlueprint` trait. The table may implement `TableWithBlueprint` specifying the blueprint, as an example:
    
    ```rust
    impl TableWithBlueprint for ContractsRawCode {
        type Blueprint = Plain<Raw, Raw>;
    
        fn column() -> Column {
            Column::ContractsRawCode
        }
    }
    ```
    
    It is a definition of the blueprint for the `ContractsRawCode` table. It has a plain blueprint meaning it simply encodes/decodes bytes and stores/loads them into/from the storage. As a key codec and value codec, it uses a `Raw` encoding/decoding that simplifies writing bytes and loads them back into the memory without applying any serialization or deserialization algorithm.
    
    If the table implements `TableWithBlueprint` and the selected codec satisfies all blueprint requirements, the corresponding storage traits for that table are implemented on the `StructuredStorage` type.
    
    ### Codecs
    
    Each blueprint allows customizing the key and value codecs. It allows the use of different codecs for different tables, taking into account the complexity and weight of the data and providing a way of more optimal implementation.
    
    That property may be very useful to perform migration in a more easier way. Plus, it also can be a `no_std` migration potentially allowing its fraud proving.
    
    An example of migration:
    
    ```rust
    /// Define the table for V1 value encoding/decoding.
    impl TableWithBlueprint for ContractsRawCodeV1 {
        type Blueprint = Plain<Raw, Raw>;
    
        fn column() -> Column {
            Column::ContractsRawCode
        }
    }
    
    /// Define the table for V2 value encoding/decoding.
    /// It uses `Postcard` codec for the value instead of `Raw` codec.
    ///
    /// # Dev-note: The columns is the same.
    impl TableWithBlueprint for ContractsRawCodeV2 {
        type Blueprint = Plain<Raw, Postcard>;
    
        fn column() -> Column {
            Column::ContractsRawCode
        }
    }
    
    fn migration(storage: &mut Database) {
        let mut iter = storage.iter_all::<ContractsRawCodeV1>(None);
        while let Ok((key, value)) = iter.next() {
            // Insert into the same table but with another codec.
            storage.storage::<ContractsRawCodeV2>().insert(key, value);
        }
    }
    ```
    
    ### Structures
    
    The blueprint of the table defines its behavior. As an example, a `Plain` blueprint simply encodes/decodes bytes and stores/loads them into/from the storage. The `SMT` blueprint builds a sparse merkle tree on top of the key-value pairs.
    
    Implementing a blueprint one time, we can apply it to any table satisfying the requirements of this blueprint. It increases the re-usage of the code and minimizes duplication.
    
    It can be useful if we decide to create global roots for all required tables that are used in fraud proving.
    
    ```rust
    impl TableWithBlueprint for SpentMessages {
        type Blueprint = Plain<Raw, Postcard>;
    
        fn column() -> Column {
            Column::SpentMessages
        }
    }
                     |
                     |
                    \|/
    
    impl TableWithBlueprint for SpentMessages {
        type Blueprint =
            Sparse<Raw, Postcard, SpentMessagesMerkleMetadata, SpentMessagesMerkleNodes>;
    
        fn column() -> Column {
            Column::SpentMessages
        }
    }
    ```
    
    ### Side changes
    
    #### `iter_all`
    The `iter_all` functionality now accepts the table instead of `K` and `V` generics. It is done to use the correct codec during deserialization. Also, the table definition provides the column.
    
    #### Duplicated unit tests
    
    The `fuel-core-storage` crate provides macros that generate unit tests. Almost all tables had the same test like `get`, `insert`, `remove`, `exist`. All duplicated tests were moved to macros. The unique one still stays at the same place where it was before.
    
    #### `StorageBatchMutate`
    
    Added a new `StorageBatchMutate` trait that we can move to `fuel-storage` crate later. It allows batch operations on the storage. It may be more performant in some cases.

- [#1573](https://github.com/FuelLabs/fuel-core/pull/1573): Remove nested p2p request/response encoding. Only breaks p2p networking compatibility with older fuel-core versions, but is otherwise fully internal.


## [Version 0.22.4]

### Added

- [#1743](https://github.com/FuelLabs/fuel-core/pull/1743): Added blacklisting of the transactions on the `TxPool` level.
  ```shell
        --tx-blacklist-addresses <TX_BLACKLIST_ADDRESSES>
            The list of banned addresses ignored by the `TxPool`
            
            [env: TX_BLACKLIST_ADDRESSES=]
  
        --tx-blacklist-coins <TX_BLACKLIST_COINS>
            The list of banned coins ignored by the `TxPool`
            
            [env: TX_BLACKLIST_COINS=]
  
        --tx-blacklist-messages <TX_BLACKLIST_MESSAGES>
            The list of banned messages ignored by the `TxPool`
            
            [env: TX_BLACKLIST_MESSAGES=]
  
        --tx-blacklist-contracts <TX_BLACKLIST_CONTRACTS>
            The list of banned contracts ignored by the `TxPool`
            
            [env: TX_BLACKLIST_CONTRACTS=]
  ```

## [Version 0.22.3]

### Added

- [#1732](https://github.com/FuelLabs/fuel-core/pull/1732): Added `Clone` bounds to most datatypes of `fuel-core-client`.

## [Version 0.22.2]

### Added

- [#1729](https://github.com/FuelLabs/fuel-core/pull/1729): Exposed the `schema.sdl` file from `fuel-core-client`. The user can create his own queries by using this file.

## [Version 0.22.1]

### Fixed
- [#1664](https://github.com/FuelLabs/fuel-core/pull/1664): Fixed long database initialization after restart of the node by setting limit to the WAL file.


## [Version 0.22.0]

### Added

- [#1515](https://github.com/FuelLabs/fuel-core/pull/1515): Added support of `--version` command for `fuel-core-keygen` binary.
- [#1504](https://github.com/FuelLabs/fuel-core/pull/1504): A `Success` or `Failure` variant of `TransactionStatus` returned by a query now contains the associated receipts generated by transaction execution.

#### Breaking
- [#1531](https://github.com/FuelLabs/fuel-core/pull/1531): Make `fuel-core-executor` `no_std` compatible. It affects the `fuel-core` crate because it uses the `fuel-core-executor` crate. The change is breaking because of moved types.
- [#1524](https://github.com/FuelLabs/fuel-core/pull/1524): Adds information about connected peers to the GQL API.

### Changed

- [#1517](https://github.com/FuelLabs/fuel-core/pull/1517): Changed default gossip heartbeat interval to 500ms. 
- [#1520](https://github.com/FuelLabs/fuel-core/pull/1520): Extract `executor` into `fuel-core-executor` crate.

### Fixed

#### Breaking
- [#1536](https://github.com/FuelLabs/fuel-core/pull/1536): The change fixes the contracts tables to not touch SMT nodes of foreign contracts. Before, it was possible to invalidate the SMT from another contract. It is a breaking change and requires re-calculating the whole state from the beginning with new SMT roots. 
- [#1542](https://github.com/FuelLabs/fuel-core/pull/1542): Migrates information about peers to NodeInfo instead of ChainInfo. It also elides information about peers in the default node_info query.

## [Version 0.21.0]

This release focuses on preparing `fuel-core` for the mainnet environment:
- Most of the changes improved the security and stability of the node.
- The gas model was reworked to cover all aspects of execution.
- The benchmarking system was significantly enhanced, covering worst scenarios.
- A new set of benchmarks was added to track the accuracy of gas prices.
- Optimized heavy operations and removed/replaced exploitable functionality.

Besides that, there are more concrete changes:
- Unified naming conventions for all CLI arguments. Added dependencies between related fields to avoid misconfiguration in case of missing arguments. Added `--debug` flag that enables additional functionality like a debugger.
- Improved telemetry to cover the internal work of services and added support for the Pyroscope, allowing it to generate real-time flamegraphs to track performance.
- Improved stability of the P2P layer and adjusted the updating of reputation. The speed of block synchronization was significantly increased.
- The node is more stable and resilient. Improved DoS resistance and resource management. Fixed critical bugs during state transition.
- Reworked the `Mint` transaction to accumulate the fee from block production inside the contract defined by the block producer.

FuelVM received a lot of safety and stability improvements:
- The audit helped identify some bugs and errors that have been successfully fixed.
- Updated the gas price model to charge for resources used during the transaction lifecycle.
- Added `no_std` and 32 bit system support. This opens doors for fraud proving in the future.
- Removed the `ChainId` from the `PredicateId` calculation, allowing the use of predicates cross-chain.
- Improvements in the performance of some storage-related opcodes.
- Support the `ECAL` instruction that allows adding custom functionality to the VM. It can be used to create unique rollups or advanced indexers in the future.
- Support of [transaction policies](https://github.com/FuelLabs/fuel-vm/blob/master/CHANGELOG.md#version-0420) provides additional safety for the user. 
    It also allows the implementation of a multi-dimensional price model in the future, making the transaction execution cheaper and allowing more transactions that don't affect storage.
- Refactored errors, returning more detailed errors to the user, simplifying debugging.

### Added

- [#1503](https://github.com/FuelLabs/fuel-core/pull/1503): Add `gtf` opcode sanity check.
- [#1502](https://github.com/FuelLabs/fuel-core/pull/1502): Added price benchmark for `vm_initialization`.
- [#1501](https://github.com/FuelLabs/fuel-core/pull/1501): Add a CLI command for generating a fee collection contract.
- [#1492](https://github.com/FuelLabs/fuel-core/pull/1492): Support backward iteration in the RocksDB. It allows backward queries that were not allowed before.
- [#1490](https://github.com/FuelLabs/fuel-core/pull/1490): Add push and pop benchmarks.
- [#1485](https://github.com/FuelLabs/fuel-core/pull/1485): Prepare rc release of fuel core v0.21
- [#1476](https://github.com/FuelLabs/fuel-core/pull/1453): Add the majority of the "other" benchmarks for contract opcodes.
- [#1473](https://github.com/FuelLabs/fuel-core/pull/1473): Expose fuel-core version as a constant
- [#1469](https://github.com/FuelLabs/fuel-core/pull/1469): Added support of bloom filter for RocksDB tables and increased the block cache.
- [#1465](https://github.com/FuelLabs/fuel-core/pull/1465): Improvements for keygen cli and crates
- [#1642](https://github.com/FuelLabs/fuel-core/pull/1462): Added benchmark to measure the performance of contract state and contract ID calculation; use for gas costing.
- [#1457](https://github.com/FuelLabs/fuel-core/pull/1457): Fixing incorrect measurement for fast(µs) opcodes.
- [#1456](https://github.com/FuelLabs/fuel-core/pull/1456): Added flushing of the RocksDB during a graceful shutdown.
- [#1456](https://github.com/FuelLabs/fuel-core/pull/1456): Added more logs to track the service lifecycle.
- [#1453](https://github.com/FuelLabs/fuel-core/pull/1453): Add the majority of the "sanity" benchmarks for contract opcodes.
- [#1452](https://github.com/FuelLabs/fuel-core/pull/1452): Added benchmark to measure the performance of contract root calculation when utilizing the maximum contract size; used for gas costing of contract root during predicate owner validation.
- [#1449](https://github.com/FuelLabs/fuel-core/pull/1449): Fix coin pagination in e2e test client.
- [#1447](https://github.com/FuelLabs/fuel-core/pull/1447): Add timeout for continuous e2e tests
- [#1444](https://github.com/FuelLabs/fuel-core/pull/1444): Add "sanity" benchmarks for memory opcodes.
- [#1437](https://github.com/FuelLabs/fuel-core/pull/1437): Add some transaction throughput tests for basic transfers.
- [#1436](https://github.com/FuelLabs/fuel-core/pull/1436): Add a github action to continuously test beta-4.
- [#1433](https://github.com/FuelLabs/fuel-core/pull/1433): Add "sanity" benchmarks for flow opcodes.
- [#1432](https://github.com/FuelLabs/fuel-core/pull/1432): Add a new `--api-request-timeout` argument to control TTL for GraphQL requests.
- [#1430](https://github.com/FuelLabs/fuel-core/pull/1430): Add "sanity" benchmarks for crypto opcodes.
- [#1426](https://github.com/FuelLabs/fuel-core/pull/1426) Split keygen into a create and a binary.
- [#1419](https://github.com/FuelLabs/fuel-core/pull/1419): Add additional "sanity" benchmarks for arithmetic op code instructions.
- [#1411](https://github.com/FuelLabs/fuel-core/pull/1411): Added WASM and `no_std` compatibility.
- [#1405](https://github.com/FuelLabs/fuel-core/pull/1405): Use correct names for service metrics.
- [#1400](https://github.com/FuelLabs/fuel-core/pull/1400): Add releasy beta to fuel-core so that new commits to fuel-core master triggers fuels-rs.
- [#1371](https://github.com/FuelLabs/fuel-core/pull/1371): Add new client function for querying the `MessageStatus` for a specific message (by `Nonce`).
- [#1356](https://github.com/FuelLabs/fuel-core/pull/1356): Add peer reputation reporting to heartbeat code.
- [#1355](https://github.com/FuelLabs/fuel-core/pull/1355): Added new metrics related to block importing, such as tps, sync delays etc.
- [#1339](https://github.com/FuelLabs/fuel-core/pull/1339): Adds `baseAssetId` to `FeeParameters` in the GraphQL API.
- [#1331](https://github.com/FuelLabs/fuel-core/pull/1331): Add peer reputation reporting to block import code.
- [#1324](https://github.com/FuelLabs/fuel-core/pull/1324): Added pyroscope profiling to fuel-core, intended to be used by a secondary docker image that has debug symbols enabled.
- [#1309](https://github.com/FuelLabs/fuel-core/pull/1309): Add documentation for running debug builds with CLion and Visual Studio Code.  
- [#1308](https://github.com/FuelLabs/fuel-core/pull/1308): Add support for loading .env files when compiling with the `env` feature. This allows users to conveniently supply CLI arguments in a secure and IDE-agnostic way. 
- [#1304](https://github.com/FuelLabs/fuel-core/pull/1304): Implemented `submit_and_await_commit_with_receipts` method for `FuelClient`.
- [#1286](https://github.com/FuelLabs/fuel-core/pull/1286): Include readable names for test cases where missing.
- [#1274](https://github.com/FuelLabs/fuel-core/pull/1274): Added tests to benchmark block synchronization.
- [#1263](https://github.com/FuelLabs/fuel-core/pull/1263): Add gas benchmarks for `ED19` and `ECR1` instructions.

### Changed

- [#1512](https://github.com/FuelLabs/fuel-core/pull/1512): Internally simplify merkle_contract_state_range.
- [#1507](https://github.com/FuelLabs/fuel-core/pull/1507): Updated chain configuration to be ready for beta 5 network. It includes opcode prices from the latest benchmark and contract for the block producer.
- [#1477](https://github.com/FuelLabs/fuel-core/pull/1477): Upgraded the Rust version used in CI and containers to 1.73.0. Also includes associated Clippy changes.
- [#1469](https://github.com/FuelLabs/fuel-core/pull/1469): Replaced usage of `MemoryTransactionView` by `Checkpoint` database in the benchmarks.
- [#1468](https://github.com/FuelLabs/fuel-core/pull/1468): Bumped version of the `fuel-vm` to `v0.40.0`. It brings some breaking changes into consensus parameters API because of changes in the underlying types.
- [#1466](https://github.com/FuelLabs/fuel-core/pull/1466): Handling overflows during arithmetic operations.
- [#1460](https://github.com/FuelLabs/fuel-core/pull/1460): Change tracking branch from main to master for releasy tests.
- [#1454](https://github.com/FuelLabs/fuel-core/pull/1454): Update gas benchmarks for opcodes that append receipts.
- [#1440](https://github.com/FuelLabs/fuel-core/pull/1440): Don't report reserved nodes that send invalid transactions.
- [#1439](https://github.com/FuelLabs/fuel-core/pull/1439): Reduced memory BMT consumption during creation of the header.
- [#1434](https://github.com/FuelLabs/fuel-core/pull/1434): Continue gossiping transactions to reserved peers regardless of gossiping reputation score.
- [#1408](https://github.com/FuelLabs/fuel-core/pull/1408): Update gas benchmarks for storage opcodes to use a pre-populated database to get more accurate worst-case costs.
- [#1399](https://github.com/FuelLabs/fuel-core/pull/1399): The Relayer now queries Ethereum for its latest finalized block instead of using a configurable "finalization period" to presume finality.
- [#1397](https://github.com/FuelLabs/fuel-core/pull/1397): Improved keygen. Created a crate to be included from forc plugins and upgraded internal library to drop requirement of protoc to build
- [#1395](https://github.com/FuelLabs/fuel-core/pull/1395): Add DependentCost benchmarks for `k256`, `s256` and `mcpi` instructions.
- [#1393](https://github.com/FuelLabs/fuel-core/pull/1393): Increase heartbeat timeout from `2` to `60` seconds, as suggested in [this issue](https://github.com/FuelLabs/fuel-core/issues/1330).
- [#1392](https://github.com/FuelLabs/fuel-core/pull/1392): Fixed an overflow in `message_proof`.
- [#1390](https://github.com/FuelLabs/fuel-core/pull/1390): Up the `ethers` version to `2` to fix an issue with `tungstenite`.
- [#1383](https://github.com/FuelLabs/fuel-core/pull/1383): Disallow usage of `log` crate internally in favor of `tracing` crate.
- [#1380](https://github.com/FuelLabs/fuel-core/pull/1380): Add preliminary, hard-coded config values for heartbeat peer reputation, removing `todo`.
- [#1377](https://github.com/FuelLabs/fuel-core/pull/1377): Remove `DiscoveryEvent` and use `KademliaEvent` directly in `DiscoveryBehavior`.
- [#1366](https://github.com/FuelLabs/fuel-core/pull/1366): Improve caching during docker builds in CI by replacing gha
- [#1358](https://github.com/FuelLabs/fuel-core/pull/1358): Upgraded the Rust version used in CI to 1.72.0. Also includes associated Clippy changes.
- [#1349](https://github.com/FuelLabs/fuel-core/pull/1349): Updated peer-to-peer transactions API to support multiple blocks in a single request, and updated block synchronization to request multiple blocks based on the configured range of headers.
- [#1342](https://github.com/FuelLabs/fuel-core/pull/1342): Add error handling for P2P requests to return `None` to requester and log error.
- [#1318](https://github.com/FuelLabs/fuel-core/pull/1318): Modified block synchronization to use asynchronous task execution when retrieving block headers.
- [#1314](https://github.com/FuelLabs/fuel-core/pull/1314): Removed `types::ConsensusParameters` in favour of `fuel_tx:ConsensusParameters`.
- [#1302](https://github.com/FuelLabs/fuel-core/pull/1302): Removed the usage of flake and building of the bridge contract ABI.
    It simplifies the maintenance and updating of the events, requiring only putting the event definition into the codebase of the relayer.
- [#1293](https://github.com/FuelLabs/fuel-core/issues/1293): Parallelized the `estimate_predicates` endpoint to utilize all available threads.
- [#1270](https://github.com/FuelLabs/fuel-core/pull/1270): Modify the way block headers are retrieved from peers to be done in batches.

#### Breaking
- [#1506](https://github.com/FuelLabs/fuel-core/pull/1506): Added validation of the coin's fields during block production and validation. Before, it was possible to submit a transaction that didn't match the coin's values in the database, allowing printing/using unavailable assets.
- [#1491](https://github.com/FuelLabs/fuel-core/pull/1491): Removed unused request and response variants from the Gossipsub implementation, as well as related definitions and tests. Specifically, this removes gossiping of `ConsensusVote` and `NewBlock` events.
- [#1472](https://github.com/FuelLabs/fuel-core/pull/1472): Upgraded `fuel-vm` to `v0.42.0`. It introduces transaction policies that changes layout of the transaction. FOr more information check the [v0.42.0](https://github.com/FuelLabs/fuel-vm/pull/635) release.
- [#1470](https://github.com/FuelLabs/fuel-core/pull/1470): Divide `DependentCost` into "light" and "heavy" operations.
- [#1464](https://github.com/FuelLabs/fuel-core/pull/1464): Avoid possible truncation of higher bits. It may invalidate the code that truncated higher bits causing different behavior on 32-bit vs. 64-bit systems. The change affects some endpoints that now require lesser integers.
- [#1432](https://github.com/FuelLabs/fuel-core/pull/1432): All subscriptions and requests have a TTL now. So each subscription lifecycle is limited in time. If the subscription is closed because of TTL, it means that you subscribed after your transaction had been dropped by the network.
- [#1407](https://github.com/FuelLabs/fuel-core/pull/1407): The recipient is a `ContractId` instead of `Address`. The block producer should deploy its contract to receive the transaction fee. The collected fee is zero until the recipient contract is set.
- [#1407](https://github.com/FuelLabs/fuel-core/pull/1407): The `Mint` transaction is reworked with new fields to support the account-base model. It affects serialization and deserialization of the transaction and also affects GraphQL schema.
- [#1407](https://github.com/FuelLabs/fuel-core/pull/1407): The `Mint` transaction is the last transaction in the block instead of the first.
- [#1374](https://github.com/FuelLabs/fuel-core/pull/1374): Renamed `base_chain_height` to `da_height` and return current relayer height instead of latest Fuel block height.
- [#1367](https://github.com/FuelLabs/fuel-core/pull/1367): Update to the latest version of fuel-vm.
- [#1363](https://github.com/FuelLabs/fuel-core/pull/1363): Change message_proof api to take `nonce` instead of `message_id`
- [#1355](https://github.com/FuelLabs/fuel-core/pull/1355): Removed the `metrics` feature flag from the fuel-core crate, and metrics are now included by default.
- [#1339](https://github.com/FuelLabs/fuel-core/pull/1339): Added a new required field called `base_asset_id` to the `FeeParameters` definition in `ConsensusParameters`, as well as default values for `base_asset_id` in the `beta` and `dev` chain specifications.
- [#1322](https://github.com/FuelLabs/fuel-core/pull/1322):
  The `debug` flag is added to the CLI. The flag should be used for local development only. Enabling debug mode:
      - Allows GraphQL Endpoints to arbitrarily advance blocks.
      - Enables debugger GraphQL Endpoints.
      - Allows setting `utxo_validation` to `false`.
- [#1318](https://github.com/FuelLabs/fuel-core/pull/1318): Removed the `--sync-max-header-batch-requests` CLI argument, and renamed `--sync-max-get-txns` to `--sync-block-stream-buffer-size` to better represent the current behavior in the import.
- [#1290](https://github.com/FuelLabs/fuel-core/pull/1290): Standardize CLI args to use `-` instead of `_`.
- [#1279](https://github.com/FuelLabs/fuel-core/pull/1279): Added a new CLI flag to enable the Relayer service `--enable-relayer`, and disabled the Relayer service by default. When supplying the `--enable-relayer` flag, the `--relayer` argument becomes mandatory, and omitting it is an error. Similarly, providing a `--relayer` argument without the `--enable-relayer` flag is an error. Lastly, providing the `--keypair` or `--network` arguments will also produce an error if the `--enable-p2p` flag is not set.
- [#1262](https://github.com/FuelLabs/fuel-core/pull/1262): The `ConsensusParameters` aggregates all configuration data related to the consensus. It contains many fields that are segregated by the usage. The API of some functions was affected to use lesser types instead the whole `ConsensusParameters`. It is a huge breaking change requiring repetitively monotonically updating all places that use the `ConsensusParameters`. But during updating, consider that maybe you can use lesser types. Usage of them may simplify signatures of methods and make them more user-friendly and transparent.

### Removed

#### Breaking
- [#1484](https://github.com/FuelLabs/fuel-core/pull/1484): Removed `--network` CLI argument. Now the name of the network is fetched form chain configuration.
- [#1399](https://github.com/FuelLabs/fuel-core/pull/1399): Removed `relayer-da-finalization` parameter from the relayer CLI.
- [#1338](https://github.com/FuelLabs/fuel-core/pull/1338): Updated GraphQL client to use `DependentCost` for `k256`, `mcpi`, `s256`, `scwq`, `swwq` opcodes.
- [#1322](https://github.com/FuelLabs/fuel-core/pull/1322): The `manual_blocks_enabled` flag is removed from the CLI. The analog is a `debug` flag.<|MERGE_RESOLUTION|>--- conflicted
+++ resolved
@@ -6,17 +6,15 @@
 
 ## [Unreleased]
 
-<<<<<<< HEAD
-### Changed 
-- [2473](https://github.com/FuelLabs/fuel-core/pull/2473): Graphql requests and responses make use of a new `extensions` object to specify request/response metadata. A request `extensions` object can contain an integer-valued `required_fuel_block_height` field. When specified, the request will return an error unless the node's current fuel block height is at least the value specified in the `required_fuel_block_height` field. All graphql responses now contain an integer-valued `current_fuel_block_height` field in the `extensions` object, which contains the block height of the last block processed by the node.
-=======
 ### Added
 - [2668](https://github.com/FuelLabs/fuel-core/pull/2668): Expose gas price service test helpers
 - [2621](https://github.com/FuelLabs/fuel-core/pull/2598): Global merkle root storage updates process upgrade transactions.
 - [2650](https://github.com/FuelLabs/fuel-core/pull/2650): Populate `ProcessedTransactions` table in global merkle root storage.
 - [2667](https://github.com/FuelLabs/fuel-core/pull/2667): Populate `Blobs` table in global merkle root storage.
 - [2652](https://github.com/FuelLabs/fuel-core/pull/2652): Global Merkle Root storage crate: Add Raw contract bytecode to global merkle root storage when processing Create transactions.
->>>>>>> 05538a5d
+
+### Changed 
+- [2473](https://github.com/FuelLabs/fuel-core/pull/2473): Graphql requests and responses make use of a new `extensions` object to specify request/response metadata. A request `extensions` object can contain an integer-valued `required_fuel_block_height` field. When specified, the request will return an error unless the node's current fuel block height is at least the value specified in the `required_fuel_block_height` field. All graphql responses now contain an integer-valued `current_fuel_block_height` field in the `extensions` object, which contains the block height of the last block processed by the node.
 
 ## [Version 0.41.5]
 
