--- conflicted
+++ resolved
@@ -6,15 +6,13 @@
 
 ## [Unreleased]
 
-<<<<<<< HEAD
 ### Added
 - [2216](https://github.com/FuelLabs/fuel-core/pull/2216): Add more function to the state and task of TxPoolV2 to handle the future interactions with others modules (PoA, BlockProducer, BlockImporter and P2P)
-=======
+
 ## [Version 0.37.1]
 
 ### Fixed
 - [2304](https://github.com/FuelLabs/fuel-core/pull/2304): Add initialization for the genesis base asset contract.
->>>>>>> 761ddb4b
 
 ## [Version 0.37.0]
 
