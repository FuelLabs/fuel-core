# Change Log
All notable changes to this project will be documented in this file.

The format is based on [Keep a Changelog](http://keepachangelog.com/)
and this project adheres to [Semantic Versioning](http://semver.org/).

## [Unreleased]

### Added
- [2051](https://github.com/FuelLabs/fuel-core/pull/2051): Add support for AWS KMS signing for the PoA consensus module. The new key can be specified with `--consensus-aws-kms AWS_KEY_ARN`.
- [2092](https://github.com/FuelLabs/fuel-core/pull/2092): Allow iterating by keys in rocksdb, and other storages.
- [2096](https://github.com/FuelLabs/fuel-core/pull/2096): GraphQL endpoint to fetch blob byte code by its blob ID.

### Changed
<<<<<<< HEAD
- [2112](https://github.com/FuelLabs/fuel-core/pull/2112): Alter the way the sealed blocks are fetched with a given height.
=======
- [2106](https://github.com/FuelLabs/fuel-core/pull/2106): Remove deadline clock in POA and replace with tokio time functions.
>>>>>>> 2caca614

#### Breaking
- [2051](https://github.com/FuelLabs/fuel-core/pull/2051): Misdocumented `CONSENSUS_KEY` environ variable has been removed, use `CONSENSUS_KEY_SECRET` instead. Also raises MSRV to `1.79.0`.

### Fixed

- [2106](https://github.com/FuelLabs/fuel-core/pull/2106): Handle the case when nodes with overriding start on the fresh network.
- [2105](https://github.com/FuelLabs/fuel-core/pull/2105): Fixed the rollback functionality to work with empty gas price database.

## [Version 0.33.0]

### Added
- [2094](https://github.com/FuelLabs/fuel-core/pull/2094): Added support for predefined blocks provided via the filesystem.
- [2094](https://github.com/FuelLabs/fuel-core/pull/2094): Added `--predefined-blocks-path` CLI argument to pass the path to the predefined blocks.
- [2081](https://github.com/FuelLabs/fuel-core/pull/2081): Enable producer to include predefined blocks.
- [2079](https://github.com/FuelLabs/fuel-core/pull/2079): Open unknown columns in the RocksDB for forward compatibility.

### Changed
- [2076](https://github.com/FuelLabs/fuel-core/pull/2076): Replace usages of `iter_all` with `iter_all_keys` where necessary.

#### Breaking
- [2080](https://github.com/FuelLabs/fuel-core/pull/2080): Reject Upgrade txs with invalid wasm on txpool level.
- [2082](https://github.com/FuelLabs/fuel-core/pull/2088): Move `TxPoolError` from `fuel-core-types` to `fuel-core-txpool`.
- [2086](https://github.com/FuelLabs/fuel-core/pull/2086): Added support for PoA key rotation.
- [2086](https://github.com/FuelLabs/fuel-core/pull/2086): Support overriding of the non consensus parameters in the chain config.

### Fixed

- [2094](https://github.com/FuelLabs/fuel-core/pull/2094): Fixed bug in rollback logic because of wrong ordering of modifications.

## [Version 0.32.1]

### Added
- [2061](https://github.com/FuelLabs/fuel-core/pull/2061): Allow querying filled transaction body from the status.

### Changed
- [2067](https://github.com/FuelLabs/fuel-core/pull/2067): Return error from TxPool level if the `BlobId` is known.
- [2064](https://github.com/FuelLabs/fuel-core/pull/2064): Allow gas price metadata values to be overridden with config

### Fixes
- [2060](https://github.com/FuelLabs/fuel-core/pull/2060): Use `min-gas-price` as a starting point if `start-gas-price` is zero.
- [2059](https://github.com/FuelLabs/fuel-core/pull/2059): Remove unwrap that is breaking backwards compatibility
- [2063](https://github.com/FuelLabs/fuel-core/pull/2063): Don't use historical view during dry run.

## [Version 0.32.0]

### Added
- [1983](https://github.com/FuelLabs/fuel-core/pull/1983): Add adapters for gas price service for accessing database values

### Breaking
- [2048](https://github.com/FuelLabs/fuel-core/pull/2048): Disable SMT for `ContractsAssets` and `ContractsState` for the production mode of the `fuel-core`. The SMT still is used in benchmarks and tests.
- [#1988](https://github.com/FuelLabs/fuel-core/pull/1988): Updated `fuel-vm` to `0.56.0` ([release notes](https://github.com/FuelLabs/fuel-vm/releases/tag/v0.55.0)). Adds Blob transaction support.
- [2025](https://github.com/FuelLabs/fuel-core/pull/2025): Add new V0 algorithm for gas price to services.
    This change includes new flags for the CLI:
        - "starting-gas-price" - the starting gas price for the gas price algorithm
        - "gas-price-change-percent" - the percent change for each gas price update
        - "gas-price-threshold-percent" - the threshold percent for determining if the gas price will be increase or decreased
    And the following CLI flags are serving a new purpose
        - "min-gas-price" - the minimum gas price that the gas price algorithm will return
- [2045](https://github.com/FuelLabs/fuel-core/pull/2045): Include withdrawal message only if transaction is executed successfully.
- [2041](https://github.com/FuelLabs/fuel-core/pull/2041): Add code for startup of the gas price algorithm updater so 
    the gas price db on startup is always in sync with the on chain db

## [Version 0.31.0]

### Added
- [#2014](https://github.com/FuelLabs/fuel-core/pull/2014): Added a separate thread for the block importer.
- [#2013](https://github.com/FuelLabs/fuel-core/pull/2013): Added a separate thread to process P2P database lookups.
- [#2004](https://github.com/FuelLabs/fuel-core/pull/2004): Added new CLI argument `continue-services-on-error` to control internal flow of services.
- [#2004](https://github.com/FuelLabs/fuel-core/pull/2004): Added handling of incorrect shutdown of the off-chain GraphQL worker by using state rewind feature.
- [#2007](https://github.com/FuelLabs/fuel-core/pull/2007): Improved metrics:
  - Added database metrics per column.
  - Added statistic about commit time of each database.
  - Refactored how metrics are registered: Now, we use only one register shared between all metrics. This global register is used to encode all metrics.
- [#1996](https://github.com/FuelLabs/fuel-core/pull/1996): Added support for rollback command when state rewind feature is enabled. The command allows the rollback of the state of the blockchain several blocks behind until the end of the historical window. The default historical window it 7 days.
- [#1996](https://github.com/FuelLabs/fuel-core/pull/1996): Added support for the state rewind feature. The feature allows the execution of the blocks in the past and the same execution results to be received. Together with forkless upgrades, execution of any block from the past is possible if historical data exist for the target block height.
- [#1994](https://github.com/FuelLabs/fuel-core/pull/1994): Added the actual implementation for the `AtomicView::latest_view`.
- [#1972](https://github.com/FuelLabs/fuel-core/pull/1972): Implement `AlgorithmUpdater` for `GasPriceService`
- [#1948](https://github.com/FuelLabs/fuel-core/pull/1948): Add new `AlgorithmV1` and `AlgorithmUpdaterV1` for the gas price. Include tools for analysis
- [#1676](https://github.com/FuelLabs/fuel-core/pull/1676): Added new CLI arguments:
    - `graphql-max-depth`
    - `graphql-max-complexity`
    - `graphql-max-recursive-depth`

### Changed
- [#2015](https://github.com/FuelLabs/fuel-core/pull/2015): Small fixes for the database:
  - Fixed the name for historical columns - Metrics was working incorrectly for historical columns.
  - Added recommended setting for the RocksDB - The source of recommendation is official documentation https://github.com/facebook/rocksdb/wiki/Setup-Options-and-Basic-Tuning#other-general-options.
  - Removed repairing since it could corrupt the database if fails - Several users reported about the corrupted state of the database after having a "Too many descriptors" error where in logs, repairing of the database also failed with this error creating a `lost` folder.
- [#2010](https://github.com/FuelLabs/fuel-core/pull/2010): Updated the block importer to allow more blocks to be in the queue. It improves synchronization speed and mitigate the impact of other services on synchronization speed.
- [#2006](https://github.com/FuelLabs/fuel-core/pull/2006): Process block importer events first under P2P pressure.
- [#2002](https://github.com/FuelLabs/fuel-core/pull/2002): Adapted the block producer to react to checked transactions that were using another version of consensus parameters during validation in the TxPool. After an upgrade of the consensus parameters of the network, TxPool could store invalid `Checked` transactions. This change fixes that by tracking the version that was used to validate the transactions.
- [#1999](https://github.com/FuelLabs/fuel-core/pull/1999): Minimize the number of panics in the codebase.
- [#1990](https://github.com/FuelLabs/fuel-core/pull/1990): Use latest view for mutate GraphQL queries after modification of the node.
- [#1992](https://github.com/FuelLabs/fuel-core/pull/1992): Parse multiple relayer contracts, `RELAYER-V2-LISTENING-CONTRACTS` env variable using a `,` delimiter.
- [#1980](https://github.com/FuelLabs/fuel-core/pull/1980): Add `Transaction` to relayer 's event filter

#### Breaking
- [#2012](https://github.com/FuelLabs/fuel-core/pull/2012): Bumped the `fuel-vm` to `0.55.0` release. More about the change [here](https://github.com/FuelLabs/fuel-vm/releases/tag/v0.55.0).
- [#2001](https://github.com/FuelLabs/fuel-core/pull/2001): Prevent GraphQL query body to be huge and cause OOM. The default body size is `1MB`. The limit can be changed by the `graphql-request-body-bytes-limit` CLI argument.
- [#1991](https://github.com/FuelLabs/fuel-core/pull/1991): Prepare the database to use different types than `Database` for atomic view.
- [#1989](https://github.com/FuelLabs/fuel-core/pull/1989): Extract `HistoricalView` trait from the `AtomicView`.
- [#1676](https://github.com/FuelLabs/fuel-core/pull/1676): New `fuel-core-client` is incompatible with the old `fuel-core` because of two requested new fields.
- [#1676](https://github.com/FuelLabs/fuel-core/pull/1676): Changed default value for `api-request-timeout` to be `30s`.
- [#1676](https://github.com/FuelLabs/fuel-core/pull/1676): Now, GraphQL API has complexity and depth limitations on the queries. The default complexity limit is `20000`. It is ~50 blocks per request with transaction IDs and ~2-5 full blocks.

### Fixed
- [#2000](https://github.com/FuelLabs/fuel-core/pull/2000): Use correct query name in metrics for aliased queries.

## [Version 0.30.0]

### Added
- [#1975](https://github.com/FuelLabs/fuel-core/pull/1975): Added `DependentCost` benchmarks for the `cfe` and `cfei` opcodes.
- [#1975](https://github.com/FuelLabs/fuel-core/pull/1975): Added `DependentCost` for the `cfe` opcode to the `GasCosts` endpoint.
- [#1974](https://github.com/FuelLabs/fuel-core/pull/1974): Optimized the work of `InMemoryTransaction` for lookups and empty insertion.

### Changed
- [#1973](https://github.com/FuelLabs/fuel-core/pull/1973): Updated VM initialization benchmark to include many inputs and outputs.

#### Breaking
- [#1975](https://github.com/FuelLabs/fuel-core/pull/1975): Updated gas prices according to new release.
- [#1975](https://github.com/FuelLabs/fuel-core/pull/1975): Changed `GasCosts` endpoint to return `DependentCost` for the `cfei` opcode via `cfeiDependentCost`.
- [#1975](https://github.com/FuelLabs/fuel-core/pull/1975): Use `fuel-vm 0.54.0`. More information in the [release](https://github.com/FuelLabs/fuel-vm/releases/tag/v0.54.0).

## [Version 0.29.0]

### Added
- [#1889](https://github.com/FuelLabs/fuel-core/pull/1889): Add new `FuelGasPriceProvider` that receives the gas price algorithm from a `GasPriceService`

### Changed
- [#1942](https://github.com/FuelLabs/fuel-core/pull/1942): Sequential relayer's commits.
- [#1952](https://github.com/FuelLabs/fuel-core/pull/1952): Change tip sorting to ratio between tip and max gas sorting in txpool
- [#1960](https://github.com/FuelLabs/fuel-core/pull/1960): Update fuel-vm to v0.53.0.
- [#1964](https://github.com/FuelLabs/fuel-core/pull/1964): Add `creation_instant` as second sort key in tx pool

### Fixed
- [#1962](https://github.com/FuelLabs/fuel-core/pull/1962): Fixes the error message for incorrect keypair's path.
- [#1950](https://github.com/FuelLabs/fuel-core/pull/1950): Fix cursor `BlockHeight` encoding in `SortedTXCursor`

## [Version 0.28.0]

### Changed
- [#1934](https://github.com/FuelLabs/fuel-core/pull/1934): Updated benchmark for the `aloc` opcode to be `DependentCost`. Updated `vm_initialization` benchmark to exclude growing of memory(It is handled by VM reuse).
- [#1916](https://github.com/FuelLabs/fuel-core/pull/1916): Speed up synchronisation of the blocks for the `fuel-core-sync` service.
- [#1888](https://github.com/FuelLabs/fuel-core/pull/1888): optimization: Reuse VM memory across executions.

#### Breaking

- [#1934](https://github.com/FuelLabs/fuel-core/pull/1934): Changed `GasCosts` endpoint to return `DependentCost` for the `aloc` opcode via `alocDependentCost`.
- [#1934](https://github.com/FuelLabs/fuel-core/pull/1934): Updated default gas costs for the local testnet configuration. All opcodes became cheaper.
- [#1924](https://github.com/FuelLabs/fuel-core/pull/1924): `dry_run_opt` has new `gas_price: Option<u64>` argument
- [#1888](https://github.com/FuelLabs/fuel-core/pull/1888): Upgraded `fuel-vm` to `0.51.0`. See [release](https://github.com/FuelLabs/fuel-vm/releases/tag/v0.51.0) for more information.

### Added
- [#1939](https://github.com/FuelLabs/fuel-core/pull/1939): Added API functions to open a RocksDB in different modes.
- [#1929](https://github.com/FuelLabs/fuel-core/pull/1929): Added support of customization of the state transition version in the `ChainConfig`.

### Removed
- [#1913](https://github.com/FuelLabs/fuel-core/pull/1913): Removed dead code from the project.

### Fixed
- [#1921](https://github.com/FuelLabs/fuel-core/pull/1921): Fixed unstable `gossipsub_broadcast_tx_with_accept` test.
- [#1915](https://github.com/FuelLabs/fuel-core/pull/1915): Fixed reconnection issue in the dev cluster with AWS cluster.
- [#1914](https://github.com/FuelLabs/fuel-core/pull/1914): Fixed halting of the node during synchronization in PoA service.

## [Version 0.27.0]

### Added

- [#1895](https://github.com/FuelLabs/fuel-core/pull/1895): Added backward and forward compatibility integration tests for forkless upgrades.
- [#1898](https://github.com/FuelLabs/fuel-core/pull/1898): Enforce increasing of the `Executor::VERSION` on each release.

### Changed

- [#1906](https://github.com/FuelLabs/fuel-core/pull/1906): Makes `cli::snapshot::Command` members public such that clients can create and execute snapshot commands programmatically. This enables snapshot execution in external programs, such as the regenesis test suite. 
- [#1891](https://github.com/FuelLabs/fuel-core/pull/1891): Regenesis now preserves `FuelBlockMerkleData` and `FuelBlockMerkleMetadata` in the off-chain table. These tables are checked when querying message proofs.
- [#1886](https://github.com/FuelLabs/fuel-core/pull/1886): Use ref to `Block` in validation code
- [#1876](https://github.com/FuelLabs/fuel-core/pull/1876): Updated benchmark to include the worst scenario for `CROO` opcode. Also include consensus parameters in bench output.
- [#1879](https://github.com/FuelLabs/fuel-core/pull/1879): Return the old behaviour for the `discovery_works` test.
- [#1848](https://github.com/FuelLabs/fuel-core/pull/1848): Added `version` field to the `Block` and `BlockHeader` GraphQL entities. Added corresponding `version` field to the `Block` and `BlockHeader` client types in `fuel-core-client`.
- [#1873](https://github.com/FuelLabs/fuel-core/pull/1873/): Separate dry runs from block production in executor code, remove `ExecutionKind` and `ExecutionType`, remove `thread_block_transaction` concept, remove `PartialBlockComponent` type, refactor away `inner` functions.
- [#1900](https://github.com/FuelLabs/fuel-core/pull/1900): Update the root README as `fuel-core run` no longer has `--chain` as an option. It has been replaced by `--snapshot`.

#### Breaking

- [#1894](https://github.com/FuelLabs/fuel-core/pull/1894): Use testnet configuration for local testnet.
- [#1894](https://github.com/FuelLabs/fuel-core/pull/1894): Removed support for helm chart.
- [#1910](https://github.com/FuelLabs/fuel-core/pull/1910): `fuel-vm` upgraded to `0.50.0`. More information in the [changelog](https://github.com/FuelLabs/fuel-vm/releases/tag/v0.50.0).

## [Version 0.26.0]

### Fixed

#### Breaking

- [#1868](https://github.com/FuelLabs/fuel-core/pull/1868): Include the `event_inbox_root` in the header hash. Changed types of the `transactions_count` to `u16` and `message_receipt_count` to `u32` instead of `u64`. Updated the application hash root calculation to not pad numbers.
- [#1866](https://github.com/FuelLabs/fuel-core/pull/1866): Fixed a runtime panic that occurred when restarting a node. The panic happens when the relayer database is already populated, and the relayer attempts an empty commit during start up. This invalid commit is removed in this PR.
- [#1871](https://github.com/FuelLabs/fuel-core/pull/1871): Fixed `block` endpoint to return fetch the blocks from both databases after regenesis.
- [#1856](https://github.com/FuelLabs/fuel-core/pull/1856): Replaced instances of `Union` with `Enum` for GraphQL definitions of `ConsensusParametersVersion` and related types. This is needed because `Union` does not support multiple `Version`s inside discriminants or empty variants. 
- [#1870](https://github.com/FuelLabs/fuel-core/pull/1870): Fixed benchmarks for the `0.25.3`. 
- [#1870](https://github.com/FuelLabs/fuel-core/pull/1870): Improves the performance of getting the size of the contract from the `InMemoryTransaction`.
- [#1851](https://github.com/FuelLabs/fuel-core/pull/1851/): Provided migration capabilities (enabled addition of new column families) to RocksDB instance.

### Added 

- [#1853](https://github.com/FuelLabs/fuel-core/pull/1853): Added a test case to verify the database's behavior when new columns are added to the RocksDB database.
- [#1860](https://github.com/FuelLabs/fuel-core/pull/1860): Regenesis now preserves `FuelBlockIdsToHeights` off-chain table.

### Changed

- [#1847](https://github.com/FuelLabs/fuel-core/pull/1847): Simplify the validation interface to use `Block`. Remove `Validation` variant of `ExecutionKind`.
- [#1832](https://github.com/FuelLabs/fuel-core/pull/1832): Snapshot generation can be cancelled. Progress is also reported.
- [#1837](https://github.com/FuelLabs/fuel-core/pull/1837): Refactor the executor and separate validation from the other use cases

## [Version 0.25.2]

### Fixed

- [#1844](https://github.com/FuelLabs/fuel-core/pull/1844): Fixed the publishing of the `fuel-core 0.25.1` release.
- [#1842](https://github.com/FuelLabs/fuel-core/pull/1842): Ignore RUSTSEC-2024-0336: `rustls::ConnectionCommon::complete_io` could fall into an infinite loop based on network

## [Version 0.25.1]

### Fixed

- [#1840](https://github.com/FuelLabs/fuel-core/pull/1840): Fixed the publishing of the `fuel-core 0.25.0` release.

## [Version 0.25.0]

### Fixed

- [#1821](https://github.com/FuelLabs/fuel-core/pull/1821): Can handle missing tables in snapshot.
- [#1814](https://github.com/FuelLabs/fuel-core/pull/1814): Bugfix: the `iter_all_by_prefix` was not working for all tables. The change adds a `Rust` level filtering.

### Added

- [#1831](https://github.com/FuelLabs/fuel-core/pull/1831): Included the total gas and fee used by transaction into `TransactionStatus`.
- [#1821](https://github.com/FuelLabs/fuel-core/pull/1821): Propagate shutdown signal to (re)genesis. Also add progress bar for (re)genesis.
- [#1813](https://github.com/FuelLabs/fuel-core/pull/1813): Added back support for `/health` endpoint.
- [#1799](https://github.com/FuelLabs/fuel-core/pull/1799): Snapshot creation is now concurrent.
- [#1811](https://github.com/FuelLabs/fuel-core/pull/1811): Regenesis now preserves old blocks and transactions for GraphQL API.

### Changed

- [#1833](https://github.com/FuelLabs/fuel-core/pull/1833): Regenesis of `SpentMessages` and `ProcessedTransactions`.
- [#1830](https://github.com/FuelLabs/fuel-core/pull/1830): Use versioning enum for WASM executor input and output.
- [#1816](https://github.com/FuelLabs/fuel-core/pull/1816): Updated the upgradable executor to fetch the state transition bytecode from the database when the version doesn't match a native one. This change enables the WASM executor in the "production" build and requires a `wasm32-unknown-unknown` target.
- [#1812](https://github.com/FuelLabs/fuel-core/pull/1812): Follow-up PR to simplify the logic around parallel snapshot creation.
- [#1809](https://github.com/FuelLabs/fuel-core/pull/1809): Fetch `ConsensusParameters` from the database
- [#1808](https://github.com/FuelLabs/fuel-core/pull/1808): Fetch consensus parameters from the provider.

#### Breaking

- [#1826](https://github.com/FuelLabs/fuel-core/pull/1826): The changes make the state transition bytecode part of the `ChainConfig`. It guarantees the state transition's availability for the network's first blocks.
    The change has many minor improvements in different areas related to the state transition bytecode:
    - The state transition bytecode lies in its own file(`state_transition_bytecode.wasm`) along with the chain config file. The `ChainConfig` loads it automatically when `ChainConfig::load` is called and pushes it back when `ChainConfig::write` is called.
    - The `fuel-core` release bundle also contains the `fuel-core-wasm-executor.wasm` file of the corresponding executor version.
    - The regenesis process now considers the last block produced by the previous network. When we create a (re)genesis block of a new network, it has the `height = last_block_of_old_netowkr + 1`. It continues the old network and doesn't overlap blocks(before, we had `old_block.height == new_genesis_block.hegiht`).
    - Along with the new block height, the regenesis process also increases the state transition bytecode and consensus parameters versions. It guarantees that a new network doesn't use values from the previous network and allows us not to migrate `StateTransitionBytecodeVersions` and `ConsensusParametersVersions` tables.
    - Added a new CLI argument, `native-executor-version,` that allows overriding of the default version of the native executor. It can be useful for side rollups that have their own history of executor upgrades.
    - Replaced:
      
      ```rust
               let file = std::fs::File::open(path)?;
               let mut snapshot: Self = serde_json::from_reader(&file)?;
      ```
      
      with a:
      
      ```rust
               let mut json = String::new();
               std::fs::File::open(&path)
                   .with_context(|| format!("Could not open snapshot file: {path:?}"))?
                   .read_to_string(&mut json)?;
               let mut snapshot: Self = serde_json::from_str(json.as_str())?;
      ```
      because it is 100 times faster for big JSON files.
    - Updated all tests to use `Config::local_node_*` instead of working with the `SnapshotReader` directly. It is the preparation of the tests for the futures bumps of the `Executor::VERSION`. When we increase the version, all tests continue to use `GenesisBlock.state_transition_bytecode = 0` while the version is different, which forces the usage of the WASM executor, while for tests, we still prefer to test native execution. The `Config::local_node_*` handles it and forces the executor to use the native version.
    - Reworked the `build.rs` file of the upgradable executor. The script now caches WASM bytecode to avoid recompilation. Also, fixed the issue with outdated WASM bytecode. The script reacts on any modifications of the `fuel-core-wasm-executor` and forces recompilation (it is why we need the cache), so WASM bytecode always is actual now.
- [#1822](https://github.com/FuelLabs/fuel-core/pull/1822): Removed support of `Create` transaction from debugger since it doesn't have any script to execute.
- [#1822](https://github.com/FuelLabs/fuel-core/pull/1822): Use `fuel-vm 0.49.0` with new transactions types - `Upgrade` and `Upload`. Also added `max_bytecode_subsections` field to the `ConsensusParameters` to limit the number of bytecode subsections in the state transition bytecode. 
- [#1816](https://github.com/FuelLabs/fuel-core/pull/1816): Updated the upgradable executor to fetch the state transition bytecode from the database when the version doesn't match a native one. This change enables the WASM executor in the "production" build and requires a `wasm32-unknown-unknown` target.

## [Version 0.24.2]

### Changed

#### Breaking
- [#1798](https://github.com/FuelLabs/fuel-core/pull/1798): Add nonce to relayed transactions and also hash full messages in the inbox root.

### Fixed

- [#1802](https://github.com/FuelLabs/fuel-core/pull/1802): Fixed a runtime panic that occurred when restarting a node. The panic was caused by an invalid database commit while loading an existing off-chain database. The invalid commit is removed in this PR.
- [#1803](https://github.com/FuelLabs/fuel-core/pull/1803): Produce block when da height haven't changed.
- [#1795](https://github.com/FuelLabs/fuel-core/pull/1795): Fixed the building of the `fuel-core-wasm-executor` to work outside of the `fuel-core` context. The change uses the path to the manifest file of the `fuel-core-upgradable-executor` to build the `fuel-core-wasm-executor` instead of relying on the workspace.

## [Version 0.24.1]

### Added

- [#1787](https://github.com/FuelLabs/fuel-core/pull/1787): Handle processing of relayed (forced) transactions
- [#1786](https://github.com/FuelLabs/fuel-core/pull/1786): Regenesis now includes off-chain tables.
- [#1716](https://github.com/FuelLabs/fuel-core/pull/1716): Added support of WASM state transition along with upgradable execution that works with native(std) and WASM(non-std) executors. The `fuel-core` now requires a `wasm32-unknown-unknown` target to build.
- [#1770](https://github.com/FuelLabs/fuel-core/pull/1770): Add the new L1 event type for forced transactions.
- [#1767](https://github.com/FuelLabs/fuel-core/pull/1767): Added consensus parameters version and state transition version to the `ApplicationHeader` to describe what was used to produce this block.
- [#1760](https://github.com/FuelLabs/fuel-core/pull/1760): Added tests to verify that the network operates with a custom chain id and base asset id.
- [#1752](https://github.com/FuelLabs/fuel-core/pull/1752): Add `ProducerGasPrice` trait that the `Producer` depends on to get the gas price for the block.
- [#1747](https://github.com/FuelLabs/fuel-core/pull/1747): The DA block height is now included in the genesis state.
- [#1740](https://github.com/FuelLabs/fuel-core/pull/1740): Remove optional fields from genesis configs
- [#1737](https://github.com/FuelLabs/fuel-core/pull/1737): Remove temporary tables for calculating roots during genesis.
- [#1731](https://github.com/FuelLabs/fuel-core/pull/1731): Expose `schema.sdl` from `fuel-core-client`.

### Changed

#### Breaking

- [1785](https://github.com/FuelLabs/fuel-core/pull/1785): Producer will only include DA height if it has enough gas to include the associate forced transactions.
- [#1771](https://github.com/FuelLabs/fuel-core/pull/1771): Contract 'states' and 'balances' brought back into `ContractConfig`. Parquet now writes a file per table.
- [1779](https://github.com/FuelLabs/fuel-core/pull/1779): Modify Relayer service to order Events from L1 by block index
- [#1783](https://github.com/FuelLabs/fuel-core/pull/1783): The PR upgrade `fuel-vm` to `0.48.0` release. Because of some breaking changes, we also adapted our codebase to follow them: 
  - Implementation of `Default` for configs was moved under the `test-helpers` feature. The `fuel-core` binary uses testnet configuration instead of `Default::default`(for cases when `ChainConfig` was not provided by the user).
  - All parameter types are enums now and require corresponding modifications across the codebase(we need to use getters and setters). The GraphQL API remains the same for simplicity, but each parameter now has one more field - `version`, that can be used to decide how to deserialize. 
  - The `UtxoId` type now is 34 bytes instead of 33. It affects hex representation and requires adding `00`.
  - The `block_gas_limit` was moved to `ConsensusParameters` from `ChainConfig`. It means the block producer doesn't specify the block gas limit anymore, and we don't need to propagate this information.
  - The `bytecodeLength` field is removed from the `Create` transaction.
  - Removed `ConsensusParameters` from executor config because `ConsensusParameters::default` is not available anymore. Instead, executors fetch `ConsensusParameters` from the database.

- [#1769](https://github.com/FuelLabs/fuel-core/pull/1769): Include new field on header for the merkle root of imported events. Rename other message root field.
- [#1768](https://github.com/FuelLabs/fuel-core/pull/1768): Moved `ContractsInfo` table to the off-chain database. Removed `salt` field from the `ContractConfig`.
- [#1761](https://github.com/FuelLabs/fuel-core/pull/1761): Adjustments to the upcoming testnet configs:
  - Decreased the max size of the contract/predicate/script to be 100KB.
  - Decreased the max size of the transaction to be 110KB.
  - Decreased the max number of storage slots to be 1760(110KB / 64).
  - Removed fake coins from the genesis state.
  - Renamed folders to be "testnet" and "dev-testnet".
  - The name of the networks are "Upgradable Testnet" and "Upgradable Dev Testnet".

- [#1694](https://github.com/FuelLabs/fuel-core/pull/1694): The change moves the database transaction logic from the `fuel-core` to the `fuel-core-storage` level. The corresponding [issue](https://github.com/FuelLabs/fuel-core/issues/1589) described the reason behind it.

    ## Technical details of implementation

    - The change splits the `KeyValueStore` into `KeyValueInspect` and `KeyValueMutate`, as well the `Blueprint` into `BlueprintInspect` and `BlueprintMutate`. It allows requiring less restricted constraints for any read-related operations.

    - One of the main ideas of the change is to allow for the actual storage only to implement `KeyValueInspect` and `Modifiable` without the `KeyValueMutate`. It simplifies work with the databases and provides a safe way of interacting with them (Modification into the database can only go through the `Modifiable::commit_changes`). This feature is used to [track the height](https://github.com/FuelLabs/fuel-core/pull/1694/files#diff-c95a3d57a39feac7c8c2f3b193a24eec39e794413adc741df36450f9a4539898) of each database during commits and even limit how commits are done, providing additional safety. This part of the change was done as a [separate commit](https://github.com/FuelLabs/fuel-core/pull/1694/commits/7b1141ac838568e3590f09dd420cb24a6946bd32).
    
    - The `StorageTransaction` is a `StructuredStorage` that uses `InMemoryTransaction` inside to accumulate modifications. Only `InMemoryTransaction` has a real implementation of the `KeyValueMutate`(Other types only implement it in tests).
    
    - The implementation of the `Modifiable` for the `Database` contains a business logic that provides additional safety but limits the usage of the database. The `Database` now tracks its height and is responsible for its updates. In the `commit_changes` function, it analyzes the changes that were done and tries to find a new height(For example, in the case of the `OnChain` database, we are looking for a new `Block` in the `FuelBlocks` table).
    
    - As was planned in the issue, now the executor has full control over how commits to the storage are done.
    
    - All mutation methods now require `&mut self` - exclusive ownership over the object to be able to write into it. It almost negates the chance of concurrent modification of the storage, but it is still possible since the `Database` implements the `Clone` trait. To be sure that we don't corrupt the state of the database, the `commit_changes` function implements additional safety checks to be sure that we commit updates per each height only once time.

    - Side changes:
      - The `drop` function was moved from `Database` to `RocksDB` as a preparation for the state rewind since the read view should also keep the drop function until it is destroyed.
      - The `StatisticTable` table lives in the off-chain worker.
      - Removed duplication of the `Database` from the `dap::ConcreteStorage` since it is already available from the VM.
      - The executor return only produced `Changes` instead of the storage transaction, which simplifies the interaction between modules and port definition.
      - The logic related to the iteration over the storage is moved to the `fuel-core-storage` crate and is now reusable. It provides an `iterator` method that duplicates the logic from `MemoryStore` on iterating over the `BTreeMap` and methods like `iter_all`, `iter_all_by_prefix`, etc. It was done in a separate revivable [commit](https://github.com/FuelLabs/fuel-core/pull/1694/commits/5b9bd78320e6f36d0650ec05698f12f7d1b3c7c9).
      - The `MemoryTransactionView` is fully replaced by the `StorageTransactionInner`.
      - Removed `flush` method from the `Database` since it is not needed after https://github.com/FuelLabs/fuel-core/pull/1664.

- [#1693](https://github.com/FuelLabs/fuel-core/pull/1693): The change separates the initial chain state from the chain config and stores them in separate files when generating a snapshot. The state snapshot can be generated in a new format where parquet is used for compression and indexing while postcard is used for encoding. This enables importing in a stream like fashion which reduces memory requirements. Json encoding is still supported to enable easy manual setup. However, parquet is preferred for large state files.

  ### Snapshot command

  The CLI was expanded to allow customizing the used encoding. Snapshots are now generated along with a metadata file describing the encoding used. The metadata file contains encoding details as well as the location of additional files inside the snapshot directory containing the actual data. The chain config is always generated in the JSON format.

  The snapshot command now has the '--output-directory' for specifying where to save the snapshot.

  ### Run command

  The run command now includes the 'db_prune' flag which when provided will prune the existing db and start genesis from the provided snapshot metadata file or the local testnet configuration.

  The snapshot metadata file contains paths to the chain config file and files containing chain state items (coins, messages, contracts, contract states, and balances), which are loaded via streaming.

  Each item group in the genesis process is handled by a separate worker, allowing for parallel loading. Workers stream file contents in batches.

  A database transaction is committed every time an item group is successfully loaded. Resumability is achieved by recording the last loaded group index within the same db tx. If loading is aborted, the remaining workers are shutdown. Upon restart, workers resume from the last processed group.

  ### Contract States and Balances

  Using uniform-sized batches may result in batches containing items from multiple contracts. Optimal performance can presumably be achieved by selecting a batch size that typically encompasses an entire contract's state or balance, allowing for immediate initialization of relevant Merkle trees.

### Removed

- [#1757](https://github.com/FuelLabs/fuel-core/pull/1757): Removed `protobuf` from everywhere since `libp2p` uses `quick-protobuf`.

## [Version 0.23.0]

### Added

- [#1713](https://github.com/FuelLabs/fuel-core/pull/1713): Added automatic `impl` of traits `StorageWrite` and `StorageRead` for `StructuredStorage`. Tables that use a `Blueprint` can be read and written using these interfaces provided by structured storage types.
- [#1671](https://github.com/FuelLabs/fuel-core/pull/1671): Added a new `Merklized` blueprint that maintains the binary Merkle tree over the storage data. It supports only the insertion of the objects without removing them.
- [#1657](https://github.com/FuelLabs/fuel-core/pull/1657): Moved `ContractsInfo` table from `fuel-vm` to on-chain tables, and created version-able `ContractsInfoType` to act as the table's data type.

### Changed

- [#1872](https://github.com/FuelLabs/fuel-core/pull/1872): Added Eq and PartialEq derives to TransactionStatus and TransactionResponse to enable comparison in the e2e tests.
- [#1723](https://github.com/FuelLabs/fuel-core/pull/1723): Notify about imported blocks from the off-chain worker.
- [#1717](https://github.com/FuelLabs/fuel-core/pull/1717): The fix for the [#1657](https://github.com/FuelLabs/fuel-core/pull/1657) to include the contract into `ContractsInfo` table.
- [#1657](https://github.com/FuelLabs/fuel-core/pull/1657): Upgrade to `fuel-vm` 0.46.0.
- [#1671](https://github.com/FuelLabs/fuel-core/pull/1671): The logic related to the `FuelBlockIdsToHeights` is moved to the off-chain worker.
- [#1663](https://github.com/FuelLabs/fuel-core/pull/1663): Reduce the punishment criteria for mempool gossipping.
- [#1658](https://github.com/FuelLabs/fuel-core/pull/1658): Removed `Receipts` table. Instead, receipts are part of the `TransactionStatuses` table.
- [#1640](https://github.com/FuelLabs/fuel-core/pull/1640): Upgrade to fuel-vm 0.45.0.
- [#1635](https://github.com/FuelLabs/fuel-core/pull/1635): Move updating of the owned messages and coins to off-chain worker.
- [#1650](https://github.com/FuelLabs/fuel-core/pull/1650): Add api endpoint for getting estimates for future gas prices
- [#1649](https://github.com/FuelLabs/fuel-core/pull/1649): Add api endpoint for getting latest gas price
- [#1600](https://github.com/FuelLabs/fuel-core/pull/1640): Upgrade to fuel-vm 0.45.0
- [#1633](https://github.com/FuelLabs/fuel-core/pull/1633): Notify services about importing of the genesis block.
- [#1625](https://github.com/FuelLabs/fuel-core/pull/1625): Making relayer independent from the executor and preparation for the force transaction inclusion.
- [#1613](https://github.com/FuelLabs/fuel-core/pull/1613): Add api endpoint to retrieve a message by its nonce.
- [#1612](https://github.com/FuelLabs/fuel-core/pull/1612): Use `AtomicView` in all services for consistent results.
- [#1597](https://github.com/FuelLabs/fuel-core/pull/1597): Unify namespacing for `libp2p` modules
- [#1591](https://github.com/FuelLabs/fuel-core/pull/1591): Simplify libp2p dependencies and not depend on all sub modules directly.
- [#1590](https://github.com/FuelLabs/fuel-core/pull/1590): Use `AtomicView` in the `TxPool` to read the state of the database during insertion of the transactions.
- [#1587](https://github.com/FuelLabs/fuel-core/pull/1587): Use `BlockHeight` as a primary key for the `FuelsBlock` table.
- [#1585](https://github.com/FuelLabs/fuel-core/pull/1585): Let `NetworkBehaviour` macro generate `FuelBehaviorEvent` in p2p
- [#1579](https://github.com/FuelLabs/fuel-core/pull/1579): The change extracts the off-chain-related logic from the executor and moves it to the GraphQL off-chain worker. It creates two new concepts - Off-chain and On-chain databases where the GraphQL worker has exclusive ownership of the database and may modify it without intersecting with the On-chain database.
- [#1577](https://github.com/FuelLabs/fuel-core/pull/1577): Moved insertion of sealed blocks into the `BlockImporter` instead of the executor.
- [#1574](https://github.com/FuelLabs/fuel-core/pull/1574): Penalizes peers for sending invalid responses or for not replying at all.
- [#1601](https://github.com/FuelLabs/fuel-core/pull/1601): Fix formatting in docs and check that `cargo doc` passes in the CI.
- [#1636](https://github.com/FuelLabs/fuel-core/pull/1636): Add more docs to GraphQL DAP API.

#### Breaking

- [#1725](https://github.com/FuelLabs/fuel-core/pull/1725): All API endpoints now are prefixed with `/v1` version. New usage looks like: `/v1/playground`, `/v1/graphql`, `/v1/graphql-sub`, `/v1/metrics`, `/v1/health`.
- [#1722](https://github.com/FuelLabs/fuel-core/pull/1722): Bugfix: Zero `predicate_gas_used` field during validation of the produced block.
- [#1714](https://github.com/FuelLabs/fuel-core/pull/1714): The change bumps the `fuel-vm` to `0.47.1`. It breaks several breaking changes into the protocol:
  - All malleable fields are zero during the execution and unavailable through the GTF getters. Accessing them via the memory directly is still possible, but they are zero.
  - The `Transaction` doesn't define the gas price anymore. The gas price is defined by the block producer and recorded in the `Mint` transaction at the end of the block. A price of future blocks can be fetched through a [new API nedopoint](https://github.com/FuelLabs/fuel-core/issues/1641) and the price of the last block can be fetch or via the block or another [API endpoint](https://github.com/FuelLabs/fuel-core/issues/1647).
  - The `GasPrice` policy is replaced with the `Tip` policy. The user may specify in the native tokens how much he wants to pay the block producer to include his transaction in the block. It is the prioritization mechanism to incentivize the block producer to include users transactions earlier.
  - The `MaxFee` policy is mandatory to set. Without it, the transaction pool will reject the transaction. Since the block producer defines the gas price, the only way to control how much user agreed to pay can be done only through this policy.
  - The `maturity` field is removed from the `Input::Coin`. The same affect can be achieve with the `Maturity` policy on the transaction and predicate. This changes breaks how input coin is created and removes the passing of this argument.
  - The metadata of the `Checked<Tx>` doesn't contain `max_fee` and `min_fee` anymore. Only `max_gas` and `min_gas`. The `max_fee` is controlled by the user via the `MaxFee` policy.
  - Added automatic `impl` of traits `StorageWrite` and `StorageRead` for `StructuredStorage`. Tables that use a `Blueprint` can be read and written using these interfaces provided by structured storage types.

- [#1712](https://github.com/FuelLabs/fuel-core/pull/1712): Make `ContractUtxoInfo` type a version-able enum for use in the `ContractsLatestUtxo`table.
- [#1657](https://github.com/FuelLabs/fuel-core/pull/1657): Changed `CROO` gas price type from `Word` to `DependentGasPrice`. The dependent gas price values are dummy values while awaiting updated benchmarks.
- [#1671](https://github.com/FuelLabs/fuel-core/pull/1671): The GraphQL API uses block height instead of the block id where it is possible. The transaction status contains `block_height` instead of the `block_id`.
- [#1675](https://github.com/FuelLabs/fuel-core/pull/1675): Simplify GQL schema by disabling contract resolvers in most cases, and just return a ContractId scalar instead.
- [#1658](https://github.com/FuelLabs/fuel-core/pull/1658): Receipts are part of the transaction status. 
    Removed `reason` from the `TransactionExecutionResult::Failed`. It can be calculated based on the program state and receipts.
    Also, it is not possible to fetch `receipts` from the `Transaction` directly anymore. Instead, you need to fetch `status` and its receipts.
- [#1646](https://github.com/FuelLabs/fuel-core/pull/1646): Remove redundant receipts from queries.
- [#1639](https://github.com/FuelLabs/fuel-core/pull/1639): Make Merkle metadata, i.e. `SparseMerkleMetadata` and `DenseMerkleMetadata` type version-able enums
- [#1632](https://github.com/FuelLabs/fuel-core/pull/1632): Make `Message` type a version-able enum
- [#1631](https://github.com/FuelLabs/fuel-core/pull/1631): Modify api endpoint to dry run multiple transactions.
- [#1629](https://github.com/FuelLabs/fuel-core/pull/1629): Use a separate database for each data domain. Each database has its own folder where data is stored.
- [#1628](https://github.com/FuelLabs/fuel-core/pull/1628): Make `CompressedCoin` type a version-able enum
- [#1616](https://github.com/FuelLabs/fuel-core/pull/1616): Make `BlockHeader` type a version-able enum
- [#1614](https://github.com/FuelLabs/fuel-core/pull/1614): Use the default consensus key regardless of trigger mode. The change is breaking because it removes the `--dev-keys` argument. If the `debug` flag is set, the default consensus key will be used, regardless of the trigger mode.
- [#1596](https://github.com/FuelLabs/fuel-core/pull/1596): Make `Consensus` type a version-able enum
- [#1593](https://github.com/FuelLabs/fuel-core/pull/1593): Make `Block` type a version-able enum
- [#1576](https://github.com/FuelLabs/fuel-core/pull/1576): The change moves the implementation of the storage traits for required tables from `fuel-core` to `fuel-core-storage` crate. The change also adds a more flexible configuration of the encoding/decoding per the table and allows the implementation of specific behaviors for the table in a much easier way. It unifies the encoding between database, SMTs, and iteration, preventing mismatching bytes representation on the Rust type system level. Plus, it increases the re-usage of the code by applying the same blueprint to other tables.
    
    It is a breaking PR because it changes database encoding/decoding for some tables.
    
    ### StructuredStorage
    
    The change adds a new type `StructuredStorage`. It is a wrapper around the key-value storage that implements the storage traits(`StorageInspect`, `StorageMutate`, `StorageRead`, etc) for the tables with blueprint. This blueprint works in tandem with the `TableWithBlueprint` trait. The table may implement `TableWithBlueprint` specifying the blueprint, as an example:
    
    ```rust
    impl TableWithBlueprint for ContractsRawCode {
        type Blueprint = Plain<Raw, Raw>;
    
        fn column() -> Column {
            Column::ContractsRawCode
        }
    }
    ```
    
    It is a definition of the blueprint for the `ContractsRawCode` table. It has a plain blueprint meaning it simply encodes/decodes bytes and stores/loads them into/from the storage. As a key codec and value codec, it uses a `Raw` encoding/decoding that simplifies writing bytes and loads them back into the memory without applying any serialization or deserialization algorithm.
    
    If the table implements `TableWithBlueprint` and the selected codec satisfies all blueprint requirements, the corresponding storage traits for that table are implemented on the `StructuredStorage` type.
    
    ### Codecs
    
    Each blueprint allows customizing the key and value codecs. It allows the use of different codecs for different tables, taking into account the complexity and weight of the data and providing a way of more optimal implementation.
    
    That property may be very useful to perform migration in a more easier way. Plus, it also can be a `no_std` migration potentially allowing its fraud proving.
    
    An example of migration:
    
    ```rust
    /// Define the table for V1 value encoding/decoding.
    impl TableWithBlueprint for ContractsRawCodeV1 {
        type Blueprint = Plain<Raw, Raw>;
    
        fn column() -> Column {
            Column::ContractsRawCode
        }
    }
    
    /// Define the table for V2 value encoding/decoding.
    /// It uses `Postcard` codec for the value instead of `Raw` codec.
    ///
    /// # Dev-note: The columns is the same.
    impl TableWithBlueprint for ContractsRawCodeV2 {
        type Blueprint = Plain<Raw, Postcard>;
    
        fn column() -> Column {
            Column::ContractsRawCode
        }
    }
    
    fn migration(storage: &mut Database) {
        let mut iter = storage.iter_all::<ContractsRawCodeV1>(None);
        while let Ok((key, value)) = iter.next() {
            // Insert into the same table but with another codec.
            storage.storage::<ContractsRawCodeV2>().insert(key, value);
        }
    }
    ```
    
    ### Structures
    
    The blueprint of the table defines its behavior. As an example, a `Plain` blueprint simply encodes/decodes bytes and stores/loads them into/from the storage. The `SMT` blueprint builds a sparse merkle tree on top of the key-value pairs.
    
    Implementing a blueprint one time, we can apply it to any table satisfying the requirements of this blueprint. It increases the re-usage of the code and minimizes duplication.
    
    It can be useful if we decide to create global roots for all required tables that are used in fraud proving.
    
    ```rust
    impl TableWithBlueprint for SpentMessages {
        type Blueprint = Plain<Raw, Postcard>;
    
        fn column() -> Column {
            Column::SpentMessages
        }
    }
                     |
                     |
                    \|/
    
    impl TableWithBlueprint for SpentMessages {
        type Blueprint =
            Sparse<Raw, Postcard, SpentMessagesMerkleMetadata, SpentMessagesMerkleNodes>;
    
        fn column() -> Column {
            Column::SpentMessages
        }
    }
    ```
    
    ### Side changes
    
    #### `iter_all`
    The `iter_all` functionality now accepts the table instead of `K` and `V` generics. It is done to use the correct codec during deserialization. Also, the table definition provides the column.
    
    #### Duplicated unit tests
    
    The `fuel-core-storage` crate provides macros that generate unit tests. Almost all tables had the same test like `get`, `insert`, `remove`, `exist`. All duplicated tests were moved to macros. The unique one still stays at the same place where it was before.
    
    #### `StorageBatchMutate`
    
    Added a new `StorageBatchMutate` trait that we can move to `fuel-storage` crate later. It allows batch operations on the storage. It may be more performant in some cases.

- [#1573](https://github.com/FuelLabs/fuel-core/pull/1573): Remove nested p2p request/response encoding. Only breaks p2p networking compatibility with older fuel-core versions, but is otherwise fully internal.


## [Version 0.22.4]

### Added

- [#1743](https://github.com/FuelLabs/fuel-core/pull/1743): Added blacklisting of the transactions on the `TxPool` level.
  ```shell
        --tx-blacklist-addresses <TX_BLACKLIST_ADDRESSES>
            The list of banned addresses ignored by the `TxPool`
            
            [env: TX_BLACKLIST_ADDRESSES=]
  
        --tx-blacklist-coins <TX_BLACKLIST_COINS>
            The list of banned coins ignored by the `TxPool`
            
            [env: TX_BLACKLIST_COINS=]
  
        --tx-blacklist-messages <TX_BLACKLIST_MESSAGES>
            The list of banned messages ignored by the `TxPool`
            
            [env: TX_BLACKLIST_MESSAGES=]
  
        --tx-blacklist-contracts <TX_BLACKLIST_CONTRACTS>
            The list of banned contracts ignored by the `TxPool`
            
            [env: TX_BLACKLIST_CONTRACTS=]
  ```

## [Version 0.22.3]

### Added

- [#1732](https://github.com/FuelLabs/fuel-core/pull/1732): Added `Clone` bounds to most datatypes of `fuel-core-client`.

## [Version 0.22.2]

### Added

- [#1729](https://github.com/FuelLabs/fuel-core/pull/1729): Exposed the `schema.sdl` file from `fuel-core-client`. The user can create his own queries by using this file.

## [Version 0.22.1]

### Fixed
- [#1664](https://github.com/FuelLabs/fuel-core/pull/1664): Fixed long database initialization after restart of the node by setting limit to the WAL file.


## [Version 0.22.0]

### Added

- [#1515](https://github.com/FuelLabs/fuel-core/pull/1515): Added support of `--version` command for `fuel-core-keygen` binary.
- [#1504](https://github.com/FuelLabs/fuel-core/pull/1504): A `Success` or `Failure` variant of `TransactionStatus` returned by a query now contains the associated receipts generated by transaction execution.

#### Breaking
- [#1531](https://github.com/FuelLabs/fuel-core/pull/1531): Make `fuel-core-executor` `no_std` compatible. It affects the `fuel-core` crate because it uses the `fuel-core-executor` crate. The change is breaking because of moved types.
- [#1524](https://github.com/FuelLabs/fuel-core/pull/1524): Adds information about connected peers to the GQL API.

### Changed

- [#1517](https://github.com/FuelLabs/fuel-core/pull/1517): Changed default gossip heartbeat interval to 500ms. 
- [#1520](https://github.com/FuelLabs/fuel-core/pull/1520): Extract `executor` into `fuel-core-executor` crate.

### Fixed

#### Breaking
- [#1536](https://github.com/FuelLabs/fuel-core/pull/1536): The change fixes the contracts tables to not touch SMT nodes of foreign contracts. Before, it was possible to invalidate the SMT from another contract. It is a breaking change and requires re-calculating the whole state from the beginning with new SMT roots. 
- [#1542](https://github.com/FuelLabs/fuel-core/pull/1542): Migrates information about peers to NodeInfo instead of ChainInfo. It also elides information about peers in the default node_info query.

## [Version 0.21.0]

This release focuses on preparing `fuel-core` for the mainnet environment:
- Most of the changes improved the security and stability of the node.
- The gas model was reworked to cover all aspects of execution.
- The benchmarking system was significantly enhanced, covering worst scenarios.
- A new set of benchmarks was added to track the accuracy of gas prices.
- Optimized heavy operations and removed/replaced exploitable functionality.

Besides that, there are more concrete changes:
- Unified naming conventions for all CLI arguments. Added dependencies between related fields to avoid misconfiguration in case of missing arguments. Added `--debug` flag that enables additional functionality like a debugger.
- Improved telemetry to cover the internal work of services and added support for the Pyroscope, allowing it to generate real-time flamegraphs to track performance.
- Improved stability of the P2P layer and adjusted the updating of reputation. The speed of block synchronization was significantly increased.
- The node is more stable and resilient. Improved DoS resistance and resource management. Fixed critical bugs during state transition.
- Reworked the `Mint` transaction to accumulate the fee from block production inside the contract defined by the block producer.

FuelVM received a lot of safety and stability improvements:
- The audit helped identify some bugs and errors that have been successfully fixed.
- Updated the gas price model to charge for resources used during the transaction lifecycle.
- Added `no_std` and 32 bit system support. This opens doors for fraud proving in the future.
- Removed the `ChainId` from the `PredicateId` calculation, allowing the use of predicates cross-chain.
- Improvements in the performance of some storage-related opcodes.
- Support the `ECAL` instruction that allows adding custom functionality to the VM. It can be used to create unique rollups or advanced indexers in the future.
- Support of [transaction policies](https://github.com/FuelLabs/fuel-vm/blob/master/CHANGELOG.md#version-0420) provides additional safety for the user. 
    It also allows the implementation of a multi-dimensional price model in the future, making the transaction execution cheaper and allowing more transactions that don't affect storage.
- Refactored errors, returning more detailed errors to the user, simplifying debugging.

### Added

- [#1503](https://github.com/FuelLabs/fuel-core/pull/1503): Add `gtf` opcode sanity check.
- [#1502](https://github.com/FuelLabs/fuel-core/pull/1502): Added price benchmark for `vm_initialization`.
- [#1501](https://github.com/FuelLabs/fuel-core/pull/1501): Add a CLI command for generating a fee collection contract.
- [#1492](https://github.com/FuelLabs/fuel-core/pull/1492): Support backward iteration in the RocksDB. It allows backward queries that were not allowed before.
- [#1490](https://github.com/FuelLabs/fuel-core/pull/1490): Add push and pop benchmarks.
- [#1485](https://github.com/FuelLabs/fuel-core/pull/1485): Prepare rc release of fuel core v0.21
- [#1476](https://github.com/FuelLabs/fuel-core/pull/1453): Add the majority of the "other" benchmarks for contract opcodes.
- [#1473](https://github.com/FuelLabs/fuel-core/pull/1473): Expose fuel-core version as a constant
- [#1469](https://github.com/FuelLabs/fuel-core/pull/1469): Added support of bloom filter for RocksDB tables and increased the block cache.
- [#1465](https://github.com/FuelLabs/fuel-core/pull/1465): Improvements for keygen cli and crates
- [#1642](https://github.com/FuelLabs/fuel-core/pull/1462): Added benchmark to measure the performance of contract state and contract ID calculation; use for gas costing.
- [#1457](https://github.com/FuelLabs/fuel-core/pull/1457): Fixing incorrect measurement for fast(µs) opcodes.
- [#1456](https://github.com/FuelLabs/fuel-core/pull/1456): Added flushing of the RocksDB during a graceful shutdown.
- [#1456](https://github.com/FuelLabs/fuel-core/pull/1456): Added more logs to track the service lifecycle.
- [#1453](https://github.com/FuelLabs/fuel-core/pull/1453): Add the majority of the "sanity" benchmarks for contract opcodes.
- [#1452](https://github.com/FuelLabs/fuel-core/pull/1452): Added benchmark to measure the performance of contract root calculation when utilizing the maximum contract size; used for gas costing of contract root during predicate owner validation.
- [#1449](https://github.com/FuelLabs/fuel-core/pull/1449): Fix coin pagination in e2e test client.
- [#1447](https://github.com/FuelLabs/fuel-core/pull/1447): Add timeout for continuous e2e tests
- [#1444](https://github.com/FuelLabs/fuel-core/pull/1444): Add "sanity" benchmarks for memory opcodes.
- [#1437](https://github.com/FuelLabs/fuel-core/pull/1437): Add some transaction throughput tests for basic transfers.
- [#1436](https://github.com/FuelLabs/fuel-core/pull/1436): Add a github action to continuously test beta-4.
- [#1433](https://github.com/FuelLabs/fuel-core/pull/1433): Add "sanity" benchmarks for flow opcodes.
- [#1432](https://github.com/FuelLabs/fuel-core/pull/1432): Add a new `--api-request-timeout` argument to control TTL for GraphQL requests.
- [#1430](https://github.com/FuelLabs/fuel-core/pull/1430): Add "sanity" benchmarks for crypto opcodes.
- [#1426](https://github.com/FuelLabs/fuel-core/pull/1426) Split keygen into a create and a binary.
- [#1419](https://github.com/FuelLabs/fuel-core/pull/1419): Add additional "sanity" benchmarks for arithmetic op code instructions.
- [#1411](https://github.com/FuelLabs/fuel-core/pull/1411): Added WASM and `no_std` compatibility.
- [#1405](https://github.com/FuelLabs/fuel-core/pull/1405): Use correct names for service metrics.
- [#1400](https://github.com/FuelLabs/fuel-core/pull/1400): Add releasy beta to fuel-core so that new commits to fuel-core master triggers fuels-rs.
- [#1371](https://github.com/FuelLabs/fuel-core/pull/1371): Add new client function for querying the `MessageStatus` for a specific message (by `Nonce`).
- [#1356](https://github.com/FuelLabs/fuel-core/pull/1356): Add peer reputation reporting to heartbeat code.
- [#1355](https://github.com/FuelLabs/fuel-core/pull/1355): Added new metrics related to block importing, such as tps, sync delays etc.
- [#1339](https://github.com/FuelLabs/fuel-core/pull/1339): Adds `baseAssetId` to `FeeParameters` in the GraphQL API.
- [#1331](https://github.com/FuelLabs/fuel-core/pull/1331): Add peer reputation reporting to block import code.
- [#1324](https://github.com/FuelLabs/fuel-core/pull/1324): Added pyroscope profiling to fuel-core, intended to be used by a secondary docker image that has debug symbols enabled.
- [#1309](https://github.com/FuelLabs/fuel-core/pull/1309): Add documentation for running debug builds with CLion and Visual Studio Code.  
- [#1308](https://github.com/FuelLabs/fuel-core/pull/1308): Add support for loading .env files when compiling with the `env` feature. This allows users to conveniently supply CLI arguments in a secure and IDE-agnostic way. 
- [#1304](https://github.com/FuelLabs/fuel-core/pull/1304): Implemented `submit_and_await_commit_with_receipts` method for `FuelClient`.
- [#1286](https://github.com/FuelLabs/fuel-core/pull/1286): Include readable names for test cases where missing.
- [#1274](https://github.com/FuelLabs/fuel-core/pull/1274): Added tests to benchmark block synchronization.
- [#1263](https://github.com/FuelLabs/fuel-core/pull/1263): Add gas benchmarks for `ED19` and `ECR1` instructions.

### Changed

- [#1512](https://github.com/FuelLabs/fuel-core/pull/1512): Internally simplify merkle_contract_state_range.
- [#1507](https://github.com/FuelLabs/fuel-core/pull/1507): Updated chain configuration to be ready for beta 5 network. It includes opcode prices from the latest benchmark and contract for the block producer.
- [#1477](https://github.com/FuelLabs/fuel-core/pull/1477): Upgraded the Rust version used in CI and containers to 1.73.0. Also includes associated Clippy changes.
- [#1469](https://github.com/FuelLabs/fuel-core/pull/1469): Replaced usage of `MemoryTransactionView` by `Checkpoint` database in the benchmarks.
- [#1468](https://github.com/FuelLabs/fuel-core/pull/1468): Bumped version of the `fuel-vm` to `v0.40.0`. It brings some breaking changes into consensus parameters API because of changes in the underlying types.
- [#1466](https://github.com/FuelLabs/fuel-core/pull/1466): Handling overflows during arithmetic operations.
- [#1460](https://github.com/FuelLabs/fuel-core/pull/1460): Change tracking branch from main to master for releasy tests.
- [#1454](https://github.com/FuelLabs/fuel-core/pull/1454): Update gas benchmarks for opcodes that append receipts.
- [#1440](https://github.com/FuelLabs/fuel-core/pull/1440): Don't report reserved nodes that send invalid transactions.
- [#1439](https://github.com/FuelLabs/fuel-core/pull/1439): Reduced memory BMT consumption during creation of the header.
- [#1434](https://github.com/FuelLabs/fuel-core/pull/1434): Continue gossiping transactions to reserved peers regardless of gossiping reputation score.
- [#1408](https://github.com/FuelLabs/fuel-core/pull/1408): Update gas benchmarks for storage opcodes to use a pre-populated database to get more accurate worst-case costs.
- [#1399](https://github.com/FuelLabs/fuel-core/pull/1399): The Relayer now queries Ethereum for its latest finalized block instead of using a configurable "finalization period" to presume finality.
- [#1397](https://github.com/FuelLabs/fuel-core/pull/1397): Improved keygen. Created a crate to be included from forc plugins and upgraded internal library to drop requirement of protoc to build
- [#1395](https://github.com/FuelLabs/fuel-core/pull/1395): Add DependentCost benchmarks for `k256`, `s256` and `mcpi` instructions.
- [#1393](https://github.com/FuelLabs/fuel-core/pull/1393): Increase heartbeat timeout from `2` to `60` seconds, as suggested in [this issue](https://github.com/FuelLabs/fuel-core/issues/1330).
- [#1392](https://github.com/FuelLabs/fuel-core/pull/1392): Fixed an overflow in `message_proof`.
- [#1390](https://github.com/FuelLabs/fuel-core/pull/1390): Up the `ethers` version to `2` to fix an issue with `tungstenite`.
- [#1383](https://github.com/FuelLabs/fuel-core/pull/1383): Disallow usage of `log` crate internally in favor of `tracing` crate.
- [#1380](https://github.com/FuelLabs/fuel-core/pull/1380): Add preliminary, hard-coded config values for heartbeat peer reputation, removing `todo`.
- [#1377](https://github.com/FuelLabs/fuel-core/pull/1377): Remove `DiscoveryEvent` and use `KademliaEvent` directly in `DiscoveryBehavior`.
- [#1366](https://github.com/FuelLabs/fuel-core/pull/1366): Improve caching during docker builds in CI by replacing gha
- [#1358](https://github.com/FuelLabs/fuel-core/pull/1358): Upgraded the Rust version used in CI to 1.72.0. Also includes associated Clippy changes.
- [#1349](https://github.com/FuelLabs/fuel-core/pull/1349): Updated peer-to-peer transactions API to support multiple blocks in a single request, and updated block synchronization to request multiple blocks based on the configured range of headers.
- [#1342](https://github.com/FuelLabs/fuel-core/pull/1342): Add error handling for P2P requests to return `None` to requester and log error.
- [#1318](https://github.com/FuelLabs/fuel-core/pull/1318): Modified block synchronization to use asynchronous task execution when retrieving block headers.
- [#1314](https://github.com/FuelLabs/fuel-core/pull/1314): Removed `types::ConsensusParameters` in favour of `fuel_tx:ConsensusParameters`.
- [#1302](https://github.com/FuelLabs/fuel-core/pull/1302): Removed the usage of flake and building of the bridge contract ABI.
    It simplifies the maintenance and updating of the events, requiring only putting the event definition into the codebase of the relayer.
- [#1293](https://github.com/FuelLabs/fuel-core/issues/1293): Parallelized the `estimate_predicates` endpoint to utilize all available threads.
- [#1270](https://github.com/FuelLabs/fuel-core/pull/1270): Modify the way block headers are retrieved from peers to be done in batches.

#### Breaking
- [#1506](https://github.com/FuelLabs/fuel-core/pull/1506): Added validation of the coin's fields during block production and validation. Before, it was possible to submit a transaction that didn't match the coin's values in the database, allowing printing/using unavailable assets.
- [#1491](https://github.com/FuelLabs/fuel-core/pull/1491): Removed unused request and response variants from the Gossipsub implementation, as well as related definitions and tests. Specifically, this removes gossiping of `ConsensusVote` and `NewBlock` events.
- [#1472](https://github.com/FuelLabs/fuel-core/pull/1472): Upgraded `fuel-vm` to `v0.42.0`. It introduces transaction policies that changes layout of the transaction. FOr more information check the [v0.42.0](https://github.com/FuelLabs/fuel-vm/pull/635) release.
- [#1470](https://github.com/FuelLabs/fuel-core/pull/1470): Divide `DependentCost` into "light" and "heavy" operations.
- [#1464](https://github.com/FuelLabs/fuel-core/pull/1464): Avoid possible truncation of higher bits. It may invalidate the code that truncated higher bits causing different behavior on 32-bit vs. 64-bit systems. The change affects some endpoints that now require lesser integers.
- [#1432](https://github.com/FuelLabs/fuel-core/pull/1432): All subscriptions and requests have a TTL now. So each subscription lifecycle is limited in time. If the subscription is closed because of TTL, it means that you subscribed after your transaction had been dropped by the network.
- [#1407](https://github.com/FuelLabs/fuel-core/pull/1407): The recipient is a `ContractId` instead of `Address`. The block producer should deploy its contract to receive the transaction fee. The collected fee is zero until the recipient contract is set.
- [#1407](https://github.com/FuelLabs/fuel-core/pull/1407): The `Mint` transaction is reworked with new fields to support the account-base model. It affects serialization and deserialization of the transaction and also affects GraphQL schema.
- [#1407](https://github.com/FuelLabs/fuel-core/pull/1407): The `Mint` transaction is the last transaction in the block instead of the first.
- [#1374](https://github.com/FuelLabs/fuel-core/pull/1374): Renamed `base_chain_height` to `da_height` and return current relayer height instead of latest Fuel block height.
- [#1367](https://github.com/FuelLabs/fuel-core/pull/1367): Update to the latest version of fuel-vm.
- [#1363](https://github.com/FuelLabs/fuel-core/pull/1363): Change message_proof api to take `nonce` instead of `message_id`
- [#1355](https://github.com/FuelLabs/fuel-core/pull/1355): Removed the `metrics` feature flag from the fuel-core crate, and metrics are now included by default.
- [#1339](https://github.com/FuelLabs/fuel-core/pull/1339): Added a new required field called `base_asset_id` to the `FeeParameters` definition in `ConsensusParameters`, as well as default values for `base_asset_id` in the `beta` and `dev` chain specifications.
- [#1322](https://github.com/FuelLabs/fuel-core/pull/1322):
  The `debug` flag is added to the CLI. The flag should be used for local development only. Enabling debug mode:
      - Allows GraphQL Endpoints to arbitrarily advance blocks.
      - Enables debugger GraphQL Endpoints.
      - Allows setting `utxo_validation` to `false`.
- [#1318](https://github.com/FuelLabs/fuel-core/pull/1318): Removed the `--sync-max-header-batch-requests` CLI argument, and renamed `--sync-max-get-txns` to `--sync-block-stream-buffer-size` to better represent the current behavior in the import.
- [#1290](https://github.com/FuelLabs/fuel-core/pull/1290): Standardize CLI args to use `-` instead of `_`.
- [#1279](https://github.com/FuelLabs/fuel-core/pull/1279): Added a new CLI flag to enable the Relayer service `--enable-relayer`, and disabled the Relayer service by default. When supplying the `--enable-relayer` flag, the `--relayer` argument becomes mandatory, and omitting it is an error. Similarly, providing a `--relayer` argument without the `--enable-relayer` flag is an error. Lastly, providing the `--keypair` or `--network` arguments will also produce an error if the `--enable-p2p` flag is not set.
- [#1262](https://github.com/FuelLabs/fuel-core/pull/1262): The `ConsensusParameters` aggregates all configuration data related to the consensus. It contains many fields that are segregated by the usage. The API of some functions was affected to use lesser types instead the whole `ConsensusParameters`. It is a huge breaking change requiring repetitively monotonically updating all places that use the `ConsensusParameters`. But during updating, consider that maybe you can use lesser types. Usage of them may simplify signatures of methods and make them more user-friendly and transparent.

### Removed

#### Breaking
- [#1484](https://github.com/FuelLabs/fuel-core/pull/1484): Removed `--network` CLI argument. Now the name of the network is fetched form chain configuration.
- [#1399](https://github.com/FuelLabs/fuel-core/pull/1399): Removed `relayer-da-finalization` parameter from the relayer CLI.
- [#1338](https://github.com/FuelLabs/fuel-core/pull/1338): Updated GraphQL client to use `DependentCost` for `k256`, `mcpi`, `s256`, `scwq`, `swwq` opcodes.
- [#1322](https://github.com/FuelLabs/fuel-core/pull/1322): The `manual_blocks_enabled` flag is removed from the CLI. The analog is a `debug` flag.<|MERGE_RESOLUTION|>--- conflicted
+++ resolved
@@ -12,11 +12,9 @@
 - [2096](https://github.com/FuelLabs/fuel-core/pull/2096): GraphQL endpoint to fetch blob byte code by its blob ID.
 
 ### Changed
-<<<<<<< HEAD
+- [2106](https://github.com/FuelLabs/fuel-core/pull/2106): Remove deadline clock in POA and replace with tokio time functions.
 - [2112](https://github.com/FuelLabs/fuel-core/pull/2112): Alter the way the sealed blocks are fetched with a given height.
-=======
-- [2106](https://github.com/FuelLabs/fuel-core/pull/2106): Remove deadline clock in POA and replace with tokio time functions.
->>>>>>> 2caca614
+
 
 #### Breaking
 - [2051](https://github.com/FuelLabs/fuel-core/pull/2051): Misdocumented `CONSENSUS_KEY` environ variable has been removed, use `CONSENSUS_KEY_SECRET` instead. Also raises MSRV to `1.79.0`.
