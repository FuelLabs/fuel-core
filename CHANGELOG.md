# Change Log
All notable changes to this project will be documented in this file.

The format is based on [Keep a Changelog](http://keepachangelog.com/)
and this project adheres to [Semantic Versioning](http://semver.org/).

## [Unreleased (see .changes folder)]

<<<<<<< HEAD
### Breaking
- [2648](https://github.com/FuelLabs/fuel-core/pull/2648): Add feature-flagged field to block header `fault_proving_header` that contains a commitment to all transaction ids.
- [2678](https://github.com/FuelLabs/fuel-core/pull/2678): Removed public accessors for `BlockHeader` fields and replaced with methods instead, moved `tx_id_commitment` to the application header of `BlockHeaderV2`.

### Added
- [2619](https://github.com/FuelLabs/fuel-core/pull/2691): Add possibility to submit list of changes to rocksdb.
- [2150](https://github.com/FuelLabs/fuel-core/pull/2150): Upgraded `libp2p` to `0.54.1` and introduced `ConnectionLimiter` to limit pending incoming/outgoing connections.
=======
## [Version 0.41.7]
>>>>>>> f9431ef0

### Fixed
- [2710](https://github.com/FuelLabs/fuel-core/pull/2710): Update Fuel-VM to fix compressed transaction backward compatibility.

## [Version 0.41.6]

### Added
- [2668](https://github.com/FuelLabs/fuel-core/pull/2668): Expose gas price service test helpers
- [2621](https://github.com/FuelLabs/fuel-core/pull/2598): Global merkle root storage updates process upgrade transactions.
- [2650](https://github.com/FuelLabs/fuel-core/pull/2650): Populate `ProcessedTransactions` table in global merkle root storage.
- [2667](https://github.com/FuelLabs/fuel-core/pull/2667): Populate `Blobs` table in global merkle root storage.
- [2652](https://github.com/FuelLabs/fuel-core/pull/2652): Global Merkle Root storage crate: Add Raw contract bytecode to global merkle root storage when processing Create transactions.
- [2669](https://github.com/FuelLabs/fuel-core/pull/2669): Populate `UploadedBytecodes` table in global merkle root storage.

### Fixed
- [2673](https://github.com/FuelLabs/fuel-core/pull/2673): Change read behavior on the InMemoryTransaction to use offset and allow not equal buf size (fix CCP and LDC broken from https://github.com/FuelLabs/fuel-vm/pull/847)

## [Version 0.41.5]

### Changed
- [2387](https://github.com/FuelLabs/fuel-core/pull/2387): Update description `tx-max-depth` flag.
- [2630](https://github.com/FuelLabs/fuel-core/pull/2630): Removed some noisy `tracing::info!` logs
- [2643](https://github.com/FuelLabs/fuel-core/pull/2643): Before this fix when tip is zero, transactions that use 30M have the same priority as transactions with 1M gas. Now they are correctly ordered.
- [2645](https://github.com/FuelLabs/fuel-core/pull/2645): Refactored `cumulative_percent_change` for 90% perf gains and reduced duplication. 

### Breaking 
- [2661](https://github.com/FuelLabs/fuel-core/pull/2661): Dry run now supports running in past blocks. `dry_run_opt` method now takes block number as the last argument. To retain old behavior, simply pass in `None` for the last argument.

### Added
- [2617](https://github.com/FuelLabs/fuel-core/pull/2617): Add integration skeleton of parallel-executor.
- [2553](https://github.com/FuelLabs/fuel-core/pull/2553): Scaffold global merkle root storage crate.
- [2598](https://github.com/FuelLabs/fuel-core/pull/2598): Add initial test suite for global merkle root storage updates.
- [2635](https://github.com/FuelLabs/fuel-core/pull/2635): Add metrics to gas price service
- [2664](https://github.com/FuelLabs/fuel-core/pull/2664): Add print with all information when a transaction is refused because of a collision.

### Fixed
- [2632](https://github.com/FuelLabs/fuel-core/pull/2632): Improved performance of certain async trait impls in the gas price service.
- [2662](https://github.com/FuelLabs/fuel-core/pull/2662): Fix balances query endpoint cost without indexation and behavior coins to spend with one parameter at zero.

## [Version 0.41.4]

### Fixed
- [2628](https://github.com/FuelLabs/fuel-core/pull/2628): Downgrade STF.

## [Version 0.41.3]

### Fixed
- [2626](https://github.com/FuelLabs/fuel-core/pull/2626): Avoid needs of RocksDB features in tests modules.

## [Version 0.41.2]

### Fixed

- [2623](https://github.com/FuelLabs/fuel-core/pull/2623): Pinned netlink-proto's version.

## [Version 0.41.1]

### Added
- [2551](https://github.com/FuelLabs/fuel-core/pull/2551): Enhanced the DA compressed block header to include block id.
- [2595](https://github.com/FuelLabs/fuel-core/pull/2595): Added `indexation` field to the `nodeInfo` GraphQL endpoint to allow checking if a specific indexation is enabled.

### Changed
- [2603](https://github.com/FuelLabs/fuel-core/pull/2603): Sets the latest recorded height on initialization, not just when DA costs are received

### Fixed
- [2612](https://github.com/FuelLabs/fuel-core/pull/2612): Use latest gas price to estimate next block gas price during dry runs 
- [2612](https://github.com/FuelLabs/fuel-core/pull/2612): Use latest gas price to estimate next block gas price in tx pool instead of using algorithm directly
- [2609](https://github.com/FuelLabs/fuel-core/pull/2609): Check response before trying to deserialize, return error instead
- [2599](https://github.com/FuelLabs/fuel-core/pull/2599): Use the proper `url` apis to construct full url path in `BlockCommitterHttpApi` client
- [2593](https://github.com/FuelLabs/fuel-core/pull/2593): Fixed utxo id decompression

## [Version 0.41.0]

### Added
- [2547](https://github.com/FuelLabs/fuel-core/pull/2547): Replace the old Graphql gas price provider adapter with the ArcGasPriceEstimate.
- [2445](https://github.com/FuelLabs/fuel-core/pull/2445): Added GQL endpoint for querying asset details.
- [2442](https://github.com/FuelLabs/fuel-core/pull/2442): Add uninitialized task for V1 gas price service
- [2154](https://github.com/FuelLabs/fuel-core/pull/2154): Added `Unknown` variant to `ConsensusParameters` graphql queries
- [2154](https://github.com/FuelLabs/fuel-core/pull/2154): Added `Unknown` variant to `Block` graphql queries
- [2154](https://github.com/FuelLabs/fuel-core/pull/2154): Added `TransactionType` type in `fuel-client`
- [2321](https://github.com/FuelLabs/fuel-core/pull/2321): New metrics for the TxPool:
    - The size of transactions in the txpool (`txpool_tx_size`)
    - The time spent by a transaction in the txpool in seconds (`txpool_tx_time_in_txpool_seconds`)
    - The number of transactions in the txpool (`txpool_number_of_transactions`)
    - The number of transactions pending verification before entering the txpool (`txpool_number_of_transactions_pending_verification`)
    - The number of executable transactions in the txpool (`txpool_number_of_executable_transactions`)
    - The time it took to select transactions for inclusion in a block in microseconds (`txpool_select_transactions_time_microseconds`)
    - The time it took to insert a transaction in the txpool in microseconds (`transaction_insertion_time_in_thread_pool_microseconds`)
- [2385](https://github.com/FuelLabs/fuel-core/pull/2385): Added new histogram buckets for some of the TxPool metrics, optimize the way they are collected.
- [2347](https://github.com/FuelLabs/fuel-core/pull/2364): Add activity concept in order to protect against infinitely increasing DA gas price scenarios
- [2362](https://github.com/FuelLabs/fuel-core/pull/2362): Added a new request_response protocol version `/fuel/req_res/0.0.2`. In comparison with `/fuel/req/0.0.1`, which returns an empty response when a request cannot be fulfilled, this version returns more meaningful error codes. Nodes still support the version `0.0.1` of the protocol to guarantee backward compatibility with fuel-core nodes. Empty responses received from nodes using the old protocol `/fuel/req/0.0.1` are automatically converted into an error `ProtocolV1EmptyResponse` with error code 0, which is also the only error code implemented. More specific error codes will be added in the future.
- [2386](https://github.com/FuelLabs/fuel-core/pull/2386): Add a flag to define the maximum number of file descriptors that RocksDB can use. By default it's half of the OS limit.
- [2376](https://github.com/FuelLabs/fuel-core/pull/2376): Add a way to fetch transactions in P2P without specifying a peer.
- [2361](https://github.com/FuelLabs/fuel-core/pull/2361): Add caches to the sync service to not reask for data it already fetched from the network.
- [2327](https://github.com/FuelLabs/fuel-core/pull/2327): Add more services tests and more checks of the pool. Also add an high level documentation for users of the pool and contributors.
- [2416](https://github.com/FuelLabs/fuel-core/issues/2416): Define the `GasPriceServiceV1` task.
- [2447](https://github.com/FuelLabs/fuel-core/pull/2447): Use new `expiration` policy in the transaction pool. Add a mechanism to prune the transactions when they expired.
- [1922](https://github.com/FuelLabs/fuel-core/pull/1922): Added support for posting blocks to the shared sequencer.
- [2033](https://github.com/FuelLabs/fuel-core/pull/2033): Remove `Option<BlockHeight>` in favor of `BlockHeightQuery` where applicable.
- [2490](https://github.com/FuelLabs/fuel-core/pull/2490): Added pagination support for the `balances` GraphQL query, available only when 'balances indexation' is enabled.
- [2439](https://github.com/FuelLabs/fuel-core/pull/2439): Add gas costs for the two new zk opcodes `ecop` and `eadd` and the benches that allow to calibrate them.
- [2472](https://github.com/FuelLabs/fuel-core/pull/2472): Added the `amountU128` field to the `Balance` GraphQL schema, providing the total balance as a `U128`. The existing `amount` field clamps any balance exceeding `U64` to `u64::MAX`.
- [2526](https://github.com/FuelLabs/fuel-core/pull/2526): Add possibility to not have any cache set for RocksDB. Add an option to either load the RocksDB columns families on creation of the database or when the column is used.
- [2532](https://github.com/FuelLabs/fuel-core/pull/2532): Getters for inner rocksdb database handles.
- [2524](https://github.com/FuelLabs/fuel-core/pull/2524): Adds a new lock type which is optimized for certain workloads to the txpool and p2p services.
- [2535](https://github.com/FuelLabs/fuel-core/pull/2535): Expose `backup` and `restore` APIs on the `CombinedDatabase` struct to create portable backups and restore from them.
- [2550](https://github.com/FuelLabs/fuel-core/pull/2550): Add statistics and more limits infos about txpool on the node_info endpoint

### Fixed
- [2560](https://github.com/FuelLabs/fuel-core/pull/2560): Fix flaky test by increasing timeout
- [2558](https://github.com/FuelLabs/fuel-core/pull/2558): Rename `cost` and `reward` to remove `excess` wording
- [2469](https://github.com/FuelLabs/fuel-core/pull/2469): Improved the logic for syncing the gas price database with on_chain database
- [2365](https://github.com/FuelLabs/fuel-core/pull/2365): Fixed the error during dry run in the case of race condition.
- [2366](https://github.com/FuelLabs/fuel-core/pull/2366): The `importer_gas_price_for_block` metric is properly collected.
- [2369](https://github.com/FuelLabs/fuel-core/pull/2369): The `transaction_insertion_time_in_thread_pool_milliseconds` metric is properly collected.
- [2413](https://github.com/FuelLabs/fuel-core/issues/2413): block production immediately errors if unable to lock the mutex.
- [2389](https://github.com/FuelLabs/fuel-core/pull/2389): Fix construction of reverse iterator in RocksDB.
- [2479](https://github.com/FuelLabs/fuel-core/pull/2479): Fix an error on the last iteration of the read and write sequential opcodes on contract storage.
- [2478](https://github.com/FuelLabs/fuel-core/pull/2478): Fix proof created by `message_receipts_proof` function by ignoring the receipts from failed transactions to match `message_outbox_root`.
- [2485](https://github.com/FuelLabs/fuel-core/pull/2485): Hardcode the timestamp of the genesis block and version of `tai64` to avoid breaking changes for us.
- [2511](https://github.com/FuelLabs/fuel-core/pull/2511): Fix backward compatibility of V0Metadata in gas price db.

### Changed
- [2469](https://github.com/FuelLabs/fuel-core/pull/2469): Updated adapter for querying costs from DA Block committer API
- [2469](https://github.com/FuelLabs/fuel-core/pull/2469): Use the gas price from the latest block to estimate future gas prices
- [2501](https://github.com/FuelLabs/fuel-core/pull/2501): Use gas price from block for estimating future gas prices
- [2468](https://github.com/FuelLabs/fuel-core/pull/2468): Abstract unrecorded blocks concept for V1 algorithm, create new storage impl. Introduce `TransactionableStorage` trait to allow atomic changes to the storage.
- [2295](https://github.com/FuelLabs/fuel-core/pull/2295): `CombinedDb::from_config` now respects `state_rewind_policy` with tmp RocksDB.
- [2378](https://github.com/FuelLabs/fuel-core/pull/2378): Use cached hash of the topic instead of calculating it on each publishing gossip message.
- [2438](https://github.com/FuelLabs/fuel-core/pull/2438): Refactored service to use new implementation of `StorageRead::read` that takes an offset in input.
- [2429](https://github.com/FuelLabs/fuel-core/pull/2429): Introduce custom enum for representing result of running service tasks
- [2377](https://github.com/FuelLabs/fuel-core/pull/2377): Add more errors that can be returned as responses when using protocol `/fuel/req_res/0.0.2`. The errors supported are `ProtocolV1EmptyResponse` (status code `0`) for converting empty responses sent via protocol `/fuel/req_res/0.0.1`, `RequestedRangeTooLarge`(status code `1`) if the client requests a range of objects such as sealed block headers or transactions too large, `Timeout` (status code `2`) if the remote peer takes too long to fulfill a request, or `SyncProcessorOutOfCapacity` if the remote peer is fulfilling too many requests concurrently.
- [2233](https://github.com/FuelLabs/fuel-core/pull/2233): Introduce a new column `modification_history_v2` for storing the modification history in the historical rocksDB. Keys in this column are stored in big endian order. Changed the behaviour of the historical rocksDB to write changes for new block heights to the new column, and to perform lookup of values from the `modification_history_v2` table first, and then from the `modification_history` table, performing a migration upon access if necessary.
- [2383](https://github.com/FuelLabs/fuel-core/pull/2383): The `balance` and `balances` GraphQL query handlers now use index to provide the response in a more performant way. As the index is not created retroactively, the client must be initialized with an empty database and synced from the genesis block to utilize it. Otherwise, the legacy way of retrieving data will be used.
- [2463](https://github.com/FuelLabs/fuel-core/pull/2463): The `coinsToSpend` GraphQL query handler now uses index to provide the response in a more performant way. As the index is not created retroactively, the client must be initialized with an empty database and synced from the genesis block to utilize it. Otherwise, the legacy way of retrieving data will be used.
- [2556](https://github.com/FuelLabs/fuel-core/pull/2556): Ensure that the `last_recorded_height` is set for the DA gas price source.

#### Breaking
- [2469](https://github.com/FuelLabs/fuel-core/pull/2469): Move from `GasPriceServicev0` to `GasPriceServiceV1`. Include new config values.
- [2438](https://github.com/FuelLabs/fuel-core/pull/2438): The `fuel-core-client` can only work with new version of the `fuel-core`. The `0.40` and all older versions are not supported.
- [2438](https://github.com/FuelLabs/fuel-core/pull/2438): Updated `fuel-vm` to `0.59.1` release. Check [release notes](https://github.com/FuelLabs/fuel-vm/releases/tag/v0.59.0) for more details.
- [2389](https://github.com/FuelLabs/fuel-core/pull/2258): Updated the `messageProof` GraphQL schema to return a non-nullable `MessageProof`.
- [2154](https://github.com/FuelLabs/fuel-core/pull/2154): Transaction graphql endpoints use `TransactionType` instead of `fuel_tx::Transaction`.
- [2446](https://github.com/FuelLabs/fuel-core/pull/2446): Use graphiql instead of graphql-playground due to known vulnerability and stale development.
- [2379](https://github.com/FuelLabs/fuel-core/issues/2379): Change `kv_store::Value` to be `Arc<[u8]>` instead of `Arc<Vec<u8>>`.
- [2490](https://github.com/FuelLabs/fuel-core/pull/2490): Updated GraphQL complexity calculation for `balances` query to account for pagination (`first`/`last`) and nested field complexity (`child_complexity`). Queries with large pagination values or deeply nested fields may have higher complexity costs.
- [2463](https://github.com/FuelLabs/fuel-core/pull/2463): 'CoinsQueryError::MaxCoinsReached` variant has been removed. The `InsufficientCoins` variant has been renamed to `InsufficientCoinsForTheMax` and it now contains the additional `max` field
- [2463](https://github.com/FuelLabs/fuel-core/pull/2463): The number of excluded ids in the `coinsToSpend` GraphQL query is now limited to the maximum number of inputs allowed in transaction.
- [2463](https://github.com/FuelLabs/fuel-core/pull/2463): The `coinsToSpend` GraphQL query may now return different coins, depending whether the indexation is enabled or not. However, regardless of the differences, the returned coins will accurately reflect the current state of the database within the context of the query.
- [2526](https://github.com/FuelLabs/fuel-core/pull/2526): By default the cache of RocksDB is now disabled instead of being `1024 * 1024 * 1024`.

## [Version 0.40.2]

### Fixed

- [2476](https://github.com/FuelLabs/fuel-core/pull/2476): Hardcode the timestamp of the genesis block.

## [Version 0.40.1]

### Added

- [2450](https://github.com/FuelLabs/fuel-core/pull/2450): Added support for posting blocks to the shared sequencer.

## [Version 0.40.0]

### Added
- [2347](https://github.com/FuelLabs/fuel-core/pull/2347): Add GraphQL complexity histogram to metrics.
- [2350](https://github.com/FuelLabs/fuel-core/pull/2350): Added a new CLI flag `graphql-number-of-threads` to limit the number of threads used by the GraphQL service. The default value is `2`, `0` enables the old behavior.
- [2335](https://github.com/FuelLabs/fuel-core/pull/2335): Added CLI arguments for configuring GraphQL query costs.

### Fixed
- [2345](https://github.com/FuelLabs/fuel-core/pull/2345): In PoA increase priority of block creation timer trigger compare to txpool event management

### Changed
- [2334](https://github.com/FuelLabs/fuel-core/pull/2334): Prepare the GraphQL service for the switching to `async` methods.
- [2310](https://github.com/FuelLabs/fuel-core/pull/2310): New metrics: "The gas prices used in a block" (`importer_gas_price_for_block`), "The total gas used in a block" (`importer_gas_per_block`), "The total fee (gwei) paid by transactions in a block" (`importer_fee_per_block_gwei`), "The total number of transactions in a block" (`importer_transactions_per_block`), P2P metrics for swarm and protocol.
- [2340](https://github.com/FuelLabs/fuel-core/pull/2340): Avoid long heavy tasks in the GraphQL service by splitting work into batches.
- [2341](https://github.com/FuelLabs/fuel-core/pull/2341): Updated all pagination queries to work with the async stream instead of the sync iterator.
- [2350](https://github.com/FuelLabs/fuel-core/pull/2350): Limited the number of threads used by the GraphQL service.

#### Breaking
- [2310](https://github.com/FuelLabs/fuel-core/pull/2310): The `metrics` command-line parameter has been replaced with `disable-metrics`. Metrics are now enabled by default, with the option to disable them entirely or on a per-module basis.
- [2341](https://github.com/FuelLabs/fuel-core/pull/2341): The maximum number of processed coins from the `coins_to_spend` query is limited to `max_inputs`.

### Fixed

- [2352](https://github.com/FuelLabs/fuel-core/pull/2352): Cache p2p responses to serve without roundtrip to db.

## [Version 0.39.0]

### Added
- [2324](https://github.com/FuelLabs/fuel-core/pull/2324): Added metrics for sync, async processor and for all GraphQL queries.
- [2320](https://github.com/FuelLabs/fuel-core/pull/2320): Added new CLI flag `graphql-max-resolver-recursive-depth` to limit recursion within resolver. The default value it "1".

## Fixed
- [2320](https://github.com/FuelLabs/fuel-core/issues/2320): Prevent `/health` and `/v1/health` from being throttled by the concurrency limiter.
- [2322](https://github.com/FuelLabs/fuel-core/issues/2322): Set the salt of genesis contracts to zero on execution.
- [2324](https://github.com/FuelLabs/fuel-core/pull/2324): Ignore peer if we already are syncing transactions from it.

#### Breaking

- [2320](https://github.com/FuelLabs/fuel-core/pull/2330): Reject queries that are recursive during the resolution of the query.

### Changed

#### Breaking
- [2311](https://github.com/FuelLabs/fuel-core/pull/2311): Changed the text of the error returned by the executor if gas overflows.

## [Version 0.38.0]

### Added
- [2309](https://github.com/FuelLabs/fuel-core/pull/2309): Limit number of concurrent queries to the graphql service.
- [2216](https://github.com/FuelLabs/fuel-core/pull/2216): Add more function to the state and task of TxPoolV2 to handle the future interactions with others modules (PoA, BlockProducer, BlockImporter and P2P).
- [2263](https://github.com/FuelLabs/fuel-core/pull/2263): Transaction pool is now included in all modules of the code it has requires modifications on different modules : 
    - The PoA is now notify only when there is new transaction and not using the `tx_update_sender` anymore.
    - The Pool transaction source for the executor is now locking the pool until the block production is finished.
    - Reading operations on the pool is now asynchronous and it’s the less prioritized operation on the Pool, API has been updated accordingly.
    - GasPrice is no more using async to allow the transactions verifications to not use async anymore 

    We also added a lot of new configuration cli parameters to fine-tune TxPool configuration.
    This PR also changes the way we are making the heavy work processor and a sync and asynchronous version is available in services folder (usable by anyone)
    P2P now use separate heavy work processor for DB and TxPool interactions.

### Removed
- [2306](https://github.com/FuelLabs/fuel-core/pull/2306): Removed hack for genesis asset contract from the code.

## [Version 0.37.1]

### Fixed
- [2304](https://github.com/FuelLabs/fuel-core/pull/2304): Add initialization for the genesis base asset contract.

### Added
- [2288](https://github.com/FuelLabs/fuel-core/pull/2288): Specify `V1Metadata` for `GasPriceServiceV1`.

## [Version 0.37.0]

### Added
- [1609](https://github.com/FuelLabs/fuel-core/pull/1609): Add DA compression support. Compressed blocks are stored in the offchain database when blocks are produced, and can be fetched using the GraphQL API.
- [2290](https://github.com/FuelLabs/fuel-core/pull/2290): Added a new CLI argument `--graphql-max-directives`. The default value is `10`.
- [2195](https://github.com/FuelLabs/fuel-core/pull/2195): Added enforcement of the limit on the size of the L2 transactions per block according to the `block_transaction_size_limit` parameter.
- [2131](https://github.com/FuelLabs/fuel-core/pull/2131): Add flow in TxPool in order to ask to newly connected peers to share their transaction pool
- [2182](https://github.com/FuelLabs/fuel-core/pull/2151): Limit number of transactions that can be fetched via TxSource::next
- [2189](https://github.com/FuelLabs/fuel-core/pull/2151): Select next DA height to never include more than u16::MAX -1 transactions from L1.
- [2265](https://github.com/FuelLabs/fuel-core/pull/2265): Integrate Block Committer API for DA Block Costs.
- [2162](https://github.com/FuelLabs/fuel-core/pull/2162): Pool structure with dependencies, etc.. for the next transaction pool module. Also adds insertion/verification process in PoolV2 and tests refactoring
- [2280](https://github.com/FuelLabs/fuel-core/pull/2280): Allow comma separated relayer addresses in cli
- [2299](https://github.com/FuelLabs/fuel-core/pull/2299): Support blobs in the predicates.
- [2300](https://github.com/FuelLabs/fuel-core/pull/2300): Added new function to `fuel-core-client` for checking whether a blob exists.

### Changed

#### Breaking
- [2299](https://github.com/FuelLabs/fuel-core/pull/2299): Anyone who wants to participate in the transaction broadcasting via p2p must upgrade to support new predicates on the TxPool level.
- [2299](https://github.com/FuelLabs/fuel-core/pull/2299): Upgraded `fuel-vm` to `0.58.0`. More information in the [release](https://github.com/FuelLabs/fuel-vm/releases/tag/v0.58.0).
- [2276](https://github.com/FuelLabs/fuel-core/pull/2276): Changed how complexity for blocks is calculated. The default complexity now is 80_000. All queries that somehow touch the block header now are more expensive.
- [2290](https://github.com/FuelLabs/fuel-core/pull/2290): Added a new GraphQL limit on number of `directives`. The default value is `10`.
- [2206](https://github.com/FuelLabs/fuel-core/pull/2206): Use timestamp of last block when dry running transactions.
- [2153](https://github.com/FuelLabs/fuel-core/pull/2153): Updated default gas costs for the local testnet configuration to match `fuel-core 0.35.0`.

## [Version 0.36.0]

### Added
- [2135](https://github.com/FuelLabs/fuel-core/pull/2135): Added metrics logging for number of blocks served over the p2p req/res protocol.
- [2151](https://github.com/FuelLabs/fuel-core/pull/2151): Added limitations on gas used during dry_run in API.
- [2188](https://github.com/FuelLabs/fuel-core/pull/2188): Added the new variant `V2` for the `ConsensusParameters` which contains the new `block_transaction_size_limit` parameter.
- [2163](https://github.com/FuelLabs/fuel-core/pull/2163): Added runnable task for fetching block committer data.
- [2204](https://github.com/FuelLabs/fuel-core/pull/2204): Added `dnsaddr` resolution for TLD without suffixes.

### Changed

#### Breaking
- [2199](https://github.com/FuelLabs/fuel-core/pull/2199): Applying several breaking changes to the WASM interface from backlog:
  - Get the module to execute WASM byte code from the storage first, an fallback to the built-in version in the case of the `FUEL_ALWAYS_USE_WASM`.
  - Added `host_v1` with a new `peek_next_txs_size` method, that accepts `tx_number_limit` and `size_limit`.
  - Added new variant of the return type to pass the validation result. It removes block serialization and deserialization and should improve performance.
  - Added a V1 execution result type that uses `JSONError` instead of postcard serialized error. It adds flexibility of how variants of the error can be managed. More information about it in https://github.com/FuelLabs/fuel-vm/issues/797. The change also moves `TooManyOutputs` error to the top. It shows that `JSONError` works as expected.
- [2145](https://github.com/FuelLabs/fuel-core/pull/2145): feat: Introduce time port in PoA service.
- [2155](https://github.com/FuelLabs/fuel-core/pull/2155): Added trait declaration for block committer data
- [2142](https://github.com/FuelLabs/fuel-core/pull/2142): Added benchmarks for varied forms of db lookups to assist in optimizations.
- [2158](https://github.com/FuelLabs/fuel-core/pull/2158): Log the public address of the signing key, if it is specified
- [2188](https://github.com/FuelLabs/fuel-core/pull/2188): Upgraded the `fuel-vm` to `0.57.0`. More information in the [release](https://github.com/FuelLabs/fuel-vm/releases/tag/v0.57.0).

## [Version 0.35.0]

### Added
- [2122](https://github.com/FuelLabs/fuel-core/pull/2122): Changed the relayer URI address to be a vector and use a quorum provider. The `relayer` argument now supports multiple URLs to fetch information from different sources.
- [2119](https://github.com/FuelLabs/fuel-core/pull/2119): GraphQL query fields for retrieving information about upgrades.

### Changed
- [2113](https://github.com/FuelLabs/fuel-core/pull/2113): Modify the way the gas price service and shared algo is initialized to have some default value based on best guess instead of `None`, and initialize service before graphql.
- [2112](https://github.com/FuelLabs/fuel-core/pull/2112): Alter the way the sealed blocks are fetched with a given height.
- [2120](https://github.com/FuelLabs/fuel-core/pull/2120): Added `submitAndAwaitStatus` subscription endpoint which returns the `SubmittedStatus` after the transaction is submitted as well as the `TransactionStatus` subscription.
- [2115](https://github.com/FuelLabs/fuel-core/pull/2115): Add test for `SignMode` `is_available` method.
- [2124](https://github.com/FuelLabs/fuel-core/pull/2124): Generalize the way p2p req/res protocol handles requests.

#### Breaking

- [2040](https://github.com/FuelLabs/fuel-core/pull/2040): Added full `no_std` support state transition related crates. The crates now require the "alloc" feature to be enabled. Following crates are affected:
  - `fuel-core-types`
  - `fuel-core-storage`
  - `fuel-core-executor`
- [2116](https://github.com/FuelLabs/fuel-core/pull/2116): Replace `H160` in config and cli options of relayer by `Bytes20` of `fuel-types`

### Fixed
- [2134](https://github.com/FuelLabs/fuel-core/pull/2134): Perform RecoveryID normalization for AWS KMS -generated signatures.

## [Version 0.34.0]

### Added
- [2051](https://github.com/FuelLabs/fuel-core/pull/2051): Add support for AWS KMS signing for the PoA consensus module. The new key can be specified with `--consensus-aws-kms AWS_KEY_ARN`.
- [2092](https://github.com/FuelLabs/fuel-core/pull/2092): Allow iterating by keys in rocksdb, and other storages.
- [2096](https://github.com/FuelLabs/fuel-core/pull/2096): GraphQL query field to fetch blob byte code by its blob ID.

### Changed
- [2106](https://github.com/FuelLabs/fuel-core/pull/2106): Remove deadline clock in POA and replace with tokio time functions.

- [2035](https://github.com/FuelLabs/fuel-core/pull/2035): Small code optimizations.
    - The optimized code specifies the capacity when initializing the HashSet, avoiding potential multiple reallocations of memory during element insertion.
    - The optimized code uses the return value of HashSet::insert to check if the insertion was successful. If the insertion fails (i.e., the element already exists), it returns an error. This reduces one lookup operation.
    - The optimized code simplifies the initialization logic of exclude by using the Option::map_or_else method.

#### Breaking
- [2051](https://github.com/FuelLabs/fuel-core/pull/2051): Misdocumented `CONSENSUS_KEY` environ variable has been removed, use `CONSENSUS_KEY_SECRET` instead. Also raises MSRV to `1.79.0`.

### Fixed

- [2106](https://github.com/FuelLabs/fuel-core/pull/2106): Handle the case when nodes with overriding start on the fresh network.
- [2105](https://github.com/FuelLabs/fuel-core/pull/2105): Fixed the rollback functionality to work with empty gas price database.

## [Version 0.33.0]

### Added
- [2094](https://github.com/FuelLabs/fuel-core/pull/2094): Added support for predefined blocks provided via the filesystem.
- [2094](https://github.com/FuelLabs/fuel-core/pull/2094): Added `--predefined-blocks-path` CLI argument to pass the path to the predefined blocks.
- [2081](https://github.com/FuelLabs/fuel-core/pull/2081): Enable producer to include predefined blocks.
- [2079](https://github.com/FuelLabs/fuel-core/pull/2079): Open unknown columns in the RocksDB for forward compatibility.

### Changed
- [2076](https://github.com/FuelLabs/fuel-core/pull/2076): Replace usages of `iter_all` with `iter_all_keys` where necessary.

#### Breaking
- [2080](https://github.com/FuelLabs/fuel-core/pull/2080): Reject Upgrade txs with invalid wasm on txpool level.
- [2082](https://github.com/FuelLabs/fuel-core/pull/2088): Move `TxPoolError` from `fuel-core-types` to `fuel-core-txpool`.
- [2086](https://github.com/FuelLabs/fuel-core/pull/2086): Added support for PoA key rotation.
- [2086](https://github.com/FuelLabs/fuel-core/pull/2086): Support overriding of the non consensus parameters in the chain config.

### Fixed

- [2094](https://github.com/FuelLabs/fuel-core/pull/2094): Fixed bug in rollback logic because of wrong ordering of modifications.

## [Version 0.32.1]

### Added
- [2061](https://github.com/FuelLabs/fuel-core/pull/2061): Allow querying filled transaction body from the status.

### Changed
- [2067](https://github.com/FuelLabs/fuel-core/pull/2067): Return error from TxPool level if the `BlobId` is known.
- [2064](https://github.com/FuelLabs/fuel-core/pull/2064): Allow gas price metadata values to be overridden with config

### Fixes
- [2060](https://github.com/FuelLabs/fuel-core/pull/2060): Use `min-gas-price` as a starting point if `start-gas-price` is zero.
- [2059](https://github.com/FuelLabs/fuel-core/pull/2059): Remove unwrap that is breaking backwards compatibility
- [2063](https://github.com/FuelLabs/fuel-core/pull/2063): Don't use historical view during dry run.

## [Version 0.32.0]

### Added
- [1983](https://github.com/FuelLabs/fuel-core/pull/1983): Add adapters for gas price service for accessing database values

### Breaking
- [2048](https://github.com/FuelLabs/fuel-core/pull/2048): Disable SMT for `ContractsAssets` and `ContractsState` for the production mode of the `fuel-core`. The SMT still is used in benchmarks and tests.
- [#1988](https://github.com/FuelLabs/fuel-core/pull/1988): Updated `fuel-vm` to `0.56.0` ([release notes](https://github.com/FuelLabs/fuel-vm/releases/tag/v0.55.0)). Adds Blob transaction support.
- [2025](https://github.com/FuelLabs/fuel-core/pull/2025): Add new V0 algorithm for gas price to services.
    This change includes new flags for the CLI:
        - "starting-gas-price" - the starting gas price for the gas price algorithm
        - "gas-price-change-percent" - the percent change for each gas price update
        - "gas-price-threshold-percent" - the threshold percent for determining if the gas price will be increase or decreased
    And the following CLI flags are serving a new purpose
        - "min-gas-price" - the minimum gas price that the gas price algorithm will return
- [2045](https://github.com/FuelLabs/fuel-core/pull/2045): Include withdrawal message only if transaction is executed successfully.
- [2041](https://github.com/FuelLabs/fuel-core/pull/2041): Add code for startup of the gas price algorithm updater so 
    the gas price db on startup is always in sync with the on chain db

## [Version 0.31.0]

### Added
- [#2014](https://github.com/FuelLabs/fuel-core/pull/2014): Added a separate thread for the block importer.
- [#2013](https://github.com/FuelLabs/fuel-core/pull/2013): Added a separate thread to process P2P database lookups.
- [#2004](https://github.com/FuelLabs/fuel-core/pull/2004): Added new CLI argument `continue-services-on-error` to control internal flow of services.
- [#2004](https://github.com/FuelLabs/fuel-core/pull/2004): Added handling of incorrect shutdown of the off-chain GraphQL worker by using state rewind feature.
- [#2007](https://github.com/FuelLabs/fuel-core/pull/2007): Improved metrics:
  - Added database metrics per column.
  - Added statistic about commit time of each database.
  - Refactored how metrics are registered: Now, we use only one register shared between all metrics. This global register is used to encode all metrics.
- [#1996](https://github.com/FuelLabs/fuel-core/pull/1996): Added support for rollback command when state rewind feature is enabled. The command allows the rollback of the state of the blockchain several blocks behind until the end of the historical window. The default historical window it 7 days.
- [#1996](https://github.com/FuelLabs/fuel-core/pull/1996): Added support for the state rewind feature. The feature allows the execution of the blocks in the past and the same execution results to be received. Together with forkless upgrades, execution of any block from the past is possible if historical data exist for the target block height.
- [#1994](https://github.com/FuelLabs/fuel-core/pull/1994): Added the actual implementation for the `AtomicView::latest_view`.
- [#1972](https://github.com/FuelLabs/fuel-core/pull/1972): Implement `AlgorithmUpdater` for `GasPriceService`
- [#1948](https://github.com/FuelLabs/fuel-core/pull/1948): Add new `AlgorithmV1` and `AlgorithmUpdaterV1` for the gas price. Include tools for analysis
- [#1676](https://github.com/FuelLabs/fuel-core/pull/1676): Added new CLI arguments:
    - `graphql-max-depth`
    - `graphql-max-complexity`
    - `graphql-max-recursive-depth`

### Changed
- [#2015](https://github.com/FuelLabs/fuel-core/pull/2015): Small fixes for the database:
  - Fixed the name for historical columns - Metrics was working incorrectly for historical columns.
  - Added recommended setting for the RocksDB - The source of recommendation is official documentation https://github.com/facebook/rocksdb/wiki/Setup-Options-and-Basic-Tuning#other-general-options.
  - Removed repairing since it could corrupt the database if fails - Several users reported about the corrupted state of the database after having a "Too many descriptors" error where in logs, repairing of the database also failed with this error creating a `lost` folder.
- [#2010](https://github.com/FuelLabs/fuel-core/pull/2010): Updated the block importer to allow more blocks to be in the queue. It improves synchronization speed and mitigate the impact of other services on synchronization speed.
- [#2006](https://github.com/FuelLabs/fuel-core/pull/2006): Process block importer events first under P2P pressure.
- [#2002](https://github.com/FuelLabs/fuel-core/pull/2002): Adapted the block producer to react to checked transactions that were using another version of consensus parameters during validation in the TxPool. After an upgrade of the consensus parameters of the network, TxPool could store invalid `Checked` transactions. This change fixes that by tracking the version that was used to validate the transactions.
- [#1999](https://github.com/FuelLabs/fuel-core/pull/1999): Minimize the number of panics in the codebase.
- [#1990](https://github.com/FuelLabs/fuel-core/pull/1990): Use latest view for mutate GraphQL queries after modification of the node.
- [#1992](https://github.com/FuelLabs/fuel-core/pull/1992): Parse multiple relayer contracts, `RELAYER-V2-LISTENING-CONTRACTS` env variable using a `,` delimiter.
- [#1980](https://github.com/FuelLabs/fuel-core/pull/1980): Add `Transaction` to relayer 's event filter

#### Breaking
- [#2012](https://github.com/FuelLabs/fuel-core/pull/2012): Bumped the `fuel-vm` to `0.55.0` release. More about the change [here](https://github.com/FuelLabs/fuel-vm/releases/tag/v0.55.0).
- [#2001](https://github.com/FuelLabs/fuel-core/pull/2001): Prevent GraphQL query body to be huge and cause OOM. The default body size is `1MB`. The limit can be changed by the `graphql-request-body-bytes-limit` CLI argument.
- [#1991](https://github.com/FuelLabs/fuel-core/pull/1991): Prepare the database to use different types than `Database` for atomic view.
- [#1989](https://github.com/FuelLabs/fuel-core/pull/1989): Extract `HistoricalView` trait from the `AtomicView`.
- [#1676](https://github.com/FuelLabs/fuel-core/pull/1676): New `fuel-core-client` is incompatible with the old `fuel-core` because of two requested new fields.
- [#1676](https://github.com/FuelLabs/fuel-core/pull/1676): Changed default value for `api-request-timeout` to be `30s`.
- [#1676](https://github.com/FuelLabs/fuel-core/pull/1676): Now, GraphQL API has complexity and depth limitations on the queries. The default complexity limit is `20000`. It is ~50 blocks per request with transaction IDs and ~2-5 full blocks.

### Fixed
- [#2000](https://github.com/FuelLabs/fuel-core/pull/2000): Use correct query name in metrics for aliased queries.

## [Version 0.30.0]

### Added
- [#1975](https://github.com/FuelLabs/fuel-core/pull/1975): Added `DependentCost` benchmarks for the `cfe` and `cfei` opcodes.
- [#1975](https://github.com/FuelLabs/fuel-core/pull/1975): Added `DependentCost` for the `cfe` opcode to the `GasCosts` endpoint.
- [#1974](https://github.com/FuelLabs/fuel-core/pull/1974): Optimized the work of `InMemoryTransaction` for lookups and empty insertion.

### Changed
- [#1973](https://github.com/FuelLabs/fuel-core/pull/1973): Updated VM initialization benchmark to include many inputs and outputs.

#### Breaking
- [#1975](https://github.com/FuelLabs/fuel-core/pull/1975): Updated gas prices according to new release.
- [#1975](https://github.com/FuelLabs/fuel-core/pull/1975): Changed `GasCosts` endpoint to return `DependentCost` for the `cfei` opcode via `cfeiDependentCost`.
- [#1975](https://github.com/FuelLabs/fuel-core/pull/1975): Use `fuel-vm 0.54.0`. More information in the [release](https://github.com/FuelLabs/fuel-vm/releases/tag/v0.54.0).

## [Version 0.29.0]

### Added
- [#1889](https://github.com/FuelLabs/fuel-core/pull/1889): Add new `FuelGasPriceProvider` that receives the gas price algorithm from a `GasPriceService`

### Changed
- [#1942](https://github.com/FuelLabs/fuel-core/pull/1942): Sequential relayer's commits.
- [#1952](https://github.com/FuelLabs/fuel-core/pull/1952): Change tip sorting to ratio between tip and max gas sorting in txpool
- [#1960](https://github.com/FuelLabs/fuel-core/pull/1960): Update fuel-vm to v0.53.0.
- [#1964](https://github.com/FuelLabs/fuel-core/pull/1964): Add `creation_instant` as second sort key in tx pool

### Fixed
- [#1962](https://github.com/FuelLabs/fuel-core/pull/1962): Fixes the error message for incorrect keypair's path.
- [#1950](https://github.com/FuelLabs/fuel-core/pull/1950): Fix cursor `BlockHeight` encoding in `SortedTXCursor`

## [Version 0.28.0]

### Changed
- [#1934](https://github.com/FuelLabs/fuel-core/pull/1934): Updated benchmark for the `aloc` opcode to be `DependentCost`. Updated `vm_initialization` benchmark to exclude growing of memory(It is handled by VM reuse).
- [#1916](https://github.com/FuelLabs/fuel-core/pull/1916): Speed up synchronisation of the blocks for the `fuel-core-sync` service.
- [#1888](https://github.com/FuelLabs/fuel-core/pull/1888): optimization: Reuse VM memory across executions.

#### Breaking

- [#1934](https://github.com/FuelLabs/fuel-core/pull/1934): Changed `GasCosts` endpoint to return `DependentCost` for the `aloc` opcode via `alocDependentCost`.
- [#1934](https://github.com/FuelLabs/fuel-core/pull/1934): Updated default gas costs for the local testnet configuration. All opcodes became cheaper.
- [#1924](https://github.com/FuelLabs/fuel-core/pull/1924): `dry_run_opt` has new `gas_price: Option<u64>` argument
- [#1888](https://github.com/FuelLabs/fuel-core/pull/1888): Upgraded `fuel-vm` to `0.51.0`. See [release](https://github.com/FuelLabs/fuel-vm/releases/tag/v0.51.0) for more information.

### Added
- [#1939](https://github.com/FuelLabs/fuel-core/pull/1939): Added API functions to open a RocksDB in different modes.
- [#1929](https://github.com/FuelLabs/fuel-core/pull/1929): Added support of customization of the state transition version in the `ChainConfig`.

### Removed
- [#1913](https://github.com/FuelLabs/fuel-core/pull/1913): Removed dead code from the project.

### Fixed
- [#1921](https://github.com/FuelLabs/fuel-core/pull/1921): Fixed unstable `gossipsub_broadcast_tx_with_accept` test.
- [#1915](https://github.com/FuelLabs/fuel-core/pull/1915): Fixed reconnection issue in the dev cluster with AWS cluster.
- [#1914](https://github.com/FuelLabs/fuel-core/pull/1914): Fixed halting of the node during synchronization in PoA service.

## [Version 0.27.0]

### Added

- [#1895](https://github.com/FuelLabs/fuel-core/pull/1895): Added backward and forward compatibility integration tests for forkless upgrades.
- [#1898](https://github.com/FuelLabs/fuel-core/pull/1898): Enforce increasing of the `Executor::VERSION` on each release.

### Changed

- [#1906](https://github.com/FuelLabs/fuel-core/pull/1906): Makes `cli::snapshot::Command` members public such that clients can create and execute snapshot commands programmatically. This enables snapshot execution in external programs, such as the regenesis test suite. 
- [#1891](https://github.com/FuelLabs/fuel-core/pull/1891): Regenesis now preserves `FuelBlockMerkleData` and `FuelBlockMerkleMetadata` in the off-chain table. These tables are checked when querying message proofs.
- [#1886](https://github.com/FuelLabs/fuel-core/pull/1886): Use ref to `Block` in validation code
- [#1876](https://github.com/FuelLabs/fuel-core/pull/1876): Updated benchmark to include the worst scenario for `CROO` opcode. Also include consensus parameters in bench output.
- [#1879](https://github.com/FuelLabs/fuel-core/pull/1879): Return the old behaviour for the `discovery_works` test.
- [#1848](https://github.com/FuelLabs/fuel-core/pull/1848): Added `version` field to the `Block` and `BlockHeader` GraphQL entities. Added corresponding `version` field to the `Block` and `BlockHeader` client types in `fuel-core-client`.
- [#1873](https://github.com/FuelLabs/fuel-core/pull/1873/): Separate dry runs from block production in executor code, remove `ExecutionKind` and `ExecutionType`, remove `thread_block_transaction` concept, remove `PartialBlockComponent` type, refactor away `inner` functions.
- [#1900](https://github.com/FuelLabs/fuel-core/pull/1900): Update the root README as `fuel-core run` no longer has `--chain` as an option. It has been replaced by `--snapshot`.

#### Breaking

- [#1894](https://github.com/FuelLabs/fuel-core/pull/1894): Use testnet configuration for local testnet.
- [#1894](https://github.com/FuelLabs/fuel-core/pull/1894): Removed support for helm chart.
- [#1910](https://github.com/FuelLabs/fuel-core/pull/1910): `fuel-vm` upgraded to `0.50.0`. More information in the [changelog](https://github.com/FuelLabs/fuel-vm/releases/tag/v0.50.0).

## [Version 0.26.0]

### Fixed

#### Breaking

- [#1868](https://github.com/FuelLabs/fuel-core/pull/1868): Include the `event_inbox_root` in the header hash. Changed types of the `transactions_count` to `u16` and `message_receipt_count` to `u32` instead of `u64`. Updated the application hash root calculation to not pad numbers.
- [#1866](https://github.com/FuelLabs/fuel-core/pull/1866): Fixed a runtime panic that occurred when restarting a node. The panic happens when the relayer database is already populated, and the relayer attempts an empty commit during start up. This invalid commit is removed in this PR.
- [#1871](https://github.com/FuelLabs/fuel-core/pull/1871): Fixed `block` endpoint to return fetch the blocks from both databases after regenesis.
- [#1856](https://github.com/FuelLabs/fuel-core/pull/1856): Replaced instances of `Union` with `Enum` for GraphQL definitions of `ConsensusParametersVersion` and related types. This is needed because `Union` does not support multiple `Version`s inside discriminants or empty variants. 
- [#1870](https://github.com/FuelLabs/fuel-core/pull/1870): Fixed benchmarks for the `0.25.3`. 
- [#1870](https://github.com/FuelLabs/fuel-core/pull/1870): Improves the performance of getting the size of the contract from the `InMemoryTransaction`.
- [#1851](https://github.com/FuelLabs/fuel-core/pull/1851/): Provided migration capabilities (enabled addition of new column families) to RocksDB instance.

### Added 

- [#1853](https://github.com/FuelLabs/fuel-core/pull/1853): Added a test case to verify the database's behavior when new columns are added to the RocksDB database.
- [#1860](https://github.com/FuelLabs/fuel-core/pull/1860): Regenesis now preserves `FuelBlockIdsToHeights` off-chain table.

### Changed

- [#1847](https://github.com/FuelLabs/fuel-core/pull/1847): Simplify the validation interface to use `Block`. Remove `Validation` variant of `ExecutionKind`.
- [#1832](https://github.com/FuelLabs/fuel-core/pull/1832): Snapshot generation can be cancelled. Progress is also reported.
- [#1837](https://github.com/FuelLabs/fuel-core/pull/1837): Refactor the executor and separate validation from the other use cases

## [Version 0.25.2]

### Fixed

- [#1844](https://github.com/FuelLabs/fuel-core/pull/1844): Fixed the publishing of the `fuel-core 0.25.1` release.
- [#1842](https://github.com/FuelLabs/fuel-core/pull/1842): Ignore RUSTSEC-2024-0336: `rustls::ConnectionCommon::complete_io` could fall into an infinite loop based on network

## [Version 0.25.1]

### Fixed

- [#1840](https://github.com/FuelLabs/fuel-core/pull/1840): Fixed the publishing of the `fuel-core 0.25.0` release.

## [Version 0.25.0]

### Fixed

- [#1821](https://github.com/FuelLabs/fuel-core/pull/1821): Can handle missing tables in snapshot.
- [#1814](https://github.com/FuelLabs/fuel-core/pull/1814): Bugfix: the `iter_all_by_prefix` was not working for all tables. The change adds a `Rust` level filtering.

### Added

- [#1831](https://github.com/FuelLabs/fuel-core/pull/1831): Included the total gas and fee used by transaction into `TransactionStatus`.
- [#1821](https://github.com/FuelLabs/fuel-core/pull/1821): Propagate shutdown signal to (re)genesis. Also add progress bar for (re)genesis.
- [#1813](https://github.com/FuelLabs/fuel-core/pull/1813): Added back support for `/health` endpoint.
- [#1799](https://github.com/FuelLabs/fuel-core/pull/1799): Snapshot creation is now concurrent.
- [#1811](https://github.com/FuelLabs/fuel-core/pull/1811): Regenesis now preserves old blocks and transactions for GraphQL API.

### Changed

- [#1833](https://github.com/FuelLabs/fuel-core/pull/1833): Regenesis of `SpentMessages` and `ProcessedTransactions`.
- [#1830](https://github.com/FuelLabs/fuel-core/pull/1830): Use versioning enum for WASM executor input and output.
- [#1816](https://github.com/FuelLabs/fuel-core/pull/1816): Updated the upgradable executor to fetch the state transition bytecode from the database when the version doesn't match a native one. This change enables the WASM executor in the "production" build and requires a `wasm32-unknown-unknown` target.
- [#1812](https://github.com/FuelLabs/fuel-core/pull/1812): Follow-up PR to simplify the logic around parallel snapshot creation.
- [#1809](https://github.com/FuelLabs/fuel-core/pull/1809): Fetch `ConsensusParameters` from the database
- [#1808](https://github.com/FuelLabs/fuel-core/pull/1808): Fetch consensus parameters from the provider.

#### Breaking

- [#1826](https://github.com/FuelLabs/fuel-core/pull/1826): The changes make the state transition bytecode part of the `ChainConfig`. It guarantees the state transition's availability for the network's first blocks.
    The change has many minor improvements in different areas related to the state transition bytecode:
    - The state transition bytecode lies in its own file(`state_transition_bytecode.wasm`) along with the chain config file. The `ChainConfig` loads it automatically when `ChainConfig::load` is called and pushes it back when `ChainConfig::write` is called.
    - The `fuel-core` release bundle also contains the `fuel-core-wasm-executor.wasm` file of the corresponding executor version.
    - The regenesis process now considers the last block produced by the previous network. When we create a (re)genesis block of a new network, it has the `height = last_block_of_old_network + 1`. It continues the old network and doesn't overlap blocks(before, we had `old_block.height == new_genesis_block.height`).
    - Along with the new block height, the regenesis process also increases the state transition bytecode and consensus parameters versions. It guarantees that a new network doesn't use values from the previous network and allows us not to migrate `StateTransitionBytecodeVersions` and `ConsensusParametersVersions` tables.
    - Added a new CLI argument, `native-executor-version,` that allows overriding of the default version of the native executor. It can be useful for side rollups that have their own history of executor upgrades.
    - Replaced:
      
      ```rust
               let file = std::fs::File::open(path)?;
               let mut snapshot: Self = serde_json::from_reader(&file)?;
      ```
      
      with a:
      
      ```rust
               let mut json = String::new();
               std::fs::File::open(&path)
                   .with_context(|| format!("Could not open snapshot file: {path:?}"))?
                   .read_to_string(&mut json)?;
               let mut snapshot: Self = serde_json::from_str(json.as_str())?;
      ```
      because it is 100 times faster for big JSON files.
    - Updated all tests to use `Config::local_node_*` instead of working with the `SnapshotReader` directly. It is the preparation of the tests for the futures bumps of the `Executor::VERSION`. When we increase the version, all tests continue to use `GenesisBlock.state_transition_bytecode = 0` while the version is different, which forces the usage of the WASM executor, while for tests, we still prefer to test native execution. The `Config::local_node_*` handles it and forces the executor to use the native version.
    - Reworked the `build.rs` file of the upgradable executor. The script now caches WASM bytecode to avoid recompilation. Also, fixed the issue with outdated WASM bytecode. The script reacts on any modifications of the `fuel-core-wasm-executor` and forces recompilation (it is why we need the cache), so WASM bytecode always is actual now.
- [#1822](https://github.com/FuelLabs/fuel-core/pull/1822): Removed support of `Create` transaction from debugger since it doesn't have any script to execute.
- [#1822](https://github.com/FuelLabs/fuel-core/pull/1822): Use `fuel-vm 0.49.0` with new transactions types - `Upgrade` and `Upload`. Also added `max_bytecode_subsections` field to the `ConsensusParameters` to limit the number of bytecode subsections in the state transition bytecode. 
- [#1816](https://github.com/FuelLabs/fuel-core/pull/1816): Updated the upgradable executor to fetch the state transition bytecode from the database when the version doesn't match a native one. This change enables the WASM executor in the "production" build and requires a `wasm32-unknown-unknown` target.

## [Version 0.24.2]

### Changed

#### Breaking
- [#1798](https://github.com/FuelLabs/fuel-core/pull/1798): Add nonce to relayed transactions and also hash full messages in the inbox root.

### Fixed

- [#1802](https://github.com/FuelLabs/fuel-core/pull/1802): Fixed a runtime panic that occurred when restarting a node. The panic was caused by an invalid database commit while loading an existing off-chain database. The invalid commit is removed in this PR.
- [#1803](https://github.com/FuelLabs/fuel-core/pull/1803): Produce block when da height haven't changed.
- [#1795](https://github.com/FuelLabs/fuel-core/pull/1795): Fixed the building of the `fuel-core-wasm-executor` to work outside of the `fuel-core` context. The change uses the path to the manifest file of the `fuel-core-upgradable-executor` to build the `fuel-core-wasm-executor` instead of relying on the workspace.

## [Version 0.24.1]

### Added

- [#1787](https://github.com/FuelLabs/fuel-core/pull/1787): Handle processing of relayed (forced) transactions
- [#1786](https://github.com/FuelLabs/fuel-core/pull/1786): Regenesis now includes off-chain tables.
- [#1716](https://github.com/FuelLabs/fuel-core/pull/1716): Added support of WASM state transition along with upgradable execution that works with native(std) and WASM(non-std) executors. The `fuel-core` now requires a `wasm32-unknown-unknown` target to build.
- [#1770](https://github.com/FuelLabs/fuel-core/pull/1770): Add the new L1 event type for forced transactions.
- [#1767](https://github.com/FuelLabs/fuel-core/pull/1767): Added consensus parameters version and state transition version to the `ApplicationHeader` to describe what was used to produce this block.
- [#1760](https://github.com/FuelLabs/fuel-core/pull/1760): Added tests to verify that the network operates with a custom chain id and base asset id.
- [#1752](https://github.com/FuelLabs/fuel-core/pull/1752): Add `ProducerGasPrice` trait that the `Producer` depends on to get the gas price for the block.
- [#1747](https://github.com/FuelLabs/fuel-core/pull/1747): The DA block height is now included in the genesis state.
- [#1740](https://github.com/FuelLabs/fuel-core/pull/1740): Remove optional fields from genesis configs
- [#1737](https://github.com/FuelLabs/fuel-core/pull/1737): Remove temporary tables for calculating roots during genesis.
- [#1731](https://github.com/FuelLabs/fuel-core/pull/1731): Expose `schema.sdl` from `fuel-core-client`.

### Changed

#### Breaking

- [1785](https://github.com/FuelLabs/fuel-core/pull/1785): Producer will only include DA height if it has enough gas to include the associate forced transactions.
- [#1771](https://github.com/FuelLabs/fuel-core/pull/1771): Contract 'states' and 'balances' brought back into `ContractConfig`. Parquet now writes a file per table.
- [1779](https://github.com/FuelLabs/fuel-core/pull/1779): Modify Relayer service to order Events from L1 by block index
- [#1783](https://github.com/FuelLabs/fuel-core/pull/1783): The PR upgrade `fuel-vm` to `0.48.0` release. Because of some breaking changes, we also adapted our codebase to follow them: 
  - Implementation of `Default` for configs was moved under the `test-helpers` feature. The `fuel-core` binary uses testnet configuration instead of `Default::default`(for cases when `ChainConfig` was not provided by the user).
  - All parameter types are enums now and require corresponding modifications across the codebase(we need to use getters and setters). The GraphQL API remains the same for simplicity, but each parameter now has one more field - `version`, that can be used to decide how to deserialize. 
  - The `UtxoId` type now is 34 bytes instead of 33. It affects hex representation and requires adding `00`.
  - The `block_gas_limit` was moved to `ConsensusParameters` from `ChainConfig`. It means the block producer doesn't specify the block gas limit anymore, and we don't need to propagate this information.
  - The `bytecodeLength` field is removed from the `Create` transaction.
  - Removed `ConsensusParameters` from executor config because `ConsensusParameters::default` is not available anymore. Instead, executors fetch `ConsensusParameters` from the database.

- [#1769](https://github.com/FuelLabs/fuel-core/pull/1769): Include new field on header for the merkle root of imported events. Rename other message root field.
- [#1768](https://github.com/FuelLabs/fuel-core/pull/1768): Moved `ContractsInfo` table to the off-chain database. Removed `salt` field from the `ContractConfig`.
- [#1761](https://github.com/FuelLabs/fuel-core/pull/1761): Adjustments to the upcoming testnet configs:
  - Decreased the max size of the contract/predicate/script to be 100KB.
  - Decreased the max size of the transaction to be 110KB.
  - Decreased the max number of storage slots to be 1760(110KB / 64).
  - Removed fake coins from the genesis state.
  - Renamed folders to be "testnet" and "dev-testnet".
  - The name of the networks are "Upgradable Testnet" and "Upgradable Dev Testnet".

- [#1694](https://github.com/FuelLabs/fuel-core/pull/1694): The change moves the database transaction logic from the `fuel-core` to the `fuel-core-storage` level. The corresponding [issue](https://github.com/FuelLabs/fuel-core/issues/1589) described the reason behind it.

    ## Technical details of implementation

    - The change splits the `KeyValueStore` into `KeyValueInspect` and `KeyValueMutate`, as well the `Blueprint` into `BlueprintInspect` and `BlueprintMutate`. It allows requiring less restricted constraints for any read-related operations.

    - One of the main ideas of the change is to allow for the actual storage only to implement `KeyValueInspect` and `Modifiable` without the `KeyValueMutate`. It simplifies work with the databases and provides a safe way of interacting with them (Modification into the database can only go through the `Modifiable::commit_changes`). This feature is used to [track the height](https://github.com/FuelLabs/fuel-core/pull/1694/files#diff-c95a3d57a39feac7c8c2f3b193a24eec39e794413adc741df36450f9a4539898) of each database during commits and even limit how commits are done, providing additional safety. This part of the change was done as a [separate commit](https://github.com/FuelLabs/fuel-core/pull/1694/commits/7b1141ac838568e3590f09dd420cb24a6946bd32).
    
    - The `StorageTransaction` is a `StructuredStorage` that uses `InMemoryTransaction` inside to accumulate modifications. Only `InMemoryTransaction` has a real implementation of the `KeyValueMutate`(Other types only implement it in tests).
    
    - The implementation of the `Modifiable` for the `Database` contains a business logic that provides additional safety but limits the usage of the database. The `Database` now tracks its height and is responsible for its updates. In the `commit_changes` function, it analyzes the changes that were done and tries to find a new height(For example, in the case of the `OnChain` database, we are looking for a new `Block` in the `FuelBlocks` table).
    
    - As was planned in the issue, now the executor has full control over how commits to the storage are done.
    
    - All mutation methods now require `&mut self` - exclusive ownership over the object to be able to write into it. It almost negates the chance of concurrent modification of the storage, but it is still possible since the `Database` implements the `Clone` trait. To be sure that we don't corrupt the state of the database, the `commit_changes` function implements additional safety checks to be sure that we commit updates per each height only once time.

    - Side changes:
      - The `drop` function was moved from `Database` to `RocksDB` as a preparation for the state rewind since the read view should also keep the drop function until it is destroyed.
      - The `StatisticTable` table lives in the off-chain worker.
      - Removed duplication of the `Database` from the `dap::ConcreteStorage` since it is already available from the VM.
      - The executor return only produced `Changes` instead of the storage transaction, which simplifies the interaction between modules and port definition.
      - The logic related to the iteration over the storage is moved to the `fuel-core-storage` crate and is now reusable. It provides an `iterator` method that duplicates the logic from `MemoryStore` on iterating over the `BTreeMap` and methods like `iter_all`, `iter_all_by_prefix`, etc. It was done in a separate revivable [commit](https://github.com/FuelLabs/fuel-core/pull/1694/commits/5b9bd78320e6f36d0650ec05698f12f7d1b3c7c9).
      - The `MemoryTransactionView` is fully replaced by the `StorageTransactionInner`.
      - Removed `flush` method from the `Database` since it is not needed after https://github.com/FuelLabs/fuel-core/pull/1664.

- [#1693](https://github.com/FuelLabs/fuel-core/pull/1693): The change separates the initial chain state from the chain config and stores them in separate files when generating a snapshot. The state snapshot can be generated in a new format where parquet is used for compression and indexing while postcard is used for encoding. This enables importing in a stream like fashion which reduces memory requirements. Json encoding is still supported to enable easy manual setup. However, parquet is preferred for large state files.

  ### Snapshot command

  The CLI was expanded to allow customizing the used encoding. Snapshots are now generated along with a metadata file describing the encoding used. The metadata file contains encoding details as well as the location of additional files inside the snapshot directory containing the actual data. The chain config is always generated in the JSON format.

  The snapshot command now has the '--output-directory' for specifying where to save the snapshot.

  ### Run command

  The run command now includes the 'db_prune' flag which when provided will prune the existing db and start genesis from the provided snapshot metadata file or the local testnet configuration.

  The snapshot metadata file contains paths to the chain config file and files containing chain state items (coins, messages, contracts, contract states, and balances), which are loaded via streaming.

  Each item group in the genesis process is handled by a separate worker, allowing for parallel loading. Workers stream file contents in batches.

  A database transaction is committed every time an item group is successfully loaded. Resumability is achieved by recording the last loaded group index within the same db tx. If loading is aborted, the remaining workers are shutdown. Upon restart, workers resume from the last processed group.

  ### Contract States and Balances

  Using uniform-sized batches may result in batches containing items from multiple contracts. Optimal performance can presumably be achieved by selecting a batch size that typically encompasses an entire contract's state or balance, allowing for immediate initialization of relevant Merkle trees.

### Removed

- [#1757](https://github.com/FuelLabs/fuel-core/pull/1757): Removed `protobuf` from everywhere since `libp2p` uses `quick-protobuf`.

## [Version 0.23.0]

### Added

- [#1713](https://github.com/FuelLabs/fuel-core/pull/1713): Added automatic `impl` of traits `StorageWrite` and `StorageRead` for `StructuredStorage`. Tables that use a `Blueprint` can be read and written using these interfaces provided by structured storage types.
- [#1671](https://github.com/FuelLabs/fuel-core/pull/1671): Added a new `Merklized` blueprint that maintains the binary Merkle tree over the storage data. It supports only the insertion of the objects without removing them.
- [#1657](https://github.com/FuelLabs/fuel-core/pull/1657): Moved `ContractsInfo` table from `fuel-vm` to on-chain tables, and created version-able `ContractsInfoType` to act as the table's data type.

### Changed

- [#1872](https://github.com/FuelLabs/fuel-core/pull/1872): Added Eq and PartialEq derives to TransactionStatus and TransactionResponse to enable comparison in the e2e tests.
- [#1723](https://github.com/FuelLabs/fuel-core/pull/1723): Notify about imported blocks from the off-chain worker.
- [#1717](https://github.com/FuelLabs/fuel-core/pull/1717): The fix for the [#1657](https://github.com/FuelLabs/fuel-core/pull/1657) to include the contract into `ContractsInfo` table.
- [#1657](https://github.com/FuelLabs/fuel-core/pull/1657): Upgrade to `fuel-vm` 0.46.0.
- [#1671](https://github.com/FuelLabs/fuel-core/pull/1671): The logic related to the `FuelBlockIdsToHeights` is moved to the off-chain worker.
- [#1663](https://github.com/FuelLabs/fuel-core/pull/1663): Reduce the punishment criteria for mempool gossipping.
- [#1658](https://github.com/FuelLabs/fuel-core/pull/1658): Removed `Receipts` table. Instead, receipts are part of the `TransactionStatuses` table.
- [#1640](https://github.com/FuelLabs/fuel-core/pull/1640): Upgrade to fuel-vm 0.45.0.
- [#1635](https://github.com/FuelLabs/fuel-core/pull/1635): Move updating of the owned messages and coins to off-chain worker.
- [#1650](https://github.com/FuelLabs/fuel-core/pull/1650): Add api endpoint for getting estimates for future gas prices
- [#1649](https://github.com/FuelLabs/fuel-core/pull/1649): Add api endpoint for getting latest gas price
- [#1600](https://github.com/FuelLabs/fuel-core/pull/1640): Upgrade to fuel-vm 0.45.0
- [#1633](https://github.com/FuelLabs/fuel-core/pull/1633): Notify services about importing of the genesis block.
- [#1625](https://github.com/FuelLabs/fuel-core/pull/1625): Making relayer independent from the executor and preparation for the force transaction inclusion.
- [#1613](https://github.com/FuelLabs/fuel-core/pull/1613): Add api endpoint to retrieve a message by its nonce.
- [#1612](https://github.com/FuelLabs/fuel-core/pull/1612): Use `AtomicView` in all services for consistent results.
- [#1597](https://github.com/FuelLabs/fuel-core/pull/1597): Unify namespacing for `libp2p` modules
- [#1591](https://github.com/FuelLabs/fuel-core/pull/1591): Simplify libp2p dependencies and not depend on all sub modules directly.
- [#1590](https://github.com/FuelLabs/fuel-core/pull/1590): Use `AtomicView` in the `TxPool` to read the state of the database during insertion of the transactions.
- [#1587](https://github.com/FuelLabs/fuel-core/pull/1587): Use `BlockHeight` as a primary key for the `FuelsBlock` table.
- [#1585](https://github.com/FuelLabs/fuel-core/pull/1585): Let `NetworkBehaviour` macro generate `FuelBehaviorEvent` in p2p
- [#1579](https://github.com/FuelLabs/fuel-core/pull/1579): The change extracts the off-chain-related logic from the executor and moves it to the GraphQL off-chain worker. It creates two new concepts - Off-chain and On-chain databases where the GraphQL worker has exclusive ownership of the database and may modify it without intersecting with the On-chain database.
- [#1577](https://github.com/FuelLabs/fuel-core/pull/1577): Moved insertion of sealed blocks into the `BlockImporter` instead of the executor.
- [#1574](https://github.com/FuelLabs/fuel-core/pull/1574): Penalizes peers for sending invalid responses or for not replying at all.
- [#1601](https://github.com/FuelLabs/fuel-core/pull/1601): Fix formatting in docs and check that `cargo doc` passes in the CI.
- [#1636](https://github.com/FuelLabs/fuel-core/pull/1636): Add more docs to GraphQL DAP API.

#### Breaking

- [#1725](https://github.com/FuelLabs/fuel-core/pull/1725): All API endpoints now are prefixed with `/v1` version. New usage looks like: `/v1/playground`, `/v1/graphql`, `/v1/graphql-sub`, `/v1/metrics`, `/v1/health`.
- [#1722](https://github.com/FuelLabs/fuel-core/pull/1722): Bugfix: Zero `predicate_gas_used` field during validation of the produced block.
- [#1714](https://github.com/FuelLabs/fuel-core/pull/1714): The change bumps the `fuel-vm` to `0.47.1`. It breaks several breaking changes into the protocol:
  - All malleable fields are zero during the execution and unavailable through the GTF getters. Accessing them via the memory directly is still possible, but they are zero.
  - The `Transaction` doesn't define the gas price anymore. The gas price is defined by the block producer and recorded in the `Mint` transaction at the end of the block. A price of future blocks can be fetched through a [new API nedopoint](https://github.com/FuelLabs/fuel-core/issues/1641) and the price of the last block can be fetch or via the block or another [API endpoint](https://github.com/FuelLabs/fuel-core/issues/1647).
  - The `GasPrice` policy is replaced with the `Tip` policy. The user may specify in the native tokens how much he wants to pay the block producer to include his transaction in the block. It is the prioritization mechanism to incentivize the block producer to include users transactions earlier.
  - The `MaxFee` policy is mandatory to set. Without it, the transaction pool will reject the transaction. Since the block producer defines the gas price, the only way to control how much user agreed to pay can be done only through this policy.
  - The `maturity` field is removed from the `Input::Coin`. The same affect can be achieve with the `Maturity` policy on the transaction and predicate. This changes breaks how input coin is created and removes the passing of this argument.
  - The metadata of the `Checked<Tx>` doesn't contain `max_fee` and `min_fee` anymore. Only `max_gas` and `min_gas`. The `max_fee` is controlled by the user via the `MaxFee` policy.
  - Added automatic `impl` of traits `StorageWrite` and `StorageRead` for `StructuredStorage`. Tables that use a `Blueprint` can be read and written using these interfaces provided by structured storage types.

- [#1712](https://github.com/FuelLabs/fuel-core/pull/1712): Make `ContractUtxoInfo` type a version-able enum for use in the `ContractsLatestUtxo`table.
- [#1657](https://github.com/FuelLabs/fuel-core/pull/1657): Changed `CROO` gas price type from `Word` to `DependentGasPrice`. The dependent gas price values are dummy values while awaiting updated benchmarks.
- [#1671](https://github.com/FuelLabs/fuel-core/pull/1671): The GraphQL API uses block height instead of the block id where it is possible. The transaction status contains `block_height` instead of the `block_id`.
- [#1675](https://github.com/FuelLabs/fuel-core/pull/1675): Simplify GQL schema by disabling contract resolvers in most cases, and just return a ContractId scalar instead.
- [#1658](https://github.com/FuelLabs/fuel-core/pull/1658): Receipts are part of the transaction status. 
    Removed `reason` from the `TransactionExecutionResult::Failed`. It can be calculated based on the program state and receipts.
    Also, it is not possible to fetch `receipts` from the `Transaction` directly anymore. Instead, you need to fetch `status` and its receipts.
- [#1646](https://github.com/FuelLabs/fuel-core/pull/1646): Remove redundant receipts from queries.
- [#1639](https://github.com/FuelLabs/fuel-core/pull/1639): Make Merkle metadata, i.e. `SparseMerkleMetadata` and `DenseMerkleMetadata` type version-able enums
- [#1632](https://github.com/FuelLabs/fuel-core/pull/1632): Make `Message` type a version-able enum
- [#1631](https://github.com/FuelLabs/fuel-core/pull/1631): Modify api endpoint to dry run multiple transactions.
- [#1629](https://github.com/FuelLabs/fuel-core/pull/1629): Use a separate database for each data domain. Each database has its own folder where data is stored.
- [#1628](https://github.com/FuelLabs/fuel-core/pull/1628): Make `CompressedCoin` type a version-able enum
- [#1616](https://github.com/FuelLabs/fuel-core/pull/1616): Make `BlockHeader` type a version-able enum
- [#1614](https://github.com/FuelLabs/fuel-core/pull/1614): Use the default consensus key regardless of trigger mode. The change is breaking because it removes the `--dev-keys` argument. If the `debug` flag is set, the default consensus key will be used, regardless of the trigger mode.
- [#1596](https://github.com/FuelLabs/fuel-core/pull/1596): Make `Consensus` type a version-able enum
- [#1593](https://github.com/FuelLabs/fuel-core/pull/1593): Make `Block` type a version-able enum
- [#1576](https://github.com/FuelLabs/fuel-core/pull/1576): The change moves the implementation of the storage traits for required tables from `fuel-core` to `fuel-core-storage` crate. The change also adds a more flexible configuration of the encoding/decoding per the table and allows the implementation of specific behaviors for the table in a much easier way. It unifies the encoding between database, SMTs, and iteration, preventing mismatching bytes representation on the Rust type system level. Plus, it increases the re-usage of the code by applying the same blueprint to other tables.
    
    It is a breaking PR because it changes database encoding/decoding for some tables.
    
    ### StructuredStorage
    
    The change adds a new type `StructuredStorage`. It is a wrapper around the key-value storage that implements the storage traits(`StorageInspect`, `StorageMutate`, `StorageRead`, etc) for the tables with blueprint. This blueprint works in tandem with the `TableWithBlueprint` trait. The table may implement `TableWithBlueprint` specifying the blueprint, as an example:
    
    ```rust
    impl TableWithBlueprint for ContractsRawCode {
        type Blueprint = Plain<Raw, Raw>;
    
        fn column() -> Column {
            Column::ContractsRawCode
        }
    }
    ```
    
    It is a definition of the blueprint for the `ContractsRawCode` table. It has a plain blueprint meaning it simply encodes/decodes bytes and stores/loads them into/from the storage. As a key codec and value codec, it uses a `Raw` encoding/decoding that simplifies writing bytes and loads them back into the memory without applying any serialization or deserialization algorithm.
    
    If the table implements `TableWithBlueprint` and the selected codec satisfies all blueprint requirements, the corresponding storage traits for that table are implemented on the `StructuredStorage` type.
    
    ### Codecs
    
    Each blueprint allows customizing the key and value codecs. It allows the use of different codecs for different tables, taking into account the complexity and weight of the data and providing a way of more optimal implementation.
    
    That property may be very useful to perform migration in a more easier way. Plus, it also can be a `no_std` migration potentially allowing its fraud proving.
    
    An example of migration:
    
    ```rust
    /// Define the table for V1 value encoding/decoding.
    impl TableWithBlueprint for ContractsRawCodeV1 {
        type Blueprint = Plain<Raw, Raw>;
    
        fn column() -> Column {
            Column::ContractsRawCode
        }
    }
    
    /// Define the table for V2 value encoding/decoding.
    /// It uses `Postcard` codec for the value instead of `Raw` codec.
    ///
    /// # Dev-note: The columns is the same.
    impl TableWithBlueprint for ContractsRawCodeV2 {
        type Blueprint = Plain<Raw, Postcard>;
    
        fn column() -> Column {
            Column::ContractsRawCode
        }
    }
    
    fn migration(storage: &mut Database) {
        let mut iter = storage.iter_all::<ContractsRawCodeV1>(None);
        while let Ok((key, value)) = iter.next() {
            // Insert into the same table but with another codec.
            storage.storage::<ContractsRawCodeV2>().insert(key, value);
        }
    }
    ```
    
    ### Structures
    
    The blueprint of the table defines its behavior. As an example, a `Plain` blueprint simply encodes/decodes bytes and stores/loads them into/from the storage. The `SMT` blueprint builds a sparse merkle tree on top of the key-value pairs.
    
    Implementing a blueprint one time, we can apply it to any table satisfying the requirements of this blueprint. It increases the re-usage of the code and minimizes duplication.
    
    It can be useful if we decide to create global roots for all required tables that are used in fraud proving.
    
    ```rust
    impl TableWithBlueprint for SpentMessages {
        type Blueprint = Plain<Raw, Postcard>;
    
        fn column() -> Column {
            Column::SpentMessages
        }
    }
                     |
                     |
                    \|/
    
    impl TableWithBlueprint for SpentMessages {
        type Blueprint =
            Sparse<Raw, Postcard, SpentMessagesMerkleMetadata, SpentMessagesMerkleNodes>;
    
        fn column() -> Column {
            Column::SpentMessages
        }
    }
    ```
    
    ### Side changes
    
    #### `iter_all`
    The `iter_all` functionality now accepts the table instead of `K` and `V` generics. It is done to use the correct codec during deserialization. Also, the table definition provides the column.
    
    #### Duplicated unit tests
    
    The `fuel-core-storage` crate provides macros that generate unit tests. Almost all tables had the same test like `get`, `insert`, `remove`, `exist`. All duplicated tests were moved to macros. The unique one still stays at the same place where it was before.
    
    #### `StorageBatchMutate`
    
    Added a new `StorageBatchMutate` trait that we can move to `fuel-storage` crate later. It allows batch operations on the storage. It may be more performant in some cases.

- [#1573](https://github.com/FuelLabs/fuel-core/pull/1573): Remove nested p2p request/response encoding. Only breaks p2p networking compatibility with older fuel-core versions, but is otherwise fully internal.


## [Version 0.22.4]

### Added

- [#1743](https://github.com/FuelLabs/fuel-core/pull/1743): Added blacklisting of the transactions on the `TxPool` level.
  ```shell
        --tx-blacklist-addresses <TX_BLACKLIST_ADDRESSES>
            The list of banned addresses ignored by the `TxPool`
            
            [env: TX_BLACKLIST_ADDRESSES=]
  
        --tx-blacklist-coins <TX_BLACKLIST_COINS>
            The list of banned coins ignored by the `TxPool`
            
            [env: TX_BLACKLIST_COINS=]
  
        --tx-blacklist-messages <TX_BLACKLIST_MESSAGES>
            The list of banned messages ignored by the `TxPool`
            
            [env: TX_BLACKLIST_MESSAGES=]
  
        --tx-blacklist-contracts <TX_BLACKLIST_CONTRACTS>
            The list of banned contracts ignored by the `TxPool`
            
            [env: TX_BLACKLIST_CONTRACTS=]
  ```

## [Version 0.22.3]

### Added

- [#1732](https://github.com/FuelLabs/fuel-core/pull/1732): Added `Clone` bounds to most datatypes of `fuel-core-client`.

## [Version 0.22.2]

### Added

- [#1729](https://github.com/FuelLabs/fuel-core/pull/1729): Exposed the `schema.sdl` file from `fuel-core-client`. The user can create his own queries by using this file.

## [Version 0.22.1]

### Fixed
- [#1664](https://github.com/FuelLabs/fuel-core/pull/1664): Fixed long database initialization after restart of the node by setting limit to the WAL file.


## [Version 0.22.0]

### Added

- [#1515](https://github.com/FuelLabs/fuel-core/pull/1515): Added support of `--version` command for `fuel-core-keygen` binary.
- [#1504](https://github.com/FuelLabs/fuel-core/pull/1504): A `Success` or `Failure` variant of `TransactionStatus` returned by a query now contains the associated receipts generated by transaction execution.

#### Breaking
- [#1531](https://github.com/FuelLabs/fuel-core/pull/1531): Make `fuel-core-executor` `no_std` compatible. It affects the `fuel-core` crate because it uses the `fuel-core-executor` crate. The change is breaking because of moved types.
- [#1524](https://github.com/FuelLabs/fuel-core/pull/1524): Adds information about connected peers to the GQL API.

### Changed

- [#1517](https://github.com/FuelLabs/fuel-core/pull/1517): Changed default gossip heartbeat interval to 500ms. 
- [#1520](https://github.com/FuelLabs/fuel-core/pull/1520): Extract `executor` into `fuel-core-executor` crate.

### Fixed

#### Breaking
- [#1536](https://github.com/FuelLabs/fuel-core/pull/1536): The change fixes the contracts tables to not touch SMT nodes of foreign contracts. Before, it was possible to invalidate the SMT from another contract. It is a breaking change and requires re-calculating the whole state from the beginning with new SMT roots. 
- [#1542](https://github.com/FuelLabs/fuel-core/pull/1542): Migrates information about peers to NodeInfo instead of ChainInfo. It also elides information about peers in the default node_info query.

## [Version 0.21.0]

This release focuses on preparing `fuel-core` for the mainnet environment:
- Most of the changes improved the security and stability of the node.
- The gas model was reworked to cover all aspects of execution.
- The benchmarking system was significantly enhanced, covering worst scenarios.
- A new set of benchmarks was added to track the accuracy of gas prices.
- Optimized heavy operations and removed/replaced exploitable functionality.

Besides that, there are more concrete changes:
- Unified naming conventions for all CLI arguments. Added dependencies between related fields to avoid misconfiguration in case of missing arguments. Added `--debug` flag that enables additional functionality like a debugger.
- Improved telemetry to cover the internal work of services and added support for the Pyroscope, allowing it to generate real-time flamegraphs to track performance.
- Improved stability of the P2P layer and adjusted the updating of reputation. The speed of block synchronization was significantly increased.
- The node is more stable and resilient. Improved DoS resistance and resource management. Fixed critical bugs during state transition.
- Reworked the `Mint` transaction to accumulate the fee from block production inside the contract defined by the block producer.

FuelVM received a lot of safety and stability improvements:
- The audit helped identify some bugs and errors that have been successfully fixed.
- Updated the gas price model to charge for resources used during the transaction lifecycle.
- Added `no_std` and 32 bit system support. This opens doors for fraud proving in the future.
- Removed the `ChainId` from the `PredicateId` calculation, allowing the use of predicates cross-chain.
- Improvements in the performance of some storage-related opcodes.
- Support the `ECAL` instruction that allows adding custom functionality to the VM. It can be used to create unique rollups or advanced indexers in the future.
- Support of [transaction policies](https://github.com/FuelLabs/fuel-vm/blob/master/CHANGELOG.md#version-0420) provides additional safety for the user. 
    It also allows the implementation of a multi-dimensional price model in the future, making the transaction execution cheaper and allowing more transactions that don't affect storage.
- Refactored errors, returning more detailed errors to the user, simplifying debugging.

### Added

- [#1503](https://github.com/FuelLabs/fuel-core/pull/1503): Add `gtf` opcode sanity check.
- [#1502](https://github.com/FuelLabs/fuel-core/pull/1502): Added price benchmark for `vm_initialization`.
- [#1501](https://github.com/FuelLabs/fuel-core/pull/1501): Add a CLI command for generating a fee collection contract.
- [#1492](https://github.com/FuelLabs/fuel-core/pull/1492): Support backward iteration in the RocksDB. It allows backward queries that were not allowed before.
- [#1490](https://github.com/FuelLabs/fuel-core/pull/1490): Add push and pop benchmarks.
- [#1485](https://github.com/FuelLabs/fuel-core/pull/1485): Prepare rc release of fuel core v0.21
- [#1476](https://github.com/FuelLabs/fuel-core/pull/1453): Add the majority of the "other" benchmarks for contract opcodes.
- [#1473](https://github.com/FuelLabs/fuel-core/pull/1473): Expose fuel-core version as a constant
- [#1469](https://github.com/FuelLabs/fuel-core/pull/1469): Added support of bloom filter for RocksDB tables and increased the block cache.
- [#1465](https://github.com/FuelLabs/fuel-core/pull/1465): Improvements for keygen cli and crates
- [#1642](https://github.com/FuelLabs/fuel-core/pull/1462): Added benchmark to measure the performance of contract state and contract ID calculation; use for gas costing.
- [#1457](https://github.com/FuelLabs/fuel-core/pull/1457): Fixing incorrect measurement for fast(µs) opcodes.
- [#1456](https://github.com/FuelLabs/fuel-core/pull/1456): Added flushing of the RocksDB during a graceful shutdown.
- [#1456](https://github.com/FuelLabs/fuel-core/pull/1456): Added more logs to track the service lifecycle.
- [#1453](https://github.com/FuelLabs/fuel-core/pull/1453): Add the majority of the "sanity" benchmarks for contract opcodes.
- [#1452](https://github.com/FuelLabs/fuel-core/pull/1452): Added benchmark to measure the performance of contract root calculation when utilizing the maximum contract size; used for gas costing of contract root during predicate owner validation.
- [#1449](https://github.com/FuelLabs/fuel-core/pull/1449): Fix coin pagination in e2e test client.
- [#1447](https://github.com/FuelLabs/fuel-core/pull/1447): Add timeout for continuous e2e tests
- [#1444](https://github.com/FuelLabs/fuel-core/pull/1444): Add "sanity" benchmarks for memory opcodes.
- [#1437](https://github.com/FuelLabs/fuel-core/pull/1437): Add some transaction throughput tests for basic transfers.
- [#1436](https://github.com/FuelLabs/fuel-core/pull/1436): Add a github action to continuously test beta-4.
- [#1433](https://github.com/FuelLabs/fuel-core/pull/1433): Add "sanity" benchmarks for flow opcodes.
- [#1432](https://github.com/FuelLabs/fuel-core/pull/1432): Add a new `--api-request-timeout` argument to control TTL for GraphQL requests.
- [#1430](https://github.com/FuelLabs/fuel-core/pull/1430): Add "sanity" benchmarks for crypto opcodes.
- [#1426](https://github.com/FuelLabs/fuel-core/pull/1426) Split keygen into a create and a binary.
- [#1419](https://github.com/FuelLabs/fuel-core/pull/1419): Add additional "sanity" benchmarks for arithmetic op code instructions.
- [#1411](https://github.com/FuelLabs/fuel-core/pull/1411): Added WASM and `no_std` compatibility.
- [#1405](https://github.com/FuelLabs/fuel-core/pull/1405): Use correct names for service metrics.
- [#1400](https://github.com/FuelLabs/fuel-core/pull/1400): Add releasy beta to fuel-core so that new commits to fuel-core master triggers fuels-rs.
- [#1371](https://github.com/FuelLabs/fuel-core/pull/1371): Add new client function for querying the `MessageStatus` for a specific message (by `Nonce`).
- [#1356](https://github.com/FuelLabs/fuel-core/pull/1356): Add peer reputation reporting to heartbeat code.
- [#1355](https://github.com/FuelLabs/fuel-core/pull/1355): Added new metrics related to block importing, such as tps, sync delays etc.
- [#1339](https://github.com/FuelLabs/fuel-core/pull/1339): Adds `baseAssetId` to `FeeParameters` in the GraphQL API.
- [#1331](https://github.com/FuelLabs/fuel-core/pull/1331): Add peer reputation reporting to block import code.
- [#1324](https://github.com/FuelLabs/fuel-core/pull/1324): Added pyroscope profiling to fuel-core, intended to be used by a secondary docker image that has debug symbols enabled.
- [#1309](https://github.com/FuelLabs/fuel-core/pull/1309): Add documentation for running debug builds with CLion and Visual Studio Code.  
- [#1308](https://github.com/FuelLabs/fuel-core/pull/1308): Add support for loading .env files when compiling with the `env` feature. This allows users to conveniently supply CLI arguments in a secure and IDE-agnostic way. 
- [#1304](https://github.com/FuelLabs/fuel-core/pull/1304): Implemented `submit_and_await_commit_with_receipts` method for `FuelClient`.
- [#1286](https://github.com/FuelLabs/fuel-core/pull/1286): Include readable names for test cases where missing.
- [#1274](https://github.com/FuelLabs/fuel-core/pull/1274): Added tests to benchmark block synchronization.
- [#1263](https://github.com/FuelLabs/fuel-core/pull/1263): Add gas benchmarks for `ED19` and `ECR1` instructions.

### Changed

- [#1512](https://github.com/FuelLabs/fuel-core/pull/1512): Internally simplify merkle_contract_state_range.
- [#1507](https://github.com/FuelLabs/fuel-core/pull/1507): Updated chain configuration to be ready for beta 5 network. It includes opcode prices from the latest benchmark and contract for the block producer.
- [#1477](https://github.com/FuelLabs/fuel-core/pull/1477): Upgraded the Rust version used in CI and containers to 1.73.0. Also includes associated Clippy changes.
- [#1469](https://github.com/FuelLabs/fuel-core/pull/1469): Replaced usage of `MemoryTransactionView` by `Checkpoint` database in the benchmarks.
- [#1468](https://github.com/FuelLabs/fuel-core/pull/1468): Bumped version of the `fuel-vm` to `v0.40.0`. It brings some breaking changes into consensus parameters API because of changes in the underlying types.
- [#1466](https://github.com/FuelLabs/fuel-core/pull/1466): Handling overflows during arithmetic operations.
- [#1460](https://github.com/FuelLabs/fuel-core/pull/1460): Change tracking branch from main to master for releasy tests.
- [#1454](https://github.com/FuelLabs/fuel-core/pull/1454): Update gas benchmarks for opcodes that append receipts.
- [#1440](https://github.com/FuelLabs/fuel-core/pull/1440): Don't report reserved nodes that send invalid transactions.
- [#1439](https://github.com/FuelLabs/fuel-core/pull/1439): Reduced memory BMT consumption during creation of the header.
- [#1434](https://github.com/FuelLabs/fuel-core/pull/1434): Continue gossiping transactions to reserved peers regardless of gossiping reputation score.
- [#1408](https://github.com/FuelLabs/fuel-core/pull/1408): Update gas benchmarks for storage opcodes to use a pre-populated database to get more accurate worst-case costs.
- [#1399](https://github.com/FuelLabs/fuel-core/pull/1399): The Relayer now queries Ethereum for its latest finalized block instead of using a configurable "finalization period" to presume finality.
- [#1397](https://github.com/FuelLabs/fuel-core/pull/1397): Improved keygen. Created a crate to be included from forc plugins and upgraded internal library to drop requirement of protoc to build
- [#1395](https://github.com/FuelLabs/fuel-core/pull/1395): Add DependentCost benchmarks for `k256`, `s256` and `mcpi` instructions.
- [#1393](https://github.com/FuelLabs/fuel-core/pull/1393): Increase heartbeat timeout from `2` to `60` seconds, as suggested in [this issue](https://github.com/FuelLabs/fuel-core/issues/1330).
- [#1392](https://github.com/FuelLabs/fuel-core/pull/1392): Fixed an overflow in `message_proof`.
- [#1390](https://github.com/FuelLabs/fuel-core/pull/1390): Up the `ethers` version to `2` to fix an issue with `tungstenite`.
- [#1383](https://github.com/FuelLabs/fuel-core/pull/1383): Disallow usage of `log` crate internally in favor of `tracing` crate.
- [#1380](https://github.com/FuelLabs/fuel-core/pull/1380): Add preliminary, hard-coded config values for heartbeat peer reputation, removing `todo`.
- [#1377](https://github.com/FuelLabs/fuel-core/pull/1377): Remove `DiscoveryEvent` and use `KademliaEvent` directly in `DiscoveryBehavior`.
- [#1366](https://github.com/FuelLabs/fuel-core/pull/1366): Improve caching during docker builds in CI by replacing gha
- [#1358](https://github.com/FuelLabs/fuel-core/pull/1358): Upgraded the Rust version used in CI to 1.72.0. Also includes associated Clippy changes.
- [#1349](https://github.com/FuelLabs/fuel-core/pull/1349): Updated peer-to-peer transactions API to support multiple blocks in a single request, and updated block synchronization to request multiple blocks based on the configured range of headers.
- [#1342](https://github.com/FuelLabs/fuel-core/pull/1342): Add error handling for P2P requests to return `None` to requester and log error.
- [#1318](https://github.com/FuelLabs/fuel-core/pull/1318): Modified block synchronization to use asynchronous task execution when retrieving block headers.
- [#1314](https://github.com/FuelLabs/fuel-core/pull/1314): Removed `types::ConsensusParameters` in favour of `fuel_tx:ConsensusParameters`.
- [#1302](https://github.com/FuelLabs/fuel-core/pull/1302): Removed the usage of flake and building of the bridge contract ABI.
    It simplifies the maintenance and updating of the events, requiring only putting the event definition into the codebase of the relayer.
- [#1293](https://github.com/FuelLabs/fuel-core/issues/1293): Parallelized the `estimate_predicates` endpoint to utilize all available threads.
- [#1270](https://github.com/FuelLabs/fuel-core/pull/1270): Modify the way block headers are retrieved from peers to be done in batches.

#### Breaking
- [#1506](https://github.com/FuelLabs/fuel-core/pull/1506): Added validation of the coin's fields during block production and validation. Before, it was possible to submit a transaction that didn't match the coin's values in the database, allowing printing/using unavailable assets.
- [#1491](https://github.com/FuelLabs/fuel-core/pull/1491): Removed unused request and response variants from the Gossipsub implementation, as well as related definitions and tests. Specifically, this removes gossiping of `ConsensusVote` and `NewBlock` events.
- [#1472](https://github.com/FuelLabs/fuel-core/pull/1472): Upgraded `fuel-vm` to `v0.42.0`. It introduces transaction policies that changes layout of the transaction. FOr more information check the [v0.42.0](https://github.com/FuelLabs/fuel-vm/pull/635) release.
- [#1470](https://github.com/FuelLabs/fuel-core/pull/1470): Divide `DependentCost` into "light" and "heavy" operations.
- [#1464](https://github.com/FuelLabs/fuel-core/pull/1464): Avoid possible truncation of higher bits. It may invalidate the code that truncated higher bits causing different behavior on 32-bit vs. 64-bit systems. The change affects some endpoints that now require lesser integers.
- [#1432](https://github.com/FuelLabs/fuel-core/pull/1432): All subscriptions and requests have a TTL now. So each subscription lifecycle is limited in time. If the subscription is closed because of TTL, it means that you subscribed after your transaction had been dropped by the network.
- [#1407](https://github.com/FuelLabs/fuel-core/pull/1407): The recipient is a `ContractId` instead of `Address`. The block producer should deploy its contract to receive the transaction fee. The collected fee is zero until the recipient contract is set.
- [#1407](https://github.com/FuelLabs/fuel-core/pull/1407): The `Mint` transaction is reworked with new fields to support the account-base model. It affects serialization and deserialization of the transaction and also affects GraphQL schema.
- [#1407](https://github.com/FuelLabs/fuel-core/pull/1407): The `Mint` transaction is the last transaction in the block instead of the first.
- [#1374](https://github.com/FuelLabs/fuel-core/pull/1374): Renamed `base_chain_height` to `da_height` and return current relayer height instead of latest Fuel block height.
- [#1367](https://github.com/FuelLabs/fuel-core/pull/1367): Update to the latest version of fuel-vm.
- [#1363](https://github.com/FuelLabs/fuel-core/pull/1363): Change message_proof api to take `nonce` instead of `message_id`
- [#1355](https://github.com/FuelLabs/fuel-core/pull/1355): Removed the `metrics` feature flag from the fuel-core crate, and metrics are now included by default.
- [#1339](https://github.com/FuelLabs/fuel-core/pull/1339): Added a new required field called `base_asset_id` to the `FeeParameters` definition in `ConsensusParameters`, as well as default values for `base_asset_id` in the `beta` and `dev` chain specifications.
- [#1322](https://github.com/FuelLabs/fuel-core/pull/1322):
  The `debug` flag is added to the CLI. The flag should be used for local development only. Enabling debug mode:
      - Allows GraphQL Endpoints to arbitrarily advance blocks.
      - Enables debugger GraphQL Endpoints.
      - Allows setting `utxo_validation` to `false`.
- [#1318](https://github.com/FuelLabs/fuel-core/pull/1318): Removed the `--sync-max-header-batch-requests` CLI argument, and renamed `--sync-max-get-txns` to `--sync-block-stream-buffer-size` to better represent the current behavior in the import.
- [#1290](https://github.com/FuelLabs/fuel-core/pull/1290): Standardize CLI args to use `-` instead of `_`.
- [#1279](https://github.com/FuelLabs/fuel-core/pull/1279): Added a new CLI flag to enable the Relayer service `--enable-relayer`, and disabled the Relayer service by default. When supplying the `--enable-relayer` flag, the `--relayer` argument becomes mandatory, and omitting it is an error. Similarly, providing a `--relayer` argument without the `--enable-relayer` flag is an error. Lastly, providing the `--keypair` or `--network` arguments will also produce an error if the `--enable-p2p` flag is not set.
- [#1262](https://github.com/FuelLabs/fuel-core/pull/1262): The `ConsensusParameters` aggregates all configuration data related to the consensus. It contains many fields that are segregated by the usage. The API of some functions was affected to use lesser types instead the whole `ConsensusParameters`. It is a huge breaking change requiring repetitively monotonically updating all places that use the `ConsensusParameters`. But during updating, consider that maybe you can use lesser types. Usage of them may simplify signatures of methods and make them more user-friendly and transparent.

### Removed

#### Breaking
- [#1484](https://github.com/FuelLabs/fuel-core/pull/1484): Removed `--network` CLI argument. Now the name of the network is fetched form chain configuration.
- [#1399](https://github.com/FuelLabs/fuel-core/pull/1399): Removed `relayer-da-finalization` parameter from the relayer CLI.
- [#1338](https://github.com/FuelLabs/fuel-core/pull/1338): Updated GraphQL client to use `DependentCost` for `k256`, `mcpi`, `s256`, `scwq`, `swwq` opcodes.
- [#1322](https://github.com/FuelLabs/fuel-core/pull/1322): The `manual_blocks_enabled` flag is removed from the CLI. The analog is a `debug` flag.<|MERGE_RESOLUTION|>--- conflicted
+++ resolved
@@ -6,17 +6,7 @@
 
 ## [Unreleased (see .changes folder)]
 
-<<<<<<< HEAD
-### Breaking
-- [2648](https://github.com/FuelLabs/fuel-core/pull/2648): Add feature-flagged field to block header `fault_proving_header` that contains a commitment to all transaction ids.
-- [2678](https://github.com/FuelLabs/fuel-core/pull/2678): Removed public accessors for `BlockHeader` fields and replaced with methods instead, moved `tx_id_commitment` to the application header of `BlockHeaderV2`.
-
-### Added
-- [2619](https://github.com/FuelLabs/fuel-core/pull/2691): Add possibility to submit list of changes to rocksdb.
-- [2150](https://github.com/FuelLabs/fuel-core/pull/2150): Upgraded `libp2p` to `0.54.1` and introduced `ConnectionLimiter` to limit pending incoming/outgoing connections.
-=======
 ## [Version 0.41.7]
->>>>>>> f9431ef0
 
 ### Fixed
 - [2710](https://github.com/FuelLabs/fuel-core/pull/2710): Update Fuel-VM to fix compressed transaction backward compatibility.
