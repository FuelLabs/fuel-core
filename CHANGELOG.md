# Change Log
All notable changes to this project will be documented in this file.

The format is based on [Keep a Changelog](http://keepachangelog.com/)
and this project adheres to [Semantic Versioning](http://semver.org/).

## [Unreleased]

### Changed
- [2630](https://github.com/FuelLabs/fuel-core/pull/2630): Removed some noisy `tracing::info!` logs

## [Version 0.41.4]

### Fixed
- [2628](https://github.com/FuelLabs/fuel-core/pull/2628): Downgrade STF.

## [Version 0.41.3]

### Fixed
- [2626](https://github.com/FuelLabs/fuel-core/pull/2626): Avoid needs of RocksDB features in tests modules.

## [Version 0.41.2]

### Fixed

- [2623](https://github.com/FuelLabs/fuel-core/pull/2623): Pinned netlink-proto's version.

## [Version 0.41.1]

### Added
- [2551](https://github.com/FuelLabs/fuel-core/pull/2551): Enhanced the DA compressed block header to include block id.
<<<<<<< HEAD
- [2617](https://github.com/FuelLabs/fuel-core/pull/2617): Add integration skeleton of parallel-executor.
=======
- [2595](https://github.com/FuelLabs/fuel-core/pull/2595): Added `indexation` field to the `nodeInfo` GraphQL endpoint to allow checking if a specific indexation is enabled.

### Changed
- [2603](https://github.com/FuelLabs/fuel-core/pull/2603): Sets the latest recorded height on initialization, not just when DA costs are received
>>>>>>> 75d6c5aa

### Fixed
- [2612](https://github.com/FuelLabs/fuel-core/pull/2612): Use latest gas price to estimate next block gas price during dry runs 
- [2612](https://github.com/FuelLabs/fuel-core/pull/2612): Use latest gas price to estimate next block gas price in tx pool instead of using algorithm directly
- [2609](https://github.com/FuelLabs/fuel-core/pull/2609): Check response before trying to deserialize, return error instead
- [2599](https://github.com/FuelLabs/fuel-core/pull/2599): Use the proper `url` apis to construct full url path in `BlockCommitterHttpApi` client
- [2593](https://github.com/FuelLabs/fuel-core/pull/2593): Fixed utxo id decompression

## [Version 0.41.0]

### Added
- [2547](https://github.com/FuelLabs/fuel-core/pull/2547): Replace the old Graphql gas price provider adapter with the ArcGasPriceEstimate.
- [2445](https://github.com/FuelLabs/fuel-core/pull/2445): Added GQL endpoint for querying asset details.
- [2442](https://github.com/FuelLabs/fuel-core/pull/2442): Add uninitialized task for V1 gas price service
- [2154](https://github.com/FuelLabs/fuel-core/pull/2154): Added `Unknown` variant to `ConsensusParameters` graphql queries
- [2154](https://github.com/FuelLabs/fuel-core/pull/2154): Added `Unknown` variant to `Block` graphql queries
- [2154](https://github.com/FuelLabs/fuel-core/pull/2154): Added `TransactionType` type in `fuel-client`
- [2321](https://github.com/FuelLabs/fuel-core/pull/2321): New metrics for the TxPool:
    - The size of transactions in the txpool (`txpool_tx_size`)
    - The time spent by a transaction in the txpool in seconds (`txpool_tx_time_in_txpool_seconds`)
    - The number of transactions in the txpool (`txpool_number_of_transactions`)
    - The number of transactions pending verification before entering the txpool (`txpool_number_of_transactions_pending_verification`)
    - The number of executable transactions in the txpool (`txpool_number_of_executable_transactions`)
    - The time it took to select transactions for inclusion in a block in microseconds (`txpool_select_transactions_time_microseconds`)
    - The time it took to insert a transaction in the txpool in microseconds (`transaction_insertion_time_in_thread_pool_microseconds`)
- [2385](https://github.com/FuelLabs/fuel-core/pull/2385): Added new histogram buckets for some of the TxPool metrics, optimize the way they are collected.
- [2347](https://github.com/FuelLabs/fuel-core/pull/2364): Add activity concept in order to protect against infinitely increasing DA gas price scenarios
- [2362](https://github.com/FuelLabs/fuel-core/pull/2362): Added a new request_response protocol version `/fuel/req_res/0.0.2`. In comparison with `/fuel/req/0.0.1`, which returns an empty response when a request cannot be fulfilled, this version returns more meaningful error codes. Nodes still support the version `0.0.1` of the protocol to guarantee backward compatibility with fuel-core nodes. Empty responses received from nodes using the old protocol `/fuel/req/0.0.1` are automatically converted into an error `ProtocolV1EmptyResponse` with error code 0, which is also the only error code implemented. More specific error codes will be added in the future.
- [2386](https://github.com/FuelLabs/fuel-core/pull/2386): Add a flag to define the maximum number of file descriptors that RocksDB can use. By default it's half of the OS limit.
- [2376](https://github.com/FuelLabs/fuel-core/pull/2376): Add a way to fetch transactions in P2P without specifying a peer.
- [2361](https://github.com/FuelLabs/fuel-core/pull/2361): Add caches to the sync service to not reask for data it already fetched from the network.
- [2327](https://github.com/FuelLabs/fuel-core/pull/2327): Add more services tests and more checks of the pool. Also add an high level documentation for users of the pool and contributors.
- [2416](https://github.com/FuelLabs/fuel-core/issues/2416): Define the `GasPriceServiceV1` task.
- [2447](https://github.com/FuelLabs/fuel-core/pull/2447): Use new `expiration` policy in the transaction pool. Add a mechanism to prune the transactions when they expired.
- [1922](https://github.com/FuelLabs/fuel-core/pull/1922): Added support for posting blocks to the shared sequencer.
- [2033](https://github.com/FuelLabs/fuel-core/pull/2033): Remove `Option<BlockHeight>` in favor of `BlockHeightQuery` where applicable.
- [2490](https://github.com/FuelLabs/fuel-core/pull/2490): Added pagination support for the `balances` GraphQL query, available only when 'balances indexation' is enabled.
- [2439](https://github.com/FuelLabs/fuel-core/pull/2439): Add gas costs for the two new zk opcodes `ecop` and `eadd` and the benches that allow to calibrate them.
- [2472](https://github.com/FuelLabs/fuel-core/pull/2472): Added the `amountU128` field to the `Balance` GraphQL schema, providing the total balance as a `U128`. The existing `amount` field clamps any balance exceeding `U64` to `u64::MAX`.
- [2526](https://github.com/FuelLabs/fuel-core/pull/2526): Add possibility to not have any cache set for RocksDB. Add an option to either load the RocksDB columns families on creation of the database or when the column is used.
- [2532](https://github.com/FuelLabs/fuel-core/pull/2532): Getters for inner rocksdb database handles.
- [2524](https://github.com/FuelLabs/fuel-core/pull/2524): Adds a new lock type which is optimized for certain workloads to the txpool and p2p services.
- [2535](https://github.com/FuelLabs/fuel-core/pull/2535): Expose `backup` and `restore` APIs on the `CombinedDatabase` struct to create portable backups and restore from them.
- [2550](https://github.com/FuelLabs/fuel-core/pull/2550): Add statistics and more limits infos about txpool on the node_info endpoint

### Fixed
- [2560](https://github.com/FuelLabs/fuel-core/pull/2560): Fix flaky test by increasing timeout
- [2558](https://github.com/FuelLabs/fuel-core/pull/2558): Rename `cost` and `reward` to remove `excess` wording
- [2469](https://github.com/FuelLabs/fuel-core/pull/2469): Improved the logic for syncing the gas price database with on_chain database
- [2365](https://github.com/FuelLabs/fuel-core/pull/2365): Fixed the error during dry run in the case of race condition.
- [2366](https://github.com/FuelLabs/fuel-core/pull/2366): The `importer_gas_price_for_block` metric is properly collected.
- [2369](https://github.com/FuelLabs/fuel-core/pull/2369): The `transaction_insertion_time_in_thread_pool_milliseconds` metric is properly collected.
- [2413](https://github.com/FuelLabs/fuel-core/issues/2413): block production immediately errors if unable to lock the mutex.
- [2389](https://github.com/FuelLabs/fuel-core/pull/2389): Fix construction of reverse iterator in RocksDB.
- [2479](https://github.com/FuelLabs/fuel-core/pull/2479): Fix an error on the last iteration of the read and write sequential opcodes on contract storage.
- [2478](https://github.com/FuelLabs/fuel-core/pull/2478): Fix proof created by `message_receipts_proof` function by ignoring the receipts from failed transactions to match `message_outbox_root`.
- [2485](https://github.com/FuelLabs/fuel-core/pull/2485): Hardcode the timestamp of the genesis block and version of `tai64` to avoid breaking changes for us.
- [2511](https://github.com/FuelLabs/fuel-core/pull/2511): Fix backward compatibility of V0Metadata in gas price db.

### Changed
- [2469](https://github.com/FuelLabs/fuel-core/pull/2469): Updated adapter for querying costs from DA Block committer API
- [2469](https://github.com/FuelLabs/fuel-core/pull/2469): Use the gas price from the latest block to estimate future gas prices
- [2501](https://github.com/FuelLabs/fuel-core/pull/2501): Use gas price from block for estimating future gas prices
- [2468](https://github.com/FuelLabs/fuel-core/pull/2468): Abstract unrecorded blocks concept for V1 algorithm, create new storage impl. Introduce `TransactionableStorage` trait to allow atomic changes to the storage.
- [2295](https://github.com/FuelLabs/fuel-core/pull/2295): `CombinedDb::from_config` now respects `state_rewind_policy` with tmp RocksDB.
- [2378](https://github.com/FuelLabs/fuel-core/pull/2378): Use cached hash of the topic instead of calculating it on each publishing gossip message.
- [2438](https://github.com/FuelLabs/fuel-core/pull/2438): Refactored service to use new implementation of `StorageRead::read` that takes an offset in input.
- [2429](https://github.com/FuelLabs/fuel-core/pull/2429): Introduce custom enum for representing result of running service tasks
- [2377](https://github.com/FuelLabs/fuel-core/pull/2377): Add more errors that can be returned as responses when using protocol `/fuel/req_res/0.0.2`. The errors supported are `ProtocolV1EmptyResponse` (status code `0`) for converting empty responses sent via protocol `/fuel/req_res/0.0.1`, `RequestedRangeTooLarge`(status code `1`) if the client requests a range of objects such as sealed block headers or transactions too large, `Timeout` (status code `2`) if the remote peer takes too long to fulfill a request, or `SyncProcessorOutOfCapacity` if the remote peer is fulfilling too many requests concurrently.
- [2233](https://github.com/FuelLabs/fuel-core/pull/2233): Introduce a new column `modification_history_v2` for storing the modification history in the historical rocksDB. Keys in this column are stored in big endian order. Changed the behaviour of the historical rocksDB to write changes for new block heights to the new column, and to perform lookup of values from the `modification_history_v2` table first, and then from the `modification_history` table, performing a migration upon access if necessary.
- [2383](https://github.com/FuelLabs/fuel-core/pull/2383): The `balance` and `balances` GraphQL query handlers now use index to provide the response in a more performant way. As the index is not created retroactively, the client must be initialized with an empty database and synced from the genesis block to utilize it. Otherwise, the legacy way of retrieving data will be used.
- [2463](https://github.com/FuelLabs/fuel-core/pull/2463): The `coinsToSpend` GraphQL query handler now uses index to provide the response in a more performant way. As the index is not created retroactively, the client must be initialized with an empty database and synced from the genesis block to utilize it. Otherwise, the legacy way of retrieving data will be used.
- [2556](https://github.com/FuelLabs/fuel-core/pull/2556): Ensure that the `last_recorded_height` is set for the DA gas price source.

#### Breaking
- [2469](https://github.com/FuelLabs/fuel-core/pull/2469): Move from `GasPriceServicev0` to `GasPriceServiceV1`. Include new config values.
- [2438](https://github.com/FuelLabs/fuel-core/pull/2438): The `fuel-core-client` can only work with new version of the `fuel-core`. The `0.40` and all older versions are not supported.
- [2438](https://github.com/FuelLabs/fuel-core/pull/2438): Updated `fuel-vm` to `0.59.1` release. Check [release notes](https://github.com/FuelLabs/fuel-vm/releases/tag/v0.59.0) for more details.
- [2389](https://github.com/FuelLabs/fuel-core/pull/2258): Updated the `messageProof` GraphQL schema to return a non-nullable `MessageProof`.
- [2154](https://github.com/FuelLabs/fuel-core/pull/2154): Transaction graphql endpoints use `TransactionType` instead of `fuel_tx::Transaction`.
- [2446](https://github.com/FuelLabs/fuel-core/pull/2446): Use graphiql instead of graphql-playground due to known vulnerability and stale development.
- [2379](https://github.com/FuelLabs/fuel-core/issues/2379): Change `kv_store::Value` to be `Arc<[u8]>` instead of `Arc<Vec<u8>>`.
- [2490](https://github.com/FuelLabs/fuel-core/pull/2490): Updated GraphQL complexity calculation for `balances` query to account for pagination (`first`/`last`) and nested field complexity (`child_complexity`). Queries with large pagination values or deeply nested fields may have higher complexity costs.
- [2463](https://github.com/FuelLabs/fuel-core/pull/2463): 'CoinsQueryError::MaxCoinsReached` variant has been removed. The `InsufficientCoins` variant has been renamed to `InsufficientCoinsForTheMax` and it now contains the additional `max` field
- [2463](https://github.com/FuelLabs/fuel-core/pull/2463): The number of excluded ids in the `coinsToSpend` GraphQL query is now limited to the maximum number of inputs allowed in transaction.
- [2463](https://github.com/FuelLabs/fuel-core/pull/2463): The `coinsToSpend` GraphQL query may now return different coins, depending whether the indexation is enabled or not. However, regardless of the differences, the returned coins will accurately reflect the current state of the database within the context of the query.
- [2526](https://github.com/FuelLabs/fuel-core/pull/2526): By default the cache of RocksDB is now disabled instead of being `1024 * 1024 * 1024`.

## [Version 0.40.2]

### Fixed

- [2476](https://github.com/FuelLabs/fuel-core/pull/2476): Hardcode the timestamp of the genesis block.

## [Version 0.40.1]

### Added

- [2450](https://github.com/FuelLabs/fuel-core/pull/2450): Added support for posting blocks to the shared sequencer.

## [Version 0.40.0]

### Added
- [2347](https://github.com/FuelLabs/fuel-core/pull/2347): Add GraphQL complexity histogram to metrics.
- [2350](https://github.com/FuelLabs/fuel-core/pull/2350): Added a new CLI flag `graphql-number-of-threads` to limit the number of threads used by the GraphQL service. The default value is `2`, `0` enables the old behavior.
- [2335](https://github.com/FuelLabs/fuel-core/pull/2335): Added CLI arguments for configuring GraphQL query costs.

### Fixed
- [2345](https://github.com/FuelLabs/fuel-core/pull/2345): In PoA increase priority of block creation timer trigger compare to txpool event management

### Changed
- [2334](https://github.com/FuelLabs/fuel-core/pull/2334): Prepare the GraphQL service for the switching to `async` methods.
- [2310](https://github.com/FuelLabs/fuel-core/pull/2310): New metrics: "The gas prices used in a block" (`importer_gas_price_for_block`), "The total gas used in a block" (`importer_gas_per_block`), "The total fee (gwei) paid by transactions in a block" (`importer_fee_per_block_gwei`), "The total number of transactions in a block" (`importer_transactions_per_block`), P2P metrics for swarm and protocol.
- [2340](https://github.com/FuelLabs/fuel-core/pull/2340): Avoid long heavy tasks in the GraphQL service by splitting work into batches.
- [2341](https://github.com/FuelLabs/fuel-core/pull/2341): Updated all pagination queries to work with the async stream instead of the sync iterator.
- [2350](https://github.com/FuelLabs/fuel-core/pull/2350): Limited the number of threads used by the GraphQL service.

#### Breaking
- [2310](https://github.com/FuelLabs/fuel-core/pull/2310): The `metrics` command-line parameter has been replaced with `disable-metrics`. Metrics are now enabled by default, with the option to disable them entirely or on a per-module basis.
- [2341](https://github.com/FuelLabs/fuel-core/pull/2341): The maximum number of processed coins from the `coins_to_spend` query is limited to `max_inputs`.

### Fixed

- [2352](https://github.com/FuelLabs/fuel-core/pull/2352): Cache p2p responses to serve without roundtrip to db.

## [Version 0.39.0]

### Added
- [2324](https://github.com/FuelLabs/fuel-core/pull/2324): Added metrics for sync, async processor and for all GraphQL queries.
- [2320](https://github.com/FuelLabs/fuel-core/pull/2320): Added new CLI flag `graphql-max-resolver-recursive-depth` to limit recursion within resolver. The default value it "1".

## Fixed
- [2320](https://github.com/FuelLabs/fuel-core/issues/2320): Prevent `/health` and `/v1/health` from being throttled by the concurrency limiter.
- [2322](https://github.com/FuelLabs/fuel-core/issues/2322): Set the salt of genesis contracts to zero on execution.
- [2324](https://github.com/FuelLabs/fuel-core/pull/2324): Ignore peer if we already are syncing transactions from it.

#### Breaking

- [2320](https://github.com/FuelLabs/fuel-core/pull/2330): Reject queries that are recursive during the resolution of the query.

### Changed

#### Breaking
- [2311](https://github.com/FuelLabs/fuel-core/pull/2311): Changed the text of the error returned by the executor if gas overflows.

## [Version 0.38.0]

### Added
- [2309](https://github.com/FuelLabs/fuel-core/pull/2309): Limit number of concurrent queries to the graphql service.
- [2216](https://github.com/FuelLabs/fuel-core/pull/2216): Add more function to the state and task of TxPoolV2 to handle the future interactions with others modules (PoA, BlockProducer, BlockImporter and P2P).
- [2263](https://github.com/FuelLabs/fuel-core/pull/2263): Transaction pool is now included in all modules of the code it has requires modifications on different modules : 
    - The PoA is now notify only when there is new transaction and not using the `tx_update_sender` anymore.
    - The Pool transaction source for the executor is now locking the pool until the block production is finished.
    - Reading operations on the pool is now asynchronous and it’s the less prioritized operation on the Pool, API has been updated accordingly.
    - GasPrice is no more using async to allow the transactions verifications to not use async anymore 

    We also added a lot of new configuration cli parameters to fine-tune TxPool configuration.
    This PR also changes the way we are making the heavy work processor and a sync and asynchronous version is available in services folder (usable by anyone)
    P2P now use separate heavy work processor for DB and TxPool interactions.

### Removed
- [2306](https://github.com/FuelLabs/fuel-core/pull/2306): Removed hack for genesis asset contract from the code.

## [Version 0.37.1]

### Fixed
- [2304](https://github.com/FuelLabs/fuel-core/pull/2304): Add initialization for the genesis base asset contract.

### Added
- [2288](https://github.com/FuelLabs/fuel-core/pull/2288): Specify `V1Metadata` for `GasPriceServiceV1`.

## [Version 0.37.0]

### Added
- [1609](https://github.com/FuelLabs/fuel-core/pull/1609): Add DA compression support. Compressed blocks are stored in the offchain database when blocks are produced, and can be fetched using the GraphQL API.
- [2290](https://github.com/FuelLabs/fuel-core/pull/2290): Added a new CLI argument `--graphql-max-directives`. The default value is `10`.
- [2195](https://github.com/FuelLabs/fuel-core/pull/2195): Added enforcement of the limit on the size of the L2 transactions per block according to the `block_transaction_size_limit` parameter.
- [2131](https://github.com/FuelLabs/fuel-core/pull/2131): Add flow in TxPool in order to ask to newly connected peers to share their transaction pool
- [2182](https://github.com/FuelLabs/fuel-core/pull/2151): Limit number of transactions that can be fetched via TxSource::next
- [2189](https://github.com/FuelLabs/fuel-core/pull/2151): Select next DA height to never include more than u16::MAX -1 transactions from L1.
- [2265](https://github.com/FuelLabs/fuel-core/pull/2265): Integrate Block Committer API for DA Block Costs.
- [2162](https://github.com/FuelLabs/fuel-core/pull/2162): Pool structure with dependencies, etc.. for the next transaction pool module. Also adds insertion/verification process in PoolV2 and tests refactoring
- [2280](https://github.com/FuelLabs/fuel-core/pull/2280): Allow comma separated relayer addresses in cli
- [2299](https://github.com/FuelLabs/fuel-core/pull/2299): Support blobs in the predicates.
- [2300](https://github.com/FuelLabs/fuel-core/pull/2300): Added new function to `fuel-core-client` for checking whether a blob exists.

### Changed

#### Breaking
- [2299](https://github.com/FuelLabs/fuel-core/pull/2299): Anyone who wants to participate in the transaction broadcasting via p2p must upgrade to support new predicates on the TxPool level.
- [2299](https://github.com/FuelLabs/fuel-core/pull/2299): Upgraded `fuel-vm` to `0.58.0`. More information in the [release](https://github.com/FuelLabs/fuel-vm/releases/tag/v0.58.0).
- [2276](https://github.com/FuelLabs/fuel-core/pull/2276): Changed how complexity for blocks is calculated. The default complexity now is 80_000. All queries that somehow touch the block header now are more expensive.
- [2290](https://github.com/FuelLabs/fuel-core/pull/2290): Added a new GraphQL limit on number of `directives`. The default value is `10`.
- [2206](https://github.com/FuelLabs/fuel-core/pull/2206): Use timestamp of last block when dry running transactions.
- [2153](https://github.com/FuelLabs/fuel-core/pull/2153): Updated default gas costs for the local testnet configuration to match `fuel-core 0.35.0`.

## [Version 0.36.0]

### Added
- [2135](https://github.com/FuelLabs/fuel-core/pull/2135): Added metrics logging for number of blocks served over the p2p req/res protocol.
- [2151](https://github.com/FuelLabs/fuel-core/pull/2151): Added limitations on gas used during dry_run in API.
- [2188](https://github.com/FuelLabs/fuel-core/pull/2188): Added the new variant `V2` for the `ConsensusParameters` which contains the new `block_transaction_size_limit` parameter.
- [2163](https://github.com/FuelLabs/fuel-core/pull/2163): Added runnable task for fetching block committer data.
- [2204](https://github.com/FuelLabs/fuel-core/pull/2204): Added `dnsaddr` resolution for TLD without suffixes.

### Changed

#### Breaking
- [2199](https://github.com/FuelLabs/fuel-core/pull/2199): Applying several breaking changes to the WASM interface from backlog:
  - Get the module to execute WASM byte code from the storage first, an fallback to the built-in version in the case of the `FUEL_ALWAYS_USE_WASM`.
  - Added `host_v1` with a new `peek_next_txs_size` method, that accepts `tx_number_limit` and `size_limit`.
  - Added new variant of the return type to pass the validation result. It removes block serialization and deserialization and should improve performance.
  - Added a V1 execution result type that uses `JSONError` instead of postcard serialized error. It adds flexibility of how variants of the error can be managed. More information about it in https://github.com/FuelLabs/fuel-vm/issues/797. The change also moves `TooManyOutputs` error to the top. It shows that `JSONError` works as expected.
- [2145](https://github.com/FuelLabs/fuel-core/pull/2145): feat: Introduce time port in PoA service.
- [2155](https://github.com/FuelLabs/fuel-core/pull/2155): Added trait declaration for block committer data
- [2142](https://github.com/FuelLabs/fuel-core/pull/2142): Added benchmarks for varied forms of db lookups to assist in optimizations.
- [2158](https://github.com/FuelLabs/fuel-core/pull/2158): Log the public address of the signing key, if it is specified
- [2188](https://github.com/FuelLabs/fuel-core/pull/2188): Upgraded the `fuel-vm` to `0.57.0`. More information in the [release](https://github.com/FuelLabs/fuel-vm/releases/tag/v0.57.0).

## [Version 0.35.0]

### Added
- [2122](https://github.com/FuelLabs/fuel-core/pull/2122): Changed the relayer URI address to be a vector and use a quorum provider. The `relayer` argument now supports multiple URLs to fetch information from different sources.
- [2119](https://github.com/FuelLabs/fuel-core/pull/2119): GraphQL query fields for retrieving information about upgrades.

### Changed
- [2113](https://github.com/FuelLabs/fuel-core/pull/2113): Modify the way the gas price service and shared algo is initialized to have some default value based on best guess instead of `None`, and initialize service before graphql.
- [2112](https://github.com/FuelLabs/fuel-core/pull/2112): Alter the way the sealed blocks are fetched with a given height.
- [2120](https://github.com/FuelLabs/fuel-core/pull/2120): Added `submitAndAwaitStatus` subscription endpoint which returns the `SubmittedStatus` after the transaction is submitted as well as the `TransactionStatus` subscription.
- [2115](https://github.com/FuelLabs/fuel-core/pull/2115): Add test for `SignMode` `is_available` method.
- [2124](https://github.com/FuelLabs/fuel-core/pull/2124): Generalize the way p2p req/res protocol handles requests.

#### Breaking

- [2040](https://github.com/FuelLabs/fuel-core/pull/2040): Added full `no_std` support state transition related crates. The crates now require the "alloc" feature to be enabled. Following crates are affected:
  - `fuel-core-types`
  - `fuel-core-storage`
  - `fuel-core-executor`
- [2116](https://github.com/FuelLabs/fuel-core/pull/2116): Replace `H160` in config and cli options of relayer by `Bytes20` of `fuel-types`

### Fixed
- [2134](https://github.com/FuelLabs/fuel-core/pull/2134): Perform RecoveryID normalization for AWS KMS -generated signatures.

## [Version 0.34.0]

### Added
- [2051](https://github.com/FuelLabs/fuel-core/pull/2051): Add support for AWS KMS signing for the PoA consensus module. The new key can be specified with `--consensus-aws-kms AWS_KEY_ARN`.
- [2092](https://github.com/FuelLabs/fuel-core/pull/2092): Allow iterating by keys in rocksdb, and other storages.
- [2096](https://github.com/FuelLabs/fuel-core/pull/2096): GraphQL query field to fetch blob byte code by its blob ID.

### Changed
- [2106](https://github.com/FuelLabs/fuel-core/pull/2106): Remove deadline clock in POA and replace with tokio time functions.

- [2035](https://github.com/FuelLabs/fuel-core/pull/2035): Small code optimizations.
    - The optimized code specifies the capacity when initializing the HashSet, avoiding potential multiple reallocations of memory during element insertion.
    - The optimized code uses the return value of HashSet::insert to check if the insertion was successful. If the insertion fails (i.e., the element already exists), it returns an error. This reduces one lookup operation.
    - The optimized code simplifies the initialization logic of exclude by using the Option::map_or_else method.

#### Breaking
- [2051](https://github.com/FuelLabs/fuel-core/pull/2051): Misdocumented `CONSENSUS_KEY` environ variable has been removed, use `CONSENSUS_KEY_SECRET` instead. Also raises MSRV to `1.79.0`.

### Fixed

- [2106](https://github.com/FuelLabs/fuel-core/pull/2106): Handle the case when nodes with overriding start on the fresh network.
- [2105](https://github.com/FuelLabs/fuel-core/pull/2105): Fixed the rollback functionality to work with empty gas price database.

## [Version 0.33.0]

### Added
- [2094](https://github.com/FuelLabs/fuel-core/pull/2094): Added support for predefined blocks provided via the filesystem.
- [2094](https://github.com/FuelLabs/fuel-core/pull/2094): Added `--predefined-blocks-path` CLI argument to pass the path to the predefined blocks.
- [2081](https://github.com/FuelLabs/fuel-core/pull/2081): Enable producer to include predefined blocks.
- [2079](https://github.com/FuelLabs/fuel-core/pull/2079): Open unknown columns in the RocksDB for forward compatibility.

### Changed
- [2076](https://github.com/FuelLabs/fuel-core/pull/2076): Replace usages of `iter_all` with `iter_all_keys` where necessary.

#### Breaking
- [2080](https://github.com/FuelLabs/fuel-core/pull/2080): Reject Upgrade txs with invalid wasm on txpool level.
- [2082](https://github.com/FuelLabs/fuel-core/pull/2088): Move `TxPoolError` from `fuel-core-types` to `fuel-core-txpool`.
- [2086](https://github.com/FuelLabs/fuel-core/pull/2086): Added support for PoA key rotation.
- [2086](https://github.com/FuelLabs/fuel-core/pull/2086): Support overriding of the non consensus parameters in the chain config.

### Fixed

- [2094](https://github.com/FuelLabs/fuel-core/pull/2094): Fixed bug in rollback logic because of wrong ordering of modifications.

## [Version 0.32.1]

### Added
- [2061](https://github.com/FuelLabs/fuel-core/pull/2061): Allow querying filled transaction body from the status.

### Changed
- [2067](https://github.com/FuelLabs/fuel-core/pull/2067): Return error from TxPool level if the `BlobId` is known.
- [2064](https://github.com/FuelLabs/fuel-core/pull/2064): Allow gas price metadata values to be overridden with config

### Fixes
- [2060](https://github.com/FuelLabs/fuel-core/pull/2060): Use `min-gas-price` as a starting point if `start-gas-price` is zero.
- [2059](https://github.com/FuelLabs/fuel-core/pull/2059): Remove unwrap that is breaking backwards compatibility
- [2063](https://github.com/FuelLabs/fuel-core/pull/2063): Don't use historical view during dry run.

## [Version 0.32.0]

### Added
- [1983](https://github.com/FuelLabs/fuel-core/pull/1983): Add adapters for gas price service for accessing database values

### Breaking
- [2048](https://github.com/FuelLabs/fuel-core/pull/2048): Disable SMT for `ContractsAssets` and `ContractsState` for the production mode of the `fuel-core`. The SMT still is used in benchmarks and tests.
- [#1988](https://github.com/FuelLabs/fuel-core/pull/1988): Updated `fuel-vm` to `0.56.0` ([release notes](https://github.com/FuelLabs/fuel-vm/releases/tag/v0.55.0)). Adds Blob transaction support.
- [2025](https://github.com/FuelLabs/fuel-core/pull/2025): Add new V0 algorithm for gas price to services.
    This change includes new flags for the CLI:
        - "starting-gas-price" - the starting gas price for the gas price algorithm
        - "gas-price-change-percent" - the percent change for each gas price update
        - "gas-price-threshold-percent" - the threshold percent for determining if the gas price will be increase or decreased
    And the following CLI flags are serving a new purpose
        - "min-gas-price" - the minimum gas price that the gas price algorithm will return
- [2045](https://github.com/FuelLabs/fuel-core/pull/2045): Include withdrawal message only if transaction is executed successfully.
- [2041](https://github.com/FuelLabs/fuel-core/pull/2041): Add code for startup of the gas price algorithm updater so 
    the gas price db on startup is always in sync with the on chain db

## [Version 0.31.0]

### Added
- [#2014](https://github.com/FuelLabs/fuel-core/pull/2014): Added a separate thread for the block importer.
- [#2013](https://github.com/FuelLabs/fuel-core/pull/2013): Added a separate thread to process P2P database lookups.
- [#2004](https://github.com/FuelLabs/fuel-core/pull/2004): Added new CLI argument `continue-services-on-error` to control internal flow of services.
- [#2004](https://github.com/FuelLabs/fuel-core/pull/2004): Added handling of incorrect shutdown of the off-chain GraphQL worker by using state rewind feature.
- [#2007](https://github.com/FuelLabs/fuel-core/pull/2007): Improved metrics:
  - Added database metrics per column.
  - Added statistic about commit time of each database.
  - Refactored how metrics are registered: Now, we use only one register shared between all metrics. This global register is used to encode all metrics.
- [#1996](https://github.com/FuelLabs/fuel-core/pull/1996): Added support for rollback command when state rewind feature is enabled. The command allows the rollback of the state of the blockchain several blocks behind until the end of the historical window. The default historical window it 7 days.
- [#1996](https://github.com/FuelLabs/fuel-core/pull/1996): Added support for the state rewind feature. The feature allows the execution of the blocks in the past and the same execution results to be received. Together with forkless upgrades, execution of any block from the past is possible if historical data exist for the target block height.
- [#1994](https://github.com/FuelLabs/fuel-core/pull/1994): Added the actual implementation for the `AtomicView::latest_view`.
- [#1972](https://github.com/FuelLabs/fuel-core/pull/1972): Implement `AlgorithmUpdater` for `GasPriceService`
- [#1948](https://github.com/FuelLabs/fuel-core/pull/1948): Add new `AlgorithmV1` and `AlgorithmUpdaterV1` for the gas price. Include tools for analysis
- [#1676](https://github.com/FuelLabs/fuel-core/pull/1676): Added new CLI arguments:
    - `graphql-max-depth`
    - `graphql-max-complexity`
    - `graphql-max-recursive-depth`

### Changed
- [#2015](https://github.com/FuelLabs/fuel-core/pull/2015): Small fixes for the database:
  - Fixed the name for historical columns - Metrics was working incorrectly for historical columns.
  - Added recommended setting for the RocksDB - The source of recommendation is official documentation https://github.com/facebook/rocksdb/wiki/Setup-Options-and-Basic-Tuning#other-general-options.
  - Removed repairing since it could corrupt the database if fails - Several users reported about the corrupted state of the database after having a "Too many descriptors" error where in logs, repairing of the database also failed with this error creating a `lost` folder.
- [#2010](https://github.com/FuelLabs/fuel-core/pull/2010): Updated the block importer to allow more blocks to be in the queue. It improves synchronization speed and mitigate the impact of other services on synchronization speed.
- [#2006](https://github.com/FuelLabs/fuel-core/pull/2006): Process block importer events first under P2P pressure.
- [#2002](https://github.com/FuelLabs/fuel-core/pull/2002): Adapted the block producer to react to checked transactions that were using another version of consensus parameters during validation in the TxPool. After an upgrade of the consensus parameters of the network, TxPool could store invalid `Checked` transactions. This change fixes that by tracking the version that was used to validate the transactions.
- [#1999](https://github.com/FuelLabs/fuel-core/pull/1999): Minimize the number of panics in the codebase.
- [#1990](https://github.com/FuelLabs/fuel-core/pull/1990): Use latest view for mutate GraphQL queries after modification of the node.
- [#1992](https://github.com/FuelLabs/fuel-core/pull/1992): Parse multiple relayer contracts, `RELAYER-V2-LISTENING-CONTRACTS` env variable using a `,` delimiter.
- [#1980](https://github.com/FuelLabs/fuel-core/pull/1980): Add `Transaction` to relayer 's event filter

#### Breaking
- [#2012](https://github.com/FuelLabs/fuel-core/pull/2012): Bumped the `fuel-vm` to `0.55.0` release. More about the change [here](https://github.com/FuelLabs/fuel-vm/releases/tag/v0.55.0).
- [#2001](https://github.com/FuelLabs/fuel-core/pull/2001): Prevent GraphQL query body to be huge and cause OOM. The default body size is `1MB`. The limit can be changed by the `graphql-request-body-bytes-limit` CLI argument.
- [#1991](https://github.com/FuelLabs/fuel-core/pull/1991): Prepare the database to use different types than `Database` for atomic view.
- [#1989](https://github.com/FuelLabs/fuel-core/pull/1989): Extract `HistoricalView` trait from the `AtomicView`.
- [#1676](https://github.com/FuelLabs/fuel-core/pull/1676): New `fuel-core-client` is incompatible with the old `fuel-core` because of two requested new fields.
- [#1676](https://github.com/FuelLabs/fuel-core/pull/1676): Changed default value for `api-request-timeout` to be `30s`.
- [#1676](https://github.com/FuelLabs/fuel-core/pull/1676): Now, GraphQL API has complexity and depth limitations on the queries. The default complexity limit is `20000`. It is ~50 blocks per request with transaction IDs and ~2-5 full blocks.

### Fixed
- [#2000](https://github.com/FuelLabs/fuel-core/pull/2000): Use correct query name in metrics for aliased queries.

## [Version 0.30.0]

### Added
- [#1975](https://github.com/FuelLabs/fuel-core/pull/1975): Added `DependentCost` benchmarks for the `cfe` and `cfei` opcodes.
- [#1975](https://github.com/FuelLabs/fuel-core/pull/1975): Added `DependentCost` for the `cfe` opcode to the `GasCosts` endpoint.
- [#1974](https://github.com/FuelLabs/fuel-core/pull/1974): Optimized the work of `InMemoryTransaction` for lookups and empty insertion.

### Changed
- [#1973](https://github.com/FuelLabs/fuel-core/pull/1973): Updated VM initialization benchmark to include many inputs and outputs.

#### Breaking
- [#1975](https://github.com/FuelLabs/fuel-core/pull/1975): Updated gas prices according to new release.
- [#1975](https://github.com/FuelLabs/fuel-core/pull/1975): Changed `GasCosts` endpoint to return `DependentCost` for the `cfei` opcode via `cfeiDependentCost`.
- [#1975](https://github.com/FuelLabs/fuel-core/pull/1975): Use `fuel-vm 0.54.0`. More information in the [release](https://github.com/FuelLabs/fuel-vm/releases/tag/v0.54.0).

## [Version 0.29.0]

### Added
- [#1889](https://github.com/FuelLabs/fuel-core/pull/1889): Add new `FuelGasPriceProvider` that receives the gas price algorithm from a `GasPriceService`

### Changed
- [#1942](https://github.com/FuelLabs/fuel-core/pull/1942): Sequential relayer's commits.
- [#1952](https://github.com/FuelLabs/fuel-core/pull/1952): Change tip sorting to ratio between tip and max gas sorting in txpool
- [#1960](https://github.com/FuelLabs/fuel-core/pull/1960): Update fuel-vm to v0.53.0.
- [#1964](https://github.com/FuelLabs/fuel-core/pull/1964): Add `creation_instant` as second sort key in tx pool

### Fixed
- [#1962](https://github.com/FuelLabs/fuel-core/pull/1962): Fixes the error message for incorrect keypair's path.
- [#1950](https://github.com/FuelLabs/fuel-core/pull/1950): Fix cursor `BlockHeight` encoding in `SortedTXCursor`

## [Version 0.28.0]

### Changed
- [#1934](https://github.com/FuelLabs/fuel-core/pull/1934): Updated benchmark for the `aloc` opcode to be `DependentCost`. Updated `vm_initialization` benchmark to exclude growing of memory(It is handled by VM reuse).
- [#1916](https://github.com/FuelLabs/fuel-core/pull/1916): Speed up synchronisation of the blocks for the `fuel-core-sync` service.
- [#1888](https://github.com/FuelLabs/fuel-core/pull/1888): optimization: Reuse VM memory across executions.

#### Breaking

- [#1934](https://github.com/FuelLabs/fuel-core/pull/1934): Changed `GasCosts` endpoint to return `DependentCost` for the `aloc` opcode via `alocDependentCost`.
- [#1934](https://github.com/FuelLabs/fuel-core/pull/1934): Updated default gas costs for the local testnet configuration. All opcodes became cheaper.
- [#1924](https://github.com/FuelLabs/fuel-core/pull/1924): `dry_run_opt` has new `gas_price: Option<u64>` argument
- [#1888](https://github.com/FuelLabs/fuel-core/pull/1888): Upgraded `fuel-vm` to `0.51.0`. See [release](https://github.com/FuelLabs/fuel-vm/releases/tag/v0.51.0) for more information.

### Added
- [#1939](https://github.com/FuelLabs/fuel-core/pull/1939): Added API functions to open a RocksDB in different modes.
- [#1929](https://github.com/FuelLabs/fuel-core/pull/1929): Added support of customization of the state transition version in the `ChainConfig`.

### Removed
- [#1913](https://github.com/FuelLabs/fuel-core/pull/1913): Removed dead code from the project.

### Fixed
- [#1921](https://github.com/FuelLabs/fuel-core/pull/1921): Fixed unstable `gossipsub_broadcast_tx_with_accept` test.
- [#1915](https://github.com/FuelLabs/fuel-core/pull/1915): Fixed reconnection issue in the dev cluster with AWS cluster.
- [#1914](https://github.com/FuelLabs/fuel-core/pull/1914): Fixed halting of the node during synchronization in PoA service.

## [Version 0.27.0]

### Added

- [#1895](https://github.com/FuelLabs/fuel-core/pull/1895): Added backward and forward compatibility integration tests for forkless upgrades.
- [#1898](https://github.com/FuelLabs/fuel-core/pull/1898): Enforce increasing of the `Executor::VERSION` on each release.

### Changed

- [#1906](https://github.com/FuelLabs/fuel-core/pull/1906): Makes `cli::snapshot::Command` members public such that clients can create and execute snapshot commands programmatically. This enables snapshot execution in external programs, such as the regenesis test suite. 
- [#1891](https://github.com/FuelLabs/fuel-core/pull/1891): Regenesis now preserves `FuelBlockMerkleData` and `FuelBlockMerkleMetadata` in the off-chain table. These tables are checked when querying message proofs.
- [#1886](https://github.com/FuelLabs/fuel-core/pull/1886): Use ref to `Block` in validation code
- [#1876](https://github.com/FuelLabs/fuel-core/pull/1876): Updated benchmark to include the worst scenario for `CROO` opcode. Also include consensus parameters in bench output.
- [#1879](https://github.com/FuelLabs/fuel-core/pull/1879): Return the old behaviour for the `discovery_works` test.
- [#1848](https://github.com/FuelLabs/fuel-core/pull/1848): Added `version` field to the `Block` and `BlockHeader` GraphQL entities. Added corresponding `version` field to the `Block` and `BlockHeader` client types in `fuel-core-client`.
- [#1873](https://github.com/FuelLabs/fuel-core/pull/1873/): Separate dry runs from block production in executor code, remove `ExecutionKind` and `ExecutionType`, remove `thread_block_transaction` concept, remove `PartialBlockComponent` type, refactor away `inner` functions.
- [#1900](https://github.com/FuelLabs/fuel-core/pull/1900): Update the root README as `fuel-core run` no longer has `--chain` as an option. It has been replaced by `--snapshot`.

#### Breaking

- [#1894](https://github.com/FuelLabs/fuel-core/pull/1894): Use testnet configuration for local testnet.
- [#1894](https://github.com/FuelLabs/fuel-core/pull/1894): Removed support for helm chart.
- [#1910](https://github.com/FuelLabs/fuel-core/pull/1910): `fuel-vm` upgraded to `0.50.0`. More information in the [changelog](https://github.com/FuelLabs/fuel-vm/releases/tag/v0.50.0).

## [Version 0.26.0]

### Fixed

#### Breaking

- [#1868](https://github.com/FuelLabs/fuel-core/pull/1868): Include the `event_inbox_root` in the header hash. Changed types of the `transactions_count` to `u16` and `message_receipt_count` to `u32` instead of `u64`. Updated the application hash root calculation to not pad numbers.
- [#1866](https://github.com/FuelLabs/fuel-core/pull/1866): Fixed a runtime panic that occurred when restarting a node. The panic happens when the relayer database is already populated, and the relayer attempts an empty commit during start up. This invalid commit is removed in this PR.
- [#1871](https://github.com/FuelLabs/fuel-core/pull/1871): Fixed `block` endpoint to return fetch the blocks from both databases after regenesis.
- [#1856](https://github.com/FuelLabs/fuel-core/pull/1856): Replaced instances of `Union` with `Enum` for GraphQL definitions of `ConsensusParametersVersion` and related types. This is needed because `Union` does not support multiple `Version`s inside discriminants or empty variants. 
- [#1870](https://github.com/FuelLabs/fuel-core/pull/1870): Fixed benchmarks for the `0.25.3`. 
- [#1870](https://github.com/FuelLabs/fuel-core/pull/1870): Improves the performance of getting the size of the contract from the `InMemoryTransaction`.
- [#1851](https://github.com/FuelLabs/fuel-core/pull/1851/): Provided migration capabilities (enabled addition of new column families) to RocksDB instance.

### Added 

- [#1853](https://github.com/FuelLabs/fuel-core/pull/1853): Added a test case to verify the database's behavior when new columns are added to the RocksDB database.
- [#1860](https://github.com/FuelLabs/fuel-core/pull/1860): Regenesis now preserves `FuelBlockIdsToHeights` off-chain table.

### Changed

- [#1847](https://github.com/FuelLabs/fuel-core/pull/1847): Simplify the validation interface to use `Block`. Remove `Validation` variant of `ExecutionKind`.
- [#1832](https://github.com/FuelLabs/fuel-core/pull/1832): Snapshot generation can be cancelled. Progress is also reported.
- [#1837](https://github.com/FuelLabs/fuel-core/pull/1837): Refactor the executor and separate validation from the other use cases

## [Version 0.25.2]

### Fixed

- [#1844](https://github.com/FuelLabs/fuel-core/pull/1844): Fixed the publishing of the `fuel-core 0.25.1` release.
- [#1842](https://github.com/FuelLabs/fuel-core/pull/1842): Ignore RUSTSEC-2024-0336: `rustls::ConnectionCommon::complete_io` could fall into an infinite loop based on network

## [Version 0.25.1]

### Fixed

- [#1840](https://github.com/FuelLabs/fuel-core/pull/1840): Fixed the publishing of the `fuel-core 0.25.0` release.

## [Version 0.25.0]

### Fixed

- [#1821](https://github.com/FuelLabs/fuel-core/pull/1821): Can handle missing tables in snapshot.
- [#1814](https://github.com/FuelLabs/fuel-core/pull/1814): Bugfix: the `iter_all_by_prefix` was not working for all tables. The change adds a `Rust` level filtering.

### Added

- [#1831](https://github.com/FuelLabs/fuel-core/pull/1831): Included the total gas and fee used by transaction into `TransactionStatus`.
- [#1821](https://github.com/FuelLabs/fuel-core/pull/1821): Propagate shutdown signal to (re)genesis. Also add progress bar for (re)genesis.
- [#1813](https://github.com/FuelLabs/fuel-core/pull/1813): Added back support for `/health` endpoint.
- [#1799](https://github.com/FuelLabs/fuel-core/pull/1799): Snapshot creation is now concurrent.
- [#1811](https://github.com/FuelLabs/fuel-core/pull/1811): Regenesis now preserves old blocks and transactions for GraphQL API.

### Changed

- [#1833](https://github.com/FuelLabs/fuel-core/pull/1833): Regenesis of `SpentMessages` and `ProcessedTransactions`.
- [#1830](https://github.com/FuelLabs/fuel-core/pull/1830): Use versioning enum for WASM executor input and output.
- [#1816](https://github.com/FuelLabs/fuel-core/pull/1816): Updated the upgradable executor to fetch the state transition bytecode from the database when the version doesn't match a native one. This change enables the WASM executor in the "production" build and requires a `wasm32-unknown-unknown` target.
- [#1812](https://github.com/FuelLabs/fuel-core/pull/1812): Follow-up PR to simplify the logic around parallel snapshot creation.
- [#1809](https://github.com/FuelLabs/fuel-core/pull/1809): Fetch `ConsensusParameters` from the database
- [#1808](https://github.com/FuelLabs/fuel-core/pull/1808): Fetch consensus parameters from the provider.

#### Breaking

- [#1826](https://github.com/FuelLabs/fuel-core/pull/1826): The changes make the state transition bytecode part of the `ChainConfig`. It guarantees the state transition's availability for the network's first blocks.
    The change has many minor improvements in different areas related to the state transition bytecode:
    - The state transition bytecode lies in its own file(`state_transition_bytecode.wasm`) along with the chain config file. The `ChainConfig` loads it automatically when `ChainConfig::load` is called and pushes it back when `ChainConfig::write` is called.
    - The `fuel-core` release bundle also contains the `fuel-core-wasm-executor.wasm` file of the corresponding executor version.
    - The regenesis process now considers the last block produced by the previous network. When we create a (re)genesis block of a new network, it has the `height = last_block_of_old_network + 1`. It continues the old network and doesn't overlap blocks(before, we had `old_block.height == new_genesis_block.height`).
    - Along with the new block height, the regenesis process also increases the state transition bytecode and consensus parameters versions. It guarantees that a new network doesn't use values from the previous network and allows us not to migrate `StateTransitionBytecodeVersions` and `ConsensusParametersVersions` tables.
    - Added a new CLI argument, `native-executor-version,` that allows overriding of the default version of the native executor. It can be useful for side rollups that have their own history of executor upgrades.
    - Replaced:
      
      ```rust
               let file = std::fs::File::open(path)?;
               let mut snapshot: Self = serde_json::from_reader(&file)?;
      ```
      
      with a:
      
      ```rust
               let mut json = String::new();
               std::fs::File::open(&path)
                   .with_context(|| format!("Could not open snapshot file: {path:?}"))?
                   .read_to_string(&mut json)?;
               let mut snapshot: Self = serde_json::from_str(json.as_str())?;
      ```
      because it is 100 times faster for big JSON files.
    - Updated all tests to use `Config::local_node_*` instead of working with the `SnapshotReader` directly. It is the preparation of the tests for the futures bumps of the `Executor::VERSION`. When we increase the version, all tests continue to use `GenesisBlock.state_transition_bytecode = 0` while the version is different, which forces the usage of the WASM executor, while for tests, we still prefer to test native execution. The `Config::local_node_*` handles it and forces the executor to use the native version.
    - Reworked the `build.rs` file of the upgradable executor. The script now caches WASM bytecode to avoid recompilation. Also, fixed the issue with outdated WASM bytecode. The script reacts on any modifications of the `fuel-core-wasm-executor` and forces recompilation (it is why we need the cache), so WASM bytecode always is actual now.
- [#1822](https://github.com/FuelLabs/fuel-core/pull/1822): Removed support of `Create` transaction from debugger since it doesn't have any script to execute.
- [#1822](https://github.com/FuelLabs/fuel-core/pull/1822): Use `fuel-vm 0.49.0` with new transactions types - `Upgrade` and `Upload`. Also added `max_bytecode_subsections` field to the `ConsensusParameters` to limit the number of bytecode subsections in the state transition bytecode. 
- [#1816](https://github.com/FuelLabs/fuel-core/pull/1816): Updated the upgradable executor to fetch the state transition bytecode from the database when the version doesn't match a native one. This change enables the WASM executor in the "production" build and requires a `wasm32-unknown-unknown` target.

## [Version 0.24.2]

### Changed

#### Breaking
- [#1798](https://github.com/FuelLabs/fuel-core/pull/1798): Add nonce to relayed transactions and also hash full messages in the inbox root.

### Fixed

- [#1802](https://github.com/FuelLabs/fuel-core/pull/1802): Fixed a runtime panic that occurred when restarting a node. The panic was caused by an invalid database commit while loading an existing off-chain database. The invalid commit is removed in this PR.
- [#1803](https://github.com/FuelLabs/fuel-core/pull/1803): Produce block when da height haven't changed.
- [#1795](https://github.com/FuelLabs/fuel-core/pull/1795): Fixed the building of the `fuel-core-wasm-executor` to work outside of the `fuel-core` context. The change uses the path to the manifest file of the `fuel-core-upgradable-executor` to build the `fuel-core-wasm-executor` instead of relying on the workspace.

## [Version 0.24.1]

### Added

- [#1787](https://github.com/FuelLabs/fuel-core/pull/1787): Handle processing of relayed (forced) transactions
- [#1786](https://github.com/FuelLabs/fuel-core/pull/1786): Regenesis now includes off-chain tables.
- [#1716](https://github.com/FuelLabs/fuel-core/pull/1716): Added support of WASM state transition along with upgradable execution that works with native(std) and WASM(non-std) executors. The `fuel-core` now requires a `wasm32-unknown-unknown` target to build.
- [#1770](https://github.com/FuelLabs/fuel-core/pull/1770): Add the new L1 event type for forced transactions.
- [#1767](https://github.com/FuelLabs/fuel-core/pull/1767): Added consensus parameters version and state transition version to the `ApplicationHeader` to describe what was used to produce this block.
- [#1760](https://github.com/FuelLabs/fuel-core/pull/1760): Added tests to verify that the network operates with a custom chain id and base asset id.
- [#1752](https://github.com/FuelLabs/fuel-core/pull/1752): Add `ProducerGasPrice` trait that the `Producer` depends on to get the gas price for the block.
- [#1747](https://github.com/FuelLabs/fuel-core/pull/1747): The DA block height is now included in the genesis state.
- [#1740](https://github.com/FuelLabs/fuel-core/pull/1740): Remove optional fields from genesis configs
- [#1737](https://github.com/FuelLabs/fuel-core/pull/1737): Remove temporary tables for calculating roots during genesis.
- [#1731](https://github.com/FuelLabs/fuel-core/pull/1731): Expose `schema.sdl` from `fuel-core-client`.

### Changed

#### Breaking

- [1785](https://github.com/FuelLabs/fuel-core/pull/1785): Producer will only include DA height if it has enough gas to include the associate forced transactions.
- [#1771](https://github.com/FuelLabs/fuel-core/pull/1771): Contract 'states' and 'balances' brought back into `ContractConfig`. Parquet now writes a file per table.
- [1779](https://github.com/FuelLabs/fuel-core/pull/1779): Modify Relayer service to order Events from L1 by block index
- [#1783](https://github.com/FuelLabs/fuel-core/pull/1783): The PR upgrade `fuel-vm` to `0.48.0` release. Because of some breaking changes, we also adapted our codebase to follow them: 
  - Implementation of `Default` for configs was moved under the `test-helpers` feature. The `fuel-core` binary uses testnet configuration instead of `Default::default`(for cases when `ChainConfig` was not provided by the user).
  - All parameter types are enums now and require corresponding modifications across the codebase(we need to use getters and setters). The GraphQL API remains the same for simplicity, but each parameter now has one more field - `version`, that can be used to decide how to deserialize. 
  - The `UtxoId` type now is 34 bytes instead of 33. It affects hex representation and requires adding `00`.
  - The `block_gas_limit` was moved to `ConsensusParameters` from `ChainConfig`. It means the block producer doesn't specify the block gas limit anymore, and we don't need to propagate this information.
  - The `bytecodeLength` field is removed from the `Create` transaction.
  - Removed `ConsensusParameters` from executor config because `ConsensusParameters::default` is not available anymore. Instead, executors fetch `ConsensusParameters` from the database.

- [#1769](https://github.com/FuelLabs/fuel-core/pull/1769): Include new field on header for the merkle root of imported events. Rename other message root field.
- [#1768](https://github.com/FuelLabs/fuel-core/pull/1768): Moved `ContractsInfo` table to the off-chain database. Removed `salt` field from the `ContractConfig`.
- [#1761](https://github.com/FuelLabs/fuel-core/pull/1761): Adjustments to the upcoming testnet configs:
  - Decreased the max size of the contract/predicate/script to be 100KB.
  - Decreased the max size of the transaction to be 110KB.
  - Decreased the max number of storage slots to be 1760(110KB / 64).
  - Removed fake coins from the genesis state.
  - Renamed folders to be "testnet" and "dev-testnet".
  - The name of the networks are "Upgradable Testnet" and "Upgradable Dev Testnet".

- [#1694](https://github.com/FuelLabs/fuel-core/pull/1694): The change moves the database transaction logic from the `fuel-core` to the `fuel-core-storage` level. The corresponding [issue](https://github.com/FuelLabs/fuel-core/issues/1589) described the reason behind it.

    ## Technical details of implementation

    - The change splits the `KeyValueStore` into `KeyValueInspect` and `KeyValueMutate`, as well the `Blueprint` into `BlueprintInspect` and `BlueprintMutate`. It allows requiring less restricted constraints for any read-related operations.

    - One of the main ideas of the change is to allow for the actual storage only to implement `KeyValueInspect` and `Modifiable` without the `KeyValueMutate`. It simplifies work with the databases and provides a safe way of interacting with them (Modification into the database can only go through the `Modifiable::commit_changes`). This feature is used to [track the height](https://github.com/FuelLabs/fuel-core/pull/1694/files#diff-c95a3d57a39feac7c8c2f3b193a24eec39e794413adc741df36450f9a4539898) of each database during commits and even limit how commits are done, providing additional safety. This part of the change was done as a [separate commit](https://github.com/FuelLabs/fuel-core/pull/1694/commits/7b1141ac838568e3590f09dd420cb24a6946bd32).
    
    - The `StorageTransaction` is a `StructuredStorage` that uses `InMemoryTransaction` inside to accumulate modifications. Only `InMemoryTransaction` has a real implementation of the `KeyValueMutate`(Other types only implement it in tests).
    
    - The implementation of the `Modifiable` for the `Database` contains a business logic that provides additional safety but limits the usage of the database. The `Database` now tracks its height and is responsible for its updates. In the `commit_changes` function, it analyzes the changes that were done and tries to find a new height(For example, in the case of the `OnChain` database, we are looking for a new `Block` in the `FuelBlocks` table).
    
    - As was planned in the issue, now the executor has full control over how commits to the storage are done.
    
    - All mutation methods now require `&mut self` - exclusive ownership over the object to be able to write into it. It almost negates the chance of concurrent modification of the storage, but it is still possible since the `Database` implements the `Clone` trait. To be sure that we don't corrupt the state of the database, the `commit_changes` function implements additional safety checks to be sure that we commit updates per each height only once time.

    - Side changes:
      - The `drop` function was moved from `Database` to `RocksDB` as a preparation for the state rewind since the read view should also keep the drop function until it is destroyed.
      - The `StatisticTable` table lives in the off-chain worker.
      - Removed duplication of the `Database` from the `dap::ConcreteStorage` since it is already available from the VM.
      - The executor return only produced `Changes` instead of the storage transaction, which simplifies the interaction between modules and port definition.
      - The logic related to the iteration over the storage is moved to the `fuel-core-storage` crate and is now reusable. It provides an `iterator` method that duplicates the logic from `MemoryStore` on iterating over the `BTreeMap` and methods like `iter_all`, `iter_all_by_prefix`, etc. It was done in a separate revivable [commit](https://github.com/FuelLabs/fuel-core/pull/1694/commits/5b9bd78320e6f36d0650ec05698f12f7d1b3c7c9).
      - The `MemoryTransactionView` is fully replaced by the `StorageTransactionInner`.
      - Removed `flush` method from the `Database` since it is not needed after https://github.com/FuelLabs/fuel-core/pull/1664.

- [#1693](https://github.com/FuelLabs/fuel-core/pull/1693): The change separates the initial chain state from the chain config and stores them in separate files when generating a snapshot. The state snapshot can be generated in a new format where parquet is used for compression and indexing while postcard is used for encoding. This enables importing in a stream like fashion which reduces memory requirements. Json encoding is still supported to enable easy manual setup. However, parquet is preferred for large state files.

  ### Snapshot command

  The CLI was expanded to allow customizing the used encoding. Snapshots are now generated along with a metadata file describing the encoding used. The metadata file contains encoding details as well as the location of additional files inside the snapshot directory containing the actual data. The chain config is always generated in the JSON format.

  The snapshot command now has the '--output-directory' for specifying where to save the snapshot.

  ### Run command

  The run command now includes the 'db_prune' flag which when provided will prune the existing db and start genesis from the provided snapshot metadata file or the local testnet configuration.

  The snapshot metadata file contains paths to the chain config file and files containing chain state items (coins, messages, contracts, contract states, and balances), which are loaded via streaming.

  Each item group in the genesis process is handled by a separate worker, allowing for parallel loading. Workers stream file contents in batches.

  A database transaction is committed every time an item group is successfully loaded. Resumability is achieved by recording the last loaded group index within the same db tx. If loading is aborted, the remaining workers are shutdown. Upon restart, workers resume from the last processed group.

  ### Contract States and Balances

  Using uniform-sized batches may result in batches containing items from multiple contracts. Optimal performance can presumably be achieved by selecting a batch size that typically encompasses an entire contract's state or balance, allowing for immediate initialization of relevant Merkle trees.

### Removed

- [#1757](https://github.com/FuelLabs/fuel-core/pull/1757): Removed `protobuf` from everywhere since `libp2p` uses `quick-protobuf`.

## [Version 0.23.0]

### Added

- [#1713](https://github.com/FuelLabs/fuel-core/pull/1713): Added automatic `impl` of traits `StorageWrite` and `StorageRead` for `StructuredStorage`. Tables that use a `Blueprint` can be read and written using these interfaces provided by structured storage types.
- [#1671](https://github.com/FuelLabs/fuel-core/pull/1671): Added a new `Merklized` blueprint that maintains the binary Merkle tree over the storage data. It supports only the insertion of the objects without removing them.
- [#1657](https://github.com/FuelLabs/fuel-core/pull/1657): Moved `ContractsInfo` table from `fuel-vm` to on-chain tables, and created version-able `ContractsInfoType` to act as the table's data type.

### Changed

- [#1872](https://github.com/FuelLabs/fuel-core/pull/1872): Added Eq and PartialEq derives to TransactionStatus and TransactionResponse to enable comparison in the e2e tests.
- [#1723](https://github.com/FuelLabs/fuel-core/pull/1723): Notify about imported blocks from the off-chain worker.
- [#1717](https://github.com/FuelLabs/fuel-core/pull/1717): The fix for the [#1657](https://github.com/FuelLabs/fuel-core/pull/1657) to include the contract into `ContractsInfo` table.
- [#1657](https://github.com/FuelLabs/fuel-core/pull/1657): Upgrade to `fuel-vm` 0.46.0.
- [#1671](https://github.com/FuelLabs/fuel-core/pull/1671): The logic related to the `FuelBlockIdsToHeights` is moved to the off-chain worker.
- [#1663](https://github.com/FuelLabs/fuel-core/pull/1663): Reduce the punishment criteria for mempool gossipping.
- [#1658](https://github.com/FuelLabs/fuel-core/pull/1658): Removed `Receipts` table. Instead, receipts are part of the `TransactionStatuses` table.
- [#1640](https://github.com/FuelLabs/fuel-core/pull/1640): Upgrade to fuel-vm 0.45.0.
- [#1635](https://github.com/FuelLabs/fuel-core/pull/1635): Move updating of the owned messages and coins to off-chain worker.
- [#1650](https://github.com/FuelLabs/fuel-core/pull/1650): Add api endpoint for getting estimates for future gas prices
- [#1649](https://github.com/FuelLabs/fuel-core/pull/1649): Add api endpoint for getting latest gas price
- [#1600](https://github.com/FuelLabs/fuel-core/pull/1640): Upgrade to fuel-vm 0.45.0
- [#1633](https://github.com/FuelLabs/fuel-core/pull/1633): Notify services about importing of the genesis block.
- [#1625](https://github.com/FuelLabs/fuel-core/pull/1625): Making relayer independent from the executor and preparation for the force transaction inclusion.
- [#1613](https://github.com/FuelLabs/fuel-core/pull/1613): Add api endpoint to retrieve a message by its nonce.
- [#1612](https://github.com/FuelLabs/fuel-core/pull/1612): Use `AtomicView` in all services for consistent results.
- [#1597](https://github.com/FuelLabs/fuel-core/pull/1597): Unify namespacing for `libp2p` modules
- [#1591](https://github.com/FuelLabs/fuel-core/pull/1591): Simplify libp2p dependencies and not depend on all sub modules directly.
- [#1590](https://github.com/FuelLabs/fuel-core/pull/1590): Use `AtomicView` in the `TxPool` to read the state of the database during insertion of the transactions.
- [#1587](https://github.com/FuelLabs/fuel-core/pull/1587): Use `BlockHeight` as a primary key for the `FuelsBlock` table.
- [#1585](https://github.com/FuelLabs/fuel-core/pull/1585): Let `NetworkBehaviour` macro generate `FuelBehaviorEvent` in p2p
- [#1579](https://github.com/FuelLabs/fuel-core/pull/1579): The change extracts the off-chain-related logic from the executor and moves it to the GraphQL off-chain worker. It creates two new concepts - Off-chain and On-chain databases where the GraphQL worker has exclusive ownership of the database and may modify it without intersecting with the On-chain database.
- [#1577](https://github.com/FuelLabs/fuel-core/pull/1577): Moved insertion of sealed blocks into the `BlockImporter` instead of the executor.
- [#1574](https://github.com/FuelLabs/fuel-core/pull/1574): Penalizes peers for sending invalid responses or for not replying at all.
- [#1601](https://github.com/FuelLabs/fuel-core/pull/1601): Fix formatting in docs and check that `cargo doc` passes in the CI.
- [#1636](https://github.com/FuelLabs/fuel-core/pull/1636): Add more docs to GraphQL DAP API.

#### Breaking

- [#1725](https://github.com/FuelLabs/fuel-core/pull/1725): All API endpoints now are prefixed with `/v1` version. New usage looks like: `/v1/playground`, `/v1/graphql`, `/v1/graphql-sub`, `/v1/metrics`, `/v1/health`.
- [#1722](https://github.com/FuelLabs/fuel-core/pull/1722): Bugfix: Zero `predicate_gas_used` field during validation of the produced block.
- [#1714](https://github.com/FuelLabs/fuel-core/pull/1714): The change bumps the `fuel-vm` to `0.47.1`. It breaks several breaking changes into the protocol:
  - All malleable fields are zero during the execution and unavailable through the GTF getters. Accessing them via the memory directly is still possible, but they are zero.
  - The `Transaction` doesn't define the gas price anymore. The gas price is defined by the block producer and recorded in the `Mint` transaction at the end of the block. A price of future blocks can be fetched through a [new API nedopoint](https://github.com/FuelLabs/fuel-core/issues/1641) and the price of the last block can be fetch or via the block or another [API endpoint](https://github.com/FuelLabs/fuel-core/issues/1647).
  - The `GasPrice` policy is replaced with the `Tip` policy. The user may specify in the native tokens how much he wants to pay the block producer to include his transaction in the block. It is the prioritization mechanism to incentivize the block producer to include users transactions earlier.
  - The `MaxFee` policy is mandatory to set. Without it, the transaction pool will reject the transaction. Since the block producer defines the gas price, the only way to control how much user agreed to pay can be done only through this policy.
  - The `maturity` field is removed from the `Input::Coin`. The same affect can be achieve with the `Maturity` policy on the transaction and predicate. This changes breaks how input coin is created and removes the passing of this argument.
  - The metadata of the `Checked<Tx>` doesn't contain `max_fee` and `min_fee` anymore. Only `max_gas` and `min_gas`. The `max_fee` is controlled by the user via the `MaxFee` policy.
  - Added automatic `impl` of traits `StorageWrite` and `StorageRead` for `StructuredStorage`. Tables that use a `Blueprint` can be read and written using these interfaces provided by structured storage types.

- [#1712](https://github.com/FuelLabs/fuel-core/pull/1712): Make `ContractUtxoInfo` type a version-able enum for use in the `ContractsLatestUtxo`table.
- [#1657](https://github.com/FuelLabs/fuel-core/pull/1657): Changed `CROO` gas price type from `Word` to `DependentGasPrice`. The dependent gas price values are dummy values while awaiting updated benchmarks.
- [#1671](https://github.com/FuelLabs/fuel-core/pull/1671): The GraphQL API uses block height instead of the block id where it is possible. The transaction status contains `block_height` instead of the `block_id`.
- [#1675](https://github.com/FuelLabs/fuel-core/pull/1675): Simplify GQL schema by disabling contract resolvers in most cases, and just return a ContractId scalar instead.
- [#1658](https://github.com/FuelLabs/fuel-core/pull/1658): Receipts are part of the transaction status. 
    Removed `reason` from the `TransactionExecutionResult::Failed`. It can be calculated based on the program state and receipts.
    Also, it is not possible to fetch `receipts` from the `Transaction` directly anymore. Instead, you need to fetch `status` and its receipts.
- [#1646](https://github.com/FuelLabs/fuel-core/pull/1646): Remove redundant receipts from queries.
- [#1639](https://github.com/FuelLabs/fuel-core/pull/1639): Make Merkle metadata, i.e. `SparseMerkleMetadata` and `DenseMerkleMetadata` type version-able enums
- [#1632](https://github.com/FuelLabs/fuel-core/pull/1632): Make `Message` type a version-able enum
- [#1631](https://github.com/FuelLabs/fuel-core/pull/1631): Modify api endpoint to dry run multiple transactions.
- [#1629](https://github.com/FuelLabs/fuel-core/pull/1629): Use a separate database for each data domain. Each database has its own folder where data is stored.
- [#1628](https://github.com/FuelLabs/fuel-core/pull/1628): Make `CompressedCoin` type a version-able enum
- [#1616](https://github.com/FuelLabs/fuel-core/pull/1616): Make `BlockHeader` type a version-able enum
- [#1614](https://github.com/FuelLabs/fuel-core/pull/1614): Use the default consensus key regardless of trigger mode. The change is breaking because it removes the `--dev-keys` argument. If the `debug` flag is set, the default consensus key will be used, regardless of the trigger mode.
- [#1596](https://github.com/FuelLabs/fuel-core/pull/1596): Make `Consensus` type a version-able enum
- [#1593](https://github.com/FuelLabs/fuel-core/pull/1593): Make `Block` type a version-able enum
- [#1576](https://github.com/FuelLabs/fuel-core/pull/1576): The change moves the implementation of the storage traits for required tables from `fuel-core` to `fuel-core-storage` crate. The change also adds a more flexible configuration of the encoding/decoding per the table and allows the implementation of specific behaviors for the table in a much easier way. It unifies the encoding between database, SMTs, and iteration, preventing mismatching bytes representation on the Rust type system level. Plus, it increases the re-usage of the code by applying the same blueprint to other tables.
    
    It is a breaking PR because it changes database encoding/decoding for some tables.
    
    ### StructuredStorage
    
    The change adds a new type `StructuredStorage`. It is a wrapper around the key-value storage that implements the storage traits(`StorageInspect`, `StorageMutate`, `StorageRead`, etc) for the tables with blueprint. This blueprint works in tandem with the `TableWithBlueprint` trait. The table may implement `TableWithBlueprint` specifying the blueprint, as an example:
    
    ```rust
    impl TableWithBlueprint for ContractsRawCode {
        type Blueprint = Plain<Raw, Raw>;
    
        fn column() -> Column {
            Column::ContractsRawCode
        }
    }
    ```
    
    It is a definition of the blueprint for the `ContractsRawCode` table. It has a plain blueprint meaning it simply encodes/decodes bytes and stores/loads them into/from the storage. As a key codec and value codec, it uses a `Raw` encoding/decoding that simplifies writing bytes and loads them back into the memory without applying any serialization or deserialization algorithm.
    
    If the table implements `TableWithBlueprint` and the selected codec satisfies all blueprint requirements, the corresponding storage traits for that table are implemented on the `StructuredStorage` type.
    
    ### Codecs
    
    Each blueprint allows customizing the key and value codecs. It allows the use of different codecs for different tables, taking into account the complexity and weight of the data and providing a way of more optimal implementation.
    
    That property may be very useful to perform migration in a more easier way. Plus, it also can be a `no_std` migration potentially allowing its fraud proving.
    
    An example of migration:
    
    ```rust
    /// Define the table for V1 value encoding/decoding.
    impl TableWithBlueprint for ContractsRawCodeV1 {
        type Blueprint = Plain<Raw, Raw>;
    
        fn column() -> Column {
            Column::ContractsRawCode
        }
    }
    
    /// Define the table for V2 value encoding/decoding.
    /// It uses `Postcard` codec for the value instead of `Raw` codec.
    ///
    /// # Dev-note: The columns is the same.
    impl TableWithBlueprint for ContractsRawCodeV2 {
        type Blueprint = Plain<Raw, Postcard>;
    
        fn column() -> Column {
            Column::ContractsRawCode
        }
    }
    
    fn migration(storage: &mut Database) {
        let mut iter = storage.iter_all::<ContractsRawCodeV1>(None);
        while let Ok((key, value)) = iter.next() {
            // Insert into the same table but with another codec.
            storage.storage::<ContractsRawCodeV2>().insert(key, value);
        }
    }
    ```
    
    ### Structures
    
    The blueprint of the table defines its behavior. As an example, a `Plain` blueprint simply encodes/decodes bytes and stores/loads them into/from the storage. The `SMT` blueprint builds a sparse merkle tree on top of the key-value pairs.
    
    Implementing a blueprint one time, we can apply it to any table satisfying the requirements of this blueprint. It increases the re-usage of the code and minimizes duplication.
    
    It can be useful if we decide to create global roots for all required tables that are used in fraud proving.
    
    ```rust
    impl TableWithBlueprint for SpentMessages {
        type Blueprint = Plain<Raw, Postcard>;
    
        fn column() -> Column {
            Column::SpentMessages
        }
    }
                     |
                     |
                    \|/
    
    impl TableWithBlueprint for SpentMessages {
        type Blueprint =
            Sparse<Raw, Postcard, SpentMessagesMerkleMetadata, SpentMessagesMerkleNodes>;
    
        fn column() -> Column {
            Column::SpentMessages
        }
    }
    ```
    
    ### Side changes
    
    #### `iter_all`
    The `iter_all` functionality now accepts the table instead of `K` and `V` generics. It is done to use the correct codec during deserialization. Also, the table definition provides the column.
    
    #### Duplicated unit tests
    
    The `fuel-core-storage` crate provides macros that generate unit tests. Almost all tables had the same test like `get`, `insert`, `remove`, `exist`. All duplicated tests were moved to macros. The unique one still stays at the same place where it was before.
    
    #### `StorageBatchMutate`
    
    Added a new `StorageBatchMutate` trait that we can move to `fuel-storage` crate later. It allows batch operations on the storage. It may be more performant in some cases.

- [#1573](https://github.com/FuelLabs/fuel-core/pull/1573): Remove nested p2p request/response encoding. Only breaks p2p networking compatibility with older fuel-core versions, but is otherwise fully internal.


## [Version 0.22.4]

### Added

- [#1743](https://github.com/FuelLabs/fuel-core/pull/1743): Added blacklisting of the transactions on the `TxPool` level.
  ```shell
        --tx-blacklist-addresses <TX_BLACKLIST_ADDRESSES>
            The list of banned addresses ignored by the `TxPool`
            
            [env: TX_BLACKLIST_ADDRESSES=]
  
        --tx-blacklist-coins <TX_BLACKLIST_COINS>
            The list of banned coins ignored by the `TxPool`
            
            [env: TX_BLACKLIST_COINS=]
  
        --tx-blacklist-messages <TX_BLACKLIST_MESSAGES>
            The list of banned messages ignored by the `TxPool`
            
            [env: TX_BLACKLIST_MESSAGES=]
  
        --tx-blacklist-contracts <TX_BLACKLIST_CONTRACTS>
            The list of banned contracts ignored by the `TxPool`
            
            [env: TX_BLACKLIST_CONTRACTS=]
  ```

## [Version 0.22.3]

### Added

- [#1732](https://github.com/FuelLabs/fuel-core/pull/1732): Added `Clone` bounds to most datatypes of `fuel-core-client`.

## [Version 0.22.2]

### Added

- [#1729](https://github.com/FuelLabs/fuel-core/pull/1729): Exposed the `schema.sdl` file from `fuel-core-client`. The user can create his own queries by using this file.

## [Version 0.22.1]

### Fixed
- [#1664](https://github.com/FuelLabs/fuel-core/pull/1664): Fixed long database initialization after restart of the node by setting limit to the WAL file.


## [Version 0.22.0]

### Added

- [#1515](https://github.com/FuelLabs/fuel-core/pull/1515): Added support of `--version` command for `fuel-core-keygen` binary.
- [#1504](https://github.com/FuelLabs/fuel-core/pull/1504): A `Success` or `Failure` variant of `TransactionStatus` returned by a query now contains the associated receipts generated by transaction execution.

#### Breaking
- [#1531](https://github.com/FuelLabs/fuel-core/pull/1531): Make `fuel-core-executor` `no_std` compatible. It affects the `fuel-core` crate because it uses the `fuel-core-executor` crate. The change is breaking because of moved types.
- [#1524](https://github.com/FuelLabs/fuel-core/pull/1524): Adds information about connected peers to the GQL API.

### Changed

- [#1517](https://github.com/FuelLabs/fuel-core/pull/1517): Changed default gossip heartbeat interval to 500ms. 
- [#1520](https://github.com/FuelLabs/fuel-core/pull/1520): Extract `executor` into `fuel-core-executor` crate.

### Fixed

#### Breaking
- [#1536](https://github.com/FuelLabs/fuel-core/pull/1536): The change fixes the contracts tables to not touch SMT nodes of foreign contracts. Before, it was possible to invalidate the SMT from another contract. It is a breaking change and requires re-calculating the whole state from the beginning with new SMT roots. 
- [#1542](https://github.com/FuelLabs/fuel-core/pull/1542): Migrates information about peers to NodeInfo instead of ChainInfo. It also elides information about peers in the default node_info query.

## [Version 0.21.0]

This release focuses on preparing `fuel-core` for the mainnet environment:
- Most of the changes improved the security and stability of the node.
- The gas model was reworked to cover all aspects of execution.
- The benchmarking system was significantly enhanced, covering worst scenarios.
- A new set of benchmarks was added to track the accuracy of gas prices.
- Optimized heavy operations and removed/replaced exploitable functionality.

Besides that, there are more concrete changes:
- Unified naming conventions for all CLI arguments. Added dependencies between related fields to avoid misconfiguration in case of missing arguments. Added `--debug` flag that enables additional functionality like a debugger.
- Improved telemetry to cover the internal work of services and added support for the Pyroscope, allowing it to generate real-time flamegraphs to track performance.
- Improved stability of the P2P layer and adjusted the updating of reputation. The speed of block synchronization was significantly increased.
- The node is more stable and resilient. Improved DoS resistance and resource management. Fixed critical bugs during state transition.
- Reworked the `Mint` transaction to accumulate the fee from block production inside the contract defined by the block producer.

FuelVM received a lot of safety and stability improvements:
- The audit helped identify some bugs and errors that have been successfully fixed.
- Updated the gas price model to charge for resources used during the transaction lifecycle.
- Added `no_std` and 32 bit system support. This opens doors for fraud proving in the future.
- Removed the `ChainId` from the `PredicateId` calculation, allowing the use of predicates cross-chain.
- Improvements in the performance of some storage-related opcodes.
- Support the `ECAL` instruction that allows adding custom functionality to the VM. It can be used to create unique rollups or advanced indexers in the future.
- Support of [transaction policies](https://github.com/FuelLabs/fuel-vm/blob/master/CHANGELOG.md#version-0420) provides additional safety for the user. 
    It also allows the implementation of a multi-dimensional price model in the future, making the transaction execution cheaper and allowing more transactions that don't affect storage.
- Refactored errors, returning more detailed errors to the user, simplifying debugging.

### Added

- [#1503](https://github.com/FuelLabs/fuel-core/pull/1503): Add `gtf` opcode sanity check.
- [#1502](https://github.com/FuelLabs/fuel-core/pull/1502): Added price benchmark for `vm_initialization`.
- [#1501](https://github.com/FuelLabs/fuel-core/pull/1501): Add a CLI command for generating a fee collection contract.
- [#1492](https://github.com/FuelLabs/fuel-core/pull/1492): Support backward iteration in the RocksDB. It allows backward queries that were not allowed before.
- [#1490](https://github.com/FuelLabs/fuel-core/pull/1490): Add push and pop benchmarks.
- [#1485](https://github.com/FuelLabs/fuel-core/pull/1485): Prepare rc release of fuel core v0.21
- [#1476](https://github.com/FuelLabs/fuel-core/pull/1453): Add the majority of the "other" benchmarks for contract opcodes.
- [#1473](https://github.com/FuelLabs/fuel-core/pull/1473): Expose fuel-core version as a constant
- [#1469](https://github.com/FuelLabs/fuel-core/pull/1469): Added support of bloom filter for RocksDB tables and increased the block cache.
- [#1465](https://github.com/FuelLabs/fuel-core/pull/1465): Improvements for keygen cli and crates
- [#1642](https://github.com/FuelLabs/fuel-core/pull/1462): Added benchmark to measure the performance of contract state and contract ID calculation; use for gas costing.
- [#1457](https://github.com/FuelLabs/fuel-core/pull/1457): Fixing incorrect measurement for fast(µs) opcodes.
- [#1456](https://github.com/FuelLabs/fuel-core/pull/1456): Added flushing of the RocksDB during a graceful shutdown.
- [#1456](https://github.com/FuelLabs/fuel-core/pull/1456): Added more logs to track the service lifecycle.
- [#1453](https://github.com/FuelLabs/fuel-core/pull/1453): Add the majority of the "sanity" benchmarks for contract opcodes.
- [#1452](https://github.com/FuelLabs/fuel-core/pull/1452): Added benchmark to measure the performance of contract root calculation when utilizing the maximum contract size; used for gas costing of contract root during predicate owner validation.
- [#1449](https://github.com/FuelLabs/fuel-core/pull/1449): Fix coin pagination in e2e test client.
- [#1447](https://github.com/FuelLabs/fuel-core/pull/1447): Add timeout for continuous e2e tests
- [#1444](https://github.com/FuelLabs/fuel-core/pull/1444): Add "sanity" benchmarks for memory opcodes.
- [#1437](https://github.com/FuelLabs/fuel-core/pull/1437): Add some transaction throughput tests for basic transfers.
- [#1436](https://github.com/FuelLabs/fuel-core/pull/1436): Add a github action to continuously test beta-4.
- [#1433](https://github.com/FuelLabs/fuel-core/pull/1433): Add "sanity" benchmarks for flow opcodes.
- [#1432](https://github.com/FuelLabs/fuel-core/pull/1432): Add a new `--api-request-timeout` argument to control TTL for GraphQL requests.
- [#1430](https://github.com/FuelLabs/fuel-core/pull/1430): Add "sanity" benchmarks for crypto opcodes.
- [#1426](https://github.com/FuelLabs/fuel-core/pull/1426) Split keygen into a create and a binary.
- [#1419](https://github.com/FuelLabs/fuel-core/pull/1419): Add additional "sanity" benchmarks for arithmetic op code instructions.
- [#1411](https://github.com/FuelLabs/fuel-core/pull/1411): Added WASM and `no_std` compatibility.
- [#1405](https://github.com/FuelLabs/fuel-core/pull/1405): Use correct names for service metrics.
- [#1400](https://github.com/FuelLabs/fuel-core/pull/1400): Add releasy beta to fuel-core so that new commits to fuel-core master triggers fuels-rs.
- [#1371](https://github.com/FuelLabs/fuel-core/pull/1371): Add new client function for querying the `MessageStatus` for a specific message (by `Nonce`).
- [#1356](https://github.com/FuelLabs/fuel-core/pull/1356): Add peer reputation reporting to heartbeat code.
- [#1355](https://github.com/FuelLabs/fuel-core/pull/1355): Added new metrics related to block importing, such as tps, sync delays etc.
- [#1339](https://github.com/FuelLabs/fuel-core/pull/1339): Adds `baseAssetId` to `FeeParameters` in the GraphQL API.
- [#1331](https://github.com/FuelLabs/fuel-core/pull/1331): Add peer reputation reporting to block import code.
- [#1324](https://github.com/FuelLabs/fuel-core/pull/1324): Added pyroscope profiling to fuel-core, intended to be used by a secondary docker image that has debug symbols enabled.
- [#1309](https://github.com/FuelLabs/fuel-core/pull/1309): Add documentation for running debug builds with CLion and Visual Studio Code.  
- [#1308](https://github.com/FuelLabs/fuel-core/pull/1308): Add support for loading .env files when compiling with the `env` feature. This allows users to conveniently supply CLI arguments in a secure and IDE-agnostic way. 
- [#1304](https://github.com/FuelLabs/fuel-core/pull/1304): Implemented `submit_and_await_commit_with_receipts` method for `FuelClient`.
- [#1286](https://github.com/FuelLabs/fuel-core/pull/1286): Include readable names for test cases where missing.
- [#1274](https://github.com/FuelLabs/fuel-core/pull/1274): Added tests to benchmark block synchronization.
- [#1263](https://github.com/FuelLabs/fuel-core/pull/1263): Add gas benchmarks for `ED19` and `ECR1` instructions.

### Changed

- [#1512](https://github.com/FuelLabs/fuel-core/pull/1512): Internally simplify merkle_contract_state_range.
- [#1507](https://github.com/FuelLabs/fuel-core/pull/1507): Updated chain configuration to be ready for beta 5 network. It includes opcode prices from the latest benchmark and contract for the block producer.
- [#1477](https://github.com/FuelLabs/fuel-core/pull/1477): Upgraded the Rust version used in CI and containers to 1.73.0. Also includes associated Clippy changes.
- [#1469](https://github.com/FuelLabs/fuel-core/pull/1469): Replaced usage of `MemoryTransactionView` by `Checkpoint` database in the benchmarks.
- [#1468](https://github.com/FuelLabs/fuel-core/pull/1468): Bumped version of the `fuel-vm` to `v0.40.0`. It brings some breaking changes into consensus parameters API because of changes in the underlying types.
- [#1466](https://github.com/FuelLabs/fuel-core/pull/1466): Handling overflows during arithmetic operations.
- [#1460](https://github.com/FuelLabs/fuel-core/pull/1460): Change tracking branch from main to master for releasy tests.
- [#1454](https://github.com/FuelLabs/fuel-core/pull/1454): Update gas benchmarks for opcodes that append receipts.
- [#1440](https://github.com/FuelLabs/fuel-core/pull/1440): Don't report reserved nodes that send invalid transactions.
- [#1439](https://github.com/FuelLabs/fuel-core/pull/1439): Reduced memory BMT consumption during creation of the header.
- [#1434](https://github.com/FuelLabs/fuel-core/pull/1434): Continue gossiping transactions to reserved peers regardless of gossiping reputation score.
- [#1408](https://github.com/FuelLabs/fuel-core/pull/1408): Update gas benchmarks for storage opcodes to use a pre-populated database to get more accurate worst-case costs.
- [#1399](https://github.com/FuelLabs/fuel-core/pull/1399): The Relayer now queries Ethereum for its latest finalized block instead of using a configurable "finalization period" to presume finality.
- [#1397](https://github.com/FuelLabs/fuel-core/pull/1397): Improved keygen. Created a crate to be included from forc plugins and upgraded internal library to drop requirement of protoc to build
- [#1395](https://github.com/FuelLabs/fuel-core/pull/1395): Add DependentCost benchmarks for `k256`, `s256` and `mcpi` instructions.
- [#1393](https://github.com/FuelLabs/fuel-core/pull/1393): Increase heartbeat timeout from `2` to `60` seconds, as suggested in [this issue](https://github.com/FuelLabs/fuel-core/issues/1330).
- [#1392](https://github.com/FuelLabs/fuel-core/pull/1392): Fixed an overflow in `message_proof`.
- [#1390](https://github.com/FuelLabs/fuel-core/pull/1390): Up the `ethers` version to `2` to fix an issue with `tungstenite`.
- [#1383](https://github.com/FuelLabs/fuel-core/pull/1383): Disallow usage of `log` crate internally in favor of `tracing` crate.
- [#1380](https://github.com/FuelLabs/fuel-core/pull/1380): Add preliminary, hard-coded config values for heartbeat peer reputation, removing `todo`.
- [#1377](https://github.com/FuelLabs/fuel-core/pull/1377): Remove `DiscoveryEvent` and use `KademliaEvent` directly in `DiscoveryBehavior`.
- [#1366](https://github.com/FuelLabs/fuel-core/pull/1366): Improve caching during docker builds in CI by replacing gha
- [#1358](https://github.com/FuelLabs/fuel-core/pull/1358): Upgraded the Rust version used in CI to 1.72.0. Also includes associated Clippy changes.
- [#1349](https://github.com/FuelLabs/fuel-core/pull/1349): Updated peer-to-peer transactions API to support multiple blocks in a single request, and updated block synchronization to request multiple blocks based on the configured range of headers.
- [#1342](https://github.com/FuelLabs/fuel-core/pull/1342): Add error handling for P2P requests to return `None` to requester and log error.
- [#1318](https://github.com/FuelLabs/fuel-core/pull/1318): Modified block synchronization to use asynchronous task execution when retrieving block headers.
- [#1314](https://github.com/FuelLabs/fuel-core/pull/1314): Removed `types::ConsensusParameters` in favour of `fuel_tx:ConsensusParameters`.
- [#1302](https://github.com/FuelLabs/fuel-core/pull/1302): Removed the usage of flake and building of the bridge contract ABI.
    It simplifies the maintenance and updating of the events, requiring only putting the event definition into the codebase of the relayer.
- [#1293](https://github.com/FuelLabs/fuel-core/issues/1293): Parallelized the `estimate_predicates` endpoint to utilize all available threads.
- [#1270](https://github.com/FuelLabs/fuel-core/pull/1270): Modify the way block headers are retrieved from peers to be done in batches.

#### Breaking
- [#1506](https://github.com/FuelLabs/fuel-core/pull/1506): Added validation of the coin's fields during block production and validation. Before, it was possible to submit a transaction that didn't match the coin's values in the database, allowing printing/using unavailable assets.
- [#1491](https://github.com/FuelLabs/fuel-core/pull/1491): Removed unused request and response variants from the Gossipsub implementation, as well as related definitions and tests. Specifically, this removes gossiping of `ConsensusVote` and `NewBlock` events.
- [#1472](https://github.com/FuelLabs/fuel-core/pull/1472): Upgraded `fuel-vm` to `v0.42.0`. It introduces transaction policies that changes layout of the transaction. FOr more information check the [v0.42.0](https://github.com/FuelLabs/fuel-vm/pull/635) release.
- [#1470](https://github.com/FuelLabs/fuel-core/pull/1470): Divide `DependentCost` into "light" and "heavy" operations.
- [#1464](https://github.com/FuelLabs/fuel-core/pull/1464): Avoid possible truncation of higher bits. It may invalidate the code that truncated higher bits causing different behavior on 32-bit vs. 64-bit systems. The change affects some endpoints that now require lesser integers.
- [#1432](https://github.com/FuelLabs/fuel-core/pull/1432): All subscriptions and requests have a TTL now. So each subscription lifecycle is limited in time. If the subscription is closed because of TTL, it means that you subscribed after your transaction had been dropped by the network.
- [#1407](https://github.com/FuelLabs/fuel-core/pull/1407): The recipient is a `ContractId` instead of `Address`. The block producer should deploy its contract to receive the transaction fee. The collected fee is zero until the recipient contract is set.
- [#1407](https://github.com/FuelLabs/fuel-core/pull/1407): The `Mint` transaction is reworked with new fields to support the account-base model. It affects serialization and deserialization of the transaction and also affects GraphQL schema.
- [#1407](https://github.com/FuelLabs/fuel-core/pull/1407): The `Mint` transaction is the last transaction in the block instead of the first.
- [#1374](https://github.com/FuelLabs/fuel-core/pull/1374): Renamed `base_chain_height` to `da_height` and return current relayer height instead of latest Fuel block height.
- [#1367](https://github.com/FuelLabs/fuel-core/pull/1367): Update to the latest version of fuel-vm.
- [#1363](https://github.com/FuelLabs/fuel-core/pull/1363): Change message_proof api to take `nonce` instead of `message_id`
- [#1355](https://github.com/FuelLabs/fuel-core/pull/1355): Removed the `metrics` feature flag from the fuel-core crate, and metrics are now included by default.
- [#1339](https://github.com/FuelLabs/fuel-core/pull/1339): Added a new required field called `base_asset_id` to the `FeeParameters` definition in `ConsensusParameters`, as well as default values for `base_asset_id` in the `beta` and `dev` chain specifications.
- [#1322](https://github.com/FuelLabs/fuel-core/pull/1322):
  The `debug` flag is added to the CLI. The flag should be used for local development only. Enabling debug mode:
      - Allows GraphQL Endpoints to arbitrarily advance blocks.
      - Enables debugger GraphQL Endpoints.
      - Allows setting `utxo_validation` to `false`.
- [#1318](https://github.com/FuelLabs/fuel-core/pull/1318): Removed the `--sync-max-header-batch-requests` CLI argument, and renamed `--sync-max-get-txns` to `--sync-block-stream-buffer-size` to better represent the current behavior in the import.
- [#1290](https://github.com/FuelLabs/fuel-core/pull/1290): Standardize CLI args to use `-` instead of `_`.
- [#1279](https://github.com/FuelLabs/fuel-core/pull/1279): Added a new CLI flag to enable the Relayer service `--enable-relayer`, and disabled the Relayer service by default. When supplying the `--enable-relayer` flag, the `--relayer` argument becomes mandatory, and omitting it is an error. Similarly, providing a `--relayer` argument without the `--enable-relayer` flag is an error. Lastly, providing the `--keypair` or `--network` arguments will also produce an error if the `--enable-p2p` flag is not set.
- [#1262](https://github.com/FuelLabs/fuel-core/pull/1262): The `ConsensusParameters` aggregates all configuration data related to the consensus. It contains many fields that are segregated by the usage. The API of some functions was affected to use lesser types instead the whole `ConsensusParameters`. It is a huge breaking change requiring repetitively monotonically updating all places that use the `ConsensusParameters`. But during updating, consider that maybe you can use lesser types. Usage of them may simplify signatures of methods and make them more user-friendly and transparent.

### Removed

#### Breaking
- [#1484](https://github.com/FuelLabs/fuel-core/pull/1484): Removed `--network` CLI argument. Now the name of the network is fetched form chain configuration.
- [#1399](https://github.com/FuelLabs/fuel-core/pull/1399): Removed `relayer-da-finalization` parameter from the relayer CLI.
- [#1338](https://github.com/FuelLabs/fuel-core/pull/1338): Updated GraphQL client to use `DependentCost` for `k256`, `mcpi`, `s256`, `scwq`, `swwq` opcodes.
- [#1322](https://github.com/FuelLabs/fuel-core/pull/1322): The `manual_blocks_enabled` flag is removed from the CLI. The analog is a `debug` flag.<|MERGE_RESOLUTION|>--- conflicted
+++ resolved
@@ -9,6 +9,9 @@
 ### Changed
 - [2630](https://github.com/FuelLabs/fuel-core/pull/2630): Removed some noisy `tracing::info!` logs
 
+### Added
+- [2617](https://github.com/FuelLabs/fuel-core/pull/2617): Add integration skeleton of parallel-executor.
+
 ## [Version 0.41.4]
 
 ### Fixed
@@ -29,14 +32,10 @@
 
 ### Added
 - [2551](https://github.com/FuelLabs/fuel-core/pull/2551): Enhanced the DA compressed block header to include block id.
-<<<<<<< HEAD
-- [2617](https://github.com/FuelLabs/fuel-core/pull/2617): Add integration skeleton of parallel-executor.
-=======
 - [2595](https://github.com/FuelLabs/fuel-core/pull/2595): Added `indexation` field to the `nodeInfo` GraphQL endpoint to allow checking if a specific indexation is enabled.
 
 ### Changed
 - [2603](https://github.com/FuelLabs/fuel-core/pull/2603): Sets the latest recorded height on initialization, not just when DA costs are received
->>>>>>> 75d6c5aa
 
 ### Fixed
 - [2612](https://github.com/FuelLabs/fuel-core/pull/2612): Use latest gas price to estimate next block gas price during dry runs 
