# Change Log
All notable changes to this project will be documented in this file.

The format is based on [Keep a Changelog](http://keepachangelog.com/)
and this project adheres to [Semantic Versioning](http://semver.org/).

## [Unreleased]

<<<<<<< HEAD
## [Version 0.41.7]
=======
### Fixed
- [2710](https://github.com/FuelLabs/fuel-core/pull/2710): Update Fuel-VM to fix compressed transaction backward compatibility.
>>>>>>> 9edd7297

## [Version 0.41.6]

### Added
- [2668](https://github.com/FuelLabs/fuel-core/pull/2668): Expose gas price service test helpers
- [2621](https://github.com/FuelLabs/fuel-core/pull/2598): Global merkle root storage updates process upgrade transactions.
- [2650](https://github.com/FuelLabs/fuel-core/pull/2650): Populate `ProcessedTransactions` table in global merkle root storage.
- [2667](https://github.com/FuelLabs/fuel-core/pull/2667): Populate `Blobs` table in global merkle root storage.
- [2652](https://github.com/FuelLabs/fuel-core/pull/2652): Global Merkle Root storage crate: Add Raw contract bytecode to global merkle root storage when processing Create transactions.

### Fixed
- [2673](https://github.com/FuelLabs/fuel-core/pull/2673): Change read behavior on the InMemoryTransaction to use offset and allow not equal buf size (fix CCP and LDC broken from https://github.com/FuelLabs/fuel-vm/pull/847)

## [Version 0.41.5]

### Changed
- [2387](https://github.com/FuelLabs/fuel-core/pull/2387): Update description `tx-max-depth` flag.
- [2630](https://github.com/FuelLabs/fuel-core/pull/2630): Removed some noisy `tracing::info!` logs
- [2643](https://github.com/FuelLabs/fuel-core/pull/2643): Before this fix when tip is zero, transactions that use 30M have the same priority as transactions with 1M gas. Now they are correctly ordered.

### Added
- [2617](https://github.com/FuelLabs/fuel-core/pull/2617): Add integration skeleton of parallel-executor.
- [2553](https://github.com/FuelLabs/fuel-core/pull/2553): Scaffold global merkle root storage crate.
- [2598](https://github.com/FuelLabs/fuel-core/pull/2598): Add initial test suite for global merkle root storage updates.
- [2635](https://github.com/FuelLabs/fuel-core/pull/2635): Add metrics to gas price service
- [2664](https://github.com/FuelLabs/fuel-core/pull/2664): Add print with all information when a transaction is refused because of a collision.

### Fixed
- [2632](https://github.com/FuelLabs/fuel-core/pull/2632): Improved performance of certain async trait impls in the gas price service.
- [2662](https://github.com/FuelLabs/fuel-core/pull/2662): Fix balances query endpoint cost without indexation and behavior coins to spend with one parameter at zero.

## [Version 0.41.4]

### Fixed
- [2628](https://github.com/FuelLabs/fuel-core/pull/2628): Downgrade STF.

## [Version 0.41.3]

### Fixed
- [2626](https://github.com/FuelLabs/fuel-core/pull/2626): Avoid needs of RocksDB features in tests modules.

## [Version 0.41.2]

### Fixed

- [2623](https://github.com/FuelLabs/fuel-core/pull/2623): Pinned netlink-proto's version.

## [Version 0.41.1]

### Added
- [2551](https://github.com/FuelLabs/fuel-core/pull/2551): Enhanced the DA compressed block header to include block id.
- [2595](https://github.com/FuelLabs/fuel-core/pull/2595): Added `indexation` field to the `nodeInfo` GraphQL endpoint to allow checking if a specific indexation is enabled.

### Changed
- [2603](https://github.com/FuelLabs/fuel-core/pull/2603): Sets the latest recorded height on initialization, not just when DA costs are received

### Fixed
- [2612](https://github.com/FuelLabs/fuel-core/pull/2612): Use latest gas price to estimate next block gas price during dry runs 
- [2612](https://github.com/FuelLabs/fuel-core/pull/2612): Use latest gas price to estimate next block gas price in tx pool instead of using algorithm directly
- [2609](https://github.com/FuelLabs/fuel-core/pull/2609): Check response before trying to deserialize, return error instead
- [2599](https://github.com/FuelLabs/fuel-core/pull/2599): Use the proper `url` apis to construct full url path in `BlockCommitterHttpApi` client
- [2593](https://github.com/FuelLabs/fuel-core/pull/2593): Fixed utxo id decompression

## [Version 0.41.0]

### Added
- [2547](https://github.com/FuelLabs/fuel-core/pull/2547): Replace the old Graphql gas price provider adapter with the ArcGasPriceEstimate.
- [2445](https://github.com/FuelLabs/fuel-core/pull/2445): Added GQL endpoint for querying asset details.
- [2442](https://github.com/FuelLabs/fuel-core/pull/2442): Add uninitialized task for V1 gas price service
- [2154](https://github.com/FuelLabs/fuel-core/pull/2154): Added `Unknown` variant to `ConsensusParameters` graphql queries
- [2154](https://github.com/FuelLabs/fuel-core/pull/2154): Added `Unknown` variant to `Block` graphql queries
- [2154](https://github.com/FuelLabs/fuel-core/pull/2154): Added `TransactionType` type in `fuel-client`
- [2321](https://github.com/FuelLabs/fuel-core/pull/2321): New metrics for the TxPool:
    - The size of transactions in the txpool (`txpool_tx_size`)
    - The time spent by a transaction in the txpool in seconds (`txpool_tx_time_in_txpool_seconds`)
    - The number of transactions in the txpool (`txpool_number_of_transactions`)
    - The number of transactions pending verification before entering the txpool (`txpool_number_of_transactions_pending_verification`)
    - The number of executable transactions in the txpool (`txpool_number_of_executable_transactions`)
    - The time it took to select transactions for inclusion in a block in microseconds (`txpool_select_transactions_time_microseconds`)
    - The time it took to insert a transaction in the txpool in microseconds (`transaction_insertion_time_in_thread_pool_microseconds`)
- [2385](https://github.com/FuelLabs/fuel-core/pull/2385): Added new histogram buckets for some of the TxPool metrics, optimize the way they are collected.
- [2347](https://github.com/FuelLabs/fuel-core/pull/2364): Add activity concept in order to protect against infinitely increasing DA gas price scenarios
- [2362](https://github.com/FuelLabs/fuel-core/pull/2362): Added a new request_response protocol version `/fuel/req_res/0.0.2`. In comparison with `/fuel/req/0.0.1`, which returns an empty response when a request cannot be fulfilled, this version returns more meaningful error codes. Nodes still support the version `0.0.1` of the protocol to guarantee backward compatibility with fuel-core nodes. Empty responses received from nodes using the old protocol `/fuel/req/0.0.1` are automatically converted into an error `ProtocolV1EmptyResponse` with error code 0, which is also the only error code implemented. More specific error codes will be added in the future.
- [2386](https://github.com/FuelLabs/fuel-core/pull/2386): Add a flag to define the maximum number of file descriptors that RocksDB can use. By default it's half of the OS limit.
- [2376](https://github.com/FuelLabs/fuel-core/pull/2376): Add a way to fetch transactions in P2P without specifying a peer.
- [2361](https://github.com/FuelLabs/fuel-core/pull/2361): Add caches to the sync service to not reask for data it already fetched from the network.
- [2327](https://github.com/FuelLabs/fuel-core/pull/2327): Add more services tests and more checks of the pool. Also add an high level documentation for users of the pool and contributors.
- [2416](https://github.com/FuelLabs/fuel-core/issues/2416): Define the `GasPriceServiceV1` task.
- [2447](https://github.com/FuelLabs/fuel-core/pull/2447): Use new `expiration` policy in the transaction pool. Add a mechanism to prune the transactions when they expired.
- [1922](https://github.com/FuelLabs/fuel-core/pull/1922): Added support for posting blocks to the shared sequencer.
- [2033](https://github.com/FuelLabs/fuel-core/pull/2033): Remove `Option<BlockHeight>` in favor of `BlockHeightQuery` where applicable.
- [2490](https://github.com/FuelLabs/fuel-core/pull/2490): Added pagination support for the `balances` GraphQL query, available only when 'balances indexation' is enabled.
- [2439](https://github.com/FuelLabs/fuel-core/pull/2439): Add gas costs for the two new zk opcodes `ecop` and `eadd` and the benches that allow to calibrate them.
- [2472](https://github.com/FuelLabs/fuel-core/pull/2472): Added the `amountU128` field to the `Balance` GraphQL schema, providing the total balance as a `U128`. The existing `amount` field clamps any balance exceeding `U64` to `u64::MAX`.
- [2526](https://github.com/FuelLabs/fuel-core/pull/2526): Add possibility to not have any cache set for RocksDB. Add an option to either load the RocksDB columns families on creation of the database or when the column is used.
- [2532](https://github.com/FuelLabs/fuel-core/pull/2532): Getters for inner rocksdb database handles.
- [2524](https://github.com/FuelLabs/fuel-core/pull/2524): Adds a new lock type which is optimized for certain workloads to the txpool and p2p services.
- [2535](https://github.com/FuelLabs/fuel-core/pull/2535): Expose `backup` and `restore` APIs on the `CombinedDatabase` struct to create portable backups and restore from them.
- [2550](https://github.com/FuelLabs/fuel-core/pull/2550): Add statistics and more limits infos about txpool on the node_info endpoint

### Fixed
- [2560](https://github.com/FuelLabs/fuel-core/pull/2560): Fix flaky test by increasing timeout
- [2558](https://github.com/FuelLabs/fuel-core/pull/2558): Rename `cost` and `reward` to remove `excess` wording
- [2469](https://github.com/FuelLabs/fuel-core/pull/2469): Improved the logic for syncing the gas price database with on_chain database
- [2365](https://github.com/FuelLabs/fuel-core/pull/2365): Fixed the error during dry run in the case of race condition.
- [2366](https://github.com/FuelLabs/fuel-core/pull/2366): The `importer_gas_price_for_block` metric is properly collected.
- [2369](https://github.com/FuelLabs/fuel-core/pull/2369): The `transaction_insertion_time_in_thread_pool_milliseconds` metric is properly collected.
- [2413](https://github.com/FuelLabs/fuel-core/issues/2413): block production immediately errors if unable to lock the mutex.
- [2389](https://github.com/FuelLabs/fuel-core/pull/2389): Fix construction of reverse iterator in RocksDB.
- [2479](https://github.com/FuelLabs/fuel-core/pull/2479): Fix an error on the last iteration of the read and write sequential opcodes on contract storage.
- [2478](https://github.com/FuelLabs/fuel-core/pull/2478): Fix proof created by `message_receipts_proof` function by ignoring the receipts from failed transactions to match `message_outbox_root`.
- [2485](https://github.com/FuelLabs/fuel-core/pull/2485): Hardcode the timestamp of the genesis block and version of `tai64` to avoid breaking changes for us.
- [2511](https://github.com/FuelLabs/fuel-core/pull/2511): Fix backward compatibility of V0Metadata in gas price db.

### Changed
- [2469](https://github.com/FuelLabs/fuel-core/pull/2469): Updated adapter for querying costs from DA Block committer API
- [2469](https://github.com/FuelLabs/fuel-core/pull/2469): Use the gas price from the latest block to estimate future gas prices
- [2501](https://github.com/FuelLabs/fuel-core/pull/2501): Use gas price from block for estimating future gas prices
- [2468](https://github.com/FuelLabs/fuel-core/pull/2468): Abstract unrecorded blocks concept for V1 algorithm, create new storage impl. Introduce `TransactionableStorage` trait to allow atomic changes to the storage.
- [2295](https://github.com/FuelLabs/fuel-core/pull/2295): `CombinedDb::from_config` now respects `state_rewind_policy` with tmp RocksDB.
- [2378](https://github.com/FuelLabs/fuel-core/pull/2378): Use cached hash of the topic instead of calculating it on each publishing gossip message.
- [2438](https://github.com/FuelLabs/fuel-core/pull/2438): Refactored service to use new implementation of `StorageRead::read` that takes an offset in input.
- [2429](https://github.com/FuelLabs/fuel-core/pull/2429): Introduce custom enum for representing result of running service tasks
- [2377](https://github.com/FuelLabs/fuel-core/pull/2377): Add more errors that can be returned as responses when using protocol `/fuel/req_res/0.0.2`. The errors supported are `ProtocolV1EmptyResponse` (status code `0`) for converting empty responses sent via protocol `/fuel/req_res/0.0.1`, `RequestedRangeTooLarge`(status code `1`) if the client requests a range of objects such as sealed block headers or transactions too large, `Timeout` (status code `2`) if the remote peer takes too long to fulfill a request, or `SyncProcessorOutOfCapacity` if the remote peer is fulfilling too many requests concurrently.
- [2233](https://github.com/FuelLabs/fuel-core/pull/2233): Introduce a new column `modification_history_v2` for storing the modification history in the historical rocksDB. Keys in this column are stored in big endian order. Changed the behaviour of the historical rocksDB to write changes for new block heights to the new column, and to perform lookup of values from the `modification_history_v2` table first, and then from the `modification_history` table, performing a migration upon access if necessary.
- [2383](https://github.com/FuelLabs/fuel-core/pull/2383): The `balance` and `balances` GraphQL query handlers now use index to provide the response in a more performant way. As the index is not created retroactively, the client must be initialized with an empty database and synced from the genesis block to utilize it. Otherwise, the legacy way of retrieving data will be used.
- [2463](https://github.com/FuelLabs/fuel-core/pull/2463): The `coinsToSpend` GraphQL query handler now uses index to provide the response in a more performant way. As the index is not created retroactively, the client must be initialized with an empty database and synced from the genesis block to utilize it. Otherwise, the legacy way of retrieving data will be used.
- [2556](https://github.com/FuelLabs/fuel-core/pull/2556): Ensure that the `last_recorded_height` is set for the DA gas price source.

#### Breaking
- [2469](https://github.com/FuelLabs/fuel-core/pull/2469): Move from `GasPriceServicev0` to `GasPriceServiceV1`. Include new config values.
- [2438](https://github.com/FuelLabs/fuel-core/pull/2438): The `fuel-core-client` can only work with new version of the `fuel-core`. The `0.40` and all older versions are not supported.
- [2438](https://github.com/FuelLabs/fuel-core/pull/2438): Updated `fuel-vm` to `0.59.1` release. Check [release notes](https://github.com/FuelLabs/fuel-vm/releases/tag/v0.59.0) for more details.
- [2389](https://github.com/FuelLabs/fuel-core/pull/2258): Updated the `messageProof` GraphQL schema to return a non-nullable `MessageProof`.
- [2154](https://github.com/FuelLabs/fuel-core/pull/2154): Transaction graphql endpoints use `TransactionType` instead of `fuel_tx::Transaction`.
- [2446](https://github.com/FuelLabs/fuel-core/pull/2446): Use graphiql instead of graphql-playground due to known vulnerability and stale development.
- [2379](https://github.com/FuelLabs/fuel-core/issues/2379): Change `kv_store::Value` to be `Arc<[u8]>` instead of `Arc<Vec<u8>>`.
- [2490](https://github.com/FuelLabs/fuel-core/pull/2490): Updated GraphQL complexity calculation for `balances` query to account for pagination (`first`/`last`) and nested field complexity (`child_complexity`). Queries with large pagination values or deeply nested fields may have higher complexity costs.
- [2463](https://github.com/FuelLabs/fuel-core/pull/2463): 'CoinsQueryError::MaxCoinsReached` variant has been removed. The `InsufficientCoins` variant has been renamed to `InsufficientCoinsForTheMax` and it now contains the additional `max` field
- [2463](https://github.com/FuelLabs/fuel-core/pull/2463): The number of excluded ids in the `coinsToSpend` GraphQL query is now limited to the maximum number of inputs allowed in transaction.
- [2463](https://github.com/FuelLabs/fuel-core/pull/2463): The `coinsToSpend` GraphQL query may now return different coins, depending whether the indexation is enabled or not. However, regardless of the differences, the returned coins will accurately reflect the current state of the database within the context of the query.
- [2526](https://github.com/FuelLabs/fuel-core/pull/2526): By default the cache of RocksDB is now disabled instead of being `1024 * 1024 * 1024`.

## [Version 0.40.2]

### Fixed

- [2476](https://github.com/FuelLabs/fuel-core/pull/2476): Hardcode the timestamp of the genesis block.

## [Version 0.40.1]

### Added

- [2450](https://github.com/FuelLabs/fuel-core/pull/2450): Added support for posting blocks to the shared sequencer.

## [Version 0.40.0]

### Added
- [2347](https://github.com/FuelLabs/fuel-core/pull/2347): Add GraphQL complexity histogram to metrics.
- [2350](https://github.com/FuelLabs/fuel-core/pull/2350): Added a new CLI flag `graphql-number-of-threads` to limit the number of threads used by the GraphQL service. The default value is `2`, `0` enables the old behavior.
- [2335](https://github.com/FuelLabs/fuel-core/pull/2335): Added CLI arguments for configuring GraphQL query costs.

### Fixed
- [2345](https://github.com/FuelLabs/fuel-core/pull/2345): In PoA increase priority of block creation timer trigger compare to txpool event management

### Changed
- [2334](https://github.com/FuelLabs/fuel-core/pull/2334): Prepare the GraphQL service for the switching to `async` methods.
- [2310](https://github.com/FuelLabs/fuel-core/pull/2310): New metrics: "The gas prices used in a block" (`importer_gas_price_for_block`), "The total gas used in a block" (`importer_gas_per_block`), "The total fee (gwei) paid by transactions in a block" (`importer_fee_per_block_gwei`), "The total number of transactions in a block" (`importer_transactions_per_block`), P2P metrics for swarm and protocol.
- [2340](https://github.com/FuelLabs/fuel-core/pull/2340): Avoid long heavy tasks in the GraphQL service by splitting work into batches.
- [2341](https://github.com/FuelLabs/fuel-core/pull/2341): Updated all pagination queries to work with the async stream instead of the sync iterator.
- [2350](https://github.com/FuelLabs/fuel-core/pull/2350): Limited the number of threads used by the GraphQL service.

#### Breaking
- [2310](https://github.com/FuelLabs/fuel-core/pull/2310): The `metrics` command-line parameter has been replaced with `disable-metrics`. Metrics are now enabled by default, with the option to disable them entirely or on a per-module basis.
- [2341](https://github.com/FuelLabs/fuel-core/pull/2341): The maximum number of processed coins from the `coins_to_spend` query is limited to `max_inputs`.

### Fixed

- [2352](https://github.com/FuelLabs/fuel-core/pull/2352): Cache p2p responses to serve without roundtrip to db.

## [Version 0.39.0]

### Added
- [2324](https://github.com/FuelLabs/fuel-core/pull/2324): Added metrics for sync, async processor and for all GraphQL queries.
- [2320](https://github.com/FuelLabs/fuel-core/pull/2320): Added new CLI flag `graphql-max-resolver-recursive-depth` to limit recursion within resolver. The default value it "1".

## Fixed
- [2320](https://github.com/FuelLabs/fuel-core/issues/2320): Prevent `/health` and `/v1/health` from being throttled by the concurrency limiter.
- [2322](https://github.com/FuelLabs/fuel-core/issues/2322): Set the salt of genesis contracts to zero on execution.
- [2324](https://github.com/FuelLabs/fuel-core/pull/2324): Ignore peer if we already are syncing transactions from it.

#### Breaking

- [2320](https://github.com/FuelLabs/fuel-core/pull/2330): Reject queries that are recursive during the resolution of the query.

### Changed

#### Breaking
- [2311](https://github.com/FuelLabs/fuel-core/pull/2311): Changed the text of the error returned by the executor if gas overflows.

## [Version 0.38.0]

### Added
- [2309](https://github.com/FuelLabs/fuel-core/pull/2309): Limit number of concurrent queries to the graphql service.
- [2216](https://github.com/FuelLabs/fuel-core/pull/2216): Add more function to the state and task of TxPoolV2 to handle the future interactions with others modules (PoA, BlockProducer, BlockImporter and P2P).
- [2263](https://github.com/FuelLabs/fuel-core/pull/2263): Transaction pool is now included in all modules of the code it has requires modifications on different modules : 
    - The PoA is now notify only when there is new transaction and not using the `tx_update_sender` anymore.
    - The Pool transaction source for the executor is now locking the pool until the block production is finished.
    - Reading operations on the pool is now asynchronous and it’s the less prioritized operation on the Pool, API has been updated accordingly.
    - GasPrice is no more using async to allow the transactions verifications to not use async anymore 

    We also added a lot of new configuration cli parameters to fine-tune TxPool configuration.
    This PR also changes the way we are making the heavy work processor and a sync and asynchronous version is available in services folder (usable by anyone)
    P2P now use separate heavy work processor for DB and TxPool interactions.

### Removed
- [2306](https://github.com/FuelLabs/fuel-core/pull/2306): Removed hack for genesis asset contract from the code.

## [Version 0.37.1]

### Fixed
- [2304](https://github.com/FuelLabs/fuel-core/pull/2304): Add initialization for the genesis base asset contract.

### Added
- [2288](https://github.com/FuelLabs/fuel-core/pull/2288): Specify `V1Metadata` for `GasPriceServiceV1`.

## [Version 0.37.0]

### Added
- [1609](https://github.com/FuelLabs/fuel-core/pull/1609): Add DA compression support. Compressed blocks are stored in the offchain database when blocks are produced, and can be fetched using the GraphQL API.
- [2290](https://github.com/FuelLabs/fuel-core/pull/2290): Added a new CLI argument `--graphql-max-directives`. The default value is `10`.
- [2195](https://github.com/FuelLabs/fuel-core/pull/2195): Added enforcement of the limit on the size of the L2 transactions per block according to the `block_transaction_size_limit` parameter.
- [2131](https://github.com/FuelLabs/fuel-core/pull/2131): Add flow in TxPool in order to ask to newly connected peers to share their transaction pool
- [2182](https://github.com/FuelLabs/fuel-core/pull/2151): Limit number of transactions that can be fetched via TxSource::next
- [2189](https://github.com/FuelLabs/fuel-core/pull/2151): Select next DA height to never include more than u16::MAX -1 transactions from L1.
- [2265](https://github.com/FuelLabs/fuel-core/pull/2265): Integrate Block Committer API for DA Block Costs.
- [2162](https://github.com/FuelLabs/fuel-core/pull/2162): Pool structure with dependencies, etc.. for the next transaction pool module. Also adds insertion/verification process in PoolV2 and tests refactoring
- [2280](https://github.com/FuelLabs/fuel-core/pull/2280): Allow comma separated relayer addresses in cli
- [2299](https://github.com/FuelLabs/fuel-core/pull/2299): Support blobs in the predicates.
- [2300](https://github.com/FuelLabs/fuel-core/pull/2300): Added new function to `fuel-core-client` for checking whether a blob exists.

### Changed

#### Breaking
- [2299](https://github.com/FuelLabs/fuel-core/pull/2299): Anyone who wants to participate in the transaction broadcasting via p2p must upgrade to support new predicates on the TxPool level.
- [2299](https://github.com/FuelLabs/fuel-core/pull/2299): Upgraded `fuel-vm` to `0.58.0`. More information in the [release](https://github.com/FuelLabs/fuel-vm/releases/tag/v0.58.0).
- [2276](https://github.com/FuelLabs/fuel-core/pull/2276): Changed how complexity for blocks is calculated. The default complexity now is 80_000. All queries that somehow touch the block header now are more expensive.
- [2290](https://github.com/FuelLabs/fuel-core/pull/2290): Added a new GraphQL limit on number of `directives`. The default value is `10`.
- [2206](https://github.com/FuelLabs/fuel-core/pull/2206): Use timestamp of last block when dry running transactions.
- [2153](https://github.com/FuelLabs/fuel-core/pull/2153): Updated default gas costs for the local testnet configuration to match `fuel-core 0.35.0`.

## [Version 0.36.0]

### Added
- [2135](https://github.com/FuelLabs/fuel-core/pull/2135): Added metrics logging for number of blocks served over the p2p req/res protocol.
- [2151](https://github.com/FuelLabs/fuel-core/pull/2151): Added limitations on gas used during dry_run in API.
- [2188](https://github.com/FuelLabs/fuel-core/pull/2188): Added the new variant `V2` for the `ConsensusParameters` which contains the new `block_transaction_size_limit` parameter.
- [2163](https://github.com/FuelLabs/fuel-core/pull/2163): Added runnable task for fetching block committer data.
- [2204](https://github.com/FuelLabs/fuel-core/pull/2204): Added `dnsaddr` resolution for TLD without suffixes.

### Changed

#### Breaking
- [2199](https://github.com/FuelLabs/fuel-core/pull/2199): Applying several breaking changes to the WASM interface from backlog:
  - Get the module to execute WASM byte code from the storage first, an fallback to the built-in version in the case of the `FUEL_ALWAYS_USE_WASM`.
  - Added `host_v1` with a new `peek_next_txs_size` method, that accepts `tx_number_limit` and `size_limit`.
  - Added new variant of the return type to pass the validation result. It removes block serialization and deserialization and should improve performance.
  - Added a V1 execution result type that uses `JSONError` instead of postcard serialized error. It adds flexibility of how variants of the error can be managed. More information about it in https://github.com/FuelLabs/fuel-vm/issues/797. The change also moves `TooManyOutputs` error to the top. It shows that `JSONError` works as expected.
- [2145](https://github.com/FuelLabs/fuel-core/pull/2145): feat: Introduce time port in PoA service.
- [2155](https://github.com/FuelLabs/fuel-core/pull/2155): Added trait declaration for block committer data
- [2142](https://github.com/FuelLabs/fuel-core/pull/2142): Added benchmarks for varied forms of db lookups to assist in optimizations.
- [2158](https://github.com/FuelLabs/fuel-core/pull/2158): Log the public address of the signing key, if it is specified
- [2188](https://github.com/FuelLabs/fuel-core/pull/2188): Upgraded the `fuel-vm` to `0.57.0`. More information in the [release](https://github.com/FuelLabs/fuel-vm/releases/tag/v0.57.0).

## [Version 0.35.0]

### Added
- [2122](https://github.com/FuelLabs/fuel-core/pull/2122): Changed the relayer URI address to be a vector and use a quorum provider. The `relayer` argument now supports multiple URLs to fetch information from different sources.
- [2119](https://github.com/FuelLabs/fuel-core/pull/2119): GraphQL query fields for retrieving information about upgrades.

### Changed
- [2113](https://github.com/FuelLabs/fuel-core/pull/2113): Modify the way the gas price service and shared algo is initialized to have some default value based on best guess instead of `None`, and initialize service before graphql.
- [2112](https://github.com/FuelLabs/fuel-core/pull/2112): Alter the way the sealed blocks are fetched with a given height.
- [2120](https://github.com/FuelLabs/fuel-core/pull/2120): Added `submitAndAwaitStatus` subscription endpoint which returns the `SubmittedStatus` after the transaction is submitted as well as the `TransactionStatus` subscription.
- [2115](https://github.com/FuelLabs/fuel-core/pull/2115): Add test for `SignMode` `is_available` method.
- [2124](https://github.com/FuelLabs/fuel-core/pull/2124): Generalize the way p2p req/res protocol handles requests.

#### Breaking

- [2040](https://github.com/FuelLabs/fuel-core/pull/2040): Added full `no_std` support state transition related crates. The crates now require the "alloc" feature to be enabled. Following crates are affected:
  - `fuel-core-types`
  - `fuel-core-storage`
  - `fuel-core-executor`
- [2116](https://github.com/FuelLabs/fuel-core/pull/2116): Replace `H160` in config and cli options of relayer by `Bytes20` of `fuel-types`

### Fixed
- [2134](https://github.com/FuelLabs/fuel-core/pull/2134): Perform RecoveryID normalization for AWS KMS -generated signatures.

## [Version 0.34.0]

### Added
- [2051](https://github.com/FuelLabs/fuel-core/pull/2051): Add support for AWS KMS signing for the PoA consensus module. The new key can be specified with `--consensus-aws-kms AWS_KEY_ARN`.
- [2092](https://github.com/FuelLabs/fuel-core/pull/2092): Allow iterating by keys in rocksdb, and other storages.
- [2096](https://github.com/FuelLabs/fuel-core/pull/2096): GraphQL query field to fetch blob byte code by its blob ID.

### Changed
- [2106](https://github.com/FuelLabs/fuel-core/pull/2106): Remove deadline clock in POA and replace with tokio time functions.

- [2035](https://github.com/FuelLabs/fuel-core/pull/2035): Small code optimizations.
    - The optimized code specifies the capacity when initializing the HashSet, avoiding potential multiple reallocations of memory during element insertion.
    - The optimized code uses the return value of HashSet::insert to check if the insertion was successful. If the insertion fails (i.e., the element already exists), it returns an error. This reduces one lookup operation.
    - The optimized code simplifies the initialization logic of exclude by using the Option::map_or_else method.

#### Breaking
- [2051](https://github.com/FuelLabs/fuel-core/pull/2051): Misdocumented `CONSENSUS_KEY` environ variable has been removed, use `CONSENSUS_KEY_SECRET` instead. Also raises MSRV to `1.79.0`.

### Fixed

- [2106](https://github.com/FuelLabs/fuel-core/pull/2106): Handle the case when nodes with overriding start on the fresh network.
- [2105](https://github.com/FuelLabs/fuel-core/pull/2105): Fixed the rollback functionality to work with empty gas price database.

## [Version 0.33.0]

### Added
- [2094](https://github.com/FuelLabs/fuel-core/pull/2094): Added support for predefined blocks provided via the filesystem.
- [2094](https://github.com/FuelLabs/fuel-core/pull/2094): Added `--predefined-blocks-path` CLI argument to pass the path to the predefined blocks.
- [2081](https://github.com/FuelLabs/fuel-core/pull/2081): Enable producer to include predefined blocks.
- [2079](https://github.com/FuelLabs/fuel-core/pull/2079): Open unknown columns in the RocksDB for forward compatibility.

### Changed
- [2076](https://github.com/FuelLabs/fuel-core/pull/2076): Replace usages of `iter_all` with `iter_all_keys` where necessary.

#### Breaking
- [2080](https://github.com/FuelLabs/fuel-core/pull/2080): Reject Upgrade txs with invalid wasm on txpool level.
- [2082](https://github.com/FuelLabs/fuel-core/pull/2088): Move `TxPoolError` from `fuel-core-types` to `fuel-core-txpool`.
- [2086](https://github.com/FuelLabs/fuel-core/pull/2086): Added support for PoA key rotation.
- [2086](https://github.com/FuelLabs/fuel-core/pull/2086): Support overriding of the non consensus parameters in the chain config.

### Fixed

- [2094](https://github.com/FuelLabs/fuel-core/pull/2094): Fixed bug in rollback logic because of wrong ordering of modifications.

## [Version 0.32.1]

### Added
- [2061](https://github.com/FuelLabs/fuel-core/pull/2061): Allow querying filled transaction body from the status.

### Changed
- [2067](https://github.com/FuelLabs/fuel-core/pull/2067): Return error from TxPool level if the `BlobId` is known.
- [2064](https://github.com/FuelLabs/fuel-core/pull/2064): Allow gas price metadata values to be overridden with config

### Fixes
- [2060](https://github.com/FuelLabs/fuel-core/pull/2060): Use `min-gas-price` as a starting point if `start-gas-price` is zero.
- [2059](https://github.com/FuelLabs/fuel-core/pull/2059): Remove unwrap that is breaking backwards compatibility
- [2063](https://github.com/FuelLabs/fuel-core/pull/2063): Don't use historical view during dry run.

## [Version 0.32.0]

### Added
- [1983](https://github.com/FuelLabs/fuel-core/pull/1983): Add adapters for gas price service for accessing database values

### Breaking
- [2048](https://github.com/FuelLabs/fuel-core/pull/2048): Disable SMT for `ContractsAssets` and `ContractsState` for the production mode of the `fuel-core`. The SMT still is used in benchmarks and tests.
- [#1988](https://github.com/FuelLabs/fuel-core/pull/1988): Updated `fuel-vm` to `0.56.0` ([release notes](https://github.com/FuelLabs/fuel-vm/releases/tag/v0.55.0)). Adds Blob transaction support.
- [2025](https://github.com/FuelLabs/fuel-core/pull/2025): Add new V0 algorithm for gas price to services.
    This change includes new flags for the CLI:
        - "starting-gas-price" - the starting gas price for the gas price algorithm
        - "gas-price-change-percent" - the percent change for each gas price update
        - "gas-price-threshold-percent" - the threshold percent for determining if the gas price will be increase or decreased
    And the following CLI flags are serving a new purpose
        - "min-gas-price" - the minimum gas price that the gas price algorithm will return
- [2045](https://github.com/FuelLabs/fuel-core/pull/2045): Include withdrawal message only if transaction is executed successfully.
- [2041](https://github.com/FuelLabs/fuel-core/pull/2041): Add code for startup of the gas price algorithm updater so 
    the gas price db on startup is always in sync with the on chain db

## [Version 0.31.0]

### Added
- [#2014](https://github.com/FuelLabs/fuel-core/pull/2014): Added a separate thread for the block importer.
- [#2013](https://github.com/FuelLabs/fuel-core/pull/2013): Added a separate thread to process P2P database lookups.
- [#2004](https://github.com/FuelLabs/fuel-core/pull/2004): Added new CLI argument `continue-services-on-error` to control internal flow of services.
- [#2004](https://github.com/FuelLabs/fuel-core/pull/2004): Added handling of incorrect shutdown of the off-chain GraphQL worker by using state rewind feature.
- [#2007](https://github.com/FuelLabs/fuel-core/pull/2007): Improved metrics:
  - Added database metrics per column.
  - Added statistic about commit time of each database.
  - Refactored how metrics are registered: Now, we use only one register shared between all metrics. This global register is used to encode all metrics.
- [#1996](https://github.com/FuelLabs/fuel-core/pull/1996): Added support for rollback command when state rewind feature is enabled. The command allows the rollback of the state of the blockchain several blocks behind until the end of the historical window. The default historical window it 7 days.
- [#1996](https://github.com/FuelLabs/fuel-core/pull/1996): Added support for the state rewind feature. The feature allows the execution of the blocks in the past and the same execution results to be received. Together with forkless upgrades, execution of any block from the past is possible if historical data exist for the target block height.
- [#1994](https://github.com/FuelLabs/fuel-core/pull/1994): Added the actual implementation for the `AtomicView::latest_view`.
- [#1972](https://github.com/FuelLabs/fuel-core/pull/1972): Implement `AlgorithmUpdater` for `GasPriceService`
- [#1948](https://github.com/FuelLabs/fuel-core/pull/1948): Add new `AlgorithmV1` and `AlgorithmUpdaterV1` for the gas price. Include tools for analysis
- [#1676](https://github.com/FuelLabs/fuel-core/pull/1676): Added new CLI arguments:
    - `graphql-max-depth`
    - `graphql-max-complexity`
    - `graphql-max-recursive-depth`

### Changed
- [#2015](https://github.com/FuelLabs/fuel-core/pull/2015): Small fixes for the database:
  - Fixed the name for historical columns - Metrics was working incorrectly for historical columns.
  - Added recommended setting for the RocksDB - The source of recommendation is official documentation https://github.com/facebook/rocksdb/wiki/Setup-Options-and-Basic-Tuning#other-general-options.
  - Removed repairing since it could corrupt the database if fails - Several users reported about the corrupted state of the database after having a "Too many descriptors" error where in logs, repairing of the database also failed with this error creating a `lost` folder.
- [#2010](https://github.com/FuelLabs/fuel-core/pull/2010): Updated the block importer to allow more blocks to be in the queue. It improves synchronization speed and mitigate the impact of other services on synchronization speed.
- [#2006](https://github.com/FuelLabs/fuel-core/pull/2006): Process block importer events first under P2P pressure.
- [#2002](https://github.com/FuelLabs/fuel-core/pull/2002): Adapted the block producer to react to checked transactions that were using another version of consensus parameters during validation in the TxPool. After an upgrade of the consensus parameters of the network, TxPool could store invalid `Checked` transactions. This change fixes that by tracking the version that was used to validate the transactions.
- [#1999](https://github.com/FuelLabs/fuel-core/pull/1999): Minimize the number of panics in the codebase.
- [#1990](https://github.com/FuelLabs/fuel-core/pull/1990): Use latest view for mutate GraphQL queries after modification of the node.
- [#1992](https://github.com/FuelLabs/fuel-core/pull/1992): Parse multiple relayer contracts, `RELAYER-V2-LISTENING-CONTRACTS` env variable using a `,` delimiter.
- [#1980](https://github.com/FuelLabs/fuel-core/pull/1980): Add `Transaction` to relayer 's event filter

#### Breaking
- [#2012](https://github.com/FuelLabs/fuel-core/pull/2012): Bumped the `fuel-vm` to `0.55.0` release. More about the change [here](https://github.com/FuelLabs/fuel-vm/releases/tag/v0.55.0).
- [#2001](https://github.com/FuelLabs/fuel-core/pull/2001): Prevent GraphQL query body to be huge and cause OOM. The default body size is `1MB`. The limit can be changed by the `graphql-request-body-bytes-limit` CLI argument.
- [#1991](https://github.com/FuelLabs/fuel-core/pull/1991): Prepare the database to use different types than `Database` for atomic view.
- [#1989](https://github.com/FuelLabs/fuel-core/pull/1989): Extract `HistoricalView` trait from the `AtomicView`.
- [#1676](https://github.com/FuelLabs/fuel-core/pull/1676): New `fuel-core-client` is incompatible with the old `fuel-core` because of two requested new fields.
- [#1676](https://github.com/FuelLabs/fuel-core/pull/1676): Changed default value for `api-request-timeout` to be `30s`.
- [#1676](https://github.com/FuelLabs/fuel-core/pull/1676): Now, GraphQL API has complexity and depth limitations on the queries. The default complexity limit is `20000`. It is ~50 blocks per request with transaction IDs and ~2-5 full blocks.

### Fixed
- [#2000](https://github.com/FuelLabs/fuel-core/pull/2000): Use correct query name in metrics for aliased queries.

## [Version 0.30.0]

### Added
- [#1975](https://github.com/FuelLabs/fuel-core/pull/1975): Added `DependentCost` benchmarks for the `cfe` and `cfei` opcodes.
- [#1975](https://github.com/FuelLabs/fuel-core/pull/1975): Added `DependentCost` for the `cfe` opcode to the `GasCosts` endpoint.
- [#1974](https://github.com/FuelLabs/fuel-core/pull/1974): Optimized the work of `InMemoryTransaction` for lookups and empty insertion.

### Changed
- [#1973](https://github.com/FuelLabs/fuel-core/pull/1973): Updated VM initialization benchmark to include many inputs and outputs.

#### Breaking
- [#1975](https://github.com/FuelLabs/fuel-core/pull/1975): Updated gas prices according to new release.
- [#1975](https://github.com/FuelLabs/fuel-core/pull/1975): Changed `GasCosts` endpoint to return `DependentCost` for the `cfei` opcode via `cfeiDependentCost`.
- [#1975](https://github.com/FuelLabs/fuel-core/pull/1975): Use `fuel-vm 0.54.0`. More information in the [release](https://github.com/FuelLabs/fuel-vm/releases/tag/v0.54.0).

## [Version 0.29.0]

### Added
- [#1889](https://github.com/FuelLabs/fuel-core/pull/1889): Add new `FuelGasPriceProvider` that receives the gas price algorithm from a `GasPriceService`

### Changed
- [#1942](https://github.com/FuelLabs/fuel-core/pull/1942): Sequential relayer's commits.
- [#1952](https://github.com/FuelLabs/fuel-core/pull/1952): Change tip sorting to ratio between tip and max gas sorting in txpool
- [#1960](https://github.com/FuelLabs/fuel-core/pull/1960): Update fuel-vm to v0.53.0.
- [#1964](https://github.com/FuelLabs/fuel-core/pull/1964): Add `creation_instant` as second sort key in tx pool

### Fixed
- [#1962](https://github.com/FuelLabs/fuel-core/pull/1962): Fixes the error message for incorrect keypair's path.
- [#1950](https://github.com/FuelLabs/fuel-core/pull/1950): Fix cursor `BlockHeight` encoding in `SortedTXCursor`

## [Version 0.28.0]

### Changed
- [#1934](https://github.com/FuelLabs/fuel-core/pull/1934): Updated benchmark for the `aloc` opcode to be `DependentCost`. Updated `vm_initialization` benchmark to exclude growing of memory(It is handled by VM reuse).
- [#1916](https://github.com/FuelLabs/fuel-core/pull/1916): Speed up synchronisation of the blocks for the `fuel-core-sync` service.
- [#1888](https://github.com/FuelLabs/fuel-core/pull/1888): optimization: Reuse VM memory across executions.

#### Breaking

- [#1934](https://github.com/FuelLabs/fuel-core/pull/1934): Changed `GasCosts` endpoint to return `DependentCost` for the `aloc` opcode via `alocDependentCost`.
- [#1934](https://github.com/FuelLabs/fuel-core/pull/1934): Updated default gas costs for the local testnet configuration. All opcodes became cheaper.
- [#1924](https://github.com/FuelLabs/fuel-core/pull/1924): `dry_run_opt` has new `gas_price: Option<u64>` argument
- [#1888](https://github.com/FuelLabs/fuel-core/pull/1888): Upgraded `fuel-vm` to `0.51.0`. See [release](https://github.com/FuelLabs/fuel-vm/releases/tag/v0.51.0) for more information.

### Added
- [#1939](https://github.com/FuelLabs/fuel-core/pull/1939): Added API functions to open a RocksDB in different modes.
- [#1929](https://github.com/FuelLabs/fuel-core/pull/1929): Added support of customization of the state transition version in the `ChainConfig`.

### Removed
- [#1913](https://github.com/FuelLabs/fuel-core/pull/1913): Removed dead code from the project.

### Fixed
- [#1921](https://github.com/FuelLabs/fuel-core/pull/1921): Fixed unstable `gossipsub_broadcast_tx_with_accept` test.
- [#1915](https://github.com/FuelLabs/fuel-core/pull/1915): Fixed reconnection issue in the dev cluster with AWS cluster.
- [#1914](https://github.com/FuelLabs/fuel-core/pull/1914): Fixed halting of the node during synchronization in PoA service.

## [Version 0.27.0]

### Added

- [#1895](https://github.com/FuelLabs/fuel-core/pull/1895): Added backward and forward compatibility integration tests for forkless upgrades.
- [#1898](https://github.com/FuelLabs/fuel-core/pull/1898): Enforce increasing of the `Executor::VERSION` on each release.

### Changed

- [#1906](https://github.com/FuelLabs/fuel-core/pull/1906): Makes `cli::snapshot::Command` members public such that clients can create and execute snapshot commands programmatically. This enables snapshot execution in external programs, such as the regenesis test suite. 
- [#1891](https://github.com/FuelLabs/fuel-core/pull/1891): Regenesis now preserves `FuelBlockMerkleData` and `FuelBlockMerkleMetadata` in the off-chain table. These tables are checked when querying message proofs.
- [#1886](https://github.com/FuelLabs/fuel-core/pull/1886): Use ref to `Block` in validation code
- [#1876](https://github.com/FuelLabs/fuel-core/pull/1876): Updated benchmark to include the worst scenario for `CROO` opcode. Also include consensus parameters in bench output.
- [#1879](https://github.com/FuelLabs/fuel-core/pull/1879): Return the old behaviour for the `discovery_works` test.
- [#1848](https://github.com/FuelLabs/fuel-core/pull/1848): Added `version` field to the `Block` and `BlockHeader` GraphQL entities. Added corresponding `version` field to the `Block` and `BlockHeader` client types in `fuel-core-client`.
- [#1873](https://github.com/FuelLabs/fuel-core/pull/1873/): Separate dry runs from block production in executor code, remove `ExecutionKind` and `ExecutionType`, remove `thread_block_transaction` concept, remove `PartialBlockComponent` type, refactor away `inner` functions.
- [#1900](https://github.com/FuelLabs/fuel-core/pull/1900): Update the root README as `fuel-core run` no longer has `--chain` as an option. It has been replaced by `--snapshot`.

#### Breaking

- [#1894](https://github.com/FuelLabs/fuel-core/pull/1894): Use testnet configuration for local testnet.
- [#1894](https://github.com/FuelLabs/fuel-core/pull/1894): Removed support for helm chart.
- [#1910](https://github.com/FuelLabs/fuel-core/pull/1910): `fuel-vm` upgraded to `0.50.0`. More information in the [changelog](https://github.com/FuelLabs/fuel-vm/releases/tag/v0.50.0).

## [Version 0.26.0]

### Fixed

#### Breaking

- [#1868](https://github.com/FuelLabs/fuel-core/pull/1868): Include the `event_inbox_root` in the header hash. Changed types of the `transactions_count` to `u16` and `message_receipt_count` to `u32` instead of `u64`. Updated the application hash root calculation to not pad numbers.
- [#1866](https://github.com/FuelLabs/fuel-core/pull/1866): Fixed a runtime panic that occurred when restarting a node. The panic happens when the relayer database is already populated, and the relayer attempts an empty commit during start up. This invalid commit is removed in this PR.
- [#1871](https://github.com/FuelLabs/fuel-core/pull/1871): Fixed `block` endpoint to return fetch the blocks from both databases after regenesis.
- [#1856](https://github.com/FuelLabs/fuel-core/pull/1856): Replaced instances of `Union` with `Enum` for GraphQL definitions of `ConsensusParametersVersion` and related types. This is needed because `Union` does not support multiple `Version`s inside discriminants or empty variants. 
- [#1870](https://github.com/FuelLabs/fuel-core/pull/1870): Fixed benchmarks for the `0.25.3`. 
- [#1870](https://github.com/FuelLabs/fuel-core/pull/1870): Improves the performance of getting the size of the contract from the `InMemoryTransaction`.
- [#1851](https://github.com/FuelLabs/fuel-core/pull/1851/): Provided migration capabilities (enabled addition of new column families) to RocksDB instance.

### Added 

- [#1853](https://github.com/FuelLabs/fuel-core/pull/1853): Added a test case to verify the database's behavior when new columns are added to the RocksDB database.
- [#1860](https://github.com/FuelLabs/fuel-core/pull/1860): Regenesis now preserves `FuelBlockIdsToHeights` off-chain table.

### Changed

- [#1847](https://github.com/FuelLabs/fuel-core/pull/1847): Simplify the validation interface to use `Block`. Remove `Validation` variant of `ExecutionKind`.
- [#1832](https://github.com/FuelLabs/fuel-core/pull/1832): Snapshot generation can be cancelled. Progress is also reported.
- [#1837](https://github.com/FuelLabs/fuel-core/pull/1837): Refactor the executor and separate validation from the other use cases

## [Version 0.25.2]

### Fixed

- [#1844](https://github.com/FuelLabs/fuel-core/pull/1844): Fixed the publishing of the `fuel-core 0.25.1` release.
- [#1842](https://github.com/FuelLabs/fuel-core/pull/1842): Ignore RUSTSEC-2024-0336: `rustls::ConnectionCommon::complete_io` could fall into an infinite loop based on network

## [Version 0.25.1]

### Fixed

- [#1840](https://github.com/FuelLabs/fuel-core/pull/1840): Fixed the publishing of the `fuel-core 0.25.0` release.

## [Version 0.25.0]

### Fixed

- [#1821](https://github.com/FuelLabs/fuel-core/pull/1821): Can handle missing tables in snapshot.
- [#1814](https://github.com/FuelLabs/fuel-core/pull/1814): Bugfix: the `iter_all_by_prefix` was not working for all tables. The change adds a `Rust` level filtering.

### Added

- [#1831](https://github.com/FuelLabs/fuel-core/pull/1831): Included the total gas and fee used by transaction into `TransactionStatus`.
- [#1821](https://github.com/FuelLabs/fuel-core/pull/1821): Propagate shutdown signal to (re)genesis. Also add progress bar for (re)genesis.
- [#1813](https://github.com/FuelLabs/fuel-core/pull/1813): Added back support for `/health` endpoint.
- [#1799](https://github.com/FuelLabs/fuel-core/pull/1799): Snapshot creation is now concurrent.
- [#1811](https://github.com/FuelLabs/fuel-core/pull/1811): Regenesis now preserves old blocks and transactions for GraphQL API.

### Changed

- [#1833](https://github.com/FuelLabs/fuel-core/pull/1833): Regenesis of `SpentMessages` and `ProcessedTransactions`.
- [#1830](https://github.com/FuelLabs/fuel-core/pull/1830): Use versioning enum for WASM executor input and output.
- [#1816](https://github.com/FuelLabs/fuel-core/pull/1816): Updated the upgradable executor to fetch the state transition bytecode from the database when the version doesn't match a native one. This change enables the WASM executor in the "production" build and requires a `wasm32-unknown-unknown` target.
- [#1812](https://github.com/FuelLabs/fuel-core/pull/1812): Follow-up PR to simplify the logic around parallel snapshot creation.
- [#1809](https://github.com/FuelLabs/fuel-core/pull/1809): Fetch `ConsensusParameters` from the database
- [#1808](https://github.com/FuelLabs/fuel-core/pull/1808): Fetch consensus parameters from the provider.

#### Breaking

- [#1826](https://github.com/FuelLabs/fuel-core/pull/1826): The changes make the state transition bytecode part of the `ChainConfig`. It guarantees the state transition's availability for the network's first blocks.
    The change has many minor improvements in different areas related to the state transition bytecode:
    - The state transition bytecode lies in its own file(`state_transition_bytecode.wasm`) along with the chain config file. The `ChainConfig` loads it automatically when `ChainConfig::load` is called and pushes it back when `ChainConfig::write` is called.
    - The `fuel-core` release bundle also contains the `fuel-core-wasm-executor.wasm` file of the corresponding executor version.
    - The regenesis process now considers the last block produced by the previous network. When we create a (re)genesis block of a new network, it has the `height = last_block_of_old_network + 1`. It continues the old network and doesn't overlap blocks(before, we had `old_block.height == new_genesis_block.height`).
    - Along with the new block height, the regenesis process also increases the state transition bytecode and consensus parameters versions. It guarantees that a new network doesn't use values from the previous network and allows us not to migrate `StateTransitionBytecodeVersions` and `ConsensusParametersVersions` tables.
    - Added a new CLI argument, `native-executor-version,` that allows overriding of the default version of the native executor. It can be useful for side rollups that have their own history of executor upgrades.
    - Replaced:
      
      ```rust
               let file = std::fs::File::open(path)?;
               let mut snapshot: Self = serde_json::from_reader(&file)?;
      ```
      
      with a:
      
      ```rust
               let mut json = String::new();
               std::fs::File::open(&path)
                   .with_context(|| format!("Could not open snapshot file: {path:?}"))?
                   .read_to_string(&mut json)?;
               let mut snapshot: Self = serde_json::from_str(json.as_str())?;
      ```
      because it is 100 times faster for big JSON files.
    - Updated all tests to use `Config::local_node_*` instead of working with the `SnapshotReader` directly. It is the preparation of the tests for the futures bumps of the `Executor::VERSION`. When we increase the version, all tests continue to use `GenesisBlock.state_transition_bytecode = 0` while the version is different, which forces the usage of the WASM executor, while for tests, we still prefer to test native execution. The `Config::local_node_*` handles it and forces the executor to use the native version.
    - Reworked the `build.rs` file of the upgradable executor. The script now caches WASM bytecode to avoid recompilation. Also, fixed the issue with outdated WASM bytecode. The script reacts on any modifications of the `fuel-core-wasm-executor` and forces recompilation (it is why we need the cache), so WASM bytecode always is actual now.
- [#1822](https://github.com/FuelLabs/fuel-core/pull/1822): Removed support of `Create` transaction from debugger since it doesn't have any script to execute.
- [#1822](https://github.com/FuelLabs/fuel-core/pull/1822): Use `fuel-vm 0.49.0` with new transactions types - `Upgrade` and `Upload`. Also added `max_bytecode_subsections` field to the `ConsensusParameters` to limit the number of bytecode subsections in the state transition bytecode. 
- [#1816](https://github.com/FuelLabs/fuel-core/pull/1816): Updated the upgradable executor to fetch the state transition bytecode from the database when the version doesn't match a native one. This change enables the WASM executor in the "production" build and requires a `wasm32-unknown-unknown` target.

## [Version 0.24.2]

### Changed

#### Breaking
- [#1798](https://github.com/FuelLabs/fuel-core/pull/1798): Add nonce to relayed transactions and also hash full messages in the inbox root.

### Fixed

- [#1802](https://github.com/FuelLabs/fuel-core/pull/1802): Fixed a runtime panic that occurred when restarting a node. The panic was caused by an invalid database commit while loading an existing off-chain database. The invalid commit is removed in this PR.
- [#1803](https://github.com/FuelLabs/fuel-core/pull/1803): Produce block when da height haven't changed.
- [#1795](https://github.com/FuelLabs/fuel-core/pull/1795): Fixed the building of the `fuel-core-wasm-executor` to work outside of the `fuel-core` context. The change uses the path to the manifest file of the `fuel-core-upgradable-executor` to build the `fuel-core-wasm-executor` instead of relying on the workspace.

## [Version 0.24.1]

### Added

- [#1787](https://github.com/FuelLabs/fuel-core/pull/1787): Handle processing of relayed (forced) transactions
- [#1786](https://github.com/FuelLabs/fuel-core/pull/1786): Regenesis now includes off-chain tables.
- [#1716](https://github.com/FuelLabs/fuel-core/pull/1716): Added support of WASM state transition along with upgradable execution that works with native(std) and WASM(non-std) executors. The `fuel-core` now requires a `wasm32-unknown-unknown` target to build.
- [#1770](https://github.com/FuelLabs/fuel-core/pull/1770): Add the new L1 event type for forced transactions.
- [#1767](https://github.com/FuelLabs/fuel-core/pull/1767): Added consensus parameters version and state transition version to the `ApplicationHeader` to describe what was used to produce this block.
- [#1760](https://github.com/FuelLabs/fuel-core/pull/1760): Added tests to verify that the network operates with a custom chain id and base asset id.
- [#1752](https://github.com/FuelLabs/fuel-core/pull/1752): Add `ProducerGasPrice` trait that the `Producer` depends on to get the gas price for the block.
- [#1747](https://github.com/FuelLabs/fuel-core/pull/1747): The DA block height is now included in the genesis state.
- [#1740](https://github.com/FuelLabs/fuel-core/pull/1740): Remove optional fields from genesis configs
- [#1737](https://github.com/FuelLabs/fuel-core/pull/1737): Remove temporary tables for calculating roots during genesis.
- [#1731](https://github.com/FuelLabs/fuel-core/pull/1731): Expose `schema.sdl` from `fuel-core-client`.

### Changed

#### Breaking

- [1785](https://github.com/FuelLabs/fuel-core/pull/1785): Producer will only include DA height if it has enough gas to include the associate forced transactions.
- [#1771](https://github.com/FuelLabs/fuel-core/pull/1771): Contract 'states' and 'balances' brought back into `ContractConfig`. Parquet now writes a file per table.
- [1779](https://github.com/FuelLabs/fuel-core/pull/1779): Modify Relayer service to order Events from L1 by block index
- [#1783](https://github.com/FuelLabs/fuel-core/pull/1783): The PR upgrade `fuel-vm` to `0.48.0` release. Because of some breaking changes, we also adapted our codebase to follow them: 
  - Implementation of `Default` for configs was moved under the `test-helpers` feature. The `fuel-core` binary uses testnet configuration instead of `Default::default`(for cases when `ChainConfig` was not provided by the user).
  - All parameter types are enums now and require corresponding modifications across the codebase(we need to use getters and setters). The GraphQL API remains the same for simplicity, but each parameter now has one more field - `version`, that can be used to decide how to deserialize. 
  - The `UtxoId` type now is 34 bytes instead of 33. It affects hex representation and requires adding `00`.
  - The `block_gas_limit` was moved to `ConsensusParameters` from `ChainConfig`. It means the block producer doesn't specify the block gas limit anymore, and we don't need to propagate this information.
  - The `bytecodeLength` field is removed from the `Create` transaction.
  - Removed `ConsensusParameters` from executor config because `ConsensusParameters::default` is not available anymore. Instead, executors fetch `ConsensusParameters` from the database.

- [#1769](https://github.com/FuelLabs/fuel-core/pull/1769): Include new field on header for the merkle root of imported events. Rename other message root field.
- [#1768](https://github.com/FuelLabs/fuel-core/pull/1768): Moved `ContractsInfo` table to the off-chain database. Removed `salt` field from the `ContractConfig`.
- [#1761](https://github.com/FuelLabs/fuel-core/pull/1761): Adjustments to the upcoming testnet configs:
  - Decreased the max size of the contract/predicate/script to be 100KB.
  - Decreased the max size of the transaction to be 110KB.
  - Decreased the max number of storage slots to be 1760(110KB / 64).
  - Removed fake coins from the genesis state.
  - Renamed folders to be "testnet" and "dev-testnet".
  - The name of the networks are "Upgradable Testnet" and "Upgradable Dev Testnet".

- [#1694](https://github.com/FuelLabs/fuel-core/pull/1694): The change moves the database transaction logic from the `fuel-core` to the `fuel-core-storage` level. The corresponding [issue](https://github.com/FuelLabs/fuel-core/issues/1589) described the reason behind it.

    ## Technical details of implementation

    - The change splits the `KeyValueStore` into `KeyValueInspect` and `KeyValueMutate`, as well the `Blueprint` into `BlueprintInspect` and `BlueprintMutate`. It allows requiring less restricted constraints for any read-related operations.

    - One of the main ideas of the change is to allow for the actual storage only to implement `KeyValueInspect` and `Modifiable` without the `KeyValueMutate`. It simplifies work with the databases and provides a safe way of interacting with them (Modification into the database can only go through the `Modifiable::commit_changes`). This feature is used to [track the height](https://github.com/FuelLabs/fuel-core/pull/1694/files#diff-c95a3d57a39feac7c8c2f3b193a24eec39e794413adc741df36450f9a4539898) of each database during commits and even limit how commits are done, providing additional safety. This part of the change was done as a [separate commit](https://github.com/FuelLabs/fuel-core/pull/1694/commits/7b1141ac838568e3590f09dd420cb24a6946bd32).
    
    - The `StorageTransaction` is a `StructuredStorage` that uses `InMemoryTransaction` inside to accumulate modifications. Only `InMemoryTransaction` has a real implementation of the `KeyValueMutate`(Other types only implement it in tests).
    
    - The implementation of the `Modifiable` for the `Database` contains a business logic that provides additional safety but limits the usage of the database. The `Database` now tracks its height and is responsible for its updates. In the `commit_changes` function, it analyzes the changes that were done and tries to find a new height(For example, in the case of the `OnChain` database, we are looking for a new `Block` in the `FuelBlocks` table).
    
    - As was planned in the issue, now the executor has full control over how commits to the storage are done.
    
    - All mutation methods now require `&mut self` - exclusive ownership over the object to be able to write into it. It almost negates the chance of concurrent modification of the storage, but it is still possible since the `Database` implements the `Clone` trait. To be sure that we don't corrupt the state of the database, the `commit_changes` function implements additional safety checks to be sure that we commit updates per each height only once time.

    - Side changes:
      - The `drop` function was moved from `Database` to `RocksDB` as a preparation for the state rewind since the read view should also keep the drop function until it is destroyed.
      - The `StatisticTable` table lives in the off-chain worker.
      - Removed duplication of the `Database` from the `dap::ConcreteStorage` since it is already available from the VM.
      - The executor return only produced `Changes` instead of the storage transaction, which simplifies the interaction between modules and port definition.
      - The logic related to the iteration over the storage is moved to the `fuel-core-storage` crate and is now reusable. It provides an `iterator` method that duplicates the logic from `MemoryStore` on iterating over the `BTreeMap` and methods like `iter_all`, `iter_all_by_prefix`, etc. It was done in a separate revivable [commit](https://github.com/FuelLabs/fuel-core/pull/1694/commits/5b9bd78320e6f36d0650ec05698f12f7d1b3c7c9).
      - The `MemoryTransactionView` is fully replaced by the `StorageTransactionInner`.
      - Removed `flush` method from the `Database` since it is not needed after https://github.com/FuelLabs/fuel-core/pull/1664.

- [#1693](https://github.com/FuelLabs/fuel-core/pull/1693): The change separates the initial chain state from the chain config and stores them in separate files when generating a snapshot. The state snapshot can be generated in a new format where parquet is used for compression and indexing while postcard is used for encoding. This enables importing in a stream like fashion which reduces memory requirements. Json encoding is still supported to enable easy manual setup. However, parquet is preferred for large state files.

  ### Snapshot command

  The CLI was expanded to allow customizing the used encoding. Snapshots are now generated along with a metadata file describing the encoding used. The metadata file contains encoding details as well as the location of additional files inside the snapshot directory containing the actual data. The chain config is always generated in the JSON format.

  The snapshot command now has the '--output-directory' for specifying where to save the snapshot.

  ### Run command

  The run command now includes the 'db_prune' flag which when provided will prune the existing db and start genesis from the provided snapshot metadata file or the local testnet configuration.

  The snapshot metadata file contains paths to the chain config file and files containing chain state items (coins, messages, contracts, contract states, and balances), which are loaded via streaming.

  Each item group in the genesis process is handled by a separate worker, allowing for parallel loading. Workers stream file contents in batches.

  A database transaction is committed every time an item group is successfully loaded. Resumability is achieved by recording the last loaded group index within the same db tx. If loading is aborted, the remaining workers are shutdown. Upon restart, workers resume from the last processed group.

  ### Contract States and Balances

  Using uniform-sized batches may result in batches containing items from multiple contracts. Optimal performance can presumably be achieved by selecting a batch size that typically encompasses an entire contract's state or balance, allowing for immediate initialization of relevant Merkle trees.

### Removed

- [#1757](https://github.com/FuelLabs/fuel-core/pull/1757): Removed `protobuf` from everywhere since `libp2p` uses `quick-protobuf`.

## [Version 0.23.0]

### Added

- [#1713](https://github.com/FuelLabs/fuel-core/pull/1713): Added automatic `impl` of traits `StorageWrite` and `StorageRead` for `StructuredStorage`. Tables that use a `Blueprint` can be read and written using these interfaces provided by structured storage types.
- [#1671](https://github.com/FuelLabs/fuel-core/pull/1671): Added a new `Merklized` blueprint that maintains the binary Merkle tree over the storage data. It supports only the insertion of the objects without removing them.
- [#1657](https://github.com/FuelLabs/fuel-core/pull/1657): Moved `ContractsInfo` table from `fuel-vm` to on-chain tables, and created version-able `ContractsInfoType` to act as the table's data type.

### Changed

- [#1872](https://github.com/FuelLabs/fuel-core/pull/1872): Added Eq and PartialEq derives to TransactionStatus and TransactionResponse to enable comparison in the e2e tests.
- [#1723](https://github.com/FuelLabs/fuel-core/pull/1723): Notify about imported blocks from the off-chain worker.
- [#1717](https://github.com/FuelLabs/fuel-core/pull/1717): The fix for the [#1657](https://github.com/FuelLabs/fuel-core/pull/1657) to include the contract into `ContractsInfo` table.
- [#1657](https://github.com/FuelLabs/fuel-core/pull/1657): Upgrade to `fuel-vm` 0.46.0.
- [#1671](https://github.com/FuelLabs/fuel-core/pull/1671): The logic related to the `FuelBlockIdsToHeights` is moved to the off-chain worker.
- [#1663](https://github.com/FuelLabs/fuel-core/pull/1663): Reduce the punishment criteria for mempool gossipping.
- [#1658](https://github.com/FuelLabs/fuel-core/pull/1658): Removed `Receipts` table. Instead, receipts are part of the `TransactionStatuses` table.
- [#1640](https://github.com/FuelLabs/fuel-core/pull/1640): Upgrade to fuel-vm 0.45.0.
- [#1635](https://github.com/FuelLabs/fuel-core/pull/1635): Move updating of the owned messages and coins to off-chain worker.
- [#1650](https://github.com/FuelLabs/fuel-core/pull/1650): Add api endpoint for getting estimates for future gas prices
- [#1649](https://github.com/FuelLabs/fuel-core/pull/1649): Add api endpoint for getting latest gas price
- [#1600](https://github.com/FuelLabs/fuel-core/pull/1640): Upgrade to fuel-vm 0.45.0
- [#1633](https://github.com/FuelLabs/fuel-core/pull/1633): Notify services about importing of the genesis block.
- [#1625](https://github.com/FuelLabs/fuel-core/pull/1625): Making relayer independent from the executor and preparation for the force transaction inclusion.
- [#1613](https://github.com/FuelLabs/fuel-core/pull/1613): Add api endpoint to retrieve a message by its nonce.
- [#1612](https://github.com/FuelLabs/fuel-core/pull/1612): Use `AtomicView` in all services for consistent results.
- [#1597](https://github.com/FuelLabs/fuel-core/pull/1597): Unify namespacing for `libp2p` modules
- [#1591](https://github.com/FuelLabs/fuel-core/pull/1591): Simplify libp2p dependencies and not depend on all sub modules directly.
- [#1590](https://github.com/FuelLabs/fuel-core/pull/1590): Use `AtomicView` in the `TxPool` to read the state of the database during insertion of the transactions.
- [#1587](https://github.com/FuelLabs/fuel-core/pull/1587): Use `BlockHeight` as a primary key for the `FuelsBlock` table.
- [#1585](https://github.com/FuelLabs/fuel-core/pull/1585): Let `NetworkBehaviour` macro generate `FuelBehaviorEvent` in p2p
- [#1579](https://github.com/FuelLabs/fuel-core/pull/1579): The change extracts the off-chain-related logic from the executor and moves it to the GraphQL off-chain worker. It creates two new concepts - Off-chain and On-chain databases where the GraphQL worker has exclusive ownership of the database and may modify it without intersecting with the On-chain database.
- [#1577](https://github.com/FuelLabs/fuel-core/pull/1577): Moved insertion of sealed blocks into the `BlockImporter` instead of the executor.
- [#1574](https://github.com/FuelLabs/fuel-core/pull/1574): Penalizes peers for sending invalid responses or for not replying at all.
- [#1601](https://github.com/FuelLabs/fuel-core/pull/1601): Fix formatting in docs and check that `cargo doc` passes in the CI.
- [#1636](https://github.com/FuelLabs/fuel-core/pull/1636): Add more docs to GraphQL DAP API.

#### Breaking

- [#1725](https://github.com/FuelLabs/fuel-core/pull/1725): All API endpoints now are prefixed with `/v1` version. New usage looks like: `/v1/playground`, `/v1/graphql`, `/v1/graphql-sub`, `/v1/metrics`, `/v1/health`.
- [#1722](https://github.com/FuelLabs/fuel-core/pull/1722): Bugfix: Zero `predicate_gas_used` field during validation of the produced block.
- [#1714](https://github.com/FuelLabs/fuel-core/pull/1714): The change bumps the `fuel-vm` to `0.47.1`. It breaks several breaking changes into the protocol:
  - All malleable fields are zero during the execution and unavailable through the GTF getters. Accessing them via the memory directly is still possible, but they are zero.
  - The `Transaction` doesn't define the gas price anymore. The gas price is defined by the block producer and recorded in the `Mint` transaction at the end of the block. A price of future blocks can be fetched through a [new API nedopoint](https://github.com/FuelLabs/fuel-core/issues/1641) and the price of the last block can be fetch or via the block or another [API endpoint](https://github.com/FuelLabs/fuel-core/issues/1647).
  - The `GasPrice` policy is replaced with the `Tip` policy. The user may specify in the native tokens how much he wants to pay the block producer to include his transaction in the block. It is the prioritization mechanism to incentivize the block producer to include users transactions earlier.
  - The `MaxFee` policy is mandatory to set. Without it, the transaction pool will reject the transaction. Since the block producer defines the gas price, the only way to control how much user agreed to pay can be done only through this policy.
  - The `maturity` field is removed from the `Input::Coin`. The same affect can be achieve with the `Maturity` policy on the transaction and predicate. This changes breaks how input coin is created and removes the passing of this argument.
  - The metadata of the `Checked<Tx>` doesn't contain `max_fee` and `min_fee` anymore. Only `max_gas` and `min_gas`. The `max_fee` is controlled by the user via the `MaxFee` policy.
  - Added automatic `impl` of traits `StorageWrite` and `StorageRead` for `StructuredStorage`. Tables that use a `Blueprint` can be read and written using these interfaces provided by structured storage types.

- [#1712](https://github.com/FuelLabs/fuel-core/pull/1712): Make `ContractUtxoInfo` type a version-able enum for use in the `ContractsLatestUtxo`table.
- [#1657](https://github.com/FuelLabs/fuel-core/pull/1657): Changed `CROO` gas price type from `Word` to `DependentGasPrice`. The dependent gas price values are dummy values while awaiting updated benchmarks.
- [#1671](https://github.com/FuelLabs/fuel-core/pull/1671): The GraphQL API uses block height instead of the block id where it is possible. The transaction status contains `block_height` instead of the `block_id`.
- [#1675](https://github.com/FuelLabs/fuel-core/pull/1675): Simplify GQL schema by disabling contract resolvers in most cases, and just return a ContractId scalar instead.
- [#1658](https://github.com/FuelLabs/fuel-core/pull/1658): Receipts are part of the transaction status. 
    Removed `reason` from the `TransactionExecutionResult::Failed`. It can be calculated based on the program state and receipts.
    Also, it is not possible to fetch `receipts` from the `Transaction` directly anymore. Instead, you need to fetch `status` and its receipts.
- [#1646](https://github.com/FuelLabs/fuel-core/pull/1646): Remove redundant receipts from queries.
- [#1639](https://github.com/FuelLabs/fuel-core/pull/1639): Make Merkle metadata, i.e. `SparseMerkleMetadata` and `DenseMerkleMetadata` type version-able enums
- [#1632](https://github.com/FuelLabs/fuel-core/pull/1632): Make `Message` type a version-able enum
- [#1631](https://github.com/FuelLabs/fuel-core/pull/1631): Modify api endpoint to dry run multiple transactions.
- [#1629](https://github.com/FuelLabs/fuel-core/pull/1629): Use a separate database for each data domain. Each database has its own folder where data is stored.
- [#1628](https://github.com/FuelLabs/fuel-core/pull/1628): Make `CompressedCoin` type a version-able enum
- [#1616](https://github.com/FuelLabs/fuel-core/pull/1616): Make `BlockHeader` type a version-able enum
- [#1614](https://github.com/FuelLabs/fuel-core/pull/1614): Use the default consensus key regardless of trigger mode. The change is breaking because it removes the `--dev-keys` argument. If the `debug` flag is set, the default consensus key will be used, regardless of the trigger mode.
- [#1596](https://github.com/FuelLabs/fuel-core/pull/1596): Make `Consensus` type a version-able enum
- [#1593](https://github.com/FuelLabs/fuel-core/pull/1593): Make `Block` type a version-able enum
- [#1576](https://github.com/FuelLabs/fuel-core/pull/1576): The change moves the implementation of the storage traits for required tables from `fuel-core` to `fuel-core-storage` crate. The change also adds a more flexible configuration of the encoding/decoding per the table and allows the implementation of specific behaviors for the table in a much easier way. It unifies the encoding between database, SMTs, and iteration, preventing mismatching bytes representation on the Rust type system level. Plus, it increases the re-usage of the code by applying the same blueprint to other tables.
    
    It is a breaking PR because it changes database encoding/decoding for some tables.
    
    ### StructuredStorage
    
    The change adds a new type `StructuredStorage`. It is a wrapper around the key-value storage that implements the storage traits(`StorageInspect`, `StorageMutate`, `StorageRead`, etc) for the tables with blueprint. This blueprint works in tandem with the `TableWithBlueprint` trait. The table may implement `TableWithBlueprint` specifying the blueprint, as an example:
    
    ```rust
    impl TableWithBlueprint for ContractsRawCode {
        type Blueprint = Plain<Raw, Raw>;
    
        fn column() -> Column {
            Column::ContractsRawCode
        }
    }
    ```
    
    It is a definition of the blueprint for the `ContractsRawCode` table. It has a plain blueprint meaning it simply encodes/decodes bytes and stores/loads them into/from the storage. As a key codec and value codec, it uses a `Raw` encoding/decoding that simplifies writing bytes and loads them back into the memory without applying any serialization or deserialization algorithm.
    
    If the table implements `TableWithBlueprint` and the selected codec satisfies all blueprint requirements, the corresponding storage traits for that table are implemented on the `StructuredStorage` type.
    
    ### Codecs
    
    Each blueprint allows customizing the key and value codecs. It allows the use of different codecs for different tables, taking into account the complexity and weight of the data and providing a way of more optimal implementation.
    
    That property may be very useful to perform migration in a more easier way. Plus, it also can be a `no_std` migration potentially allowing its fraud proving.
    
    An example of migration:
    
    ```rust
    /// Define the table for V1 value encoding/decoding.
    impl TableWithBlueprint for ContractsRawCodeV1 {
        type Blueprint = Plain<Raw, Raw>;
    
        fn column() -> Column {
            Column::ContractsRawCode
        }
    }
    
    /// Define the table for V2 value encoding/decoding.
    /// It uses `Postcard` codec for the value instead of `Raw` codec.
    ///
    /// # Dev-note: The columns is the same.
    impl TableWithBlueprint for ContractsRawCodeV2 {
        type Blueprint = Plain<Raw, Postcard>;
    
        fn column() -> Column {
            Column::ContractsRawCode
        }
    }
    
    fn migration(storage: &mut Database) {
        let mut iter = storage.iter_all::<ContractsRawCodeV1>(None);
        while let Ok((key, value)) = iter.next() {
            // Insert into the same table but with another codec.
            storage.storage::<ContractsRawCodeV2>().insert(key, value);
        }
    }
    ```
    
    ### Structures
    
    The blueprint of the table defines its behavior. As an example, a `Plain` blueprint simply encodes/decodes bytes and stores/loads them into/from the storage. The `SMT` blueprint builds a sparse merkle tree on top of the key-value pairs.
    
    Implementing a blueprint one time, we can apply it to any table satisfying the requirements of this blueprint. It increases the re-usage of the code and minimizes duplication.
    
    It can be useful if we decide to create global roots for all required tables that are used in fraud proving.
    
    ```rust
    impl TableWithBlueprint for SpentMessages {
        type Blueprint = Plain<Raw, Postcard>;
    
        fn column() -> Column {
            Column::SpentMessages
        }
    }
                     |
                     |
                    \|/
    
    impl TableWithBlueprint for SpentMessages {
        type Blueprint =
            Sparse<Raw, Postcard, SpentMessagesMerkleMetadata, SpentMessagesMerkleNodes>;
    
        fn column() -> Column {
            Column::SpentMessages
        }
    }
    ```
    
    ### Side changes
    
    #### `iter_all`
    The `iter_all` functionality now accepts the table instead of `K` and `V` generics. It is done to use the correct codec during deserialization. Also, the table definition provides the column.
    
    #### Duplicated unit tests
    
    The `fuel-core-storage` crate provides macros that generate unit tests. Almost all tables had the same test like `get`, `insert`, `remove`, `exist`. All duplicated tests were moved to macros. The unique one still stays at the same place where it was before.
    
    #### `StorageBatchMutate`
    
    Added a new `StorageBatchMutate` trait that we can move to `fuel-storage` crate later. It allows batch operations on the storage. It may be more performant in some cases.

- [#1573](https://github.com/FuelLabs/fuel-core/pull/1573): Remove nested p2p request/response encoding. Only breaks p2p networking compatibility with older fuel-core versions, but is otherwise fully internal.


## [Version 0.22.4]

### Added

- [#1743](https://github.com/FuelLabs/fuel-core/pull/1743): Added blacklisting of the transactions on the `TxPool` level.
  ```shell
        --tx-blacklist-addresses <TX_BLACKLIST_ADDRESSES>
            The list of banned addresses ignored by the `TxPool`
            
            [env: TX_BLACKLIST_ADDRESSES=]
  
        --tx-blacklist-coins <TX_BLACKLIST_COINS>
            The list of banned coins ignored by the `TxPool`
            
            [env: TX_BLACKLIST_COINS=]
  
        --tx-blacklist-messages <TX_BLACKLIST_MESSAGES>
            The list of banned messages ignored by the `TxPool`
            
            [env: TX_BLACKLIST_MESSAGES=]
  
        --tx-blacklist-contracts <TX_BLACKLIST_CONTRACTS>
            The list of banned contracts ignored by the `TxPool`
            
            [env: TX_BLACKLIST_CONTRACTS=]
  ```

## [Version 0.22.3]

### Added

- [#1732](https://github.com/FuelLabs/fuel-core/pull/1732): Added `Clone` bounds to most datatypes of `fuel-core-client`.

## [Version 0.22.2]

### Added

- [#1729](https://github.com/FuelLabs/fuel-core/pull/1729): Exposed the `schema.sdl` file from `fuel-core-client`. The user can create his own queries by using this file.

## [Version 0.22.1]

### Fixed
- [#1664](https://github.com/FuelLabs/fuel-core/pull/1664): Fixed long database initialization after restart of the node by setting limit to the WAL file.


## [Version 0.22.0]

### Added

- [#1515](https://github.com/FuelLabs/fuel-core/pull/1515): Added support of `--version` command for `fuel-core-keygen` binary.
- [#1504](https://github.com/FuelLabs/fuel-core/pull/1504): A `Success` or `Failure` variant of `TransactionStatus` returned by a query now contains the associated receipts generated by transaction execution.

#### Breaking
- [#1531](https://github.com/FuelLabs/fuel-core/pull/1531): Make `fuel-core-executor` `no_std` compatible. It affects the `fuel-core` crate because it uses the `fuel-core-executor` crate. The change is breaking because of moved types.
- [#1524](https://github.com/FuelLabs/fuel-core/pull/1524): Adds information about connected peers to the GQL API.

### Changed

- [#1517](https://github.com/FuelLabs/fuel-core/pull/1517): Changed default gossip heartbeat interval to 500ms. 
- [#1520](https://github.com/FuelLabs/fuel-core/pull/1520): Extract `executor` into `fuel-core-executor` crate.

### Fixed

#### Breaking
- [#1536](https://github.com/FuelLabs/fuel-core/pull/1536): The change fixes the contracts tables to not touch SMT nodes of foreign contracts. Before, it was possible to invalidate the SMT from another contract. It is a breaking change and requires re-calculating the whole state from the beginning with new SMT roots. 
- [#1542](https://github.com/FuelLabs/fuel-core/pull/1542): Migrates information about peers to NodeInfo instead of ChainInfo. It also elides information about peers in the default node_info query.

## [Version 0.21.0]

This release focuses on preparing `fuel-core` for the mainnet environment:
- Most of the changes improved the security and stability of the node.
- The gas model was reworked to cover all aspects of execution.
- The benchmarking system was significantly enhanced, covering worst scenarios.
- A new set of benchmarks was added to track the accuracy of gas prices.
- Optimized heavy operations and removed/replaced exploitable functionality.

Besides that, there are more concrete changes:
- Unified naming conventions for all CLI arguments. Added dependencies between related fields to avoid misconfiguration in case of missing arguments. Added `--debug` flag that enables additional functionality like a debugger.
- Improved telemetry to cover the internal work of services and added support for the Pyroscope, allowing it to generate real-time flamegraphs to track performance.
- Improved stability of the P2P layer and adjusted the updating of reputation. The speed of block synchronization was significantly increased.
- The node is more stable and resilient. Improved DoS resistance and resource management. Fixed critical bugs during state transition.
- Reworked the `Mint` transaction to accumulate the fee from block production inside the contract defined by the block producer.

FuelVM received a lot of safety and stability improvements:
- The audit helped identify some bugs and errors that have been successfully fixed.
- Updated the gas price model to charge for resources used during the transaction lifecycle.
- Added `no_std` and 32 bit system support. This opens doors for fraud proving in the future.
- Removed the `ChainId` from the `PredicateId` calculation, allowing the use of predicates cross-chain.
- Improvements in the performance of some storage-related opcodes.
- Support the `ECAL` instruction that allows adding custom functionality to the VM. It can be used to create unique rollups or advanced indexers in the future.
- Support of [transaction policies](https://github.com/FuelLabs/fuel-vm/blob/master/CHANGELOG.md#version-0420) provides additional safety for the user. 
    It also allows the implementation of a multi-dimensional price model in the future, making the transaction execution cheaper and allowing more transactions that don't affect storage.
- Refactored errors, returning more detailed errors to the user, simplifying debugging.

### Added

- [#1503](https://github.com/FuelLabs/fuel-core/pull/1503): Add `gtf` opcode sanity check.
- [#1502](https://github.com/FuelLabs/fuel-core/pull/1502): Added price benchmark for `vm_initialization`.
- [#1501](https://github.com/FuelLabs/fuel-core/pull/1501): Add a CLI command for generating a fee collection contract.
- [#1492](https://github.com/FuelLabs/fuel-core/pull/1492): Support backward iteration in the RocksDB. It allows backward queries that were not allowed before.
- [#1490](https://github.com/FuelLabs/fuel-core/pull/1490): Add push and pop benchmarks.
- [#1485](https://github.com/FuelLabs/fuel-core/pull/1485): Prepare rc release of fuel core v0.21
- [#1476](https://github.com/FuelLabs/fuel-core/pull/1453): Add the majority of the "other" benchmarks for contract opcodes.
- [#1473](https://github.com/FuelLabs/fuel-core/pull/1473): Expose fuel-core version as a constant
- [#1469](https://github.com/FuelLabs/fuel-core/pull/1469): Added support of bloom filter for RocksDB tables and increased the block cache.
- [#1465](https://github.com/FuelLabs/fuel-core/pull/1465): Improvements for keygen cli and crates
- [#1642](https://github.com/FuelLabs/fuel-core/pull/1462): Added benchmark to measure the performance of contract state and contract ID calculation; use for gas costing.
- [#1457](https://github.com/FuelLabs/fuel-core/pull/1457): Fixing incorrect measurement for fast(µs) opcodes.
- [#1456](https://github.com/FuelLabs/fuel-core/pull/1456): Added flushing of the RocksDB during a graceful shutdown.
- [#1456](https://github.com/FuelLabs/fuel-core/pull/1456): Added more logs to track the service lifecycle.
- [#1453](https://github.com/FuelLabs/fuel-core/pull/1453): Add the majority of the "sanity" benchmarks for contract opcodes.
- [#1452](https://github.com/FuelLabs/fuel-core/pull/1452): Added benchmark to measure the performance of contract root calculation when utilizing the maximum contract size; used for gas costing of contract root during predicate owner validation.
- [#1449](https://github.com/FuelLabs/fuel-core/pull/1449): Fix coin pagination in e2e test client.
- [#1447](https://github.com/FuelLabs/fuel-core/pull/1447): Add timeout for continuous e2e tests
- [#1444](https://github.com/FuelLabs/fuel-core/pull/1444): Add "sanity" benchmarks for memory opcodes.
- [#1437](https://github.com/FuelLabs/fuel-core/pull/1437): Add some transaction throughput tests for basic transfers.
- [#1436](https://github.com/FuelLabs/fuel-core/pull/1436): Add a github action to continuously test beta-4.
- [#1433](https://github.com/FuelLabs/fuel-core/pull/1433): Add "sanity" benchmarks for flow opcodes.
- [#1432](https://github.com/FuelLabs/fuel-core/pull/1432): Add a new `--api-request-timeout` argument to control TTL for GraphQL requests.
- [#1430](https://github.com/FuelLabs/fuel-core/pull/1430): Add "sanity" benchmarks for crypto opcodes.
- [#1426](https://github.com/FuelLabs/fuel-core/pull/1426) Split keygen into a create and a binary.
- [#1419](https://github.com/FuelLabs/fuel-core/pull/1419): Add additional "sanity" benchmarks for arithmetic op code instructions.
- [#1411](https://github.com/FuelLabs/fuel-core/pull/1411): Added WASM and `no_std` compatibility.
- [#1405](https://github.com/FuelLabs/fuel-core/pull/1405): Use correct names for service metrics.
- [#1400](https://github.com/FuelLabs/fuel-core/pull/1400): Add releasy beta to fuel-core so that new commits to fuel-core master triggers fuels-rs.
- [#1371](https://github.com/FuelLabs/fuel-core/pull/1371): Add new client function for querying the `MessageStatus` for a specific message (by `Nonce`).
- [#1356](https://github.com/FuelLabs/fuel-core/pull/1356): Add peer reputation reporting to heartbeat code.
- [#1355](https://github.com/FuelLabs/fuel-core/pull/1355): Added new metrics related to block importing, such as tps, sync delays etc.
- [#1339](https://github.com/FuelLabs/fuel-core/pull/1339): Adds `baseAssetId` to `FeeParameters` in the GraphQL API.
- [#1331](https://github.com/FuelLabs/fuel-core/pull/1331): Add peer reputation reporting to block import code.
- [#1324](https://github.com/FuelLabs/fuel-core/pull/1324): Added pyroscope profiling to fuel-core, intended to be used by a secondary docker image that has debug symbols enabled.
- [#1309](https://github.com/FuelLabs/fuel-core/pull/1309): Add documentation for running debug builds with CLion and Visual Studio Code.  
- [#1308](https://github.com/FuelLabs/fuel-core/pull/1308): Add support for loading .env files when compiling with the `env` feature. This allows users to conveniently supply CLI arguments in a secure and IDE-agnostic way. 
- [#1304](https://github.com/FuelLabs/fuel-core/pull/1304): Implemented `submit_and_await_commit_with_receipts` method for `FuelClient`.
- [#1286](https://github.com/FuelLabs/fuel-core/pull/1286): Include readable names for test cases where missing.
- [#1274](https://github.com/FuelLabs/fuel-core/pull/1274): Added tests to benchmark block synchronization.
- [#1263](https://github.com/FuelLabs/fuel-core/pull/1263): Add gas benchmarks for `ED19` and `ECR1` instructions.

### Changed

- [#1512](https://github.com/FuelLabs/fuel-core/pull/1512): Internally simplify merkle_contract_state_range.
- [#1507](https://github.com/FuelLabs/fuel-core/pull/1507): Updated chain configuration to be ready for beta 5 network. It includes opcode prices from the latest benchmark and contract for the block producer.
- [#1477](https://github.com/FuelLabs/fuel-core/pull/1477): Upgraded the Rust version used in CI and containers to 1.73.0. Also includes associated Clippy changes.
- [#1469](https://github.com/FuelLabs/fuel-core/pull/1469): Replaced usage of `MemoryTransactionView` by `Checkpoint` database in the benchmarks.
- [#1468](https://github.com/FuelLabs/fuel-core/pull/1468): Bumped version of the `fuel-vm` to `v0.40.0`. It brings some breaking changes into consensus parameters API because of changes in the underlying types.
- [#1466](https://github.com/FuelLabs/fuel-core/pull/1466): Handling overflows during arithmetic operations.
- [#1460](https://github.com/FuelLabs/fuel-core/pull/1460): Change tracking branch from main to master for releasy tests.
- [#1454](https://github.com/FuelLabs/fuel-core/pull/1454): Update gas benchmarks for opcodes that append receipts.
- [#1440](https://github.com/FuelLabs/fuel-core/pull/1440): Don't report reserved nodes that send invalid transactions.
- [#1439](https://github.com/FuelLabs/fuel-core/pull/1439): Reduced memory BMT consumption during creation of the header.
- [#1434](https://github.com/FuelLabs/fuel-core/pull/1434): Continue gossiping transactions to reserved peers regardless of gossiping reputation score.
- [#1408](https://github.com/FuelLabs/fuel-core/pull/1408): Update gas benchmarks for storage opcodes to use a pre-populated database to get more accurate worst-case costs.
- [#1399](https://github.com/FuelLabs/fuel-core/pull/1399): The Relayer now queries Ethereum for its latest finalized block instead of using a configurable "finalization period" to presume finality.
- [#1397](https://github.com/FuelLabs/fuel-core/pull/1397): Improved keygen. Created a crate to be included from forc plugins and upgraded internal library to drop requirement of protoc to build
- [#1395](https://github.com/FuelLabs/fuel-core/pull/1395): Add DependentCost benchmarks for `k256`, `s256` and `mcpi` instructions.
- [#1393](https://github.com/FuelLabs/fuel-core/pull/1393): Increase heartbeat timeout from `2` to `60` seconds, as suggested in [this issue](https://github.com/FuelLabs/fuel-core/issues/1330).
- [#1392](https://github.com/FuelLabs/fuel-core/pull/1392): Fixed an overflow in `message_proof`.
- [#1390](https://github.com/FuelLabs/fuel-core/pull/1390): Up the `ethers` version to `2` to fix an issue with `tungstenite`.
- [#1383](https://github.com/FuelLabs/fuel-core/pull/1383): Disallow usage of `log` crate internally in favor of `tracing` crate.
- [#1380](https://github.com/FuelLabs/fuel-core/pull/1380): Add preliminary, hard-coded config values for heartbeat peer reputation, removing `todo`.
- [#1377](https://github.com/FuelLabs/fuel-core/pull/1377): Remove `DiscoveryEvent` and use `KademliaEvent` directly in `DiscoveryBehavior`.
- [#1366](https://github.com/FuelLabs/fuel-core/pull/1366): Improve caching during docker builds in CI by replacing gha
- [#1358](https://github.com/FuelLabs/fuel-core/pull/1358): Upgraded the Rust version used in CI to 1.72.0. Also includes associated Clippy changes.
- [#1349](https://github.com/FuelLabs/fuel-core/pull/1349): Updated peer-to-peer transactions API to support multiple blocks in a single request, and updated block synchronization to request multiple blocks based on the configured range of headers.
- [#1342](https://github.com/FuelLabs/fuel-core/pull/1342): Add error handling for P2P requests to return `None` to requester and log error.
- [#1318](https://github.com/FuelLabs/fuel-core/pull/1318): Modified block synchronization to use asynchronous task execution when retrieving block headers.
- [#1314](https://github.com/FuelLabs/fuel-core/pull/1314): Removed `types::ConsensusParameters` in favour of `fuel_tx:ConsensusParameters`.
- [#1302](https://github.com/FuelLabs/fuel-core/pull/1302): Removed the usage of flake and building of the bridge contract ABI.
    It simplifies the maintenance and updating of the events, requiring only putting the event definition into the codebase of the relayer.
- [#1293](https://github.com/FuelLabs/fuel-core/issues/1293): Parallelized the `estimate_predicates` endpoint to utilize all available threads.
- [#1270](https://github.com/FuelLabs/fuel-core/pull/1270): Modify the way block headers are retrieved from peers to be done in batches.

#### Breaking
- [#1506](https://github.com/FuelLabs/fuel-core/pull/1506): Added validation of the coin's fields during block production and validation. Before, it was possible to submit a transaction that didn't match the coin's values in the database, allowing printing/using unavailable assets.
- [#1491](https://github.com/FuelLabs/fuel-core/pull/1491): Removed unused request and response variants from the Gossipsub implementation, as well as related definitions and tests. Specifically, this removes gossiping of `ConsensusVote` and `NewBlock` events.
- [#1472](https://github.com/FuelLabs/fuel-core/pull/1472): Upgraded `fuel-vm` to `v0.42.0`. It introduces transaction policies that changes layout of the transaction. FOr more information check the [v0.42.0](https://github.com/FuelLabs/fuel-vm/pull/635) release.
- [#1470](https://github.com/FuelLabs/fuel-core/pull/1470): Divide `DependentCost` into "light" and "heavy" operations.
- [#1464](https://github.com/FuelLabs/fuel-core/pull/1464): Avoid possible truncation of higher bits. It may invalidate the code that truncated higher bits causing different behavior on 32-bit vs. 64-bit systems. The change affects some endpoints that now require lesser integers.
- [#1432](https://github.com/FuelLabs/fuel-core/pull/1432): All subscriptions and requests have a TTL now. So each subscription lifecycle is limited in time. If the subscription is closed because of TTL, it means that you subscribed after your transaction had been dropped by the network.
- [#1407](https://github.com/FuelLabs/fuel-core/pull/1407): The recipient is a `ContractId` instead of `Address`. The block producer should deploy its contract to receive the transaction fee. The collected fee is zero until the recipient contract is set.
- [#1407](https://github.com/FuelLabs/fuel-core/pull/1407): The `Mint` transaction is reworked with new fields to support the account-base model. It affects serialization and deserialization of the transaction and also affects GraphQL schema.
- [#1407](https://github.com/FuelLabs/fuel-core/pull/1407): The `Mint` transaction is the last transaction in the block instead of the first.
- [#1374](https://github.com/FuelLabs/fuel-core/pull/1374): Renamed `base_chain_height` to `da_height` and return current relayer height instead of latest Fuel block height.
- [#1367](https://github.com/FuelLabs/fuel-core/pull/1367): Update to the latest version of fuel-vm.
- [#1363](https://github.com/FuelLabs/fuel-core/pull/1363): Change message_proof api to take `nonce` instead of `message_id`
- [#1355](https://github.com/FuelLabs/fuel-core/pull/1355): Removed the `metrics` feature flag from the fuel-core crate, and metrics are now included by default.
- [#1339](https://github.com/FuelLabs/fuel-core/pull/1339): Added a new required field called `base_asset_id` to the `FeeParameters` definition in `ConsensusParameters`, as well as default values for `base_asset_id` in the `beta` and `dev` chain specifications.
- [#1322](https://github.com/FuelLabs/fuel-core/pull/1322):
  The `debug` flag is added to the CLI. The flag should be used for local development only. Enabling debug mode:
      - Allows GraphQL Endpoints to arbitrarily advance blocks.
      - Enables debugger GraphQL Endpoints.
      - Allows setting `utxo_validation` to `false`.
- [#1318](https://github.com/FuelLabs/fuel-core/pull/1318): Removed the `--sync-max-header-batch-requests` CLI argument, and renamed `--sync-max-get-txns` to `--sync-block-stream-buffer-size` to better represent the current behavior in the import.
- [#1290](https://github.com/FuelLabs/fuel-core/pull/1290): Standardize CLI args to use `-` instead of `_`.
- [#1279](https://github.com/FuelLabs/fuel-core/pull/1279): Added a new CLI flag to enable the Relayer service `--enable-relayer`, and disabled the Relayer service by default. When supplying the `--enable-relayer` flag, the `--relayer` argument becomes mandatory, and omitting it is an error. Similarly, providing a `--relayer` argument without the `--enable-relayer` flag is an error. Lastly, providing the `--keypair` or `--network` arguments will also produce an error if the `--enable-p2p` flag is not set.
- [#1262](https://github.com/FuelLabs/fuel-core/pull/1262): The `ConsensusParameters` aggregates all configuration data related to the consensus. It contains many fields that are segregated by the usage. The API of some functions was affected to use lesser types instead the whole `ConsensusParameters`. It is a huge breaking change requiring repetitively monotonically updating all places that use the `ConsensusParameters`. But during updating, consider that maybe you can use lesser types. Usage of them may simplify signatures of methods and make them more user-friendly and transparent.

### Removed

#### Breaking
- [#1484](https://github.com/FuelLabs/fuel-core/pull/1484): Removed `--network` CLI argument. Now the name of the network is fetched form chain configuration.
- [#1399](https://github.com/FuelLabs/fuel-core/pull/1399): Removed `relayer-da-finalization` parameter from the relayer CLI.
- [#1338](https://github.com/FuelLabs/fuel-core/pull/1338): Updated GraphQL client to use `DependentCost` for `k256`, `mcpi`, `s256`, `scwq`, `swwq` opcodes.
- [#1322](https://github.com/FuelLabs/fuel-core/pull/1322): The `manual_blocks_enabled` flag is removed from the CLI. The analog is a `debug` flag.<|MERGE_RESOLUTION|>--- conflicted
+++ resolved
@@ -6,12 +6,10 @@
 
 ## [Unreleased]
 
-<<<<<<< HEAD
 ## [Version 0.41.7]
-=======
+
 ### Fixed
 - [2710](https://github.com/FuelLabs/fuel-core/pull/2710): Update Fuel-VM to fix compressed transaction backward compatibility.
->>>>>>> 9edd7297
 
 ## [Version 0.41.6]
 
