--- conflicted
+++ resolved
@@ -7,11 +7,9 @@
 ## [Unreleased]
 
 ### Changed
-<<<<<<< HEAD
+- [2113](https://github.com/FuelLabs/fuel-core/pull/2113): Modify the way the gas price service and shared algo is initialized to have some default value based on best guess instead of `None`, and initialize service before graphql.
 - [2112](https://github.com/FuelLabs/fuel-core/pull/2112): Alter the way the sealed blocks are fetched with a given height.
-=======
-- [2113](https://github.com/FuelLabs/fuel-core/pull/2113): Modify the way the gas price service and shared algo is initialized to have some default value based on best guess instead of `None`, and initialize service before graphql.
->>>>>>> b602a5d3
+
 
 ## [Version 0.34.0]
 
