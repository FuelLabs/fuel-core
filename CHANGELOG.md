# Change Log
All notable changes to this project will be documented in this file.

The format is based on [Keep a Changelog](http://keepachangelog.com/)
and this project adheres to [Semantic Versioning](http://semver.org/).

## [Unreleased]

## [Version 0.23.0]

### Added

- [#1713](https://github.com/FuelLabs/fuel-core/pull/1713): Added automatic `impl` of traits `StorageWrite` and `StorageRead` for `StructuredStorage`. Tables that use a `Blueprint` can be read and written using these interfaces provided by structured storage types.
- [#1671](https://github.com/FuelLabs/fuel-core/pull/1671): Added a new `Merklized` blueprint that maintains the binary Merkle tree over the storage data. It supports only the insertion of the objects without removing them.
- [#1657](https://github.com/FuelLabs/fuel-core/pull/1657): Moved `ContractsInfo` table from `fuel-vm` to on-chain tables, and created version-able `ContractsInfoType` to act as the table's data type.

### Changed

- [#1723](https://github.com/FuelLabs/fuel-core/pull/1723): Notify about imported blocks from the off-chain worker.
- [#1717](https://github.com/FuelLabs/fuel-core/pull/1717): The fix for the [#1657](https://github.com/FuelLabs/fuel-core/pull/1657) to include the contract into `ContractsInfo` table.
- [#1657](https://github.com/FuelLabs/fuel-core/pull/1657): Upgrade to `fuel-vm` 0.46.0.
- [#1671](https://github.com/FuelLabs/fuel-core/pull/1671): The logic related to the `FuelBlockIdsToHeights` is moved to the off-chain worker.
- [#1663](https://github.com/FuelLabs/fuel-core/pull/1663): Reduce the punishment criteria for mempool gossipping.
- [#1658](https://github.com/FuelLabs/fuel-core/pull/1658): Removed `Receipts` table. Instead, receipts are part of the `TransactionStatuses` table.
- [#1640](https://github.com/FuelLabs/fuel-core/pull/1640): Upgrade to fuel-vm 0.45.0.
- [#1635](https://github.com/FuelLabs/fuel-core/pull/1635): Move updating of the owned messages and coins to off-chain worker.
- [#1650](https://github.com/FuelLabs/fuel-core/pull/1650): Add api endpoint for getting estimates for future gas prices
- [#1649](https://github.com/FuelLabs/fuel-core/pull/1649): Add api endpoint for getting latest gas price
- [#1600](https://github.com/FuelLabs/fuel-core/pull/1640): Upgrade to fuel-vm 0.45.0
- [#1633](https://github.com/FuelLabs/fuel-core/pull/1633): Notify services about importing of the genesis block.
- [#1625](https://github.com/FuelLabs/fuel-core/pull/1625): Making relayer independent from the executor and preparation for the force transaction inclusion.
- [#1613](https://github.com/FuelLabs/fuel-core/pull/1613): Add api endpoint to retrieve a message by its nonce.
- [#1612](https://github.com/FuelLabs/fuel-core/pull/1612): Use `AtomicView` in all services for consistent results.
- [#1597](https://github.com/FuelLabs/fuel-core/pull/1597): Unify namespacing for `libp2p` modules
- [#1591](https://github.com/FuelLabs/fuel-core/pull/1591): Simplify libp2p dependencies and not depend on all sub modules directly.
- [#1590](https://github.com/FuelLabs/fuel-core/pull/1590): Use `AtomicView` in the `TxPool` to read the state of the database during insertion of the transactions.
- [#1587](https://github.com/FuelLabs/fuel-core/pull/1587): Use `BlockHeight` as a primary key for the `FuelsBlock` table.
- [#1585](https://github.com/FuelLabs/fuel-core/pull/1585): Let `NetworkBehaviour` macro generate `FuelBehaviorEvent` in p2p
- [#1579](https://github.com/FuelLabs/fuel-core/pull/1579): The change extracts the off-chain-related logic from the executor and moves it to the GraphQL off-chain worker. It creates two new concepts - Off-chain and On-chain databases where the GraphQL worker has exclusive ownership of the database and may modify it without intersecting with the On-chain database.
- [#1577](https://github.com/FuelLabs/fuel-core/pull/1577): Moved insertion of sealed blocks into the `BlockImporter` instead of the executor.
- [#1574](https://github.com/FuelLabs/fuel-core/pull/1574): Penalizes peers for sending invalid responses or for not replying at all.
- [#1601](https://github.com/FuelLabs/fuel-core/pull/1601): Fix formatting in docs and check that `cargo doc` passes in the CI.
- [#1636](https://github.com/FuelLabs/fuel-core/pull/1636): Add more docs to GraphQL DAP API.

#### Breaking

<<<<<<< HEAD
- [#1693](https://github.com/FuelLabs/fuel-core/pull/1693): The change separates the initial chain state from the chain config and stores them in separate files when generating a snapshot. The state snapshot can be generated in a new format where parquet is used for compression and indexing while postcard is used for encoding. This enables importing in a stream like fashion which reduces memory requirements. Json encoding is still supported to enable easy manual setup. However, parquet is prefered for large state files.

    ### Snapshot command

    The CLI was expanded to allow customizing the used encoding. Snapshots are now generated along with a metadata file describing the encoding used. The metadata file contains encoding details as well as the location of additional files inside the snapshot directory containing the actual data. The chain config is always generated in the JSON format.

    The snapshot command now has the '--output-directory' for specifying where to save the snapshot.

    ### Run command

    The run command now includes the 'db_prune' flag which when provided will prune the existing db and start genesis from the provided snapshot metadata file or the local testnet configuration.

    The snapshot metadata file contains paths to the chain config file and files containing chain state items (coins, messages, contracts, contract states, and balances), which are loaded via streaming.

    Each item group in the genesis process is handled by a separate worker, allowing for parallel loading. Workers stream file contents in batches.

    A database transaction is committed every time an item group is succesfully loaded. Resumability is achieved by recording the last loaded group index within the same db tx. If loading is aborted, the remaining workers are shutdown. Upon restart, workers resume from the last processed group.

    ### Contract States and Balances

    Using uniform-sized batches may result in batches containing items from multiple contracts. Optimal performance can presumably be achieved by selecting a batch size that typically encompasses an entire contract's state or balance, allowing for immediate initialization of relevant Merkle trees.

=======
- [#1725](https://github.com/FuelLabs/fuel-core/pull/1725): All API endpoints now are prefixed with `/v1` version. New usage looks like: `/v1/playground`, `/v1/graphql`, `/v1/graphql-sub`, `/v1/metrics`, `/v1/health`.
>>>>>>> a556d986
- [#1722](https://github.com/FuelLabs/fuel-core/pull/1722): Bugfix: Zero `predicate_gas_used` field during validation of the produced block.
- [#1714](https://github.com/FuelLabs/fuel-core/pull/1714): The change bumps the `fuel-vm` to `0.47.1`. It breaks several breaking changes into the protocol:
  - All malleable fields are zero during the execution and unavailable through the GTF getters. Accessing them via the memory directly is still possible, but they are zero.
  - The `Transaction` doesn't define the gas price anymore. The gas price is defined by the block producer and recorded in the `Mint` transaction at the end of the block. A price of future blocks can be fetched through a [new API nedopoint](https://github.com/FuelLabs/fuel-core/issues/1641) and the price of the last block can be fetch or via the block or another [API endpoint](https://github.com/FuelLabs/fuel-core/issues/1647).
  - The `GasPrice` policy is replaced with the `Tip` policy. The user may specify in the native tokens how much he wants to pay the block producer to include his transaction in the block. It is the prioritization mechanism to incentivize the block producer to include users transactions earlier.
  - The `MaxFee` policy is mandatory to set. Without it, the transaction pool will reject the transaction. Since the block producer defines the gas price, the only way to control how much user agreed to pay can be done only through this policy.
  - The `maturity` field is removed from the `Input::Coin`. The same affect can be achieve with the `Maturity` policy on the transaction and predicate. This changes breaks how input coin is created and removes the passing of this argument.
  - The metadata of the `Checked<Tx>` doesn't contain `max_fee` and `min_fee` anymore. Only `max_gas` and `min_gas`. The `max_fee` is controlled by the user via the `MaxFee` policy.
  - Added automatic `impl` of traits `StorageWrite` and `StorageRead` for `StructuredStorage`. Tables that use a `Blueprint` can be read and written using these interfaces provided by structured storage types.

- [#1712](https://github.com/FuelLabs/fuel-core/pull/1712): Make `ContractUtxoInfo` type a version-able enum for use in the `ContractsLatestUtxo`table.
- [#1657](https://github.com/FuelLabs/fuel-core/pull/1657): Changed `CROO` gas price type from `Word` to `DependentGasPrice`. The dependent gas price values are dummy values while awaiting updated benchmarks.
- [#1671](https://github.com/FuelLabs/fuel-core/pull/1671): The GraphQL API uses block height instead of the block id where it is possible. The transaction status contains `block_height` instead of the `block_id`.
- [#1675](https://github.com/FuelLabs/fuel-core/pull/1675): Simplify GQL schema by disabling contract resolvers in most cases, and just return a ContractId scalar instead.
- [#1658](https://github.com/FuelLabs/fuel-core/pull/1658): Receipts are part of the transaction status. 
    Removed `reason` from the `TransactionExecutionResult::Failed`. It can be calculated based on the program state and receipts.
    Also, it is not possible to fetch `receipts` from the `Transaction` directly anymore. Instead, you need to fetch `status` and its receipts.
- [#1646](https://github.com/FuelLabs/fuel-core/pull/1646): Remove redundant receipts from queries.
- [#1639](https://github.com/FuelLabs/fuel-core/pull/1639): Make Merkle metadata, i.e. `SparseMerkleMetadata` and `DenseMerkleMetadata` type version-able enums
- [#1632](https://github.com/FuelLabs/fuel-core/pull/1632): Make `Message` type a version-able enum
- [#1631](https://github.com/FuelLabs/fuel-core/pull/1631): Modify api endpoint to dry run multiple transactions.
- [#1629](https://github.com/FuelLabs/fuel-core/pull/1629): Use a separate database for each data domain. Each database has its own folder where data is stored.
- [#1628](https://github.com/FuelLabs/fuel-core/pull/1628): Make `CompressedCoin` type a version-able enum
- [#1616](https://github.com/FuelLabs/fuel-core/pull/1616): Make `BlockHeader` type a version-able enum
- [#1614](https://github.com/FuelLabs/fuel-core/pull/1614): Use the default consensus key regardless of trigger mode. The change is breaking because it removes the `--dev-keys` argument. If the `debug` flag is set, the default consensus key will be used, regardless of the trigger mode.
- [#1596](https://github.com/FuelLabs/fuel-core/pull/1596): Make `Consensus` type a version-able enum
- [#1593](https://github.com/FuelLabs/fuel-core/pull/1593): Make `Block` type a version-able enum
- [#1576](https://github.com/FuelLabs/fuel-core/pull/1576): The change moves the implementation of the storage traits for required tables from `fuel-core` to `fuel-core-storage` crate. The change also adds a more flexible configuration of the encoding/decoding per the table and allows the implementation of specific behaviors for the table in a much easier way. It unifies the encoding between database, SMTs, and iteration, preventing mismatching bytes representation on the Rust type system level. Plus, it increases the re-usage of the code by applying the same blueprint to other tables.
    
    It is a breaking PR because it changes database encoding/decoding for some tables.
    
    ### StructuredStorage
    
    The change adds a new type `StructuredStorage`. It is a wrapper around the key-value storage that implements the storage traits(`StorageInspect`, `StorageMutate`, `StorageRead`, etc) for the tables with blueprint. This blueprint works in tandem with the `TableWithBlueprint` trait. The table may implement `TableWithBlueprint` specifying the blueprint, as an example:
    
    ```rust
    impl TableWithBlueprint for ContractsRawCode {
        type Blueprint = Plain<Raw, Raw>;
    
        fn column() -> Column {
            Column::ContractsRawCode
        }
    }
    ```
    
    It is a definition of the blueprint for the `ContractsRawCode` table. It has a plain blueprint meaning it simply encodes/decodes bytes and stores/loads them into/from the storage. As a key codec and value codec, it uses a `Raw` encoding/decoding that simplifies writing bytes and loads them back into the memory without applying any serialization or deserialization algorithm.
    
    If the table implements `TableWithBlueprint` and the selected codec satisfies all blueprint requirements, the corresponding storage traits for that table are implemented on the `StructuredStorage` type.
    
    ### Codecs
    
    Each blueprint allows customizing the key and value codecs. It allows the use of different codecs for different tables, taking into account the complexity and weight of the data and providing a way of more optimal implementation.
    
    That property may be very useful to perform migration in a more easier way. Plus, it also can be a `no_std` migration potentially allowing its fraud proving.
    
    An example of migration:
    
    ```rust
    /// Define the table for V1 value encoding/decoding.
    impl TableWithBlueprint for ContractsRawCodeV1 {
        type Blueprint = Plain<Raw, Raw>;
    
        fn column() -> Column {
            Column::ContractsRawCode
        }
    }
    
    /// Define the table for V2 value encoding/decoding.
    /// It uses `Postcard` codec for the value instead of `Raw` codec.
    ///
    /// # Dev-note: The columns is the same.
    impl TableWithBlueprint for ContractsRawCodeV2 {
        type Blueprint = Plain<Raw, Postcard>;
    
        fn column() -> Column {
            Column::ContractsRawCode
        }
    }
    
    fn migration(storage: &mut Database) {
        let mut iter = storage.iter_all::<ContractsRawCodeV1>(None);
        while let Ok((key, value)) = iter.next() {
            // Insert into the same table but with another codec.
            storage.storage::<ContractsRawCodeV2>().insert(key, value);
        }
    }
    ```
    
    ### Structures
    
    The blueprint of the table defines its behavior. As an example, a `Plain` blueprint simply encodes/decodes bytes and stores/loads them into/from the storage. The `SMT` blueprint builds a sparse merkle tree on top of the key-value pairs.
    
    Implementing a blueprint one time, we can apply it to any table satisfying the requirements of this blueprint. It increases the re-usage of the code and minimizes duplication.
    
    It can be useful if we decide to create global roots for all required tables that are used in fraud proving.
    
    ```rust
    impl TableWithBlueprint for SpentMessages {
        type Blueprint = Plain<Raw, Postcard>;
    
        fn column() -> Column {
            Column::SpentMessages
        }
    }
                     |
                     |
                    \|/
    
    impl TableWithBlueprint for SpentMessages {
        type Blueprint =
            Sparse<Raw, Postcard, SpentMessagesMerkleMetadata, SpentMessagesMerkleNodes>;
    
        fn column() -> Column {
            Column::SpentMessages
        }
    }
    ```
    
    ### Side changes
    
    #### `iter_all`
    The `iter_all` functionality now accepts the table instead of `K` and `V` generics. It is done to use the correct codec during deserialization. Also, the table definition provides the column.
    
    #### Duplicated unit tests
    
    The `fuel-core-storage` crate provides macros that generate unit tests. Almost all tables had the same test like `get`, `insert`, `remove`, `exist`. All duplicated tests were moved to macros. The unique one still stays at the same place where it was before.
    
    #### `StorageBatchMutate`
    
    Added a new `StorageBatchMutate` trait that we can move to `fuel-storage` crate later. It allows batch operations on the storage. It may be more performant in some cases.

- [#1573](https://github.com/FuelLabs/fuel-core/pull/1573): Remove nested p2p request/response encoding. Only breaks p2p networking compatibility with older fuel-core versions, but is otherwise fully internal.


## [Version 0.22.1]

### Fixed
- [#1664](https://github.com/FuelLabs/fuel-core/pull/1664): Fixed long database initialization after restart of the node by setting limit to the WAL file.


## [Version 0.22.0]

### Added

- [#1515](https://github.com/FuelLabs/fuel-core/pull/1515): Added support of `--version` command for `fuel-core-keygen` binary.
- [#1504](https://github.com/FuelLabs/fuel-core/pull/1504): A `Success` or `Failure` variant of `TransactionStatus` returned by a query now contains the associated receipts generated by transaction execution.

#### Breaking
- [#1531](https://github.com/FuelLabs/fuel-core/pull/1531): Make `fuel-core-executor` `no_std` compatible. It affects the `fuel-core` crate because it uses the `fuel-core-executor` crate. The change is breaking because of moved types.
- [#1524](https://github.com/FuelLabs/fuel-core/pull/1524): Adds information about connected peers to the GQL API.

### Changed

- [#1517](https://github.com/FuelLabs/fuel-core/pull/1517): Changed default gossip heartbeat interval to 500ms. 
- [#1520](https://github.com/FuelLabs/fuel-core/pull/1520): Extract `executor` into `fuel-core-executor` crate.

### Fixed

#### Breaking
- [#1536](https://github.com/FuelLabs/fuel-core/pull/1536): The change fixes the contracts tables to not touch SMT nodes of foreign contracts. Before, it was possible to invalidate the SMT from another contract. It is a breaking change and requires re-calculating the whole state from the beginning with new SMT roots. 
- [#1542](https://github.com/FuelLabs/fuel-core/pull/1542): Migrates information about peers to NodeInfo instead of ChainInfo. It also elides information about peers in the default node_info query.

## [Version 0.21.0]

This release focuses on preparing `fuel-core` for the mainnet environment:
- Most of the changes improved the security and stability of the node.
- The gas model was reworked to cover all aspects of execution.
- The benchmarking system was significantly enhanced, covering worst scenarios.
- A new set of benchmarks was added to track the accuracy of gas prices.
- Optimized heavy operations and removed/replaced exploitable functionality.

Besides that, there are more concrete changes:
- Unified naming conventions for all CLI arguments. Added dependencies between related fields to avoid misconfiguration in case of missing arguments. Added `--debug` flag that enables additional functionality like a debugger.
- Improved telemetry to cover the internal work of services and added support for the Pyroscope, allowing it to generate real-time flamegraphs to track performance.
- Improved stability of the P2P layer and adjusted the updating of reputation. The speed of block synchronization was significantly increased.
- The node is more stable and resilient. Improved DoS resistance and resource management. Fixed critical bugs during state transition.
- Reworked the `Mint` transaction to accumulate the fee from block production inside the contract defined by the block producer.

FuelVM received a lot of safety and stability improvements:
- The audit helped identify some bugs and errors that have been successfully fixed.
- Updated the gas price model to charge for resources used during the transaction lifecycle.
- Added `no_std` and 32 bit system support. This opens doors for fraud proving in the future.
- Removed the `ChainId` from the `PredicateId` calculation, allowing the use of predicates cross-chain.
- Improvements in the performance of some storage-related opcodes.
- Support the `ECAL` instruction that allows adding custom functionality to the VM. It can be used to create unique rollups or advanced indexers in the future.
- Support of [transaction policies](https://github.com/FuelLabs/fuel-vm/blob/master/CHANGELOG.md#version-0420) provides additional safety for the user. 
    It also allows the implementation of a multi-dimensional price model in the future, making the transaction execution cheaper and allowing more transactions that don't affect storage.
- Refactored errors, returning more detailed errors to the user, simplifying debugging.

### Added
- [#1503](https://github.com/FuelLabs/fuel-core/pull/1503): Add `gtf` opcode sanity check.
- [#1502](https://github.com/FuelLabs/fuel-core/pull/1502): Added price benchmark for `vm_initialization`.
- [#1501](https://github.com/FuelLabs/fuel-core/pull/1501): Add a CLI command for generating a fee collection contract.
- [#1492](https://github.com/FuelLabs/fuel-core/pull/1492): Support backward iteration in the RocksDB. It allows backward queries that were not allowed before.
- [#1490](https://github.com/FuelLabs/fuel-core/pull/1490): Add push and pop benchmarks.
- [#1485](https://github.com/FuelLabs/fuel-core/pull/1485): Prepare rc release of fuel core v0.21
- [#1476](https://github.com/FuelLabs/fuel-core/pull/1453): Add the majority of the "other" benchmarks for contract opcodes.
- [#1473](https://github.com/FuelLabs/fuel-core/pull/1473): Expose fuel-core version as a constant
- [#1469](https://github.com/FuelLabs/fuel-core/pull/1469): Added support of bloom filter for RocksDB tables and increased the block cache.
- [#1465](https://github.com/FuelLabs/fuel-core/pull/1465): Improvements for keygen cli and crates
- [#1642](https://github.com/FuelLabs/fuel-core/pull/1462): Added benchmark to measure the performance of contract state and contract ID calculation; use for gas costing.
- [#1457](https://github.com/FuelLabs/fuel-core/pull/1457): Fixing incorrect measurement for fast(µs) opcodes.
- [#1456](https://github.com/FuelLabs/fuel-core/pull/1456): Added flushing of the RocksDB during a graceful shutdown.
- [#1456](https://github.com/FuelLabs/fuel-core/pull/1456): Added more logs to track the service lifecycle.
- [#1453](https://github.com/FuelLabs/fuel-core/pull/1453): Add the majority of the "sanity" benchmarks for contract opcodes.
- [#1452](https://github.com/FuelLabs/fuel-core/pull/1452): Added benchmark to measure the performance of contract root calculation when utilizing the maximum contract size; used for gas costing of contract root during predicate owner validation.
- [#1449](https://github.com/FuelLabs/fuel-core/pull/1449): Fix coin pagination in e2e test client.
- [#1447](https://github.com/FuelLabs/fuel-core/pull/1447): Add timeout for continuous e2e tests
- [#1444](https://github.com/FuelLabs/fuel-core/pull/1444): Add "sanity" benchmarks for memory opcodes.
- [#1437](https://github.com/FuelLabs/fuel-core/pull/1437): Add some transaction throughput tests for basic transfers.
- [#1436](https://github.com/FuelLabs/fuel-core/pull/1436): Add a github action to continuously test beta-4.
- [#1433](https://github.com/FuelLabs/fuel-core/pull/1433): Add "sanity" benchmarks for flow opcodes.
- [#1432](https://github.com/FuelLabs/fuel-core/pull/1432): Add a new `--api-request-timeout` argument to control TTL for GraphQL requests.
- [#1430](https://github.com/FuelLabs/fuel-core/pull/1430): Add "sanity" benchmarks for crypto opcodes.
- [#1426](https://github.com/FuelLabs/fuel-core/pull/1426) Split keygen into a create and a binary.
- [#1419](https://github.com/FuelLabs/fuel-core/pull/1419): Add additional "sanity" benchmarks for arithmetic op code instructions.
- [#1411](https://github.com/FuelLabs/fuel-core/pull/1411): Added WASM and `no_std` compatibility.
- [#1405](https://github.com/FuelLabs/fuel-core/pull/1405): Use correct names for service metrics.
- [#1400](https://github.com/FuelLabs/fuel-core/pull/1400): Add releasy beta to fuel-core so that new commits to fuel-core master triggers fuels-rs.
- [#1371](https://github.com/FuelLabs/fuel-core/pull/1371): Add new client function for querying the `MessageStatus` for a specific message (by `Nonce`).
- [#1356](https://github.com/FuelLabs/fuel-core/pull/1356): Add peer reputation reporting to heartbeat code.
- [#1355](https://github.com/FuelLabs/fuel-core/pull/1355): Added new metrics related to block importing, such as tps, sync delays etc.
- [#1339](https://github.com/FuelLabs/fuel-core/pull/1339): Adds `baseAssetId` to `FeeParameters` in the GraphQL API.
- [#1331](https://github.com/FuelLabs/fuel-core/pull/1331): Add peer reputation reporting to block import code.
- [#1324](https://github.com/FuelLabs/fuel-core/pull/1324): Added pyroscope profiling to fuel-core, intended to be used by a secondary docker image that has debug symbols enabled.
- [#1309](https://github.com/FuelLabs/fuel-core/pull/1309): Add documentation for running debug builds with CLion and Visual Studio Code.  
- [#1308](https://github.com/FuelLabs/fuel-core/pull/1308): Add support for loading .env files when compiling with the `env` feature. This allows users to conveniently supply CLI arguments in a secure and IDE-agnostic way. 
- [#1304](https://github.com/FuelLabs/fuel-core/pull/1304): Implemented `submit_and_await_commit_with_receipts` method for `FuelClient`.
- [#1286](https://github.com/FuelLabs/fuel-core/pull/1286): Include readable names for test cases where missing.
- [#1274](https://github.com/FuelLabs/fuel-core/pull/1274): Added tests to benchmark block synchronization.
- [#1263](https://github.com/FuelLabs/fuel-core/pull/1263): Add gas benchmarks for `ED19` and `ECR1` instructions.

### Changed

- [#1512](https://github.com/FuelLabs/fuel-core/pull/1512): Internally simplify merkle_contract_state_range.
- [#1507](https://github.com/FuelLabs/fuel-core/pull/1507): Updated chain configuration to be ready for beta 5 network. It includes opcode prices from the latest benchmark and contract for the block producer.
- [#1477](https://github.com/FuelLabs/fuel-core/pull/1477): Upgraded the Rust version used in CI and containers to 1.73.0. Also includes associated Clippy changes.
- [#1469](https://github.com/FuelLabs/fuel-core/pull/1469): Replaced usage of `MemoryTransactionView` by `Checkpoint` database in the benchmarks.
- [#1468](https://github.com/FuelLabs/fuel-core/pull/1468): Bumped version of the `fuel-vm` to `v0.40.0`. It brings some breaking changes into consensus parameters API because of changes in the underlying types.
- [#1466](https://github.com/FuelLabs/fuel-core/pull/1466): Handling overflows during arithmetic operations.
- [#1460](https://github.com/FuelLabs/fuel-core/pull/1460): Change tracking branch from main to master for releasy tests.
- [#1454](https://github.com/FuelLabs/fuel-core/pull/1454): Update gas benchmarks for opcodes that append receipts.
- [#1440](https://github.com/FuelLabs/fuel-core/pull/1440): Don't report reserved nodes that send invalid transactions.
- [#1439](https://github.com/FuelLabs/fuel-core/pull/1439): Reduced memory BMT consumption during creation of the header.
- [#1434](https://github.com/FuelLabs/fuel-core/pull/1434): Continue gossiping transactions to reserved peers regardless of gossiping reputation score.
- [#1408](https://github.com/FuelLabs/fuel-core/pull/1408): Update gas benchmarks for storage opcodes to use a pre-populated database to get more accurate worst-case costs.
- [#1399](https://github.com/FuelLabs/fuel-core/pull/1399): The Relayer now queries Ethereum for its latest finalized block instead of using a configurable "finalization period" to presume finality.
- [#1397](https://github.com/FuelLabs/fuel-core/pull/1397): Improved keygen. Created a crate to be included from forc plugins and upgraded internal library to drop requirement of protoc to build
- [#1395](https://github.com/FuelLabs/fuel-core/pull/1395): Add DependentCost benchmarks for `k256`, `s256` and `mcpi` instructions.
- [#1393](https://github.com/FuelLabs/fuel-core/pull/1393): Increase heartbeat timeout from `2` to `60` seconds, as suggested in [this issue](https://github.com/FuelLabs/fuel-core/issues/1330).
- [#1392](https://github.com/FuelLabs/fuel-core/pull/1392): Fixed an overflow in `message_proof`.
- [#1390](https://github.com/FuelLabs/fuel-core/pull/1390): Up the `ethers` version to `2` to fix an issue with `tungstenite`.
- [#1383](https://github.com/FuelLabs/fuel-core/pull/1383): Disallow usage of `log` crate internally in favor of `tracing` crate.
- [#1380](https://github.com/FuelLabs/fuel-core/pull/1380): Add preliminary, hard-coded config values for heartbeat peer reputation, removing `todo`.
- [#1377](https://github.com/FuelLabs/fuel-core/pull/1377): Remove `DiscoveryEvent` and use `KademliaEvent` directly in `DiscoveryBehavior`.
- [#1366](https://github.com/FuelLabs/fuel-core/pull/1366): Improve caching during docker builds in CI by replacing gha
- [#1358](https://github.com/FuelLabs/fuel-core/pull/1358): Upgraded the Rust version used in CI to 1.72.0. Also includes associated Clippy changes.
- [#1349](https://github.com/FuelLabs/fuel-core/pull/1349): Updated peer-to-peer transactions API to support multiple blocks in a single request, and updated block synchronization to request multiple blocks based on the configured range of headers.
- [#1342](https://github.com/FuelLabs/fuel-core/pull/1342): Add error handling for P2P requests to return `None` to requester and log error.
- [#1318](https://github.com/FuelLabs/fuel-core/pull/1318): Modified block synchronization to use asynchronous task execution when retrieving block headers.
- [#1314](https://github.com/FuelLabs/fuel-core/pull/1314): Removed `types::ConsensusParameters` in favour of `fuel_tx:ConsensusParameters`.
- [#1302](https://github.com/FuelLabs/fuel-core/pull/1302): Removed the usage of flake and building of the bridge contract ABI.
    It simplifies the maintenance and updating of the events, requiring only putting the event definition into the codebase of the relayer.
- [#1293](https://github.com/FuelLabs/fuel-core/issues/1293): Parallelized the `estimate_predicates` endpoint to utilize all available threads.
- [#1270](https://github.com/FuelLabs/fuel-core/pull/1270): Modify the way block headers are retrieved from peers to be done in batches.

#### Breaking
- [#1506](https://github.com/FuelLabs/fuel-core/pull/1506): Added validation of the coin's fields during block production and validation. Before, it was possible to submit a transaction that didn't match the coin's values in the database, allowing printing/using unavailable assets.
- [#1491](https://github.com/FuelLabs/fuel-core/pull/1491): Removed unused request and response variants from the Gossipsub implementation, as well as related definitions and tests. Specifically, this removes gossiping of `ConsensusVote` and `NewBlock` events.
- [#1472](https://github.com/FuelLabs/fuel-core/pull/1472): Upgraded `fuel-vm` to `v0.42.0`. It introduces transaction policies that changes layout of the transaction. FOr more information check the [v0.42.0](https://github.com/FuelLabs/fuel-vm/pull/635) release.
- [#1470](https://github.com/FuelLabs/fuel-core/pull/1470): Divide `DependentCost` into "light" and "heavy" operations.
- [#1464](https://github.com/FuelLabs/fuel-core/pull/1464): Avoid possible truncation of higher bits. It may invalidate the code that truncated higher bits causing different behavior on 32-bit vs. 64-bit systems. The change affects some endpoints that now require lesser integers.
- [#1432](https://github.com/FuelLabs/fuel-core/pull/1432): All subscriptions and requests have a TTL now. So each subscription lifecycle is limited in time. If the subscription is closed because of TTL, it means that you subscribed after your transaction had been dropped by the network.
- [#1407](https://github.com/FuelLabs/fuel-core/pull/1407): The recipient is a `ContractId` instead of `Address`. The block producer should deploy its contract to receive the transaction fee. The collected fee is zero until the recipient contract is set.
- [#1407](https://github.com/FuelLabs/fuel-core/pull/1407): The `Mint` transaction is reworked with new fields to support the account-base model. It affects serialization and deserialization of the transaction and also affects GraphQL schema.
- [#1407](https://github.com/FuelLabs/fuel-core/pull/1407): The `Mint` transaction is the last transaction in the block instead of the first.
- [#1374](https://github.com/FuelLabs/fuel-core/pull/1374): Renamed `base_chain_height` to `da_height` and return current relayer height instead of latest Fuel block height.
- [#1367](https://github.com/FuelLabs/fuel-core/pull/1367): Update to the latest version of fuel-vm.
- [#1363](https://github.com/FuelLabs/fuel-core/pull/1363): Change message_proof api to take `nonce` instead of `message_id`
- [#1355](https://github.com/FuelLabs/fuel-core/pull/1355): Removed the `metrics` feature flag from the fuel-core crate, and metrics are now included by default.
- [#1339](https://github.com/FuelLabs/fuel-core/pull/1339): Added a new required field called `base_asset_id` to the `FeeParameters` definition in `ConsensusParameters`, as well as default values for `base_asset_id` in the `beta` and `dev` chain specifications.
- [#1322](https://github.com/FuelLabs/fuel-core/pull/1322):
  The `debug` flag is added to the CLI. The flag should be used for local development only. Enabling debug mode:
      - Allows GraphQL Endpoints to arbitrarily advance blocks.
      - Enables debugger GraphQL Endpoints.
      - Allows setting `utxo_validation` to `false`.
- [#1318](https://github.com/FuelLabs/fuel-core/pull/1318): Removed the `--sync-max-header-batch-requests` CLI argument, and renamed `--sync-max-get-txns` to `--sync-block-stream-buffer-size` to better represent the current behavior in the import.
- [#1290](https://github.com/FuelLabs/fuel-core/pull/1290): Standardize CLI args to use `-` instead of `_`.
- [#1279](https://github.com/FuelLabs/fuel-core/pull/1279): Added a new CLI flag to enable the Relayer service `--enable-relayer`, and disabled the Relayer service by default. When supplying the `--enable-relayer` flag, the `--relayer` argument becomes mandatory, and omitting it is an error. Similarly, providing a `--relayer` argument without the `--enable-relayer` flag is an error. Lastly, providing the `--keypair` or `--network` arguments will also produce an error if the `--enable-p2p` flag is not set.
- [#1262](https://github.com/FuelLabs/fuel-core/pull/1262): The `ConsensusParameters` aggregates all configuration data related to the consensus. It contains many fields that are segregated by the usage. The API of some functions was affected to use lesser types instead the whole `ConsensusParameters`. It is a huge breaking change requiring repetitively monotonically updating all places that use the `ConsensusParameters`. But during updating, consider that maybe you can use lesser types. Usage of them may simplify signatures of methods and make them more user-friendly and transparent.

### Removed

#### Breaking
- [#1484](https://github.com/FuelLabs/fuel-core/pull/1484): Removed `--network` CLI argument. Now the name of the network is fetched form chain configuration.
- [#1399](https://github.com/FuelLabs/fuel-core/pull/1399): Removed `relayer-da-finalization` parameter from the relayer CLI.
- [#1338](https://github.com/FuelLabs/fuel-core/pull/1338): Updated GraphQL client to use `DependentCost` for `k256`, `mcpi`, `s256`, `scwq`, `swwq` opcodes.
- [#1322](https://github.com/FuelLabs/fuel-core/pull/1322): The `manual_blocks_enabled` flag is removed from the CLI. The analog is a `debug` flag.<|MERGE_RESOLUTION|>--- conflicted
+++ resolved
@@ -44,7 +44,6 @@
 
 #### Breaking
 
-<<<<<<< HEAD
 - [#1693](https://github.com/FuelLabs/fuel-core/pull/1693): The change separates the initial chain state from the chain config and stores them in separate files when generating a snapshot. The state snapshot can be generated in a new format where parquet is used for compression and indexing while postcard is used for encoding. This enables importing in a stream like fashion which reduces memory requirements. Json encoding is still supported to enable easy manual setup. However, parquet is prefered for large state files.
 
     ### Snapshot command
@@ -67,9 +66,7 @@
 
     Using uniform-sized batches may result in batches containing items from multiple contracts. Optimal performance can presumably be achieved by selecting a batch size that typically encompasses an entire contract's state or balance, allowing for immediate initialization of relevant Merkle trees.
 
-=======
 - [#1725](https://github.com/FuelLabs/fuel-core/pull/1725): All API endpoints now are prefixed with `/v1` version. New usage looks like: `/v1/playground`, `/v1/graphql`, `/v1/graphql-sub`, `/v1/metrics`, `/v1/health`.
->>>>>>> a556d986
 - [#1722](https://github.com/FuelLabs/fuel-core/pull/1722): Bugfix: Zero `predicate_gas_used` field during validation of the produced block.
 - [#1714](https://github.com/FuelLabs/fuel-core/pull/1714): The change bumps the `fuel-vm` to `0.47.1`. It breaks several breaking changes into the protocol:
   - All malleable fields are zero during the execution and unavailable through the GTF getters. Accessing them via the memory directly is still possible, but they are zero.
