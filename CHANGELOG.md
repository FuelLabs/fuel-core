# Change Log
All notable changes to this project will be documented in this file.

The format is based on [Keep a Changelog](http://keepachangelog.com/)
and this project adheres to [Semantic Versioning](http://semver.org/).

## [Unreleased]

Description of the upcoming release here.

### Added

<<<<<<< HEAD
- [#1716](https://github.com/FuelLabs/fuel-core/pull/1716): Added support of WASM state transition along with upgradable execution that works with native(std) and WASM(non-std) executors. The `fuel-core` now requires a `wasm32-unknown-unknown` target to build.
=======
- [#1770](https://github.com/FuelLabs/fuel-core/pull/1770): Add the new L1 event type for forced transactions.
>>>>>>> fb798949
- [#1767](https://github.com/FuelLabs/fuel-core/pull/1767): Added consensus parameters version and state transition version to the `ApplicationHeader` to describe what was used to produce this block.
- [#1760](https://github.com/FuelLabs/fuel-core/pull/1760): Added tests to verify that the network operates with a custom chain id and base asset id.
- [#1752](https://github.com/FuelLabs/fuel-core/pull/1752): Add `ProducerGasPrice` trait that the `Producer` depends on to get the gas price for the block.
- [#1747](https://github.com/FuelLabs/fuel-core/pull/1747): The DA block height is now included in the genesis state.
- [#1740](https://github.com/FuelLabs/fuel-core/pull/1740): Remove optional fields from genesis configs
- [#1737](https://github.com/FuelLabs/fuel-core/pull/1737): Remove temporary tables for calculating roots during genesis.
- [#1731](https://github.com/FuelLabs/fuel-core/pull/1731): Expose `schema.sdl` from `fuel-core-client`.

### Changed

#### Breaking
- [#1769](https://github.com/FuelLabs/fuel-core/pull/1769): Include new field on header for the merkle root of imported events. Rename other message root field.
- [#1768](https://github.com/FuelLabs/fuel-core/pull/1768): Moved `ContractsInfo` table to the off-chain database. Removed `salt` field from the `ContractConfig`.
- [#1761](https://github.com/FuelLabs/fuel-core/pull/1761): Adjustments to the upcoming testnet configs:
  - Decreased the max size of the contract/predicate/script to be 100KB.
  - Decreased the max size of the transaction to be 110KB.
  - Decreased the max number of storage slots to be 1760(110KB / 64).
  - Removed fake coins from the genesis state.
  - Renamed folders to be "testnet" and "dev-testnet".
  - The name of the networks are "Upgradable Testnet" and "Upgradable Dev Testnet".

- [#1694](https://github.com/FuelLabs/fuel-core/pull/1694): The change moves the database transaction logic from the `fuel-core` to the `fuel-core-storage` level. The corresponding [issue](https://github.com/FuelLabs/fuel-core/issues/1589) described the reason behind it.

    ## Technical details of implementation

    - The change splits the `KeyValueStore` into `KeyValueInspect` and `KeyValueMutate`, as well the `Blueprint` into `BlueprintInspect` and `BlueprintMutate`. It allows requiring less restricted constraints for any read-related operations.

    - One of the main ideas of the change is to allow for the actual storage only to implement `KeyValueInspect` and `Modifiable` without the `KeyValueMutate`. It simplifies work with the databases and provides a safe way of interacting with them (Modification into the database can only go through the `Modifiable::commit_changes`). This feature is used to [track the height](https://github.com/FuelLabs/fuel-core/pull/1694/files#diff-c95a3d57a39feac7c8c2f3b193a24eec39e794413adc741df36450f9a4539898) of each database during commits and even limit how commits are done, providing additional safety. This part of the change was done as a [separate commit](https://github.com/FuelLabs/fuel-core/pull/1694/commits/7b1141ac838568e3590f09dd420cb24a6946bd32).
    
    - The `StorageTransaction` is a `StructuredStorage` that uses `InMemoryTransaction` inside to accumulate modifications. Only `InMemoryTransaction` has a real implementation of the `KeyValueMutate`(Other types only implement it in tests).
    
    - The implementation of the `Modifiable` for the `Database` contains a business logic that provides additional safety but limits the usage of the database. The `Database` now tracks its height and is responsible for its updates. In the `commit_changes` function, it analyzes the changes that were done and tries to find a new height(For example, in the case of the `OnChain` database, we are looking for a new `Block` in the `FuelBlocks` table).
    
    - As was planned in the issue, now the executor has full control over how commits to the storage are done.
    
    - All mutation methods now require `&mut self` - exclusive ownership over the object to be able to write into it. It almost negates the chance of concurrent modification of the storage, but it is still possible since the `Database` implements the `Clone` trait. To be sure that we don't corrupt the state of the database, the `commit_changes` function implements additional safety checks to be sure that we commit updates per each height only once time.

    - Side changes:
      - The `drop` function was moved from `Database` to `RocksDB` as a preparation for the state rewind since the read view should also keep the drop function until it is destroyed.
      - The `StatisticTable` table lives in the off-chain worker.
      - Removed duplication of the `Database` from the `dap::ConcreteStorage` since it is already available from the VM.
      - The executor return only produced `Changes` instead of the storage transaction, which simplifies the interaction between modules and port definition.
      - The logic related to the iteration over the storage is moved to the `fuel-core-storage` crate and is now reusable. It provides an `interator` method that duplicates the logic from `MemoryStore` on iterating over the `BTreeMap` and methods like `iter_all`, `iter_all_by_prefix`, etc. It was done in a separate revivable [commit](https://github.com/FuelLabs/fuel-core/pull/1694/commits/5b9bd78320e6f36d0650ec05698f12f7d1b3c7c9).
      - The `MemoryTransactionView` is fully replaced by the `StorageTransactionInner`.
      - Removed `flush` method from the `Database` since it is not needed after https://github.com/FuelLabs/fuel-core/pull/1664.

- [#1693](https://github.com/FuelLabs/fuel-core/pull/1693): The change separates the initial chain state from the chain config and stores them in separate files when generating a snapshot. The state snapshot can be generated in a new format where parquet is used for compression and indexing while postcard is used for encoding. This enables importing in a stream like fashion which reduces memory requirements. Json encoding is still supported to enable easy manual setup. However, parquet is prefered for large state files.

  ### Snapshot command

  The CLI was expanded to allow customizing the used encoding. Snapshots are now generated along with a metadata file describing the encoding used. The metadata file contains encoding details as well as the location of additional files inside the snapshot directory containing the actual data. The chain config is always generated in the JSON format.

  The snapshot command now has the '--output-directory' for specifying where to save the snapshot.

  ### Run command

  The run command now includes the 'db_prune' flag which when provided will prune the existing db and start genesis from the provided snapshot metadata file or the local testnet configuration.

  The snapshot metadata file contains paths to the chain config file and files containing chain state items (coins, messages, contracts, contract states, and balances), which are loaded via streaming.

  Each item group in the genesis process is handled by a separate worker, allowing for parallel loading. Workers stream file contents in batches.

  A database transaction is committed every time an item group is succesfully loaded. Resumability is achieved by recording the last loaded group index within the same db tx. If loading is aborted, the remaining workers are shutdown. Upon restart, workers resume from the last processed group.

  ### Contract States and Balances

  Using uniform-sized batches may result in batches containing items from multiple contracts. Optimal performance can presumably be achieved by selecting a batch size that typically encompasses an entire contract's state or balance, allowing for immediate initialization of relevant Merkle trees.

### Removed

- [#1757](https://github.com/FuelLabs/fuel-core/pull/1757): Removed `protobuf` from everywhere since `libp2p` uses `quick-protobuf`.

## [Version 0.23.0]

### Added

- [#1713](https://github.com/FuelLabs/fuel-core/pull/1713): Added automatic `impl` of traits `StorageWrite` and `StorageRead` for `StructuredStorage`. Tables that use a `Blueprint` can be read and written using these interfaces provided by structured storage types.
- [#1671](https://github.com/FuelLabs/fuel-core/pull/1671): Added a new `Merklized` blueprint that maintains the binary Merkle tree over the storage data. It supports only the insertion of the objects without removing them.
- [#1657](https://github.com/FuelLabs/fuel-core/pull/1657): Moved `ContractsInfo` table from `fuel-vm` to on-chain tables, and created version-able `ContractsInfoType` to act as the table's data type.

### Changed

- [#1723](https://github.com/FuelLabs/fuel-core/pull/1723): Notify about imported blocks from the off-chain worker.
- [#1717](https://github.com/FuelLabs/fuel-core/pull/1717): The fix for the [#1657](https://github.com/FuelLabs/fuel-core/pull/1657) to include the contract into `ContractsInfo` table.
- [#1657](https://github.com/FuelLabs/fuel-core/pull/1657): Upgrade to `fuel-vm` 0.46.0.
- [#1671](https://github.com/FuelLabs/fuel-core/pull/1671): The logic related to the `FuelBlockIdsToHeights` is moved to the off-chain worker.
- [#1663](https://github.com/FuelLabs/fuel-core/pull/1663): Reduce the punishment criteria for mempool gossipping.
- [#1658](https://github.com/FuelLabs/fuel-core/pull/1658): Removed `Receipts` table. Instead, receipts are part of the `TransactionStatuses` table.
- [#1640](https://github.com/FuelLabs/fuel-core/pull/1640): Upgrade to fuel-vm 0.45.0.
- [#1635](https://github.com/FuelLabs/fuel-core/pull/1635): Move updating of the owned messages and coins to off-chain worker.
- [#1650](https://github.com/FuelLabs/fuel-core/pull/1650): Add api endpoint for getting estimates for future gas prices
- [#1649](https://github.com/FuelLabs/fuel-core/pull/1649): Add api endpoint for getting latest gas price
- [#1600](https://github.com/FuelLabs/fuel-core/pull/1640): Upgrade to fuel-vm 0.45.0
- [#1633](https://github.com/FuelLabs/fuel-core/pull/1633): Notify services about importing of the genesis block.
- [#1625](https://github.com/FuelLabs/fuel-core/pull/1625): Making relayer independent from the executor and preparation for the force transaction inclusion.
- [#1613](https://github.com/FuelLabs/fuel-core/pull/1613): Add api endpoint to retrieve a message by its nonce.
- [#1612](https://github.com/FuelLabs/fuel-core/pull/1612): Use `AtomicView` in all services for consistent results.
- [#1597](https://github.com/FuelLabs/fuel-core/pull/1597): Unify namespacing for `libp2p` modules
- [#1591](https://github.com/FuelLabs/fuel-core/pull/1591): Simplify libp2p dependencies and not depend on all sub modules directly.
- [#1590](https://github.com/FuelLabs/fuel-core/pull/1590): Use `AtomicView` in the `TxPool` to read the state of the database during insertion of the transactions.
- [#1587](https://github.com/FuelLabs/fuel-core/pull/1587): Use `BlockHeight` as a primary key for the `FuelsBlock` table.
- [#1585](https://github.com/FuelLabs/fuel-core/pull/1585): Let `NetworkBehaviour` macro generate `FuelBehaviorEvent` in p2p
- [#1579](https://github.com/FuelLabs/fuel-core/pull/1579): The change extracts the off-chain-related logic from the executor and moves it to the GraphQL off-chain worker. It creates two new concepts - Off-chain and On-chain databases where the GraphQL worker has exclusive ownership of the database and may modify it without intersecting with the On-chain database.
- [#1577](https://github.com/FuelLabs/fuel-core/pull/1577): Moved insertion of sealed blocks into the `BlockImporter` instead of the executor.
- [#1574](https://github.com/FuelLabs/fuel-core/pull/1574): Penalizes peers for sending invalid responses or for not replying at all.
- [#1601](https://github.com/FuelLabs/fuel-core/pull/1601): Fix formatting in docs and check that `cargo doc` passes in the CI.
- [#1636](https://github.com/FuelLabs/fuel-core/pull/1636): Add more docs to GraphQL DAP API.

#### Breaking

- [#1725](https://github.com/FuelLabs/fuel-core/pull/1725): All API endpoints now are prefixed with `/v1` version. New usage looks like: `/v1/playground`, `/v1/graphql`, `/v1/graphql-sub`, `/v1/metrics`, `/v1/health`.
- [#1722](https://github.com/FuelLabs/fuel-core/pull/1722): Bugfix: Zero `predicate_gas_used` field during validation of the produced block.
- [#1714](https://github.com/FuelLabs/fuel-core/pull/1714): The change bumps the `fuel-vm` to `0.47.1`. It breaks several breaking changes into the protocol:
  - All malleable fields are zero during the execution and unavailable through the GTF getters. Accessing them via the memory directly is still possible, but they are zero.
  - The `Transaction` doesn't define the gas price anymore. The gas price is defined by the block producer and recorded in the `Mint` transaction at the end of the block. A price of future blocks can be fetched through a [new API nedopoint](https://github.com/FuelLabs/fuel-core/issues/1641) and the price of the last block can be fetch or via the block or another [API endpoint](https://github.com/FuelLabs/fuel-core/issues/1647).
  - The `GasPrice` policy is replaced with the `Tip` policy. The user may specify in the native tokens how much he wants to pay the block producer to include his transaction in the block. It is the prioritization mechanism to incentivize the block producer to include users transactions earlier.
  - The `MaxFee` policy is mandatory to set. Without it, the transaction pool will reject the transaction. Since the block producer defines the gas price, the only way to control how much user agreed to pay can be done only through this policy.
  - The `maturity` field is removed from the `Input::Coin`. The same affect can be achieve with the `Maturity` policy on the transaction and predicate. This changes breaks how input coin is created and removes the passing of this argument.
  - The metadata of the `Checked<Tx>` doesn't contain `max_fee` and `min_fee` anymore. Only `max_gas` and `min_gas`. The `max_fee` is controlled by the user via the `MaxFee` policy.
  - Added automatic `impl` of traits `StorageWrite` and `StorageRead` for `StructuredStorage`. Tables that use a `Blueprint` can be read and written using these interfaces provided by structured storage types.

- [#1712](https://github.com/FuelLabs/fuel-core/pull/1712): Make `ContractUtxoInfo` type a version-able enum for use in the `ContractsLatestUtxo`table.
- [#1657](https://github.com/FuelLabs/fuel-core/pull/1657): Changed `CROO` gas price type from `Word` to `DependentGasPrice`. The dependent gas price values are dummy values while awaiting updated benchmarks.
- [#1671](https://github.com/FuelLabs/fuel-core/pull/1671): The GraphQL API uses block height instead of the block id where it is possible. The transaction status contains `block_height` instead of the `block_id`.
- [#1675](https://github.com/FuelLabs/fuel-core/pull/1675): Simplify GQL schema by disabling contract resolvers in most cases, and just return a ContractId scalar instead.
- [#1658](https://github.com/FuelLabs/fuel-core/pull/1658): Receipts are part of the transaction status. 
    Removed `reason` from the `TransactionExecutionResult::Failed`. It can be calculated based on the program state and receipts.
    Also, it is not possible to fetch `receipts` from the `Transaction` directly anymore. Instead, you need to fetch `status` and its receipts.
- [#1646](https://github.com/FuelLabs/fuel-core/pull/1646): Remove redundant receipts from queries.
- [#1639](https://github.com/FuelLabs/fuel-core/pull/1639): Make Merkle metadata, i.e. `SparseMerkleMetadata` and `DenseMerkleMetadata` type version-able enums
- [#1632](https://github.com/FuelLabs/fuel-core/pull/1632): Make `Message` type a version-able enum
- [#1631](https://github.com/FuelLabs/fuel-core/pull/1631): Modify api endpoint to dry run multiple transactions.
- [#1629](https://github.com/FuelLabs/fuel-core/pull/1629): Use a separate database for each data domain. Each database has its own folder where data is stored.
- [#1628](https://github.com/FuelLabs/fuel-core/pull/1628): Make `CompressedCoin` type a version-able enum
- [#1616](https://github.com/FuelLabs/fuel-core/pull/1616): Make `BlockHeader` type a version-able enum
- [#1614](https://github.com/FuelLabs/fuel-core/pull/1614): Use the default consensus key regardless of trigger mode. The change is breaking because it removes the `--dev-keys` argument. If the `debug` flag is set, the default consensus key will be used, regardless of the trigger mode.
- [#1596](https://github.com/FuelLabs/fuel-core/pull/1596): Make `Consensus` type a version-able enum
- [#1593](https://github.com/FuelLabs/fuel-core/pull/1593): Make `Block` type a version-able enum
- [#1576](https://github.com/FuelLabs/fuel-core/pull/1576): The change moves the implementation of the storage traits for required tables from `fuel-core` to `fuel-core-storage` crate. The change also adds a more flexible configuration of the encoding/decoding per the table and allows the implementation of specific behaviors for the table in a much easier way. It unifies the encoding between database, SMTs, and iteration, preventing mismatching bytes representation on the Rust type system level. Plus, it increases the re-usage of the code by applying the same blueprint to other tables.
    
    It is a breaking PR because it changes database encoding/decoding for some tables.
    
    ### StructuredStorage
    
    The change adds a new type `StructuredStorage`. It is a wrapper around the key-value storage that implements the storage traits(`StorageInspect`, `StorageMutate`, `StorageRead`, etc) for the tables with blueprint. This blueprint works in tandem with the `TableWithBlueprint` trait. The table may implement `TableWithBlueprint` specifying the blueprint, as an example:
    
    ```rust
    impl TableWithBlueprint for ContractsRawCode {
        type Blueprint = Plain<Raw, Raw>;
    
        fn column() -> Column {
            Column::ContractsRawCode
        }
    }
    ```
    
    It is a definition of the blueprint for the `ContractsRawCode` table. It has a plain blueprint meaning it simply encodes/decodes bytes and stores/loads them into/from the storage. As a key codec and value codec, it uses a `Raw` encoding/decoding that simplifies writing bytes and loads them back into the memory without applying any serialization or deserialization algorithm.
    
    If the table implements `TableWithBlueprint` and the selected codec satisfies all blueprint requirements, the corresponding storage traits for that table are implemented on the `StructuredStorage` type.
    
    ### Codecs
    
    Each blueprint allows customizing the key and value codecs. It allows the use of different codecs for different tables, taking into account the complexity and weight of the data and providing a way of more optimal implementation.
    
    That property may be very useful to perform migration in a more easier way. Plus, it also can be a `no_std` migration potentially allowing its fraud proving.
    
    An example of migration:
    
    ```rust
    /// Define the table for V1 value encoding/decoding.
    impl TableWithBlueprint for ContractsRawCodeV1 {
        type Blueprint = Plain<Raw, Raw>;
    
        fn column() -> Column {
            Column::ContractsRawCode
        }
    }
    
    /// Define the table for V2 value encoding/decoding.
    /// It uses `Postcard` codec for the value instead of `Raw` codec.
    ///
    /// # Dev-note: The columns is the same.
    impl TableWithBlueprint for ContractsRawCodeV2 {
        type Blueprint = Plain<Raw, Postcard>;
    
        fn column() -> Column {
            Column::ContractsRawCode
        }
    }
    
    fn migration(storage: &mut Database) {
        let mut iter = storage.iter_all::<ContractsRawCodeV1>(None);
        while let Ok((key, value)) = iter.next() {
            // Insert into the same table but with another codec.
            storage.storage::<ContractsRawCodeV2>().insert(key, value);
        }
    }
    ```
    
    ### Structures
    
    The blueprint of the table defines its behavior. As an example, a `Plain` blueprint simply encodes/decodes bytes and stores/loads them into/from the storage. The `SMT` blueprint builds a sparse merkle tree on top of the key-value pairs.
    
    Implementing a blueprint one time, we can apply it to any table satisfying the requirements of this blueprint. It increases the re-usage of the code and minimizes duplication.
    
    It can be useful if we decide to create global roots for all required tables that are used in fraud proving.
    
    ```rust
    impl TableWithBlueprint for SpentMessages {
        type Blueprint = Plain<Raw, Postcard>;
    
        fn column() -> Column {
            Column::SpentMessages
        }
    }
                     |
                     |
                    \|/
    
    impl TableWithBlueprint for SpentMessages {
        type Blueprint =
            Sparse<Raw, Postcard, SpentMessagesMerkleMetadata, SpentMessagesMerkleNodes>;
    
        fn column() -> Column {
            Column::SpentMessages
        }
    }
    ```
    
    ### Side changes
    
    #### `iter_all`
    The `iter_all` functionality now accepts the table instead of `K` and `V` generics. It is done to use the correct codec during deserialization. Also, the table definition provides the column.
    
    #### Duplicated unit tests
    
    The `fuel-core-storage` crate provides macros that generate unit tests. Almost all tables had the same test like `get`, `insert`, `remove`, `exist`. All duplicated tests were moved to macros. The unique one still stays at the same place where it was before.
    
    #### `StorageBatchMutate`
    
    Added a new `StorageBatchMutate` trait that we can move to `fuel-storage` crate later. It allows batch operations on the storage. It may be more performant in some cases.

- [#1573](https://github.com/FuelLabs/fuel-core/pull/1573): Remove nested p2p request/response encoding. Only breaks p2p networking compatibility with older fuel-core versions, but is otherwise fully internal.


## [Version 0.22.4]

### Added

- [#1743](https://github.com/FuelLabs/fuel-core/pull/1743): Added blacklisting of the transactions on the `TxPool` level.
  ```shell
        --tx-blacklist-addresses <TX_BLACKLIST_ADDRESSES>
            The list of banned addresses ignored by the `TxPool`
            
            [env: TX_BLACKLIST_ADDRESSES=]
  
        --tx-blacklist-coins <TX_BLACKLIST_COINS>
            The list of banned coins ignored by the `TxPool`
            
            [env: TX_BLACKLIST_COINS=]
  
        --tx-blacklist-messages <TX_BLACKLIST_MESSAGES>
            The list of banned messages ignored by the `TxPool`
            
            [env: TX_BLACKLIST_MESSAGES=]
  
        --tx-blacklist-contracts <TX_BLACKLIST_CONTRACTS>
            The list of banned contracts ignored by the `TxPool`
            
            [env: TX_BLACKLIST_CONTRACTS=]
  ```

## [Version 0.22.3]

### Added

- [#1732](https://github.com/FuelLabs/fuel-core/pull/1732): Added `Clone` bounds to most datatypes of `fuel-core-client`.

## [Version 0.22.2]

### Added

- [#1729](https://github.com/FuelLabs/fuel-core/pull/1729): Exposed the `schema.sdl` file from `fuel-core-client`. The user can create his own queries by using this file.

## [Version 0.22.1]

### Fixed
- [#1664](https://github.com/FuelLabs/fuel-core/pull/1664): Fixed long database initialization after restart of the node by setting limit to the WAL file.


## [Version 0.22.0]

### Added

- [#1515](https://github.com/FuelLabs/fuel-core/pull/1515): Added support of `--version` command for `fuel-core-keygen` binary.
- [#1504](https://github.com/FuelLabs/fuel-core/pull/1504): A `Success` or `Failure` variant of `TransactionStatus` returned by a query now contains the associated receipts generated by transaction execution.

#### Breaking
- [#1531](https://github.com/FuelLabs/fuel-core/pull/1531): Make `fuel-core-executor` `no_std` compatible. It affects the `fuel-core` crate because it uses the `fuel-core-executor` crate. The change is breaking because of moved types.
- [#1524](https://github.com/FuelLabs/fuel-core/pull/1524): Adds information about connected peers to the GQL API.

### Changed

- [#1517](https://github.com/FuelLabs/fuel-core/pull/1517): Changed default gossip heartbeat interval to 500ms. 
- [#1520](https://github.com/FuelLabs/fuel-core/pull/1520): Extract `executor` into `fuel-core-executor` crate.

### Fixed

#### Breaking
- [#1536](https://github.com/FuelLabs/fuel-core/pull/1536): The change fixes the contracts tables to not touch SMT nodes of foreign contracts. Before, it was possible to invalidate the SMT from another contract. It is a breaking change and requires re-calculating the whole state from the beginning with new SMT roots. 
- [#1542](https://github.com/FuelLabs/fuel-core/pull/1542): Migrates information about peers to NodeInfo instead of ChainInfo. It also elides information about peers in the default node_info query.

## [Version 0.21.0]

This release focuses on preparing `fuel-core` for the mainnet environment:
- Most of the changes improved the security and stability of the node.
- The gas model was reworked to cover all aspects of execution.
- The benchmarking system was significantly enhanced, covering worst scenarios.
- A new set of benchmarks was added to track the accuracy of gas prices.
- Optimized heavy operations and removed/replaced exploitable functionality.

Besides that, there are more concrete changes:
- Unified naming conventions for all CLI arguments. Added dependencies between related fields to avoid misconfiguration in case of missing arguments. Added `--debug` flag that enables additional functionality like a debugger.
- Improved telemetry to cover the internal work of services and added support for the Pyroscope, allowing it to generate real-time flamegraphs to track performance.
- Improved stability of the P2P layer and adjusted the updating of reputation. The speed of block synchronization was significantly increased.
- The node is more stable and resilient. Improved DoS resistance and resource management. Fixed critical bugs during state transition.
- Reworked the `Mint` transaction to accumulate the fee from block production inside the contract defined by the block producer.

FuelVM received a lot of safety and stability improvements:
- The audit helped identify some bugs and errors that have been successfully fixed.
- Updated the gas price model to charge for resources used during the transaction lifecycle.
- Added `no_std` and 32 bit system support. This opens doors for fraud proving in the future.
- Removed the `ChainId` from the `PredicateId` calculation, allowing the use of predicates cross-chain.
- Improvements in the performance of some storage-related opcodes.
- Support the `ECAL` instruction that allows adding custom functionality to the VM. It can be used to create unique rollups or advanced indexers in the future.
- Support of [transaction policies](https://github.com/FuelLabs/fuel-vm/blob/master/CHANGELOG.md#version-0420) provides additional safety for the user. 
    It also allows the implementation of a multi-dimensional price model in the future, making the transaction execution cheaper and allowing more transactions that don't affect storage.
- Refactored errors, returning more detailed errors to the user, simplifying debugging.

### Added

- [#1503](https://github.com/FuelLabs/fuel-core/pull/1503): Add `gtf` opcode sanity check.
- [#1502](https://github.com/FuelLabs/fuel-core/pull/1502): Added price benchmark for `vm_initialization`.
- [#1501](https://github.com/FuelLabs/fuel-core/pull/1501): Add a CLI command for generating a fee collection contract.
- [#1492](https://github.com/FuelLabs/fuel-core/pull/1492): Support backward iteration in the RocksDB. It allows backward queries that were not allowed before.
- [#1490](https://github.com/FuelLabs/fuel-core/pull/1490): Add push and pop benchmarks.
- [#1485](https://github.com/FuelLabs/fuel-core/pull/1485): Prepare rc release of fuel core v0.21
- [#1476](https://github.com/FuelLabs/fuel-core/pull/1453): Add the majority of the "other" benchmarks for contract opcodes.
- [#1473](https://github.com/FuelLabs/fuel-core/pull/1473): Expose fuel-core version as a constant
- [#1469](https://github.com/FuelLabs/fuel-core/pull/1469): Added support of bloom filter for RocksDB tables and increased the block cache.
- [#1465](https://github.com/FuelLabs/fuel-core/pull/1465): Improvements for keygen cli and crates
- [#1642](https://github.com/FuelLabs/fuel-core/pull/1462): Added benchmark to measure the performance of contract state and contract ID calculation; use for gas costing.
- [#1457](https://github.com/FuelLabs/fuel-core/pull/1457): Fixing incorrect measurement for fast(µs) opcodes.
- [#1456](https://github.com/FuelLabs/fuel-core/pull/1456): Added flushing of the RocksDB during a graceful shutdown.
- [#1456](https://github.com/FuelLabs/fuel-core/pull/1456): Added more logs to track the service lifecycle.
- [#1453](https://github.com/FuelLabs/fuel-core/pull/1453): Add the majority of the "sanity" benchmarks for contract opcodes.
- [#1452](https://github.com/FuelLabs/fuel-core/pull/1452): Added benchmark to measure the performance of contract root calculation when utilizing the maximum contract size; used for gas costing of contract root during predicate owner validation.
- [#1449](https://github.com/FuelLabs/fuel-core/pull/1449): Fix coin pagination in e2e test client.
- [#1447](https://github.com/FuelLabs/fuel-core/pull/1447): Add timeout for continuous e2e tests
- [#1444](https://github.com/FuelLabs/fuel-core/pull/1444): Add "sanity" benchmarks for memory opcodes.
- [#1437](https://github.com/FuelLabs/fuel-core/pull/1437): Add some transaction throughput tests for basic transfers.
- [#1436](https://github.com/FuelLabs/fuel-core/pull/1436): Add a github action to continuously test beta-4.
- [#1433](https://github.com/FuelLabs/fuel-core/pull/1433): Add "sanity" benchmarks for flow opcodes.
- [#1432](https://github.com/FuelLabs/fuel-core/pull/1432): Add a new `--api-request-timeout` argument to control TTL for GraphQL requests.
- [#1430](https://github.com/FuelLabs/fuel-core/pull/1430): Add "sanity" benchmarks for crypto opcodes.
- [#1426](https://github.com/FuelLabs/fuel-core/pull/1426) Split keygen into a create and a binary.
- [#1419](https://github.com/FuelLabs/fuel-core/pull/1419): Add additional "sanity" benchmarks for arithmetic op code instructions.
- [#1411](https://github.com/FuelLabs/fuel-core/pull/1411): Added WASM and `no_std` compatibility.
- [#1405](https://github.com/FuelLabs/fuel-core/pull/1405): Use correct names for service metrics.
- [#1400](https://github.com/FuelLabs/fuel-core/pull/1400): Add releasy beta to fuel-core so that new commits to fuel-core master triggers fuels-rs.
- [#1371](https://github.com/FuelLabs/fuel-core/pull/1371): Add new client function for querying the `MessageStatus` for a specific message (by `Nonce`).
- [#1356](https://github.com/FuelLabs/fuel-core/pull/1356): Add peer reputation reporting to heartbeat code.
- [#1355](https://github.com/FuelLabs/fuel-core/pull/1355): Added new metrics related to block importing, such as tps, sync delays etc.
- [#1339](https://github.com/FuelLabs/fuel-core/pull/1339): Adds `baseAssetId` to `FeeParameters` in the GraphQL API.
- [#1331](https://github.com/FuelLabs/fuel-core/pull/1331): Add peer reputation reporting to block import code.
- [#1324](https://github.com/FuelLabs/fuel-core/pull/1324): Added pyroscope profiling to fuel-core, intended to be used by a secondary docker image that has debug symbols enabled.
- [#1309](https://github.com/FuelLabs/fuel-core/pull/1309): Add documentation for running debug builds with CLion and Visual Studio Code.  
- [#1308](https://github.com/FuelLabs/fuel-core/pull/1308): Add support for loading .env files when compiling with the `env` feature. This allows users to conveniently supply CLI arguments in a secure and IDE-agnostic way. 
- [#1304](https://github.com/FuelLabs/fuel-core/pull/1304): Implemented `submit_and_await_commit_with_receipts` method for `FuelClient`.
- [#1286](https://github.com/FuelLabs/fuel-core/pull/1286): Include readable names for test cases where missing.
- [#1274](https://github.com/FuelLabs/fuel-core/pull/1274): Added tests to benchmark block synchronization.
- [#1263](https://github.com/FuelLabs/fuel-core/pull/1263): Add gas benchmarks for `ED19` and `ECR1` instructions.

### Changed

- [#1512](https://github.com/FuelLabs/fuel-core/pull/1512): Internally simplify merkle_contract_state_range.
- [#1507](https://github.com/FuelLabs/fuel-core/pull/1507): Updated chain configuration to be ready for beta 5 network. It includes opcode prices from the latest benchmark and contract for the block producer.
- [#1477](https://github.com/FuelLabs/fuel-core/pull/1477): Upgraded the Rust version used in CI and containers to 1.73.0. Also includes associated Clippy changes.
- [#1469](https://github.com/FuelLabs/fuel-core/pull/1469): Replaced usage of `MemoryTransactionView` by `Checkpoint` database in the benchmarks.
- [#1468](https://github.com/FuelLabs/fuel-core/pull/1468): Bumped version of the `fuel-vm` to `v0.40.0`. It brings some breaking changes into consensus parameters API because of changes in the underlying types.
- [#1466](https://github.com/FuelLabs/fuel-core/pull/1466): Handling overflows during arithmetic operations.
- [#1460](https://github.com/FuelLabs/fuel-core/pull/1460): Change tracking branch from main to master for releasy tests.
- [#1454](https://github.com/FuelLabs/fuel-core/pull/1454): Update gas benchmarks for opcodes that append receipts.
- [#1440](https://github.com/FuelLabs/fuel-core/pull/1440): Don't report reserved nodes that send invalid transactions.
- [#1439](https://github.com/FuelLabs/fuel-core/pull/1439): Reduced memory BMT consumption during creation of the header.
- [#1434](https://github.com/FuelLabs/fuel-core/pull/1434): Continue gossiping transactions to reserved peers regardless of gossiping reputation score.
- [#1408](https://github.com/FuelLabs/fuel-core/pull/1408): Update gas benchmarks for storage opcodes to use a pre-populated database to get more accurate worst-case costs.
- [#1399](https://github.com/FuelLabs/fuel-core/pull/1399): The Relayer now queries Ethereum for its latest finalized block instead of using a configurable "finalization period" to presume finality.
- [#1397](https://github.com/FuelLabs/fuel-core/pull/1397): Improved keygen. Created a crate to be included from forc plugins and upgraded internal library to drop requirement of protoc to build
- [#1395](https://github.com/FuelLabs/fuel-core/pull/1395): Add DependentCost benchmarks for `k256`, `s256` and `mcpi` instructions.
- [#1393](https://github.com/FuelLabs/fuel-core/pull/1393): Increase heartbeat timeout from `2` to `60` seconds, as suggested in [this issue](https://github.com/FuelLabs/fuel-core/issues/1330).
- [#1392](https://github.com/FuelLabs/fuel-core/pull/1392): Fixed an overflow in `message_proof`.
- [#1390](https://github.com/FuelLabs/fuel-core/pull/1390): Up the `ethers` version to `2` to fix an issue with `tungstenite`.
- [#1383](https://github.com/FuelLabs/fuel-core/pull/1383): Disallow usage of `log` crate internally in favor of `tracing` crate.
- [#1380](https://github.com/FuelLabs/fuel-core/pull/1380): Add preliminary, hard-coded config values for heartbeat peer reputation, removing `todo`.
- [#1377](https://github.com/FuelLabs/fuel-core/pull/1377): Remove `DiscoveryEvent` and use `KademliaEvent` directly in `DiscoveryBehavior`.
- [#1366](https://github.com/FuelLabs/fuel-core/pull/1366): Improve caching during docker builds in CI by replacing gha
- [#1358](https://github.com/FuelLabs/fuel-core/pull/1358): Upgraded the Rust version used in CI to 1.72.0. Also includes associated Clippy changes.
- [#1349](https://github.com/FuelLabs/fuel-core/pull/1349): Updated peer-to-peer transactions API to support multiple blocks in a single request, and updated block synchronization to request multiple blocks based on the configured range of headers.
- [#1342](https://github.com/FuelLabs/fuel-core/pull/1342): Add error handling for P2P requests to return `None` to requester and log error.
- [#1318](https://github.com/FuelLabs/fuel-core/pull/1318): Modified block synchronization to use asynchronous task execution when retrieving block headers.
- [#1314](https://github.com/FuelLabs/fuel-core/pull/1314): Removed `types::ConsensusParameters` in favour of `fuel_tx:ConsensusParameters`.
- [#1302](https://github.com/FuelLabs/fuel-core/pull/1302): Removed the usage of flake and building of the bridge contract ABI.
    It simplifies the maintenance and updating of the events, requiring only putting the event definition into the codebase of the relayer.
- [#1293](https://github.com/FuelLabs/fuel-core/issues/1293): Parallelized the `estimate_predicates` endpoint to utilize all available threads.
- [#1270](https://github.com/FuelLabs/fuel-core/pull/1270): Modify the way block headers are retrieved from peers to be done in batches.

#### Breaking
- [#1506](https://github.com/FuelLabs/fuel-core/pull/1506): Added validation of the coin's fields during block production and validation. Before, it was possible to submit a transaction that didn't match the coin's values in the database, allowing printing/using unavailable assets.
- [#1491](https://github.com/FuelLabs/fuel-core/pull/1491): Removed unused request and response variants from the Gossipsub implementation, as well as related definitions and tests. Specifically, this removes gossiping of `ConsensusVote` and `NewBlock` events.
- [#1472](https://github.com/FuelLabs/fuel-core/pull/1472): Upgraded `fuel-vm` to `v0.42.0`. It introduces transaction policies that changes layout of the transaction. FOr more information check the [v0.42.0](https://github.com/FuelLabs/fuel-vm/pull/635) release.
- [#1470](https://github.com/FuelLabs/fuel-core/pull/1470): Divide `DependentCost` into "light" and "heavy" operations.
- [#1464](https://github.com/FuelLabs/fuel-core/pull/1464): Avoid possible truncation of higher bits. It may invalidate the code that truncated higher bits causing different behavior on 32-bit vs. 64-bit systems. The change affects some endpoints that now require lesser integers.
- [#1432](https://github.com/FuelLabs/fuel-core/pull/1432): All subscriptions and requests have a TTL now. So each subscription lifecycle is limited in time. If the subscription is closed because of TTL, it means that you subscribed after your transaction had been dropped by the network.
- [#1407](https://github.com/FuelLabs/fuel-core/pull/1407): The recipient is a `ContractId` instead of `Address`. The block producer should deploy its contract to receive the transaction fee. The collected fee is zero until the recipient contract is set.
- [#1407](https://github.com/FuelLabs/fuel-core/pull/1407): The `Mint` transaction is reworked with new fields to support the account-base model. It affects serialization and deserialization of the transaction and also affects GraphQL schema.
- [#1407](https://github.com/FuelLabs/fuel-core/pull/1407): The `Mint` transaction is the last transaction in the block instead of the first.
- [#1374](https://github.com/FuelLabs/fuel-core/pull/1374): Renamed `base_chain_height` to `da_height` and return current relayer height instead of latest Fuel block height.
- [#1367](https://github.com/FuelLabs/fuel-core/pull/1367): Update to the latest version of fuel-vm.
- [#1363](https://github.com/FuelLabs/fuel-core/pull/1363): Change message_proof api to take `nonce` instead of `message_id`
- [#1355](https://github.com/FuelLabs/fuel-core/pull/1355): Removed the `metrics` feature flag from the fuel-core crate, and metrics are now included by default.
- [#1339](https://github.com/FuelLabs/fuel-core/pull/1339): Added a new required field called `base_asset_id` to the `FeeParameters` definition in `ConsensusParameters`, as well as default values for `base_asset_id` in the `beta` and `dev` chain specifications.
- [#1322](https://github.com/FuelLabs/fuel-core/pull/1322):
  The `debug` flag is added to the CLI. The flag should be used for local development only. Enabling debug mode:
      - Allows GraphQL Endpoints to arbitrarily advance blocks.
      - Enables debugger GraphQL Endpoints.
      - Allows setting `utxo_validation` to `false`.
- [#1318](https://github.com/FuelLabs/fuel-core/pull/1318): Removed the `--sync-max-header-batch-requests` CLI argument, and renamed `--sync-max-get-txns` to `--sync-block-stream-buffer-size` to better represent the current behavior in the import.
- [#1290](https://github.com/FuelLabs/fuel-core/pull/1290): Standardize CLI args to use `-` instead of `_`.
- [#1279](https://github.com/FuelLabs/fuel-core/pull/1279): Added a new CLI flag to enable the Relayer service `--enable-relayer`, and disabled the Relayer service by default. When supplying the `--enable-relayer` flag, the `--relayer` argument becomes mandatory, and omitting it is an error. Similarly, providing a `--relayer` argument without the `--enable-relayer` flag is an error. Lastly, providing the `--keypair` or `--network` arguments will also produce an error if the `--enable-p2p` flag is not set.
- [#1262](https://github.com/FuelLabs/fuel-core/pull/1262): The `ConsensusParameters` aggregates all configuration data related to the consensus. It contains many fields that are segregated by the usage. The API of some functions was affected to use lesser types instead the whole `ConsensusParameters`. It is a huge breaking change requiring repetitively monotonically updating all places that use the `ConsensusParameters`. But during updating, consider that maybe you can use lesser types. Usage of them may simplify signatures of methods and make them more user-friendly and transparent.

### Removed

#### Breaking
- [#1484](https://github.com/FuelLabs/fuel-core/pull/1484): Removed `--network` CLI argument. Now the name of the network is fetched form chain configuration.
- [#1399](https://github.com/FuelLabs/fuel-core/pull/1399): Removed `relayer-da-finalization` parameter from the relayer CLI.
- [#1338](https://github.com/FuelLabs/fuel-core/pull/1338): Updated GraphQL client to use `DependentCost` for `k256`, `mcpi`, `s256`, `scwq`, `swwq` opcodes.
- [#1322](https://github.com/FuelLabs/fuel-core/pull/1322): The `manual_blocks_enabled` flag is removed from the CLI. The analog is a `debug` flag.<|MERGE_RESOLUTION|>--- conflicted
+++ resolved
@@ -10,11 +10,8 @@
 
 ### Added
 
-<<<<<<< HEAD
 - [#1716](https://github.com/FuelLabs/fuel-core/pull/1716): Added support of WASM state transition along with upgradable execution that works with native(std) and WASM(non-std) executors. The `fuel-core` now requires a `wasm32-unknown-unknown` target to build.
-=======
 - [#1770](https://github.com/FuelLabs/fuel-core/pull/1770): Add the new L1 event type for forced transactions.
->>>>>>> fb798949
 - [#1767](https://github.com/FuelLabs/fuel-core/pull/1767): Added consensus parameters version and state transition version to the `ApplicationHeader` to describe what was used to produce this block.
 - [#1760](https://github.com/FuelLabs/fuel-core/pull/1760): Added tests to verify that the network operates with a custom chain id and base asset id.
 - [#1752](https://github.com/FuelLabs/fuel-core/pull/1752): Add `ProducerGasPrice` trait that the `Producer` depends on to get the gas price for the block.
