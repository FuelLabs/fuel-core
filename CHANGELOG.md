--- conflicted
+++ resolved
@@ -10,11 +10,8 @@
 - [2551](https://github.com/FuelLabs/fuel-core/pull/2551): Enhanced the DA compressed block header to include block id.
 
 ### Fixed
-<<<<<<< HEAD
 - [2612](https://github.com/FuelLabs/fuel-core/pull/2612): Use latest gas price to estimate next block gas price in tx pool instead of using algorithm directly
-=======
 - [2609](https://github.com/FuelLabs/fuel-core/pull/2609): Check response before trying to deserialize, return error instead
->>>>>>> b0773e0b
 - [2599](https://github.com/FuelLabs/fuel-core/pull/2599): Use the proper `url` apis to construct full url path in `BlockCommitterHttpApi` client
 
 ## [Version 0.41.0]
