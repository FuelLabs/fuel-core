# Change Log
All notable changes to this project will be documented in this file.

The format is based on [Keep a Changelog](http://keepachangelog.com/)
and this project adheres to [Semantic Versioning](http://semver.org/).

<<<<<<< HEAD
## [Unreleased]

### Breaking
- [2648](https://github.com/FuelLabs/fuel-core/pull/2648): Add feature-flagged field to block header `fault_proving_header` that contains a commitment to all transaction ids.
- [2678](https://github.com/FuelLabs/fuel-core/pull/2678): Removed public accessors for `BlockHeader` fields and replaced with methods instead, moved `tx_id_commitment` to the application header of `BlockHeaderV2`.

### Added
- [2150](https://github.com/FuelLabs/fuel-core/pull/2150): Upgraded `libp2p` to `0.54.1` and introduced `ConnectionLimiter` to limit pending incoming/outgoing connections.
- [2491](https://github.com/FuelLabs/fuel-core/pull/2491): Storage read replays of historical blocks for execution tracing. Only available behind `--historical-execution` flag.
- [2666](https://github.com/FuelLabs/fuel-core/pull/2666): Added two new CLI arguments to control the GraphQL queries consistency: `--graphql-block-height-tolerance` (default: `10`) and `--graphql-block-height-min-timeout` (default: `30s`). If a request requires a specific block height and the node is slightly behind, it will wait instead of failing.

### Fixed
- [2646](https://github.com/FuelLabs/fuel-core/pull/2646): Improved performance of fetching block height by caching it when the view is created.

### Changed
- [2473](https://github.com/FuelLabs/fuel-core/pull/2473): Graphql requests and responses make use of a new `extensions` object to specify request/response metadata. A request `extensions` object can contain an integer-valued `required_fuel_block_height` field. When specified, the request will return an error unless the node's current fuel block height is at least the value specified in the `required_fuel_block_height` field. All graphql responses now contain an integer-valued `current_fuel_block_height` field in the `extensions` object, which contains the block height of the last block processed by the node.
- [2653](https://github.com/FuelLabs/fuel-core/pull/2653): Added cleaner error for wasm-executor upon failed deserialization.
- [2659](https://github.com/FuelLabs/fuel-core/pull/2659): Replace `derivative` crate with `educe` crate.
- [2705](https://github.com/FuelLabs/fuel-core/pull/2705): Update the default value for `--max-block-size` and `--max-transmit-size` to 50 MB
=======
## [Unreleased (see .changes folder)]
>>>>>>> f9431ef0

## [Version 0.41.7]

### Fixed
- [2710](https://github.com/FuelLabs/fuel-core/pull/2710): Update Fuel-VM to fix compressed transaction backward compatibility.

## [Version 0.41.6]

### Added
- [2668](https://github.com/FuelLabs/fuel-core/pull/2668): Expose gas price service test helpers
- [2621](https://github.com/FuelLabs/fuel-core/pull/2598): Global merkle root storage updates process upgrade transactions.
- [2650](https://github.com/FuelLabs/fuel-core/pull/2650): Populate `ProcessedTransactions` table in global merkle root storage.
- [2667](https://github.com/FuelLabs/fuel-core/pull/2667): Populate `Blobs` table in global merkle root storage.
- [2652](https://github.com/FuelLabs/fuel-core/pull/2652): Global Merkle Root storage crate: Add Raw contract bytecode to global merkle root storage when processing Create transactions.
- [2669](https://github.com/FuelLabs/fuel-core/pull/2669): Populate `UploadedBytecodes` table in global merkle root storage.

### Fixed
- [2673](https://github.com/FuelLabs/fuel-core/pull/2673): Change read behavior on the InMemoryTransaction to use offset and allow not equal buf size (fix CCP and LDC broken from https://github.com/FuelLabs/fuel-vm/pull/847)

## [Version 0.41.5]

### Changed
- [2387](https://github.com/FuelLabs/fuel-core/pull/2387): Update description `tx-max-depth` flag.
- [2630](https://github.com/FuelLabs/fuel-core/pull/2630): Removed some noisy `tracing::info!` logs
- [2643](https://github.com/FuelLabs/fuel-core/pull/2643): Before this fix when tip is zero, transactions that use 30M have the same priority as transactions with 1M gas. Now they are correctly ordered.
- [2645](https://github.com/FuelLabs/fuel-core/pull/2645): Refactored `cumulative_percent_change` for 90% perf gains and reduced duplication. 

### Breaking 
- [2661](https://github.com/FuelLabs/fuel-core/pull/2661): Dry run now supports running in past blocks. `dry_run_opt` method now takes block number as the last argument. To retain old behavior, simply pass in `None` for the last argument.

### Added
- [2617](https://github.com/FuelLabs/fuel-core/pull/2617): Add integration skeleton of parallel-executor.
- [2553](https://github.com/FuelLabs/fuel-core/pull/2553): Scaffold global merkle root storage crate.
- [2598](https://github.com/FuelLabs/fuel-core/pull/2598): Add initial test suite for global merkle root storage updates.
- [2635](https://github.com/FuelLabs/fuel-core/pull/2635): Add metrics to gas price service
- [2664](https://github.com/FuelLabs/fuel-core/pull/2664): Add print with all information when a transaction is refused because of a collision.

### Fixed
- [2632](https://github.com/FuelLabs/fuel-core/pull/2632): Improved performance of certain async trait impls in the gas price service.
- [2662](https://github.com/FuelLabs/fuel-core/pull/2662): Fix balances query endpoint cost without indexation and behavior coins to spend with one parameter at zero.

## [Version 0.41.4]

### Fixed
- [2628](https://github.com/FuelLabs/fuel-core/pull/2628): Downgrade STF.

## [Version 0.41.3]

### Fixed
- [2626](https://github.com/FuelLabs/fuel-core/pull/2626): Avoid needs of RocksDB features in tests modules.

## [Version 0.41.2]

### Fixed

- [2623](https://github.com/FuelLabs/fuel-core/pull/2623): Pinned netlink-proto's version.

## [Version 0.41.1]

### Added
- [2551](https://github.com/FuelLabs/fuel-core/pull/2551): Enhanced the DA compressed block header to include block id.
- [2595](https://github.com/FuelLabs/fuel-core/pull/2595): Added `indexation` field to the `nodeInfo` GraphQL endpoint to allow checking if a specific indexation is enabled.

### Changed
- [2603](https://github.com/FuelLabs/fuel-core/pull/2603): Sets the latest recorded height on initialization, not just when DA costs are received

### Fixed
- [2612](https://github.com/FuelLabs/fuel-core/pull/2612): Use latest gas price to estimate next block gas price during dry runs 
- [2612](https://github.com/FuelLabs/fuel-core/pull/2612): Use latest gas price to estimate next block gas price in tx pool instead of using algorithm directly
- [2609](https://github.com/FuelLabs/fuel-core/pull/2609): Check response before trying to deserialize, return error instead
- [2599](https://github.com/FuelLabs/fuel-core/pull/2599): Use the proper `url` apis to construct full url path in `BlockCommitterHttpApi` client
- [2593](https://github.com/FuelLabs/fuel-core/pull/2593): Fixed utxo id decompression

## [Version 0.41.0]

### Added
- [2547](https://github.com/FuelLabs/fuel-core/pull/2547): Replace the old Graphql gas price provider adapter with the ArcGasPriceEstimate.
- [2445](https://github.com/FuelLabs/fuel-core/pull/2445): Added GQL endpoint for querying asset details.
- [2442](https://github.com/FuelLabs/fuel-core/pull/2442): Add uninitialized task for V1 gas price service
- [2154](https://github.com/FuelLabs/fuel-core/pull/2154): Added `Unknown` variant to `ConsensusParameters` graphql queries
- [2154](https://github.com/FuelLabs/fuel-core/pull/2154): Added `Unknown` variant to `Block` graphql queries
- [2154](https://github.com/FuelLabs/fuel-core/pull/2154): Added `TransactionType` type in `fuel-client`
- [2321](https://github.com/FuelLabs/fuel-core/pull/2321): New metrics for the TxPool:
    - The size of transactions in the txpool (`txpool_tx_size`)
    - The time spent by a transaction in the txpool in seconds (`txpool_tx_time_in_txpool_seconds`)
    - The number of transactions in the txpool (`txpool_number_of_transactions`)
    - The number of transactions pending verification before entering the txpool (`txpool_number_of_transactions_pending_verification`)
    - The number of executable transactions in the txpool (`txpool_number_of_executable_transactions`)
    - The time it took to select transactions for inclusion in a block in microseconds (`txpool_select_transactions_time_microseconds`)
    - The time it took to insert a transaction in the txpool in microseconds (`transaction_insertion_time_in_thread_pool_microseconds`)
- [2385](https://github.com/FuelLabs/fuel-core/pull/2385): Added new histogram buckets for some of the TxPool metrics, optimize the way they are collected.
- [2347](https://github.com/FuelLabs/fuel-core/pull/2364): Add activity concept in order to protect against infinitely increasing DA gas price scenarios
- [2362](https://github.com/FuelLabs/fuel-core/pull/2362): Added a new request_response protocol version `/fuel/req_res/0.0.2`. In comparison with `/fuel/req/0.0.1`, which returns an empty response when a request cannot be fulfilled, this version returns more meaningful error codes. Nodes still support the version `0.0.1` of the protocol to guarantee backward compatibility with fuel-core nodes. Empty responses received from nodes using the old protocol `/fuel/req/0.0.1` are automatically converted into an error `ProtocolV1EmptyResponse` with error code 0, which is also the only error code implemented. More specific error codes will be added in the future.
- [2386](https://github.com/FuelLabs/fuel-core/pull/2386): Add a flag to define the maximum number of file descriptors that RocksDB can use. By default it's half of the OS limit.
- [2376](https://github.com/FuelLabs/fuel-core/pull/2376): Add a way to fetch transactions in P2P without specifying a peer.
- [2361](https://github.com/FuelLabs/fuel-core/pull/2361): Add caches to the sync service to not reask for data it already fetched from the network.
- [2327](https://github.com/FuelLabs/fuel-core/pull/2327): Add more services tests and more checks of the pool. Also add an high level documentation for users of the pool and contributors.
- [2416](https://github.com/FuelLabs/fuel-core/issues/2416): Define the `GasPriceServiceV1` task.
- [2447](https://github.com/FuelLabs/fuel-core/pull/2447): Use new `expiration` policy in the transaction pool. Add a mechanism to prune the transactions when they expired.
- [1922](https://github.com/FuelLabs/fuel-core/pull/1922): Added support for posting blocks to the shared sequencer.
- [2033](https://github.com/FuelLabs/fuel-core/pull/2033): Remove `Option<BlockHeight>` in favor of `BlockHeightQuery` where applicable.
- [2490](https://github.com/FuelLabs/fuel-core/pull/2490): Added pagination support for the `balances` GraphQL query, available only when 'balances indexation' is enabled.
- [2439](https://github.com/FuelLabs/fuel-core/pull/2439): Add gas costs for the two new zk opcodes `ecop` and `eadd` and the benches that allow to calibrate them.
- [2472](https://github.com/FuelLabs/fuel-core/pull/2472): Added the `amountU128` field to the `Balance` GraphQL schema, providing the total balance as a `U128`. The existing `amount` field clamps any balance exceeding `U64` to `u64::MAX`.
- [2526](https://github.com/FuelLabs/fuel-core/pull/2526): Add possibility to not have any cache set for RocksDB. Add an option to either load the RocksDB columns families on creation of the database or when the column is used.
- [2532](https://github.com/FuelLabs/fuel-core/pull/2532): Getters for inner rocksdb database handles.
- [2524](https://github.com/FuelLabs/fuel-core/pull/2524): Adds a new lock type which is optimized for certain workloads to the txpool and p2p services.
- [2535](https://github.com/FuelLabs/fuel-core/pull/2535): Expose `backup` and `restore` APIs on the `CombinedDatabase` struct to create portable backups and restore from them.
- [2550](https://github.com/FuelLabs/fuel-core/pull/2550): Add statistics and more limits infos about txpool on the node_info endpoint

### Fixed
- [2560](https://github.com/FuelLabs/fuel-core/pull/2560): Fix flaky test by increasing timeout
- [2558](https://github.com/FuelLabs/fuel-core/pull/2558): Rename `cost` and `reward` to remove `excess` wording
- [2469](https://github.com/FuelLabs/fuel-core/pull/2469): Improved the logic for syncing the gas price database with on_chain database
- [2365](https://github.com/FuelLabs/fuel-core/pull/2365): Fixed the error during dry run in the case of race condition.
- [2366](https://github.com/FuelLabs/fuel-core/pull/2366): The `importer_gas_price_for_block` metric is properly collected.
- [2369](https://github.com/FuelLabs/fuel-core/pull/2369): The `transaction_insertion_time_in_thread_pool_milliseconds` metric is properly collected.
- [2413](https://github.com/FuelLabs/fuel-core/issues/2413): block production immediately errors if unable to lock the mutex.
- [2389](https://github.com/FuelLabs/fuel-core/pull/2389): Fix construction of reverse iterator in RocksDB.
- [2479](https://github.com/FuelLabs/fuel-core/pull/2479): Fix an error on the last iteration of the read and write sequential opcodes on contract storage.
- [2478](https://github.com/FuelLabs/fuel-core/pull/2478): Fix proof created by `message_receipts_proof` function by ignoring the receipts from failed transactions to match `message_outbox_root`.
- [2485](https://github.com/FuelLabs/fuel-core/pull/2485): Hardcode the timestamp of the genesis block and version of `tai64` to avoid breaking changes for us.
- [2511](https://github.com/FuelLabs/fuel-core/pull/2511): Fix backward compatibility of V0Metadata in gas price db.

### Changed
- [2469](https://github.com/FuelLabs/fuel-core/pull/2469): Updated adapter for querying costs from DA Block committer API
- [2469](https://github.com/FuelLabs/fuel-core/pull/2469): Use the gas price from the latest block to estimate future gas prices
- [2501](https://github.com/FuelLabs/fuel-core/pull/2501): Use gas price from block for estimating future gas prices
- [2468](https://github.com/FuelLabs/fuel-core/pull/2468): Abstract unrecorded blocks concept for V1 algorithm, create new storage impl. Introduce `TransactionableStorage` trait to allow atomic changes to the storage.
- [2295](https://github.com/FuelLabs/fuel-core/pull/2295): `CombinedDb::from_config` now respects `state_rewind_policy` with tmp RocksDB.
- [2378](https://github.com/FuelLabs/fuel-core/pull/2378): Use cached hash of the topic instead of calculating it on each publishing gossip message.
- [2438](https://github.com/FuelLabs/fuel-core/pull/2438): Refactored service to use new implementation of `StorageRead::read` that takes an offset in input.
- [2429](https://github.com/FuelLabs/fuel-core/pull/2429): Introduce custom enum for representing result of running service tasks
- [2377](https://github.com/FuelLabs/fuel-core/pull/2377): Add more errors that can be returned as responses when using protocol `/fuel/req_res/0.0.2`. The errors supported are `ProtocolV1EmptyResponse` (status code `0`) for converting empty responses sent via protocol `/fuel/req_res/0.0.1`, `RequestedRangeTooLarge`(status code `1`) if the client requests a range of objects such as sealed block headers or transactions too large, `Timeout` (status code `2`) if the remote peer takes too long to fulfill a request, or `SyncProcessorOutOfCapacity` if the remote peer is fulfilling too many requests concurrently.
- [2233](https://github.com/FuelLabs/fuel-core/pull/2233): Introduce a new column `modification_history_v2` for storing the modification history in the historical rocksDB. Keys in this column are stored in big endian order. Changed the behaviour of the historical rocksDB to write changes for new block heights to the new column, and to perform lookup of values from the `modification_history_v2` table first, and then from the `modification_history` table, performing a migration upon access if necessary.
- [2383](https://github.com/FuelLabs/fuel-core/pull/2383): The `balance` and `balances` GraphQL query handlers now use index to provide the response in a more performant way. As the index is not created retroactively, the client must be initialized with an empty database and synced from the genesis block to utilize it. Otherwise, the legacy way of retrieving data will be used.
- [2463](https://github.com/FuelLabs/fuel-core/pull/2463): The `coinsToSpend` GraphQL query handler now uses index to provide the response in a more performant way. As the index is not created retroactively, the client must be initialized with an empty database and synced from the genesis block to utilize it. Otherwise, the legacy way of retrieving data will be used.
- [2556](https://github.com/FuelLabs/fuel-core/pull/2556): Ensure that the `last_recorded_height` is set for the DA gas price source.

#### Breaking
- [2469](https://github.com/FuelLabs/fuel-core/pull/2469): Move from `GasPriceServicev0` to `GasPriceServiceV1`. Include new config values.
- [2438](https://github.com/FuelLabs/fuel-core/pull/2438): The `fuel-core-client` can only work with new version of the `fuel-core`. The `0.40` and all older versions are not supported.
- [2438](https://github.com/FuelLabs/fuel-core/pull/2438): Updated `fuel-vm` to `0.59.1` release. Check [release notes](https://github.com/FuelLabs/fuel-vm/releases/tag/v0.59.0) for more details.
- [2389](https://github.com/FuelLabs/fuel-core/pull/2258): Updated the `messageProof` GraphQL schema to return a non-nullable `MessageProof`.
- [2154](https://github.com/FuelLabs/fuel-core/pull/2154): Transaction graphql endpoints use `TransactionType` instead of `fuel_tx::Transaction`.
- [2446](https://github.com/FuelLabs/fuel-core/pull/2446): Use graphiql instead of graphql-playground due to known vulnerability and stale development.
- [2379](https://github.com/FuelLabs/fuel-core/issues/2379): Change `kv_store::Value` to be `Arc<[u8]>` instead of `Arc<Vec<u8>>`.
- [2490](https://github.com/FuelLabs/fuel-core/pull/2490): Updated GraphQL complexity calculation for `balances` query to account for pagination (`first`/`last`) and nested field complexity (`child_complexity`). Queries with large pagination values or deeply nested fields may have higher complexity costs.
- [2463](https://github.com/FuelLabs/fuel-core/pull/2463): 'CoinsQueryError::MaxCoinsReached` variant has been removed. The `InsufficientCoins` variant has been renamed to `InsufficientCoinsForTheMax` and it now contains the additional `max` field
- [2463](https://github.com/FuelLabs/fuel-core/pull/2463): The number of excluded ids in the `coinsToSpend` GraphQL query is now limited to the maximum number of inputs allowed in transaction.
- [2463](https://github.com/FuelLabs/fuel-core/pull/2463): The `coinsToSpend` GraphQL query may now return different coins, depending whether the indexation is enabled or not. However, regardless of the differences, the returned coins will accurately reflect the current state of the database within the context of the query.
- [2526](https://github.com/FuelLabs/fuel-core/pull/2526): By default the cache of RocksDB is now disabled instead of being `1024 * 1024 * 1024`.

## [Version 0.40.2]

### Fixed

- [2476](https://github.com/FuelLabs/fuel-core/pull/2476): Hardcode the timestamp of the genesis block.

## [Version 0.40.1]

### Added

- [2450](https://github.com/FuelLabs/fuel-core/pull/2450): Added support for posting blocks to the shared sequencer.

## [Version 0.40.0]

### Added
- [2347](https://github.com/FuelLabs/fuel-core/pull/2347): Add GraphQL complexity histogram to metrics.
- [2350](https://github.com/FuelLabs/fuel-core/pull/2350): Added a new CLI flag `graphql-number-of-threads` to limit the number of threads used by the GraphQL service. The default value is `2`, `0` enables the old behavior.
- [2335](https://github.com/FuelLabs/fuel-core/pull/2335): Added CLI arguments for configuring GraphQL query costs.

### Fixed
- [2345](https://github.com/FuelLabs/fuel-core/pull/2345): In PoA increase priority of block creation timer trigger compare to txpool event management

### Changed
- [2334](https://github.com/FuelLabs/fuel-core/pull/2334): Prepare the GraphQL service for the switching to `async` methods.
- [2310](https://github.com/FuelLabs/fuel-core/pull/2310): New metrics: "The gas prices used in a block" (`importer_gas_price_for_block`), "The total gas used in a block" (`importer_gas_per_block`), "The total fee (gwei) paid by transactions in a block" (`importer_fee_per_block_gwei`), "The total number of transactions in a block" (`importer_transactions_per_block`), P2P metrics for swarm and protocol.
- [2340](https://github.com/FuelLabs/fuel-core/pull/2340): Avoid long heavy tasks in the GraphQL service by splitting work into batches.
- [2341](https://github.com/FuelLabs/fuel-core/pull/2341): Updated all pagination queries to work with the async stream instead of the sync iterator.
- [2350](https://github.com/FuelLabs/fuel-core/pull/2350): Limited the number of threads used by the GraphQL service.

#### Breaking
- [2310](https://github.com/FuelLabs/fuel-core/pull/2310): The `metrics` command-line parameter has been replaced with `disable-metrics`. Metrics are now enabled by default, with the option to disable them entirely or on a per-module basis.
- [2341](https://github.com/FuelLabs/fuel-core/pull/2341): The maximum number of processed coins from the `coins_to_spend` query is limited to `max_inputs`.

### Fixed

- [2352](https://github.com/FuelLabs/fuel-core/pull/2352): Cache p2p responses to serve without roundtrip to db.

## [Version 0.39.0]

### Added
- [2324](https://github.com/FuelLabs/fuel-core/pull/2324): Added metrics for sync, async processor and for all GraphQL queries.
- [2320](https://github.com/FuelLabs/fuel-core/pull/2320): Added new CLI flag `graphql-max-resolver-recursive-depth` to limit recursion within resolver. The default value it "1".

## Fixed
- [2320](https://github.com/FuelLabs/fuel-core/issues/2320): Prevent `/health` and `/v1/health` from being throttled by the concurrency limiter.
- [2322](https://github.com/FuelLabs/fuel-core/issues/2322): Set the salt of genesis contracts to zero on execution.
- [2324](https://github.com/FuelLabs/fuel-core/pull/2324): Ignore peer if we already are syncing transactions from it.

#### Breaking

- [2320](https://github.com/FuelLabs/fuel-core/pull/2330): Reject queries that are recursive during the resolution of the query.

### Changed

#### Breaking
- [2311](https://github.com/FuelLabs/fuel-core/pull/2311): Changed the text of the error returned by the executor if gas overflows.

## [Version 0.38.0]

### Added
- [2309](https://github.com/FuelLabs/fuel-core/pull/2309): Limit number of concurrent queries to the graphql service.
- [2216](https://github.com/FuelLabs/fuel-core/pull/2216): Add more function to the state and task of TxPoolV2 to handle the future interactions with others modules (PoA, BlockProducer, BlockImporter and P2P).
- [2263](https://github.com/FuelLabs/fuel-core/pull/2263): Transaction pool is now included in all modules of the code it has requires modifications on different modules : 
    - The PoA is now notify only when there is new transaction and not using the `tx_update_sender` anymore.
    - The Pool transaction source for the executor is now locking the pool until the block production is finished.
    - Reading operations on the pool is now asynchronous and it’s the less prioritized operation on the Pool, API has been updated accordingly.
    - GasPrice is no more using async to allow the transactions verifications to not use async anymore 

    We also added a lot of new configuration cli parameters to fine-tune TxPool configuration.
    This PR also changes the way we are making the heavy work processor and a sync and asynchronous version is available in services folder (usable by anyone)
    P2P now use separate heavy work processor for DB and TxPool interactions.

### Removed
- [2306](https://github.com/FuelLabs/fuel-core/pull/2306): Removed hack for genesis asset contract from the code.

## [Version 0.37.1]

### Fixed
- [2304](https://github.com/FuelLabs/fuel-core/pull/2304): Add initialization for the genesis base asset contract.

### Added
- [2288](https://github.com/FuelLabs/fuel-core/pull/2288): Specify `V1Metadata` for `GasPriceServiceV1`.

## [Version 0.37.0]

### Added
- [1609](https://github.com/FuelLabs/fuel-core/pull/1609): Add DA compression support. Compressed blocks are stored in the offchain database when blocks are produced, and can be fetched using the GraphQL API.
- [2290](https://github.com/FuelLabs/fuel-core/pull/2290): Added a new CLI argument `--graphql-max-directives`. The default value is `10`.
- [2195](https://github.com/FuelLabs/fuel-core/pull/2195): Added enforcement of the limit on the size of the L2 transactions per block according to the `block_transaction_size_limit` parameter.
- [2131](https://github.com/FuelLabs/fuel-core/pull/2131): Add flow in TxPool in order to ask to newly connected peers to share their transaction pool
- [2182](https://github.com/FuelLabs/fuel-core/pull/2151): Limit number of transactions that can be fetched via TxSource::next
- [2189](https://github.com/FuelLabs/fuel-core/pull/2151): Select next DA height to never include more than u16::MAX -1 transactions from L1.
- [2265](https://github.com/FuelLabs/fuel-core/pull/2265): Integrate Block Committer API for DA Block Costs.
- [2162](https://github.com/FuelLabs/fuel-core/pull/2162): Pool structure with dependencies, etc.. for the next transaction pool module. Also adds insertion/verification process in PoolV2 and tests refactoring
- [2280](https://github.com/FuelLabs/fuel-core/pull/2280): Allow comma separated relayer addresses in cli
- [2299](https://github.com/FuelLabs/fuel-core/pull/2299): Support blobs in the predicates.
- [2300](https://github.com/FuelLabs/fuel-core/pull/2300): Added new function to `fuel-core-client` for checking whether a blob exists.

### Changed

#### Breaking
- [2299](https://github.com/FuelLabs/fuel-core/pull/2299): Anyone who wants to participate in the transaction broadcasting via p2p must upgrade to support new predicates on the TxPool level.
- [2299](https://github.com/FuelLabs/fuel-core/pull/2299): Upgraded `fuel-vm` to `0.58.0`. More information in the [release](https://github.com/FuelLabs/fuel-vm/releases/tag/v0.58.0).
- [2276](https://github.com/FuelLabs/fuel-core/pull/2276): Changed how complexity for blocks is calculated. The default complexity now is 80_000. All queries that somehow touch the block header now are more expensive.
- [2290](https://github.com/FuelLabs/fuel-core/pull/2290): Added a new GraphQL limit on number of `directives`. The default value is `10`.
- [2206](https://github.com/FuelLabs/fuel-core/pull/2206): Use timestamp of last block when dry running transactions.
- [2153](https://github.com/FuelLabs/fuel-core/pull/2153): Updated default gas costs for the local testnet configuration to match `fuel-core 0.35.0`.

## [Version 0.36.0]

### Added
- [2135](https://github.com/FuelLabs/fuel-core/pull/2135): Added metrics logging for number of blocks served over the p2p req/res protocol.
- [2151](https://github.com/FuelLabs/fuel-core/pull/2151): Added limitations on gas used during dry_run in API.
- [2188](https://github.com/FuelLabs/fuel-core/pull/2188): Added the new variant `V2` for the `ConsensusParameters` which contains the new `block_transaction_size_limit` parameter.
- [2163](https://github.com/FuelLabs/fuel-core/pull/2163): Added runnable task for fetching block committer data.
- [2204](https://github.com/FuelLabs/fuel-core/pull/2204): Added `dnsaddr` resolution for TLD without suffixes.

### Changed

#### Breaking
- [2199](https://github.com/FuelLabs/fuel-core/pull/2199): Applying several breaking changes to the WASM interface from backlog:
  - Get the module to execute WASM byte code from the storage first, an fallback to the built-in version in the case of the `FUEL_ALWAYS_USE_WASM`.
  - Added `host_v1` with a new `peek_next_txs_size` method, that accepts `tx_number_limit` and `size_limit`.
  - Added new variant of the return type to pass the validation result. It removes block serialization and deserialization and should improve performance.
  - Added a V1 execution result type that uses `JSONError` instead of postcard serialized error. It adds flexibility of how variants of the error can be managed. More information about it in https://github.com/FuelLabs/fuel-vm/issues/797. The change also moves `TooManyOutputs` error to the top. It shows that `JSONError` works as expected.
- [2145](https://github.com/FuelLabs/fuel-core/pull/2145): feat: Introduce time port in PoA service.
- [2155](https://github.com/FuelLabs/fuel-core/pull/2155): Added trait declaration for block committer data
- [2142](https://github.com/FuelLabs/fuel-core/pull/2142): Added benchmarks for varied forms of db lookups to assist in optimizations.
- [2158](https://github.com/FuelLabs/fuel-core/pull/2158): Log the public address of the signing key, if it is specified
- [2188](https://github.com/FuelLabs/fuel-core/pull/2188): Upgraded the `fuel-vm` to `0.57.0`. More information in the [release](https://github.com/FuelLabs/fuel-vm/releases/tag/v0.57.0).

## [Version 0.35.0]

### Added
- [2122](https://github.com/FuelLabs/fuel-core/pull/2122): Changed the relayer URI address to be a vector and use a quorum provider. The `relayer` argument now supports multiple URLs to fetch information from different sources.
- [2119](https://github.com/FuelLabs/fuel-core/pull/2119): GraphQL query fields for retrieving information about upgrades.

### Changed
- [2113](https://github.com/FuelLabs/fuel-core/pull/2113): Modify the way the gas price service and shared algo is initialized to have some default value based on best guess instead of `None`, and initialize service before graphql.
- [2112](https://github.com/FuelLabs/fuel-core/pull/2112): Alter the way the sealed blocks are fetched with a given height.
- [2120](https://github.com/FuelLabs/fuel-core/pull/2120): Added `submitAndAwaitStatus` subscription endpoint which returns the `SubmittedStatus` after the transaction is submitted as well as the `TransactionStatus` subscription.
- [2115](https://github.com/FuelLabs/fuel-core/pull/2115): Add test for `SignMode` `is_available` method.
- [2124](https://github.com/FuelLabs/fuel-core/pull/2124): Generalize the way p2p req/res protocol handles requests.

#### Breaking

- [2040](https://github.com/FuelLabs/fuel-core/pull/2040): Added full `no_std` support state transition related crates. The crates now require the "alloc" feature to be enabled. Following crates are affected:
  - `fuel-core-types`
  - `fuel-core-storage`
  - `fuel-core-executor`
- [2116](https://github.com/FuelLabs/fuel-core/pull/2116): Replace `H160` in config and cli options of relayer by `Bytes20` of `fuel-types`

### Fixed
- [2134](https://github.com/FuelLabs/fuel-core/pull/2134): Perform RecoveryID normalization for AWS KMS -generated signatures.

## [Version 0.34.0]

### Added
- [2051](https://github.com/FuelLabs/fuel-core/pull/2051): Add support for AWS KMS signing for the PoA consensus module. The new key can be specified with `--consensus-aws-kms AWS_KEY_ARN`.
- [2092](https://github.com/FuelLabs/fuel-core/pull/2092): Allow iterating by keys in rocksdb, and other storages.
- [2096](https://github.com/FuelLabs/fuel-core/pull/2096): GraphQL query field to fetch blob byte code by its blob ID.

### Changed
- [2106](https://github.com/FuelLabs/fuel-core/pull/2106): Remove deadline clock in POA and replace with tokio time functions.

- [2035](https://github.com/FuelLabs/fuel-core/pull/2035): Small code optimizations.
    - The optimized code specifies the capacity when initializing the HashSet, avoiding potential multiple reallocations of memory during element insertion.
    - The optimized code uses the return value of HashSet::insert to check if the insertion was successful. If the insertion fails (i.e., the element already exists), it returns an error. This reduces one lookup operation.
    - The optimized code simplifies the initialization logic of exclude by using the Option::map_or_else method.

#### Breaking
- [2051](https://github.com/FuelLabs/fuel-core/pull/2051): Misdocumented `CONSENSUS_KEY` environ variable has been removed, use `CONSENSUS_KEY_SECRET` instead. Also raises MSRV to `1.79.0`.

### Fixed

- [2106](https://github.com/FuelLabs/fuel-core/pull/2106): Handle the case when nodes with overriding start on the fresh network.
- [2105](https://github.com/FuelLabs/fuel-core/pull/2105): Fixed the rollback functionality to work with empty gas price database.

## [Version 0.33.0]

### Added
- [2094](https://github.com/FuelLabs/fuel-core/pull/2094): Added support for predefined blocks provided via the filesystem.
- [2094](https://github.com/FuelLabs/fuel-core/pull/2094): Added `--predefined-blocks-path` CLI argument to pass the path to the predefined blocks.
- [2081](https://github.com/FuelLabs/fuel-core/pull/2081): Enable producer to include predefined blocks.
- [2079](https://github.com/FuelLabs/fuel-core/pull/2079): Open unknown columns in the RocksDB for forward compatibility.

### Changed
- [2076](https://github.com/FuelLabs/fuel-core/pull/2076): Replace usages of `iter_all` with `iter_all_keys` where necessary.

#### Breaking
- [2080](https://github.com/FuelLabs/fuel-core/pull/2080): Reject Upgrade txs with invalid wasm on txpool level.
- [2082](https://github.com/FuelLabs/fuel-core/pull/2088): Move `TxPoolError` from `fuel-core-types` to `fuel-core-txpool`.
- [2086](https://github.com/FuelLabs/fuel-core/pull/2086): Added support for PoA key rotation.
- [2086](https://github.com/FuelLabs/fuel-core/pull/2086): Support overriding of the non consensus parameters in the chain config.

### Fixed

- [2094](https://github.com/FuelLabs/fuel-core/pull/2094): Fixed bug in rollback logic because of wrong ordering of modifications.

## [Version 0.32.1]

### Added
- [2061](https://github.com/FuelLabs/fuel-core/pull/2061): Allow querying filled transaction body from the status.

### Changed
- [2067](https://github.com/FuelLabs/fuel-core/pull/2067): Return error from TxPool level if the `BlobId` is known.
- [2064](https://github.com/FuelLabs/fuel-core/pull/2064): Allow gas price metadata values to be overridden with config

### Fixes
- [2060](https://github.com/FuelLabs/fuel-core/pull/2060): Use `min-gas-price` as a starting point if `start-gas-price` is zero.
- [2059](https://github.com/FuelLabs/fuel-core/pull/2059): Remove unwrap that is breaking backwards compatibility
- [2063](https://github.com/FuelLabs/fuel-core/pull/2063): Don't use historical view during dry run.

## [Version 0.32.0]

### Added
- [1983](https://github.com/FuelLabs/fuel-core/pull/1983): Add adapters for gas price service for accessing database values

### Breaking
- [2048](https://github.com/FuelLabs/fuel-core/pull/2048): Disable SMT for `ContractsAssets` and `ContractsState` for the production mode of the `fuel-core`. The SMT still is used in benchmarks and tests.
- [#1988](https://github.com/FuelLabs/fuel-core/pull/1988): Updated `fuel-vm` to `0.56.0` ([release notes](https://github.com/FuelLabs/fuel-vm/releases/tag/v0.55.0)). Adds Blob transaction support.
- [2025](https://github.com/FuelLabs/fuel-core/pull/2025): Add new V0 algorithm for gas price to services.
    This change includes new flags for the CLI:
        - "starting-gas-price" - the starting gas price for the gas price algorithm
        - "gas-price-change-percent" - the percent change for each gas price update
        - "gas-price-threshold-percent" - the threshold percent for determining if the gas price will be increase or decreased
    And the following CLI flags are serving a new purpose
        - "min-gas-price" - the minimum gas price that the gas price algorithm will return
- [2045](https://github.com/FuelLabs/fuel-core/pull/2045): Include withdrawal message only if transaction is executed successfully.
- [2041](https://github.com/FuelLabs/fuel-core/pull/2041): Add code for startup of the gas price algorithm updater so 
    the gas price db on startup is always in sync with the on chain db

## [Version 0.31.0]

### Added
- [#2014](https://github.com/FuelLabs/fuel-core/pull/2014): Added a separate thread for the block importer.
- [#2013](https://github.com/FuelLabs/fuel-core/pull/2013): Added a separate thread to process P2P database lookups.
- [#2004](https://github.com/FuelLabs/fuel-core/pull/2004): Added new CLI argument `continue-services-on-error` to control internal flow of services.
- [#2004](https://github.com/FuelLabs/fuel-core/pull/2004): Added handling of incorrect shutdown of the off-chain GraphQL worker by using state rewind feature.
- [#2007](https://github.com/FuelLabs/fuel-core/pull/2007): Improved metrics:
  - Added database metrics per column.
  - Added statistic about commit time of each database.
  - Refactored how metrics are registered: Now, we use only one register shared between all metrics. This global register is used to encode all metrics.
- [#1996](https://github.com/FuelLabs/fuel-core/pull/1996): Added support for rollback command when state rewind feature is enabled. The command allows the rollback of the state of the blockchain several blocks behind until the end of the historical window. The default historical window it 7 days.
- [#1996](https://github.com/FuelLabs/fuel-core/pull/1996): Added support for the state rewind feature. The feature allows the execution of the blocks in the past and the same execution results to be received. Together with forkless upgrades, execution of any block from the past is possible if historical data exist for the target block height.
- [#1994](https://github.com/FuelLabs/fuel-core/pull/1994): Added the actual implementation for the `AtomicView::latest_view`.
- [#1972](https://github.com/FuelLabs/fuel-core/pull/1972): Implement `AlgorithmUpdater` for `GasPriceService`
- [#1948](https://github.com/FuelLabs/fuel-core/pull/1948): Add new `AlgorithmV1` and `AlgorithmUpdaterV1` for the gas price. Include tools for analysis
- [#1676](https://github.com/FuelLabs/fuel-core/pull/1676): Added new CLI arguments:
    - `graphql-max-depth`
    - `graphql-max-complexity`
    - `graphql-max-recursive-depth`

### Changed
- [#2015](https://github.com/FuelLabs/fuel-core/pull/2015): Small fixes for the database:
  - Fixed the name for historical columns - Metrics was working incorrectly for historical columns.
  - Added recommended setting for the RocksDB - The source of recommendation is official documentation https://github.com/facebook/rocksdb/wiki/Setup-Options-and-Basic-Tuning#other-general-options.
  - Removed repairing since it could corrupt the database if fails - Several users reported about the corrupted state of the database after having a "Too many descriptors" error where in logs, repairing of the database also failed with this error creating a `lost` folder.
- [#2010](https://github.com/FuelLabs/fuel-core/pull/2010): Updated the block importer to allow more blocks to be in the queue. It improves synchronization speed and mitigate the impact of other services on synchronization speed.
- [#2006](https://github.com/FuelLabs/fuel-core/pull/2006): Process block importer events first under P2P pressure.
- [#2002](https://github.com/FuelLabs/fuel-core/pull/2002): Adapted the block producer to react to checked transactions that were using another version of consensus parameters during validation in the TxPool. After an upgrade of the consensus parameters of the network, TxPool could store invalid `Checked` transactions. This change fixes that by tracking the version that was used to validate the transactions.
- [#1999](https://github.com/FuelLabs/fuel-core/pull/1999): Minimize the number of panics in the codebase.
- [#1990](https://github.com/FuelLabs/fuel-core/pull/1990): Use latest view for mutate GraphQL queries after modification of the node.
- [#1992](https://github.com/FuelLabs/fuel-core/pull/1992): Parse multiple relayer contracts, `RELAYER-V2-LISTENING-CONTRACTS` env variable using a `,` delimiter.
- [#1980](https://github.com/FuelLabs/fuel-core/pull/1980): Add `Transaction` to relayer 's event filter

#### Breaking
- [#2012](https://github.com/FuelLabs/fuel-core/pull/2012): Bumped the `fuel-vm` to `0.55.0` release. More about the change [here](https://github.com/FuelLabs/fuel-vm/releases/tag/v0.55.0).
- [#2001](https://github.com/FuelLabs/fuel-core/pull/2001): Prevent GraphQL query body to be huge and cause OOM. The default body size is `1MB`. The limit can be changed by the `graphql-request-body-bytes-limit` CLI argument.
- [#1991](https://github.com/FuelLabs/fuel-core/pull/1991): Prepare the database to use different types than `Database` for atomic view.
- [#1989](https://github.com/FuelLabs/fuel-core/pull/1989): Extract `HistoricalView` trait from the `AtomicView`.
- [#1676](https://github.com/FuelLabs/fuel-core/pull/1676): New `fuel-core-client` is incompatible with the old `fuel-core` because of two requested new fields.
- [#1676](https://github.com/FuelLabs/fuel-core/pull/1676): Changed default value for `api-request-timeout` to be `30s`.
- [#1676](https://github.com/FuelLabs/fuel-core/pull/1676): Now, GraphQL API has complexity and depth limitations on the queries. The default complexity limit is `20000`. It is ~50 blocks per request with transaction IDs and ~2-5 full blocks.

### Fixed
- [#2000](https://github.com/FuelLabs/fuel-core/pull/2000): Use correct query name in metrics for aliased queries.

## [Version 0.30.0]

### Added
- [#1975](https://github.com/FuelLabs/fuel-core/pull/1975): Added `DependentCost` benchmarks for the `cfe` and `cfei` opcodes.
- [#1975](https://github.com/FuelLabs/fuel-core/pull/1975): Added `DependentCost` for the `cfe` opcode to the `GasCosts` endpoint.
- [#1974](https://github.com/FuelLabs/fuel-core/pull/1974): Optimized the work of `InMemoryTransaction` for lookups and empty insertion.

### Changed
- [#1973](https://github.com/FuelLabs/fuel-core/pull/1973): Updated VM initialization benchmark to include many inputs and outputs.

#### Breaking
- [#1975](https://github.com/FuelLabs/fuel-core/pull/1975): Updated gas prices according to new release.
- [#1975](https://github.com/FuelLabs/fuel-core/pull/1975): Changed `GasCosts` endpoint to return `DependentCost` for the `cfei` opcode via `cfeiDependentCost`.
- [#1975](https://github.com/FuelLabs/fuel-core/pull/1975): Use `fuel-vm 0.54.0`. More information in the [release](https://github.com/FuelLabs/fuel-vm/releases/tag/v0.54.0).

## [Version 0.29.0]

### Added
- [#1889](https://github.com/FuelLabs/fuel-core/pull/1889): Add new `FuelGasPriceProvider` that receives the gas price algorithm from a `GasPriceService`

### Changed
- [#1942](https://github.com/FuelLabs/fuel-core/pull/1942): Sequential relayer's commits.
- [#1952](https://github.com/FuelLabs/fuel-core/pull/1952): Change tip sorting to ratio between tip and max gas sorting in txpool
- [#1960](https://github.com/FuelLabs/fuel-core/pull/1960): Update fuel-vm to v0.53.0.
- [#1964](https://github.com/FuelLabs/fuel-core/pull/1964): Add `creation_instant` as second sort key in tx pool

### Fixed
- [#1962](https://github.com/FuelLabs/fuel-core/pull/1962): Fixes the error message for incorrect keypair's path.
- [#1950](https://github.com/FuelLabs/fuel-core/pull/1950): Fix cursor `BlockHeight` encoding in `SortedTXCursor`

## [Version 0.28.0]

### Changed
- [#1934](https://github.com/FuelLabs/fuel-core/pull/1934): Updated benchmark for the `aloc` opcode to be `DependentCost`. Updated `vm_initialization` benchmark to exclude growing of memory(It is handled by VM reuse).
- [#1916](https://github.com/FuelLabs/fuel-core/pull/1916): Speed up synchronisation of the blocks for the `fuel-core-sync` service.
- [#1888](https://github.com/FuelLabs/fuel-core/pull/1888): optimization: Reuse VM memory across executions.

#### Breaking

- [#1934](https://github.com/FuelLabs/fuel-core/pull/1934): Changed `GasCosts` endpoint to return `DependentCost` for the `aloc` opcode via `alocDependentCost`.
- [#1934](https://github.com/FuelLabs/fuel-core/pull/1934): Updated default gas costs for the local testnet configuration. All opcodes became cheaper.
- [#1924](https://github.com/FuelLabs/fuel-core/pull/1924): `dry_run_opt` has new `gas_price: Option<u64>` argument
- [#1888](https://github.com/FuelLabs/fuel-core/pull/1888): Upgraded `fuel-vm` to `0.51.0`. See [release](https://github.com/FuelLabs/fuel-vm/releases/tag/v0.51.0) for more information.

### Added
- [#1939](https://github.com/FuelLabs/fuel-core/pull/1939): Added API functions to open a RocksDB in different modes.
- [#1929](https://github.com/FuelLabs/fuel-core/pull/1929): Added support of customization of the state transition version in the `ChainConfig`.

### Removed
- [#1913](https://github.com/FuelLabs/fuel-core/pull/1913): Removed dead code from the project.

### Fixed
- [#1921](https://github.com/FuelLabs/fuel-core/pull/1921): Fixed unstable `gossipsub_broadcast_tx_with_accept` test.
- [#1915](https://github.com/FuelLabs/fuel-core/pull/1915): Fixed reconnection issue in the dev cluster with AWS cluster.
- [#1914](https://github.com/FuelLabs/fuel-core/pull/1914): Fixed halting of the node during synchronization in PoA service.

## [Version 0.27.0]

### Added

- [#1895](https://github.com/FuelLabs/fuel-core/pull/1895): Added backward and forward compatibility integration tests for forkless upgrades.
- [#1898](https://github.com/FuelLabs/fuel-core/pull/1898): Enforce increasing of the `Executor::VERSION` on each release.

### Changed

- [#1906](https://github.com/FuelLabs/fuel-core/pull/1906): Makes `cli::snapshot::Command` members public such that clients can create and execute snapshot commands programmatically. This enables snapshot execution in external programs, such as the regenesis test suite. 
- [#1891](https://github.com/FuelLabs/fuel-core/pull/1891): Regenesis now preserves `FuelBlockMerkleData` and `FuelBlockMerkleMetadata` in the off-chain table. These tables are checked when querying message proofs.
- [#1886](https://github.com/FuelLabs/fuel-core/pull/1886): Use ref to `Block` in validation code
- [#1876](https://github.com/FuelLabs/fuel-core/pull/1876): Updated benchmark to include the worst scenario for `CROO` opcode. Also include consensus parameters in bench output.
- [#1879](https://github.com/FuelLabs/fuel-core/pull/1879): Return the old behaviour for the `discovery_works` test.
- [#1848](https://github.com/FuelLabs/fuel-core/pull/1848): Added `version` field to the `Block` and `BlockHeader` GraphQL entities. Added corresponding `version` field to the `Block` and `BlockHeader` client types in `fuel-core-client`.
- [#1873](https://github.com/FuelLabs/fuel-core/pull/1873/): Separate dry runs from block production in executor code, remove `ExecutionKind` and `ExecutionType`, remove `thread_block_transaction` concept, remove `PartialBlockComponent` type, refactor away `inner` functions.
- [#1900](https://github.com/FuelLabs/fuel-core/pull/1900): Update the root README as `fuel-core run` no longer has `--chain` as an option. It has been replaced by `--snapshot`.

#### Breaking

- [#1894](https://github.com/FuelLabs/fuel-core/pull/1894): Use testnet configuration for local testnet.
- [#1894](https://github.com/FuelLabs/fuel-core/pull/1894): Removed support for helm chart.
- [#1910](https://github.com/FuelLabs/fuel-core/pull/1910): `fuel-vm` upgraded to `0.50.0`. More information in the [changelog](https://github.com/FuelLabs/fuel-vm/releases/tag/v0.50.0).

## [Version 0.26.0]

### Fixed

#### Breaking

- [#1868](https://github.com/FuelLabs/fuel-core/pull/1868): Include the `event_inbox_root` in the header hash. Changed types of the `transactions_count` to `u16` and `message_receipt_count` to `u32` instead of `u64`. Updated the application hash root calculation to not pad numbers.
- [#1866](https://github.com/FuelLabs/fuel-core/pull/1866): Fixed a runtime panic that occurred when restarting a node. The panic happens when the relayer database is already populated, and the relayer attempts an empty commit during start up. This invalid commit is removed in this PR.
- [#1871](https://github.com/FuelLabs/fuel-core/pull/1871): Fixed `block` endpoint to return fetch the blocks from both databases after regenesis.
- [#1856](https://github.com/FuelLabs/fuel-core/pull/1856): Replaced instances of `Union` with `Enum` for GraphQL definitions of `ConsensusParametersVersion` and related types. This is needed because `Union` does not support multiple `Version`s inside discriminants or empty variants. 
- [#1870](https://github.com/FuelLabs/fuel-core/pull/1870): Fixed benchmarks for the `0.25.3`. 
- [#1870](https://github.com/FuelLabs/fuel-core/pull/1870): Improves the performance of getting the size of the contract from the `InMemoryTransaction`.
- [#1851](https://github.com/FuelLabs/fuel-core/pull/1851/): Provided migration capabilities (enabled addition of new column families) to RocksDB instance.

### Added 

- [#1853](https://github.com/FuelLabs/fuel-core/pull/1853): Added a test case to verify the database's behavior when new columns are added to the RocksDB database.
- [#1860](https://github.com/FuelLabs/fuel-core/pull/1860): Regenesis now preserves `FuelBlockIdsToHeights` off-chain table.

### Changed

- [#1847](https://github.com/FuelLabs/fuel-core/pull/1847): Simplify the validation interface to use `Block`. Remove `Validation` variant of `ExecutionKind`.
- [#1832](https://github.com/FuelLabs/fuel-core/pull/1832): Snapshot generation can be cancelled. Progress is also reported.
- [#1837](https://github.com/FuelLabs/fuel-core/pull/1837): Refactor the executor and separate validation from the other use cases

## [Version 0.25.2]

### Fixed

- [#1844](https://github.com/FuelLabs/fuel-core/pull/1844): Fixed the publishing of the `fuel-core 0.25.1` release.
- [#1842](https://github.com/FuelLabs/fuel-core/pull/1842): Ignore RUSTSEC-2024-0336: `rustls::ConnectionCommon::complete_io` could fall into an infinite loop based on network

## [Version 0.25.1]

### Fixed

- [#1840](https://github.com/FuelLabs/fuel-core/pull/1840): Fixed the publishing of the `fuel-core 0.25.0` release.

## [Version 0.25.0]

### Fixed

- [#1821](https://github.com/FuelLabs/fuel-core/pull/1821): Can handle missing tables in snapshot.
- [#1814](https://github.com/FuelLabs/fuel-core/pull/1814): Bugfix: the `iter_all_by_prefix` was not working for all tables. The change adds a `Rust` level filtering.

### Added

- [#1831](https://github.com/FuelLabs/fuel-core/pull/1831): Included the total gas and fee used by transaction into `TransactionStatus`.
- [#1821](https://github.com/FuelLabs/fuel-core/pull/1821): Propagate shutdown signal to (re)genesis. Also add progress bar for (re)genesis.
- [#1813](https://github.com/FuelLabs/fuel-core/pull/1813): Added back support for `/health` endpoint.
- [#1799](https://github.com/FuelLabs/fuel-core/pull/1799): Snapshot creation is now concurrent.
- [#1811](https://github.com/FuelLabs/fuel-core/pull/1811): Regenesis now preserves old blocks and transactions for GraphQL API.

### Changed

- [#1833](https://github.com/FuelLabs/fuel-core/pull/1833): Regenesis of `SpentMessages` and `ProcessedTransactions`.
- [#1830](https://github.com/FuelLabs/fuel-core/pull/1830): Use versioning enum for WASM executor input and output.
- [#1816](https://github.com/FuelLabs/fuel-core/pull/1816): Updated the upgradable executor to fetch the state transition bytecode from the database when the version doesn't match a native one. This change enables the WASM executor in the "production" build and requires a `wasm32-unknown-unknown` target.
- [#1812](https://github.com/FuelLabs/fuel-core/pull/1812): Follow-up PR to simplify the logic around parallel snapshot creation.
- [#1809](https://github.com/FuelLabs/fuel-core/pull/1809): Fetch `ConsensusParameters` from the database
- [#1808](https://github.com/FuelLabs/fuel-core/pull/1808): Fetch consensus parameters from the provider.

#### Breaking

- [#1826](https://github.com/FuelLabs/fuel-core/pull/1826): The changes make the state transition bytecode part of the `ChainConfig`. It guarantees the state transition's availability for the network's first blocks.
    The change has many minor improvements in different areas related to the state transition bytecode:
    - The state transition bytecode lies in its own file(`state_transition_bytecode.wasm`) along with the chain config file. The `ChainConfig` loads it automatically when `ChainConfig::load` is called and pushes it back when `ChainConfig::write` is called.
    - The `fuel-core` release bundle also contains the `fuel-core-wasm-executor.wasm` file of the corresponding executor version.
    - The regenesis process now considers the last block produced by the previous network. When we create a (re)genesis block of a new network, it has the `height = last_block_of_old_network + 1`. It continues the old network and doesn't overlap blocks(before, we had `old_block.height == new_genesis_block.height`).
    - Along with the new block height, the regenesis process also increases the state transition bytecode and consensus parameters versions. It guarantees that a new network doesn't use values from the previous network and allows us not to migrate `StateTransitionBytecodeVersions` and `ConsensusParametersVersions` tables.
    - Added a new CLI argument, `native-executor-version,` that allows overriding of the default version of the native executor. It can be useful for side rollups that have their own history of executor upgrades.
    - Replaced:
      
      ```rust
               let file = std::fs::File::open(path)?;
               let mut snapshot: Self = serde_json::from_reader(&file)?;
      ```
      
      with a:
      
      ```rust
               let mut json = String::new();
               std::fs::File::open(&path)
                   .with_context(|| format!("Could not open snapshot file: {path:?}"))?
                   .read_to_string(&mut json)?;
               let mut snapshot: Self = serde_json::from_str(json.as_str())?;
      ```
      because it is 100 times faster for big JSON files.
    - Updated all tests to use `Config::local_node_*` instead of working with the `SnapshotReader` directly. It is the preparation of the tests for the futures bumps of the `Executor::VERSION`. When we increase the version, all tests continue to use `GenesisBlock.state_transition_bytecode = 0` while the version is different, which forces the usage of the WASM executor, while for tests, we still prefer to test native execution. The `Config::local_node_*` handles it and forces the executor to use the native version.
    - Reworked the `build.rs` file of the upgradable executor. The script now caches WASM bytecode to avoid recompilation. Also, fixed the issue with outdated WASM bytecode. The script reacts on any modifications of the `fuel-core-wasm-executor` and forces recompilation (it is why we need the cache), so WASM bytecode always is actual now.
- [#1822](https://github.com/FuelLabs/fuel-core/pull/1822): Removed support of `Create` transaction from debugger since it doesn't have any script to execute.
- [#1822](https://github.com/FuelLabs/fuel-core/pull/1822): Use `fuel-vm 0.49.0` with new transactions types - `Upgrade` and `Upload`. Also added `max_bytecode_subsections` field to the `ConsensusParameters` to limit the number of bytecode subsections in the state transition bytecode. 
- [#1816](https://github.com/FuelLabs/fuel-core/pull/1816): Updated the upgradable executor to fetch the state transition bytecode from the database when the version doesn't match a native one. This change enables the WASM executor in the "production" build and requires a `wasm32-unknown-unknown` target.

## [Version 0.24.2]

### Changed

#### Breaking
- [#1798](https://github.com/FuelLabs/fuel-core/pull/1798): Add nonce to relayed transactions and also hash full messages in the inbox root.

### Fixed

- [#1802](https://github.com/FuelLabs/fuel-core/pull/1802): Fixed a runtime panic that occurred when restarting a node. The panic was caused by an invalid database commit while loading an existing off-chain database. The invalid commit is removed in this PR.
- [#1803](https://github.com/FuelLabs/fuel-core/pull/1803): Produce block when da height haven't changed.
- [#1795](https://github.com/FuelLabs/fuel-core/pull/1795): Fixed the building of the `fuel-core-wasm-executor` to work outside of the `fuel-core` context. The change uses the path to the manifest file of the `fuel-core-upgradable-executor` to build the `fuel-core-wasm-executor` instead of relying on the workspace.

## [Version 0.24.1]

### Added

- [#1787](https://github.com/FuelLabs/fuel-core/pull/1787): Handle processing of relayed (forced) transactions
- [#1786](https://github.com/FuelLabs/fuel-core/pull/1786): Regenesis now includes off-chain tables.
- [#1716](https://github.com/FuelLabs/fuel-core/pull/1716): Added support of WASM state transition along with upgradable execution that works with native(std) and WASM(non-std) executors. The `fuel-core` now requires a `wasm32-unknown-unknown` target to build.
- [#1770](https://github.com/FuelLabs/fuel-core/pull/1770): Add the new L1 event type for forced transactions.
- [#1767](https://github.com/FuelLabs/fuel-core/pull/1767): Added consensus parameters version and state transition version to the `ApplicationHeader` to describe what was used to produce this block.
- [#1760](https://github.com/FuelLabs/fuel-core/pull/1760): Added tests to verify that the network operates with a custom chain id and base asset id.
- [#1752](https://github.com/FuelLabs/fuel-core/pull/1752): Add `ProducerGasPrice` trait that the `Producer` depends on to get the gas price for the block.
- [#1747](https://github.com/FuelLabs/fuel-core/pull/1747): The DA block height is now included in the genesis state.
- [#1740](https://github.com/FuelLabs/fuel-core/pull/1740): Remove optional fields from genesis configs
- [#1737](https://github.com/FuelLabs/fuel-core/pull/1737): Remove temporary tables for calculating roots during genesis.
- [#1731](https://github.com/FuelLabs/fuel-core/pull/1731): Expose `schema.sdl` from `fuel-core-client`.

### Changed

#### Breaking

- [1785](https://github.com/FuelLabs/fuel-core/pull/1785): Producer will only include DA height if it has enough gas to include the associate forced transactions.
- [#1771](https://github.com/FuelLabs/fuel-core/pull/1771): Contract 'states' and 'balances' brought back into `ContractConfig`. Parquet now writes a file per table.
- [1779](https://github.com/FuelLabs/fuel-core/pull/1779): Modify Relayer service to order Events from L1 by block index
- [#1783](https://github.com/FuelLabs/fuel-core/pull/1783): The PR upgrade `fuel-vm` to `0.48.0` release. Because of some breaking changes, we also adapted our codebase to follow them: 
  - Implementation of `Default` for configs was moved under the `test-helpers` feature. The `fuel-core` binary uses testnet configuration instead of `Default::default`(for cases when `ChainConfig` was not provided by the user).
  - All parameter types are enums now and require corresponding modifications across the codebase(we need to use getters and setters). The GraphQL API remains the same for simplicity, but each parameter now has one more field - `version`, that can be used to decide how to deserialize. 
  - The `UtxoId` type now is 34 bytes instead of 33. It affects hex representation and requires adding `00`.
  - The `block_gas_limit` was moved to `ConsensusParameters` from `ChainConfig`. It means the block producer doesn't specify the block gas limit anymore, and we don't need to propagate this information.
  - The `bytecodeLength` field is removed from the `Create` transaction.
  - Removed `ConsensusParameters` from executor config because `ConsensusParameters::default` is not available anymore. Instead, executors fetch `ConsensusParameters` from the database.

- [#1769](https://github.com/FuelLabs/fuel-core/pull/1769): Include new field on header for the merkle root of imported events. Rename other message root field.
- [#1768](https://github.com/FuelLabs/fuel-core/pull/1768): Moved `ContractsInfo` table to the off-chain database. Removed `salt` field from the `ContractConfig`.
- [#1761](https://github.com/FuelLabs/fuel-core/pull/1761): Adjustments to the upcoming testnet configs:
  - Decreased the max size of the contract/predicate/script to be 100KB.
  - Decreased the max size of the transaction to be 110KB.
  - Decreased the max number of storage slots to be 1760(110KB / 64).
  - Removed fake coins from the genesis state.
  - Renamed folders to be "testnet" and "dev-testnet".
  - The name of the networks are "Upgradable Testnet" and "Upgradable Dev Testnet".

- [#1694](https://github.com/FuelLabs/fuel-core/pull/1694): The change moves the database transaction logic from the `fuel-core` to the `fuel-core-storage` level. The corresponding [issue](https://github.com/FuelLabs/fuel-core/issues/1589) described the reason behind it.

    ## Technical details of implementation

    - The change splits the `KeyValueStore` into `KeyValueInspect` and `KeyValueMutate`, as well the `Blueprint` into `BlueprintInspect` and `BlueprintMutate`. It allows requiring less restricted constraints for any read-related operations.

    - One of the main ideas of the change is to allow for the actual storage only to implement `KeyValueInspect` and `Modifiable` without the `KeyValueMutate`. It simplifies work with the databases and provides a safe way of interacting with them (Modification into the database can only go through the `Modifiable::commit_changes`). This feature is used to [track the height](https://github.com/FuelLabs/fuel-core/pull/1694/files#diff-c95a3d57a39feac7c8c2f3b193a24eec39e794413adc741df36450f9a4539898) of each database during commits and even limit how commits are done, providing additional safety. This part of the change was done as a [separate commit](https://github.com/FuelLabs/fuel-core/pull/1694/commits/7b1141ac838568e3590f09dd420cb24a6946bd32).
    
    - The `StorageTransaction` is a `StructuredStorage` that uses `InMemoryTransaction` inside to accumulate modifications. Only `InMemoryTransaction` has a real implementation of the `KeyValueMutate`(Other types only implement it in tests).
    
    - The implementation of the `Modifiable` for the `Database` contains a business logic that provides additional safety but limits the usage of the database. The `Database` now tracks its height and is responsible for its updates. In the `commit_changes` function, it analyzes the changes that were done and tries to find a new height(For example, in the case of the `OnChain` database, we are looking for a new `Block` in the `FuelBlocks` table).
    
    - As was planned in the issue, now the executor has full control over how commits to the storage are done.
    
    - All mutation methods now require `&mut self` - exclusive ownership over the object to be able to write into it. It almost negates the chance of concurrent modification of the storage, but it is still possible since the `Database` implements the `Clone` trait. To be sure that we don't corrupt the state of the database, the `commit_changes` function implements additional safety checks to be sure that we commit updates per each height only once time.

    - Side changes:
      - The `drop` function was moved from `Database` to `RocksDB` as a preparation for the state rewind since the read view should also keep the drop function until it is destroyed.
      - The `StatisticTable` table lives in the off-chain worker.
      - Removed duplication of the `Database` from the `dap::ConcreteStorage` since it is already available from the VM.
      - The executor return only produced `Changes` instead of the storage transaction, which simplifies the interaction between modules and port definition.
      - The logic related to the iteration over the storage is moved to the `fuel-core-storage` crate and is now reusable. It provides an `iterator` method that duplicates the logic from `MemoryStore` on iterating over the `BTreeMap` and methods like `iter_all`, `iter_all_by_prefix`, etc. It was done in a separate revivable [commit](https://github.com/FuelLabs/fuel-core/pull/1694/commits/5b9bd78320e6f36d0650ec05698f12f7d1b3c7c9).
      - The `MemoryTransactionView` is fully replaced by the `StorageTransactionInner`.
      - Removed `flush` method from the `Database` since it is not needed after https://github.com/FuelLabs/fuel-core/pull/1664.

- [#1693](https://github.com/FuelLabs/fuel-core/pull/1693): The change separates the initial chain state from the chain config and stores them in separate files when generating a snapshot. The state snapshot can be generated in a new format where parquet is used for compression and indexing while postcard is used for encoding. This enables importing in a stream like fashion which reduces memory requirements. Json encoding is still supported to enable easy manual setup. However, parquet is preferred for large state files.

  ### Snapshot command

  The CLI was expanded to allow customizing the used encoding. Snapshots are now generated along with a metadata file describing the encoding used. The metadata file contains encoding details as well as the location of additional files inside the snapshot directory containing the actual data. The chain config is always generated in the JSON format.

  The snapshot command now has the '--output-directory' for specifying where to save the snapshot.

  ### Run command

  The run command now includes the 'db_prune' flag which when provided will prune the existing db and start genesis from the provided snapshot metadata file or the local testnet configuration.

  The snapshot metadata file contains paths to the chain config file and files containing chain state items (coins, messages, contracts, contract states, and balances), which are loaded via streaming.

  Each item group in the genesis process is handled by a separate worker, allowing for parallel loading. Workers stream file contents in batches.

  A database transaction is committed every time an item group is successfully loaded. Resumability is achieved by recording the last loaded group index within the same db tx. If loading is aborted, the remaining workers are shutdown. Upon restart, workers resume from the last processed group.

  ### Contract States and Balances

  Using uniform-sized batches may result in batches containing items from multiple contracts. Optimal performance can presumably be achieved by selecting a batch size that typically encompasses an entire contract's state or balance, allowing for immediate initialization of relevant Merkle trees.

### Removed

- [#1757](https://github.com/FuelLabs/fuel-core/pull/1757): Removed `protobuf` from everywhere since `libp2p` uses `quick-protobuf`.

## [Version 0.23.0]

### Added

- [#1713](https://github.com/FuelLabs/fuel-core/pull/1713): Added automatic `impl` of traits `StorageWrite` and `StorageRead` for `StructuredStorage`. Tables that use a `Blueprint` can be read and written using these interfaces provided by structured storage types.
- [#1671](https://github.com/FuelLabs/fuel-core/pull/1671): Added a new `Merklized` blueprint that maintains the binary Merkle tree over the storage data. It supports only the insertion of the objects without removing them.
- [#1657](https://github.com/FuelLabs/fuel-core/pull/1657): Moved `ContractsInfo` table from `fuel-vm` to on-chain tables, and created version-able `ContractsInfoType` to act as the table's data type.

### Changed

- [#1872](https://github.com/FuelLabs/fuel-core/pull/1872): Added Eq and PartialEq derives to TransactionStatus and TransactionResponse to enable comparison in the e2e tests.
- [#1723](https://github.com/FuelLabs/fuel-core/pull/1723): Notify about imported blocks from the off-chain worker.
- [#1717](https://github.com/FuelLabs/fuel-core/pull/1717): The fix for the [#1657](https://github.com/FuelLabs/fuel-core/pull/1657) to include the contract into `ContractsInfo` table.
- [#1657](https://github.com/FuelLabs/fuel-core/pull/1657): Upgrade to `fuel-vm` 0.46.0.
- [#1671](https://github.com/FuelLabs/fuel-core/pull/1671): The logic related to the `FuelBlockIdsToHeights` is moved to the off-chain worker.
- [#1663](https://github.com/FuelLabs/fuel-core/pull/1663): Reduce the punishment criteria for mempool gossipping.
- [#1658](https://github.com/FuelLabs/fuel-core/pull/1658): Removed `Receipts` table. Instead, receipts are part of the `TransactionStatuses` table.
- [#1640](https://github.com/FuelLabs/fuel-core/pull/1640): Upgrade to fuel-vm 0.45.0.
- [#1635](https://github.com/FuelLabs/fuel-core/pull/1635): Move updating of the owned messages and coins to off-chain worker.
- [#1650](https://github.com/FuelLabs/fuel-core/pull/1650): Add api endpoint for getting estimates for future gas prices
- [#1649](https://github.com/FuelLabs/fuel-core/pull/1649): Add api endpoint for getting latest gas price
- [#1600](https://github.com/FuelLabs/fuel-core/pull/1640): Upgrade to fuel-vm 0.45.0
- [#1633](https://github.com/FuelLabs/fuel-core/pull/1633): Notify services about importing of the genesis block.
- [#1625](https://github.com/FuelLabs/fuel-core/pull/1625): Making relayer independent from the executor and preparation for the force transaction inclusion.
- [#1613](https://github.com/FuelLabs/fuel-core/pull/1613): Add api endpoint to retrieve a message by its nonce.
- [#1612](https://github.com/FuelLabs/fuel-core/pull/1612): Use `AtomicView` in all services for consistent results.
- [#1597](https://github.com/FuelLabs/fuel-core/pull/1597): Unify namespacing for `libp2p` modules
- [#1591](https://github.com/FuelLabs/fuel-core/pull/1591): Simplify libp2p dependencies and not depend on all sub modules directly.
- [#1590](https://github.com/FuelLabs/fuel-core/pull/1590): Use `AtomicView` in the `TxPool` to read the state of the database during insertion of the transactions.
- [#1587](https://github.com/FuelLabs/fuel-core/pull/1587): Use `BlockHeight` as a primary key for the `FuelsBlock` table.
- [#1585](https://github.com/FuelLabs/fuel-core/pull/1585): Let `NetworkBehaviour` macro generate `FuelBehaviorEvent` in p2p
- [#1579](https://github.com/FuelLabs/fuel-core/pull/1579): The change extracts the off-chain-related logic from the executor and moves it to the GraphQL off-chain worker. It creates two new concepts - Off-chain and On-chain databases where the GraphQL worker has exclusive ownership of the database and may modify it without intersecting with the On-chain database.
- [#1577](https://github.com/FuelLabs/fuel-core/pull/1577): Moved insertion of sealed blocks into the `BlockImporter` instead of the executor.
- [#1574](https://github.com/FuelLabs/fuel-core/pull/1574): Penalizes peers for sending invalid responses or for not replying at all.
- [#1601](https://github.com/FuelLabs/fuel-core/pull/1601): Fix formatting in docs and check that `cargo doc` passes in the CI.
- [#1636](https://github.com/FuelLabs/fuel-core/pull/1636): Add more docs to GraphQL DAP API.

#### Breaking

- [#1725](https://github.com/FuelLabs/fuel-core/pull/1725): All API endpoints now are prefixed with `/v1` version. New usage looks like: `/v1/playground`, `/v1/graphql`, `/v1/graphql-sub`, `/v1/metrics`, `/v1/health`.
- [#1722](https://github.com/FuelLabs/fuel-core/pull/1722): Bugfix: Zero `predicate_gas_used` field during validation of the produced block.
- [#1714](https://github.com/FuelLabs/fuel-core/pull/1714): The change bumps the `fuel-vm` to `0.47.1`. It breaks several breaking changes into the protocol:
  - All malleable fields are zero during the execution and unavailable through the GTF getters. Accessing them via the memory directly is still possible, but they are zero.
  - The `Transaction` doesn't define the gas price anymore. The gas price is defined by the block producer and recorded in the `Mint` transaction at the end of the block. A price of future blocks can be fetched through a [new API nedopoint](https://github.com/FuelLabs/fuel-core/issues/1641) and the price of the last block can be fetch or via the block or another [API endpoint](https://github.com/FuelLabs/fuel-core/issues/1647).
  - The `GasPrice` policy is replaced with the `Tip` policy. The user may specify in the native tokens how much he wants to pay the block producer to include his transaction in the block. It is the prioritization mechanism to incentivize the block producer to include users transactions earlier.
  - The `MaxFee` policy is mandatory to set. Without it, the transaction pool will reject the transaction. Since the block producer defines the gas price, the only way to control how much user agreed to pay can be done only through this policy.
  - The `maturity` field is removed from the `Input::Coin`. The same affect can be achieve with the `Maturity` policy on the transaction and predicate. This changes breaks how input coin is created and removes the passing of this argument.
  - The metadata of the `Checked<Tx>` doesn't contain `max_fee` and `min_fee` anymore. Only `max_gas` and `min_gas`. The `max_fee` is controlled by the user via the `MaxFee` policy.
  - Added automatic `impl` of traits `StorageWrite` and `StorageRead` for `StructuredStorage`. Tables that use a `Blueprint` can be read and written using these interfaces provided by structured storage types.

- [#1712](https://github.com/FuelLabs/fuel-core/pull/1712): Make `ContractUtxoInfo` type a version-able enum for use in the `ContractsLatestUtxo`table.
- [#1657](https://github.com/FuelLabs/fuel-core/pull/1657): Changed `CROO` gas price type from `Word` to `DependentGasPrice`. The dependent gas price values are dummy values while awaiting updated benchmarks.
- [#1671](https://github.com/FuelLabs/fuel-core/pull/1671): The GraphQL API uses block height instead of the block id where it is possible. The transaction status contains `block_height` instead of the `block_id`.
- [#1675](https://github.com/FuelLabs/fuel-core/pull/1675): Simplify GQL schema by disabling contract resolvers in most cases, and just return a ContractId scalar instead.
- [#1658](https://github.com/FuelLabs/fuel-core/pull/1658): Receipts are part of the transaction status. 
    Removed `reason` from the `TransactionExecutionResult::Failed`. It can be calculated based on the program state and receipts.
    Also, it is not possible to fetch `receipts` from the `Transaction` directly anymore. Instead, you need to fetch `status` and its receipts.
- [#1646](https://github.com/FuelLabs/fuel-core/pull/1646): Remove redundant receipts from queries.
- [#1639](https://github.com/FuelLabs/fuel-core/pull/1639): Make Merkle metadata, i.e. `SparseMerkleMetadata` and `DenseMerkleMetadata` type version-able enums
- [#1632](https://github.com/FuelLabs/fuel-core/pull/1632): Make `Message` type a version-able enum
- [#1631](https://github.com/FuelLabs/fuel-core/pull/1631): Modify api endpoint to dry run multiple transactions.
- [#1629](https://github.com/FuelLabs/fuel-core/pull/1629): Use a separate database for each data domain. Each database has its own folder where data is stored.
- [#1628](https://github.com/FuelLabs/fuel-core/pull/1628): Make `CompressedCoin` type a version-able enum
- [#1616](https://github.com/FuelLabs/fuel-core/pull/1616): Make `BlockHeader` type a version-able enum
- [#1614](https://github.com/FuelLabs/fuel-core/pull/1614): Use the default consensus key regardless of trigger mode. The change is breaking because it removes the `--dev-keys` argument. If the `debug` flag is set, the default consensus key will be used, regardless of the trigger mode.
- [#1596](https://github.com/FuelLabs/fuel-core/pull/1596): Make `Consensus` type a version-able enum
- [#1593](https://github.com/FuelLabs/fuel-core/pull/1593): Make `Block` type a version-able enum
- [#1576](https://github.com/FuelLabs/fuel-core/pull/1576): The change moves the implementation of the storage traits for required tables from `fuel-core` to `fuel-core-storage` crate. The change also adds a more flexible configuration of the encoding/decoding per the table and allows the implementation of specific behaviors for the table in a much easier way. It unifies the encoding between database, SMTs, and iteration, preventing mismatching bytes representation on the Rust type system level. Plus, it increases the re-usage of the code by applying the same blueprint to other tables.
    
    It is a breaking PR because it changes database encoding/decoding for some tables.
    
    ### StructuredStorage
    
    The change adds a new type `StructuredStorage`. It is a wrapper around the key-value storage that implements the storage traits(`StorageInspect`, `StorageMutate`, `StorageRead`, etc) for the tables with blueprint. This blueprint works in tandem with the `TableWithBlueprint` trait. The table may implement `TableWithBlueprint` specifying the blueprint, as an example:
    
    ```rust
    impl TableWithBlueprint for ContractsRawCode {
        type Blueprint = Plain<Raw, Raw>;
    
        fn column() -> Column {
            Column::ContractsRawCode
        }
    }
    ```
    
    It is a definition of the blueprint for the `ContractsRawCode` table. It has a plain blueprint meaning it simply encodes/decodes bytes and stores/loads them into/from the storage. As a key codec and value codec, it uses a `Raw` encoding/decoding that simplifies writing bytes and loads them back into the memory without applying any serialization or deserialization algorithm.
    
    If the table implements `TableWithBlueprint` and the selected codec satisfies all blueprint requirements, the corresponding storage traits for that table are implemented on the `StructuredStorage` type.
    
    ### Codecs
    
    Each blueprint allows customizing the key and value codecs. It allows the use of different codecs for different tables, taking into account the complexity and weight of the data and providing a way of more optimal implementation.
    
    That property may be very useful to perform migration in a more easier way. Plus, it also can be a `no_std` migration potentially allowing its fraud proving.
    
    An example of migration:
    
    ```rust
    /// Define the table for V1 value encoding/decoding.
    impl TableWithBlueprint for ContractsRawCodeV1 {
        type Blueprint = Plain<Raw, Raw>;
    
        fn column() -> Column {
            Column::ContractsRawCode
        }
    }
    
    /// Define the table for V2 value encoding/decoding.
    /// It uses `Postcard` codec for the value instead of `Raw` codec.
    ///
    /// # Dev-note: The columns is the same.
    impl TableWithBlueprint for ContractsRawCodeV2 {
        type Blueprint = Plain<Raw, Postcard>;
    
        fn column() -> Column {
            Column::ContractsRawCode
        }
    }
    
    fn migration(storage: &mut Database) {
        let mut iter = storage.iter_all::<ContractsRawCodeV1>(None);
        while let Ok((key, value)) = iter.next() {
            // Insert into the same table but with another codec.
            storage.storage::<ContractsRawCodeV2>().insert(key, value);
        }
    }
    ```
    
    ### Structures
    
    The blueprint of the table defines its behavior. As an example, a `Plain` blueprint simply encodes/decodes bytes and stores/loads them into/from the storage. The `SMT` blueprint builds a sparse merkle tree on top of the key-value pairs.
    
    Implementing a blueprint one time, we can apply it to any table satisfying the requirements of this blueprint. It increases the re-usage of the code and minimizes duplication.
    
    It can be useful if we decide to create global roots for all required tables that are used in fraud proving.
    
    ```rust
    impl TableWithBlueprint for SpentMessages {
        type Blueprint = Plain<Raw, Postcard>;
    
        fn column() -> Column {
            Column::SpentMessages
        }
    }
                     |
                     |
                    \|/
    
    impl TableWithBlueprint for SpentMessages {
        type Blueprint =
            Sparse<Raw, Postcard, SpentMessagesMerkleMetadata, SpentMessagesMerkleNodes>;
    
        fn column() -> Column {
            Column::SpentMessages
        }
    }
    ```
    
    ### Side changes
    
    #### `iter_all`
    The `iter_all` functionality now accepts the table instead of `K` and `V` generics. It is done to use the correct codec during deserialization. Also, the table definition provides the column.
    
    #### Duplicated unit tests
    
    The `fuel-core-storage` crate provides macros that generate unit tests. Almost all tables had the same test like `get`, `insert`, `remove`, `exist`. All duplicated tests were moved to macros. The unique one still stays at the same place where it was before.
    
    #### `StorageBatchMutate`
    
    Added a new `StorageBatchMutate` trait that we can move to `fuel-storage` crate later. It allows batch operations on the storage. It may be more performant in some cases.

- [#1573](https://github.com/FuelLabs/fuel-core/pull/1573): Remove nested p2p request/response encoding. Only breaks p2p networking compatibility with older fuel-core versions, but is otherwise fully internal.


## [Version 0.22.4]

### Added

- [#1743](https://github.com/FuelLabs/fuel-core/pull/1743): Added blacklisting of the transactions on the `TxPool` level.
  ```shell
        --tx-blacklist-addresses <TX_BLACKLIST_ADDRESSES>
            The list of banned addresses ignored by the `TxPool`
            
            [env: TX_BLACKLIST_ADDRESSES=]
  
        --tx-blacklist-coins <TX_BLACKLIST_COINS>
            The list of banned coins ignored by the `TxPool`
            
            [env: TX_BLACKLIST_COINS=]
  
        --tx-blacklist-messages <TX_BLACKLIST_MESSAGES>
            The list of banned messages ignored by the `TxPool`
            
            [env: TX_BLACKLIST_MESSAGES=]
  
        --tx-blacklist-contracts <TX_BLACKLIST_CONTRACTS>
            The list of banned contracts ignored by the `TxPool`
            
            [env: TX_BLACKLIST_CONTRACTS=]
  ```

## [Version 0.22.3]

### Added

- [#1732](https://github.com/FuelLabs/fuel-core/pull/1732): Added `Clone` bounds to most datatypes of `fuel-core-client`.

## [Version 0.22.2]

### Added

- [#1729](https://github.com/FuelLabs/fuel-core/pull/1729): Exposed the `schema.sdl` file from `fuel-core-client`. The user can create his own queries by using this file.

## [Version 0.22.1]

### Fixed
- [#1664](https://github.com/FuelLabs/fuel-core/pull/1664): Fixed long database initialization after restart of the node by setting limit to the WAL file.


## [Version 0.22.0]

### Added

- [#1515](https://github.com/FuelLabs/fuel-core/pull/1515): Added support of `--version` command for `fuel-core-keygen` binary.
- [#1504](https://github.com/FuelLabs/fuel-core/pull/1504): A `Success` or `Failure` variant of `TransactionStatus` returned by a query now contains the associated receipts generated by transaction execution.

#### Breaking
- [#1531](https://github.com/FuelLabs/fuel-core/pull/1531): Make `fuel-core-executor` `no_std` compatible. It affects the `fuel-core` crate because it uses the `fuel-core-executor` crate. The change is breaking because of moved types.
- [#1524](https://github.com/FuelLabs/fuel-core/pull/1524): Adds information about connected peers to the GQL API.

### Changed

- [#1517](https://github.com/FuelLabs/fuel-core/pull/1517): Changed default gossip heartbeat interval to 500ms. 
- [#1520](https://github.com/FuelLabs/fuel-core/pull/1520): Extract `executor` into `fuel-core-executor` crate.

### Fixed

#### Breaking
- [#1536](https://github.com/FuelLabs/fuel-core/pull/1536): The change fixes the contracts tables to not touch SMT nodes of foreign contracts. Before, it was possible to invalidate the SMT from another contract. It is a breaking change and requires re-calculating the whole state from the beginning with new SMT roots. 
- [#1542](https://github.com/FuelLabs/fuel-core/pull/1542): Migrates information about peers to NodeInfo instead of ChainInfo. It also elides information about peers in the default node_info query.

## [Version 0.21.0]

This release focuses on preparing `fuel-core` for the mainnet environment:
- Most of the changes improved the security and stability of the node.
- The gas model was reworked to cover all aspects of execution.
- The benchmarking system was significantly enhanced, covering worst scenarios.
- A new set of benchmarks was added to track the accuracy of gas prices.
- Optimized heavy operations and removed/replaced exploitable functionality.

Besides that, there are more concrete changes:
- Unified naming conventions for all CLI arguments. Added dependencies between related fields to avoid misconfiguration in case of missing arguments. Added `--debug` flag that enables additional functionality like a debugger.
- Improved telemetry to cover the internal work of services and added support for the Pyroscope, allowing it to generate real-time flamegraphs to track performance.
- Improved stability of the P2P layer and adjusted the updating of reputation. The speed of block synchronization was significantly increased.
- The node is more stable and resilient. Improved DoS resistance and resource management. Fixed critical bugs during state transition.
- Reworked the `Mint` transaction to accumulate the fee from block production inside the contract defined by the block producer.

FuelVM received a lot of safety and stability improvements:
- The audit helped identify some bugs and errors that have been successfully fixed.
- Updated the gas price model to charge for resources used during the transaction lifecycle.
- Added `no_std` and 32 bit system support. This opens doors for fraud proving in the future.
- Removed the `ChainId` from the `PredicateId` calculation, allowing the use of predicates cross-chain.
- Improvements in the performance of some storage-related opcodes.
- Support the `ECAL` instruction that allows adding custom functionality to the VM. It can be used to create unique rollups or advanced indexers in the future.
- Support of [transaction policies](https://github.com/FuelLabs/fuel-vm/blob/master/CHANGELOG.md#version-0420) provides additional safety for the user. 
    It also allows the implementation of a multi-dimensional price model in the future, making the transaction execution cheaper and allowing more transactions that don't affect storage.
- Refactored errors, returning more detailed errors to the user, simplifying debugging.

### Added

- [#1503](https://github.com/FuelLabs/fuel-core/pull/1503): Add `gtf` opcode sanity check.
- [#1502](https://github.com/FuelLabs/fuel-core/pull/1502): Added price benchmark for `vm_initialization`.
- [#1501](https://github.com/FuelLabs/fuel-core/pull/1501): Add a CLI command for generating a fee collection contract.
- [#1492](https://github.com/FuelLabs/fuel-core/pull/1492): Support backward iteration in the RocksDB. It allows backward queries that were not allowed before.
- [#1490](https://github.com/FuelLabs/fuel-core/pull/1490): Add push and pop benchmarks.
- [#1485](https://github.com/FuelLabs/fuel-core/pull/1485): Prepare rc release of fuel core v0.21
- [#1476](https://github.com/FuelLabs/fuel-core/pull/1453): Add the majority of the "other" benchmarks for contract opcodes.
- [#1473](https://github.com/FuelLabs/fuel-core/pull/1473): Expose fuel-core version as a constant
- [#1469](https://github.com/FuelLabs/fuel-core/pull/1469): Added support of bloom filter for RocksDB tables and increased the block cache.
- [#1465](https://github.com/FuelLabs/fuel-core/pull/1465): Improvements for keygen cli and crates
- [#1642](https://github.com/FuelLabs/fuel-core/pull/1462): Added benchmark to measure the performance of contract state and contract ID calculation; use for gas costing.
- [#1457](https://github.com/FuelLabs/fuel-core/pull/1457): Fixing incorrect measurement for fast(µs) opcodes.
- [#1456](https://github.com/FuelLabs/fuel-core/pull/1456): Added flushing of the RocksDB during a graceful shutdown.
- [#1456](https://github.com/FuelLabs/fuel-core/pull/1456): Added more logs to track the service lifecycle.
- [#1453](https://github.com/FuelLabs/fuel-core/pull/1453): Add the majority of the "sanity" benchmarks for contract opcodes.
- [#1452](https://github.com/FuelLabs/fuel-core/pull/1452): Added benchmark to measure the performance of contract root calculation when utilizing the maximum contract size; used for gas costing of contract root during predicate owner validation.
- [#1449](https://github.com/FuelLabs/fuel-core/pull/1449): Fix coin pagination in e2e test client.
- [#1447](https://github.com/FuelLabs/fuel-core/pull/1447): Add timeout for continuous e2e tests
- [#1444](https://github.com/FuelLabs/fuel-core/pull/1444): Add "sanity" benchmarks for memory opcodes.
- [#1437](https://github.com/FuelLabs/fuel-core/pull/1437): Add some transaction throughput tests for basic transfers.
- [#1436](https://github.com/FuelLabs/fuel-core/pull/1436): Add a github action to continuously test beta-4.
- [#1433](https://github.com/FuelLabs/fuel-core/pull/1433): Add "sanity" benchmarks for flow opcodes.
- [#1432](https://github.com/FuelLabs/fuel-core/pull/1432): Add a new `--api-request-timeout` argument to control TTL for GraphQL requests.
- [#1430](https://github.com/FuelLabs/fuel-core/pull/1430): Add "sanity" benchmarks for crypto opcodes.
- [#1426](https://github.com/FuelLabs/fuel-core/pull/1426) Split keygen into a create and a binary.
- [#1419](https://github.com/FuelLabs/fuel-core/pull/1419): Add additional "sanity" benchmarks for arithmetic op code instructions.
- [#1411](https://github.com/FuelLabs/fuel-core/pull/1411): Added WASM and `no_std` compatibility.
- [#1405](https://github.com/FuelLabs/fuel-core/pull/1405): Use correct names for service metrics.
- [#1400](https://github.com/FuelLabs/fuel-core/pull/1400): Add releasy beta to fuel-core so that new commits to fuel-core master triggers fuels-rs.
- [#1371](https://github.com/FuelLabs/fuel-core/pull/1371): Add new client function for querying the `MessageStatus` for a specific message (by `Nonce`).
- [#1356](https://github.com/FuelLabs/fuel-core/pull/1356): Add peer reputation reporting to heartbeat code.
- [#1355](https://github.com/FuelLabs/fuel-core/pull/1355): Added new metrics related to block importing, such as tps, sync delays etc.
- [#1339](https://github.com/FuelLabs/fuel-core/pull/1339): Adds `baseAssetId` to `FeeParameters` in the GraphQL API.
- [#1331](https://github.com/FuelLabs/fuel-core/pull/1331): Add peer reputation reporting to block import code.
- [#1324](https://github.com/FuelLabs/fuel-core/pull/1324): Added pyroscope profiling to fuel-core, intended to be used by a secondary docker image that has debug symbols enabled.
- [#1309](https://github.com/FuelLabs/fuel-core/pull/1309): Add documentation for running debug builds with CLion and Visual Studio Code.  
- [#1308](https://github.com/FuelLabs/fuel-core/pull/1308): Add support for loading .env files when compiling with the `env` feature. This allows users to conveniently supply CLI arguments in a secure and IDE-agnostic way. 
- [#1304](https://github.com/FuelLabs/fuel-core/pull/1304): Implemented `submit_and_await_commit_with_receipts` method for `FuelClient`.
- [#1286](https://github.com/FuelLabs/fuel-core/pull/1286): Include readable names for test cases where missing.
- [#1274](https://github.com/FuelLabs/fuel-core/pull/1274): Added tests to benchmark block synchronization.
- [#1263](https://github.com/FuelLabs/fuel-core/pull/1263): Add gas benchmarks for `ED19` and `ECR1` instructions.

### Changed

- [#1512](https://github.com/FuelLabs/fuel-core/pull/1512): Internally simplify merkle_contract_state_range.
- [#1507](https://github.com/FuelLabs/fuel-core/pull/1507): Updated chain configuration to be ready for beta 5 network. It includes opcode prices from the latest benchmark and contract for the block producer.
- [#1477](https://github.com/FuelLabs/fuel-core/pull/1477): Upgraded the Rust version used in CI and containers to 1.73.0. Also includes associated Clippy changes.
- [#1469](https://github.com/FuelLabs/fuel-core/pull/1469): Replaced usage of `MemoryTransactionView` by `Checkpoint` database in the benchmarks.
- [#1468](https://github.com/FuelLabs/fuel-core/pull/1468): Bumped version of the `fuel-vm` to `v0.40.0`. It brings some breaking changes into consensus parameters API because of changes in the underlying types.
- [#1466](https://github.com/FuelLabs/fuel-core/pull/1466): Handling overflows during arithmetic operations.
- [#1460](https://github.com/FuelLabs/fuel-core/pull/1460): Change tracking branch from main to master for releasy tests.
- [#1454](https://github.com/FuelLabs/fuel-core/pull/1454): Update gas benchmarks for opcodes that append receipts.
- [#1440](https://github.com/FuelLabs/fuel-core/pull/1440): Don't report reserved nodes that send invalid transactions.
- [#1439](https://github.com/FuelLabs/fuel-core/pull/1439): Reduced memory BMT consumption during creation of the header.
- [#1434](https://github.com/FuelLabs/fuel-core/pull/1434): Continue gossiping transactions to reserved peers regardless of gossiping reputation score.
- [#1408](https://github.com/FuelLabs/fuel-core/pull/1408): Update gas benchmarks for storage opcodes to use a pre-populated database to get more accurate worst-case costs.
- [#1399](https://github.com/FuelLabs/fuel-core/pull/1399): The Relayer now queries Ethereum for its latest finalized block instead of using a configurable "finalization period" to presume finality.
- [#1397](https://github.com/FuelLabs/fuel-core/pull/1397): Improved keygen. Created a crate to be included from forc plugins and upgraded internal library to drop requirement of protoc to build
- [#1395](https://github.com/FuelLabs/fuel-core/pull/1395): Add DependentCost benchmarks for `k256`, `s256` and `mcpi` instructions.
- [#1393](https://github.com/FuelLabs/fuel-core/pull/1393): Increase heartbeat timeout from `2` to `60` seconds, as suggested in [this issue](https://github.com/FuelLabs/fuel-core/issues/1330).
- [#1392](https://github.com/FuelLabs/fuel-core/pull/1392): Fixed an overflow in `message_proof`.
- [#1390](https://github.com/FuelLabs/fuel-core/pull/1390): Up the `ethers` version to `2` to fix an issue with `tungstenite`.
- [#1383](https://github.com/FuelLabs/fuel-core/pull/1383): Disallow usage of `log` crate internally in favor of `tracing` crate.
- [#1380](https://github.com/FuelLabs/fuel-core/pull/1380): Add preliminary, hard-coded config values for heartbeat peer reputation, removing `todo`.
- [#1377](https://github.com/FuelLabs/fuel-core/pull/1377): Remove `DiscoveryEvent` and use `KademliaEvent` directly in `DiscoveryBehavior`.
- [#1366](https://github.com/FuelLabs/fuel-core/pull/1366): Improve caching during docker builds in CI by replacing gha
- [#1358](https://github.com/FuelLabs/fuel-core/pull/1358): Upgraded the Rust version used in CI to 1.72.0. Also includes associated Clippy changes.
- [#1349](https://github.com/FuelLabs/fuel-core/pull/1349): Updated peer-to-peer transactions API to support multiple blocks in a single request, and updated block synchronization to request multiple blocks based on the configured range of headers.
- [#1342](https://github.com/FuelLabs/fuel-core/pull/1342): Add error handling for P2P requests to return `None` to requester and log error.
- [#1318](https://github.com/FuelLabs/fuel-core/pull/1318): Modified block synchronization to use asynchronous task execution when retrieving block headers.
- [#1314](https://github.com/FuelLabs/fuel-core/pull/1314): Removed `types::ConsensusParameters` in favour of `fuel_tx:ConsensusParameters`.
- [#1302](https://github.com/FuelLabs/fuel-core/pull/1302): Removed the usage of flake and building of the bridge contract ABI.
    It simplifies the maintenance and updating of the events, requiring only putting the event definition into the codebase of the relayer.
- [#1293](https://github.com/FuelLabs/fuel-core/issues/1293): Parallelized the `estimate_predicates` endpoint to utilize all available threads.
- [#1270](https://github.com/FuelLabs/fuel-core/pull/1270): Modify the way block headers are retrieved from peers to be done in batches.

#### Breaking
- [#1506](https://github.com/FuelLabs/fuel-core/pull/1506): Added validation of the coin's fields during block production and validation. Before, it was possible to submit a transaction that didn't match the coin's values in the database, allowing printing/using unavailable assets.
- [#1491](https://github.com/FuelLabs/fuel-core/pull/1491): Removed unused request and response variants from the Gossipsub implementation, as well as related definitions and tests. Specifically, this removes gossiping of `ConsensusVote` and `NewBlock` events.
- [#1472](https://github.com/FuelLabs/fuel-core/pull/1472): Upgraded `fuel-vm` to `v0.42.0`. It introduces transaction policies that changes layout of the transaction. FOr more information check the [v0.42.0](https://github.com/FuelLabs/fuel-vm/pull/635) release.
- [#1470](https://github.com/FuelLabs/fuel-core/pull/1470): Divide `DependentCost` into "light" and "heavy" operations.
- [#1464](https://github.com/FuelLabs/fuel-core/pull/1464): Avoid possible truncation of higher bits. It may invalidate the code that truncated higher bits causing different behavior on 32-bit vs. 64-bit systems. The change affects some endpoints that now require lesser integers.
- [#1432](https://github.com/FuelLabs/fuel-core/pull/1432): All subscriptions and requests have a TTL now. So each subscription lifecycle is limited in time. If the subscription is closed because of TTL, it means that you subscribed after your transaction had been dropped by the network.
- [#1407](https://github.com/FuelLabs/fuel-core/pull/1407): The recipient is a `ContractId` instead of `Address`. The block producer should deploy its contract to receive the transaction fee. The collected fee is zero until the recipient contract is set.
- [#1407](https://github.com/FuelLabs/fuel-core/pull/1407): The `Mint` transaction is reworked with new fields to support the account-base model. It affects serialization and deserialization of the transaction and also affects GraphQL schema.
- [#1407](https://github.com/FuelLabs/fuel-core/pull/1407): The `Mint` transaction is the last transaction in the block instead of the first.
- [#1374](https://github.com/FuelLabs/fuel-core/pull/1374): Renamed `base_chain_height` to `da_height` and return current relayer height instead of latest Fuel block height.
- [#1367](https://github.com/FuelLabs/fuel-core/pull/1367): Update to the latest version of fuel-vm.
- [#1363](https://github.com/FuelLabs/fuel-core/pull/1363): Change message_proof api to take `nonce` instead of `message_id`
- [#1355](https://github.com/FuelLabs/fuel-core/pull/1355): Removed the `metrics` feature flag from the fuel-core crate, and metrics are now included by default.
- [#1339](https://github.com/FuelLabs/fuel-core/pull/1339): Added a new required field called `base_asset_id` to the `FeeParameters` definition in `ConsensusParameters`, as well as default values for `base_asset_id` in the `beta` and `dev` chain specifications.
- [#1322](https://github.com/FuelLabs/fuel-core/pull/1322):
  The `debug` flag is added to the CLI. The flag should be used for local development only. Enabling debug mode:
      - Allows GraphQL Endpoints to arbitrarily advance blocks.
      - Enables debugger GraphQL Endpoints.
      - Allows setting `utxo_validation` to `false`.
- [#1318](https://github.com/FuelLabs/fuel-core/pull/1318): Removed the `--sync-max-header-batch-requests` CLI argument, and renamed `--sync-max-get-txns` to `--sync-block-stream-buffer-size` to better represent the current behavior in the import.
- [#1290](https://github.com/FuelLabs/fuel-core/pull/1290): Standardize CLI args to use `-` instead of `_`.
- [#1279](https://github.com/FuelLabs/fuel-core/pull/1279): Added a new CLI flag to enable the Relayer service `--enable-relayer`, and disabled the Relayer service by default. When supplying the `--enable-relayer` flag, the `--relayer` argument becomes mandatory, and omitting it is an error. Similarly, providing a `--relayer` argument without the `--enable-relayer` flag is an error. Lastly, providing the `--keypair` or `--network` arguments will also produce an error if the `--enable-p2p` flag is not set.
- [#1262](https://github.com/FuelLabs/fuel-core/pull/1262): The `ConsensusParameters` aggregates all configuration data related to the consensus. It contains many fields that are segregated by the usage. The API of some functions was affected to use lesser types instead the whole `ConsensusParameters`. It is a huge breaking change requiring repetitively monotonically updating all places that use the `ConsensusParameters`. But during updating, consider that maybe you can use lesser types. Usage of them may simplify signatures of methods and make them more user-friendly and transparent.

### Removed

#### Breaking
- [#1484](https://github.com/FuelLabs/fuel-core/pull/1484): Removed `--network` CLI argument. Now the name of the network is fetched form chain configuration.
- [#1399](https://github.com/FuelLabs/fuel-core/pull/1399): Removed `relayer-da-finalization` parameter from the relayer CLI.
- [#1338](https://github.com/FuelLabs/fuel-core/pull/1338): Updated GraphQL client to use `DependentCost` for `k256`, `mcpi`, `s256`, `scwq`, `swwq` opcodes.
- [#1322](https://github.com/FuelLabs/fuel-core/pull/1322): The `manual_blocks_enabled` flag is removed from the CLI. The analog is a `debug` flag.<|MERGE_RESOLUTION|>--- conflicted
+++ resolved
@@ -4,29 +4,7 @@
 The format is based on [Keep a Changelog](http://keepachangelog.com/)
 and this project adheres to [Semantic Versioning](http://semver.org/).
 
-<<<<<<< HEAD
-## [Unreleased]
-
-### Breaking
-- [2648](https://github.com/FuelLabs/fuel-core/pull/2648): Add feature-flagged field to block header `fault_proving_header` that contains a commitment to all transaction ids.
-- [2678](https://github.com/FuelLabs/fuel-core/pull/2678): Removed public accessors for `BlockHeader` fields and replaced with methods instead, moved `tx_id_commitment` to the application header of `BlockHeaderV2`.
-
-### Added
-- [2150](https://github.com/FuelLabs/fuel-core/pull/2150): Upgraded `libp2p` to `0.54.1` and introduced `ConnectionLimiter` to limit pending incoming/outgoing connections.
-- [2491](https://github.com/FuelLabs/fuel-core/pull/2491): Storage read replays of historical blocks for execution tracing. Only available behind `--historical-execution` flag.
-- [2666](https://github.com/FuelLabs/fuel-core/pull/2666): Added two new CLI arguments to control the GraphQL queries consistency: `--graphql-block-height-tolerance` (default: `10`) and `--graphql-block-height-min-timeout` (default: `30s`). If a request requires a specific block height and the node is slightly behind, it will wait instead of failing.
-
-### Fixed
-- [2646](https://github.com/FuelLabs/fuel-core/pull/2646): Improved performance of fetching block height by caching it when the view is created.
-
-### Changed
-- [2473](https://github.com/FuelLabs/fuel-core/pull/2473): Graphql requests and responses make use of a new `extensions` object to specify request/response metadata. A request `extensions` object can contain an integer-valued `required_fuel_block_height` field. When specified, the request will return an error unless the node's current fuel block height is at least the value specified in the `required_fuel_block_height` field. All graphql responses now contain an integer-valued `current_fuel_block_height` field in the `extensions` object, which contains the block height of the last block processed by the node.
-- [2653](https://github.com/FuelLabs/fuel-core/pull/2653): Added cleaner error for wasm-executor upon failed deserialization.
-- [2659](https://github.com/FuelLabs/fuel-core/pull/2659): Replace `derivative` crate with `educe` crate.
-- [2705](https://github.com/FuelLabs/fuel-core/pull/2705): Update the default value for `--max-block-size` and `--max-transmit-size` to 50 MB
-=======
 ## [Unreleased (see .changes folder)]
->>>>>>> f9431ef0
 
 ## [Version 0.41.7]
 
