--- conflicted
+++ resolved
@@ -27,12 +27,9 @@
 - [2361](https://github.com/FuelLabs/fuel-core/pull/2361): Add caches to the sync service to not reask for data it already fetched from the network.
 - [2327](https://github.com/FuelLabs/fuel-core/pull/2327): Add more services tests and more checks of the pool. Also add an high level documentation for users of the pool and contributors.
 - [2416](https://github.com/FuelLabs/fuel-core/issues/2416): Define the `GasPriceServiceV1` task.
-<<<<<<< HEAD
 - [1922](https://github.com/FuelLabs/fuel-core/pull/1922): Added support for posting blocks to the shared sequencer.
-=======
 - [2033](https://github.com/FuelLabs/fuel-core/pull/2033): Remove `Option<BlockHeight>` in favor of `BlockHeightQuery` where applicable.
 - [2472](https://github.com/FuelLabs/fuel-core/pull/2472): Added the `amountU128` field to the `Balance` GraphQL schema, providing the total balance as a `U128`. The existing `amount` field clamps any balance exceeding `U64` to `u64::MAX`.
->>>>>>> e1ff8d47
 
 ### Fixed
 - [2365](https://github.com/FuelLabs/fuel-core/pull/2365): Fixed the error during dry run in the case of race condition.
