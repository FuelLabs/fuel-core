--- conflicted
+++ resolved
@@ -21,6 +21,7 @@
 - [2473](https://github.com/FuelLabs/fuel-core/pull/2473): Graphql requests and responses make use of a new `extensions` object to specify request/response metadata. A request `extensions` object can contain an integer-valued `required_fuel_block_height` field. When specified, the request will return an error unless the node's current fuel block height is at least the value specified in the `required_fuel_block_height` field. All graphql responses now contain an integer-valued `current_fuel_block_height` field in the `extensions` object, which contains the block height of the last block processed by the node.
 - [2653](https://github.com/FuelLabs/fuel-core/pull/2653): Added cleaner error for wasm-executor upon failed deserialization.
 - [2705](https://github.com/FuelLabs/fuel-core/pull/2705): Update the default value for `--max-block-size` and `--max-transmit-size` to 50 MB
+- [2388](https://github.com/FuelLabs/fuel-core/pull/2388): Rework the P2P service codecs to avoid unnecessary coupling between components. The refactoring makes it explicit that the Gossipsub and RequestResponse codecs only share encoding/decoding functionalities from the Postcard codec. It also makes handling Gossipsub and RequestResponse messages completely independent of each other.
 
 ## [Version 0.41.7]
 
@@ -155,14 +156,10 @@
 - [2438](https://github.com/FuelLabs/fuel-core/pull/2438): Refactored service to use new implementation of `StorageRead::read` that takes an offset in input.
 - [2429](https://github.com/FuelLabs/fuel-core/pull/2429): Introduce custom enum for representing result of running service tasks
 - [2377](https://github.com/FuelLabs/fuel-core/pull/2377): Add more errors that can be returned as responses when using protocol `/fuel/req_res/0.0.2`. The errors supported are `ProtocolV1EmptyResponse` (status code `0`) for converting empty responses sent via protocol `/fuel/req_res/0.0.1`, `RequestedRangeTooLarge`(status code `1`) if the client requests a range of objects such as sealed block headers or transactions too large, `Timeout` (status code `2`) if the remote peer takes too long to fulfill a request, or `SyncProcessorOutOfCapacity` if the remote peer is fulfilling too many requests concurrently.
-<<<<<<< HEAD
-- [2388](https://github.com/FuelLabs/fuel-core/pull/2388): Rework the P2P service codecs to avoid unnecessary coupling between components. The refactoring makes it explicit that the Gossipsub and RequestResponse codecs only share encoding/decoding functionalities from the Postcard codec. It also makes handling Gossipsub and RequestResponse messages completely independent of each other.
-=======
 - [2233](https://github.com/FuelLabs/fuel-core/pull/2233): Introduce a new column `modification_history_v2` for storing the modification history in the historical rocksDB. Keys in this column are stored in big endian order. Changed the behaviour of the historical rocksDB to write changes for new block heights to the new column, and to perform lookup of values from the `modification_history_v2` table first, and then from the `modification_history` table, performing a migration upon access if necessary.
 - [2383](https://github.com/FuelLabs/fuel-core/pull/2383): The `balance` and `balances` GraphQL query handlers now use index to provide the response in a more performant way. As the index is not created retroactively, the client must be initialized with an empty database and synced from the genesis block to utilize it. Otherwise, the legacy way of retrieving data will be used.
 - [2463](https://github.com/FuelLabs/fuel-core/pull/2463): The `coinsToSpend` GraphQL query handler now uses index to provide the response in a more performant way. As the index is not created retroactively, the client must be initialized with an empty database and synced from the genesis block to utilize it. Otherwise, the legacy way of retrieving data will be used.
 - [2556](https://github.com/FuelLabs/fuel-core/pull/2556): Ensure that the `last_recorded_height` is set for the DA gas price source.
->>>>>>> c0975a0c
 
 #### Breaking
 - [2469](https://github.com/FuelLabs/fuel-core/pull/2469): Move from `GasPriceServicev0` to `GasPriceServiceV1`. Include new config values.
