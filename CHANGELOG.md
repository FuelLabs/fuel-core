--- conflicted
+++ resolved
@@ -34,12 +34,9 @@
 - [2439](https://github.com/FuelLabs/fuel-core/pull/2439): Add gas costs for the two new zk opcodes `ecop` and `eadd` and the benches that allow to calibrate them.
 - [2472](https://github.com/FuelLabs/fuel-core/pull/2472): Added the `amountU128` field to the `Balance` GraphQL schema, providing the total balance as a `U128`. The existing `amount` field clamps any balance exceeding `U64` to `u64::MAX`.
 - [2526](https://github.com/FuelLabs/fuel-core/pull/2526): Add possibility to not have any cache set for RocksDB. Add an option to either load the RocksDB columns families on creation of the database or when the column is used.
-<<<<<<< HEAD
-- [2535](https://github.com/FuelLabs/fuel-core/pull/2535): Expose `backup` and `restore` APIs on the `CombinedDatabase` struct to create portable backups and restore from them.
-=======
 - [2532](https://github.com/FuelLabs/fuel-core/pull/2532): Getters for inner rocksdb database handles.
 - [2524](https://github.com/FuelLabs/fuel-core/pull/2524): Adds a new lock type which is optimized for certain workloads to the txpool and p2p services.
->>>>>>> b7f4b628
+- [2535](https://github.com/FuelLabs/fuel-core/pull/2535): Expose `backup` and `restore` APIs on the `CombinedDatabase` struct to create portable backups and restore from them.
 
 ### Fixed
 - [2365](https://github.com/FuelLabs/fuel-core/pull/2365): Fixed the error during dry run in the case of race condition.
