--- conflicted
+++ resolved
@@ -35,11 +35,8 @@
 - [#1270](https://github.com/FuelLabs/fuel-core/pull/1270): Modify the way block headers are retrieved from peers to be done in batches.
 
 #### Breaking
-<<<<<<< HEAD
+- [#1318](https://github.com/FuelLabs/fuel-core/pull/1318): Removed the `--sync-max-header-batch-requests` CLI argument, and renamed `--sync-max-get-txns` to `--sync-block-stream-buffer-size` to better represent the current behavior in the import.
 - [#1290](https://github.com/FuelLabs/fuel-core/pull/1290): Standardize CLI args to use `-` instead of `_`.
-=======
-- [#1318](https://github.com/FuelLabs/fuel-core/pull/1318): Removed the `--sync-max-header-batch-requests` CLI argument, and renamed `--sync-max-get-txns` to `--sync-block-stream-buffer-size` to better represent the current behavior in the import.
->>>>>>> f159b247
 - [#1279](https://github.com/FuelLabs/fuel-core/pull/1279): Added a new CLI flag to enable the Relayer service `--enable-relayer`, and disabled the Relayer service by default. When supplying the `--enable-relayer` flag, the `--relayer` argument becomes mandatory, and omitting it is an error. Similarly, providing a `--relayer` argument without the `--enable-relayer` flag is an error. Lastly, providing the `--keypair` or `--network` arguments will also produce an error if the `--enable-p2p` flag is not set.
 - [#1262](https://github.com/FuelLabs/fuel-core/pull/1262): The `ConsensusParameters` aggregates all configuration data related to the consensus. It contains many fields that are segregated by the usage. The API of some functions was affected to use lesser types instead the whole `ConsensusParameters`. It is a huge breaking change requiring repetitively monotonically updating all places that use the `ConsensusParameters`. But during updating, consider that maybe you can use lesser types. Usage of them may simplify signatures of methods and make them more user-friendly and transparent.
 
