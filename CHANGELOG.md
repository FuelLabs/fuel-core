--- conflicted
+++ resolved
@@ -11,13 +11,10 @@
 
 ### Added
 
-<<<<<<< HEAD
 - [#1770](https://github.com/FuelLabs/fuel-core/pull/1770): Add the new L1 event type for forced transactions.
-=======
 - [#1767](https://github.com/FuelLabs/fuel-core/pull/1767): Added consensus parameters version and state transition version to the `ApplicationHeader` to describe what was used to produce this block.
 - [#1760](https://github.com/FuelLabs/fuel-core/pull/1760): Added tests to verify that the network operates with a custom chain id and base asset id.
 - [#1752](https://github.com/FuelLabs/fuel-core/pull/1752): Add `ProducerGasPrice` trait that the `Producer` depends on to get the gas price for the block.
->>>>>>> 8018aa0f
 - [#1747](https://github.com/FuelLabs/fuel-core/pull/1747): The DA block height is now included in the genesis state.
 - [#1740](https://github.com/FuelLabs/fuel-core/pull/1740): Remove optional fields from genesis configs
 - [#1737](https://github.com/FuelLabs/fuel-core/pull/1737): Remove temporary tables for calculating roots during
@@ -27,8 +24,7 @@
 ### Changed
 
 #### Breaking
-<<<<<<< HEAD
-=======
+
 - [#1768](https://github.com/FuelLabs/fuel-core/pull/1768): Moved `ContractsInfo` table to the off-chain database. Removed `salt` field from the `ContractConfig`.
 - [#1761](https://github.com/FuelLabs/fuel-core/pull/1761): Adjustments to the upcoming testnet configs:
   - Decreased the max size of the contract/predicate/script to be 100KB.
@@ -37,9 +33,6 @@
   - Removed fake coins from the genesis state.
   - Renamed folders to be "testnet" and "dev-testnet".
   - The name of the networks are "Upgradable Testnet" and "Upgradable Dev Testnet".
-
-- [#1694](https://github.com/FuelLabs/fuel-core/pull/1694): The change moves the database transaction logic from the `fuel-core` to the `fuel-core-storage` level. The corresponding [issue](https://github.com/FuelLabs/fuel-core/issues/1589) described the reason behind it.
->>>>>>> 8018aa0f
 
 - [#1694](https://github.com/FuelLabs/fuel-core/pull/1694): The change moves the database transaction logic from
   the `fuel-core` to the `fuel-core-storage` level. The
@@ -123,17 +116,11 @@
 
   ### Contract States and Balances
 
-<<<<<<< HEAD
   Using uniform-sized batches may result in batches containing items from multiple contracts. Optimal performance can
   presumably be achieved by selecting a batch size that typically encompasses an entire contract's state or balance,
-  allowing for immediate initialization of relevant Merkle trees.
-=======
-  Using uniform-sized batches may result in batches containing items from multiple contracts. Optimal performance can presumably be achieved by selecting a batch size that typically encompasses an entire contract's state or balance, allowing for immediate initialization of relevant Merkle trees.
-
-### Removed
+  allowing for immediate initialization of relevant Merkle trees.### Removed
 
 - [#1757](https://github.com/FuelLabs/fuel-core/pull/1757): Removed `protobuf` from everywhere since `libp2p` uses `quick-protobuf`.
->>>>>>> 8018aa0f
 
 ## [Version 0.23.0]
 
