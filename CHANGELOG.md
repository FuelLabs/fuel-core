--- conflicted
+++ resolved
@@ -15,11 +15,8 @@
 
 ### Changed
 
-<<<<<<< HEAD
+- [#1293](https://github.com/FuelLabs/fuel-core/issues/1293): Parallelized the `estimate_predicates` endpoint to utilize all available threads.
 - [#1270](https://github.com/FuelLabs/fuel-core/pull/1270): Modify the way block headers are retrieved from peers to be done in batches.
-=======
-- [#1293](https://github.com/FuelLabs/fuel-core/issues/1293): Parallelized the `estimate_predicates` endpoint to utilize all available threads.
->>>>>>> 6dbe2dd0
 
 #### Breaking
 - [#1262](https://github.com/FuelLabs/fuel-core/pull/1262): The `ConsensusParameters` aggregates all configuration data related to the consensus. It contains many fields that are segregated by the usage. The API of some functions was affected to use lesser types instead the whole `ConsensusParameters`. It is a huge breaking change requiring repetitively monotonically updating all places that use the `ConsensusParameters`. But during updating, consider that maybe you can use lesser types. Usage of them may simplify signatures of methods and make them more user-friendly and transparent.
