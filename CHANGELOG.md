--- conflicted
+++ resolved
@@ -9,12 +9,8 @@
 ### Changed
 - [2113](https://github.com/FuelLabs/fuel-core/pull/2113): Modify the way the gas price service and shared algo is initialized to have some default value based on best guess instead of `None`, and initialize service before graphql.
 - [2112](https://github.com/FuelLabs/fuel-core/pull/2112): Alter the way the sealed blocks are fetched with a given height.
-<<<<<<< HEAD
+- [2115](https://github.com/FuelLabs/fuel-core/pull/2115): Add test for `SignMode` `is_available` method.
 - [2124](https://github.com/FuelLabs/fuel-core/pull/2124): Generalize the way p2p req/res protocol handles requests.
-=======
-- [2115](https://github.com/FuelLabs/fuel-core/pull/2115): Add test for `SignMode` `is_available` method.
-
->>>>>>> 0083510d
 
 ## [Version 0.34.0]
 
