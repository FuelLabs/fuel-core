# Change Log
All notable changes to this project will be documented in this file.

The format is based on [Keep a Changelog](http://keepachangelog.com/)
and this project adheres to [Semantic Versioning](http://semver.org/).

## [Unreleased]

### Added
<<<<<<< HEAD
- [2491](https://github.com/FuelLabs/fuel-core/pull/2491): Storage read replays of historical blocks for execution tracing. Only available behind `--debug` flag.
- [2635](https://github.com/FuelLabs/fuel-core/pull/2635): Add metrics to gas price service
=======

- [2648](https://github.com/FuelLabs/fuel-core/pull/2648): Add feature-flagged field to block header `fault_proving_header` that contains a commitment to all transaction ids.

## [Version 0.41.6]

### Added
- [2668](https://github.com/FuelLabs/fuel-core/pull/2668): Expose gas price service test helpers
- [2621](https://github.com/FuelLabs/fuel-core/pull/2598): Global merkle root storage updates process upgrade transactions.
- [2650](https://github.com/FuelLabs/fuel-core/pull/2650): Populate `ProcessedTransactions` table in global merkle root storage.
- [2667](https://github.com/FuelLabs/fuel-core/pull/2667): Populate `Blobs` table in global merkle root storage.
- [2652](https://github.com/FuelLabs/fuel-core/pull/2652): Global Merkle Root storage crate: Add Raw contract bytecode to global merkle root storage when processing Create transactions.
- [2669](https://github.com/FuelLabs/fuel-core/pull/2669): Populate `UploadedBytecodes` table in global merkle root storage.

### Fixed
- [2673](https://github.com/FuelLabs/fuel-core/pull/2673): Change read behavior on the InMemoryTransaction to use offset and allow not equal buf size (fix CCP and LDC broken from https://github.com/FuelLabs/fuel-vm/pull/847)

## [Version 0.41.5]
>>>>>>> 82242891

### Changed
- [2387](https://github.com/FuelLabs/fuel-core/pull/2387): Update description `tx-max-depth` flag.
- [2630](https://github.com/FuelLabs/fuel-core/pull/2630): Removed some noisy `tracing::info!` logs
- [2643](https://github.com/FuelLabs/fuel-core/pull/2643): Before this fix when tip is zero, transactions that use 30M have the same priority as transactions with 1M gas. Now they are correctly ordered.

### Added
- [2617](https://github.com/FuelLabs/fuel-core/pull/2617): Add integration skeleton of parallel-executor.
- [2553](https://github.com/FuelLabs/fuel-core/pull/2553): Scaffold global merkle root storage crate.
- [2598](https://github.com/FuelLabs/fuel-core/pull/2598): Add initial test suite for global merkle root storage updates.
- [2635](https://github.com/FuelLabs/fuel-core/pull/2635): Add metrics to gas price service
- [2664](https://github.com/FuelLabs/fuel-core/pull/2664): Add print with all information when a transaction is refused because of a collision.

### Fixed
- [2632](https://github.com/FuelLabs/fuel-core/pull/2632): Improved performance of certain async trait impls in the gas price service.
- [2662](https://github.com/FuelLabs/fuel-core/pull/2662): Fix balances query endpoint cost without indexation and behavior coins to spend with one parameter at zero.

## [Version 0.41.4]

### Fixed
- [2628](https://github.com/FuelLabs/fuel-core/pull/2628): Downgrade STF.

## [Version 0.41.3]

### Fixed
- [2626](https://github.com/FuelLabs/fuel-core/pull/2626): Avoid needs of RocksDB features in tests modules.

## [Version 0.41.2]

### Fixed

- [2623](https://github.com/FuelLabs/fuel-core/pull/2623): Pinned netlink-proto's version.

## [Version 0.41.1]

### Added
- [2551](https://github.com/FuelLabs/fuel-core/pull/2551): Enhanced the DA compressed block header to include block id.
- [2595](https://github.com/FuelLabs/fuel-core/pull/2595): Added `indexation` field to the `nodeInfo` GraphQL endpoint to allow checking if a specific indexation is enabled.

### Changed
- [2603](https://github.com/FuelLabs/fuel-core/pull/2603): Sets the latest recorded height on initialization, not just when DA costs are received

### Fixed
- [2612](https://github.com/FuelLabs/fuel-core/pull/2612): Use latest gas price to estimate next block gas price during dry runs 
- [2612](https://github.com/FuelLabs/fuel-core/pull/2612): Use latest gas price to estimate next block gas price in tx pool instead of using algorithm directly
- [2609](https://github.com/FuelLabs/fuel-core/pull/2609): Check response before trying to deserialize, return error instead
- [2599](https://github.com/FuelLabs/fuel-core/pull/2599): Use the proper `url` apis to construct full url path in `BlockCommitterHttpApi` client
- [2593](https://github.com/FuelLabs/fuel-core/pull/2593): Fixed utxo id decompression

## [Version 0.41.0]

### Added
- [2547](https://github.com/FuelLabs/fuel-core/pull/2547): Replace the old Graphql gas price provider adapter with the ArcGasPriceEstimate.
- [2445](https://github.com/FuelLabs/fuel-core/pull/2445): Added GQL endpoint for querying asset details.
- [2442](https://github.com/FuelLabs/fuel-core/pull/2442): Add uninitialized task for V1 gas price service
- [2154](https://github.com/FuelLabs/fuel-core/pull/2154): Added `Unknown` variant to `ConsensusParameters` graphql queries
- [2154](https://github.com/FuelLabs/fuel-core/pull/2154): Added `Unknown` variant to `Block` graphql queries
- [2154](https://github.com/FuelLabs/fuel-core/pull/2154): Added `TransactionType` type in `fuel-client`
- [2321](https://github.com/FuelLabs/fuel-core/pull/2321): New metrics for the TxPool:
    - The size of transactions in the txpool (`txpool_tx_size`)
    - The time spent by a transaction in the txpool in seconds (`txpool_tx_time_in_txpool_seconds`)
    - The number of transactions in the txpool (`txpool_number_of_transactions`)
    - The number of transactions pending verification before entering the txpool (`txpool_number_of_transactions_pending_verification`)
    - The number of executable transactions in the txpool (`txpool_number_of_executable_transactions`)
    - The time it took to select transactions for inclusion in a block in microseconds (`txpool_select_transactions_time_microseconds`)
    - The time it took to insert a transaction in the txpool in microseconds (`transaction_insertion_time_in_thread_pool_microseconds`)
- [2385](https://github.com/FuelLabs/fuel-core/pull/2385): Added new histogram buckets for some of the TxPool metrics, optimize the way they are collected.
- [2347](https://github.com/FuelLabs/fuel-core/pull/2364): Add activity concept in order to protect against infinitely increasing DA gas price scenarios
- [2362](https://github.com/FuelLabs/fuel-core/pull/2362): Added a new request_response protocol version `/fuel/req_res/0.0.2`. In comparison with `/fuel/req/0.0.1`, which returns an empty response when a request cannot be fulfilled, this version returns more meaningful error codes. Nodes still support the version `0.0.1` of the protocol to guarantee backward compatibility with fuel-core nodes. Empty responses received from nodes using the old protocol `/fuel/req/0.0.1` are automatically converted into an error `ProtocolV1EmptyResponse` with error code 0, which is also the only error code implemented. More specific error codes will be added in the future.
- [2386](https://github.com/FuelLabs/fuel-core/pull/2386): Add a flag to define the maximum number of file descriptors that RocksDB can use. By default it's half of the OS limit.
- [2376](https://github.com/FuelLabs/fuel-core/pull/2376): Add a way to fetch transactions in P2P without specifying a peer.
- [2361](https://github.com/FuelLabs/fuel-core/pull/2361): Add caches to the sync service to not reask for data it already fetched from the network.
- [2327](https://github.com/FuelLabs/fuel-core/pull/2327): Add more services tests and more checks of the pool. Also add an high level documentation for users of the pool and contributors.
- [2416](https://github.com/FuelLabs/fuel-core/issues/2416): Define the `GasPriceServiceV1` task.
- [2447](https://github.com/FuelLabs/fuel-core/pull/2447): Use new `expiration` policy in the transaction pool. Add a mechanism to prune the transactions when they expired.
- [1922](https://github.com/FuelLabs/fuel-core/pull/1922): Added support for posting blocks to the shared sequencer.
- [2033](https://github.com/FuelLabs/fuel-core/pull/2033): Remove `Option<BlockHeight>` in favor of `BlockHeightQuery` where applicable.
- [2490](https://github.com/FuelLabs/fuel-core/pull/2490): Added pagination support for the `balances` GraphQL query, available only when 'balances indexation' is enabled.
- [2439](https://github.com/FuelLabs/fuel-core/pull/2439): Add gas costs for the two new zk opcodes `ecop` and `eadd` and the benches that allow to calibrate them.
- [2472](https://github.com/FuelLabs/fuel-core/pull/2472): Added the `amountU128` field to the `Balance` GraphQL schema, providing the total balance as a `U128`. The existing `amount` field clamps any balance exceeding `U64` to `u64::MAX`.
- [2526](https://github.com/FuelLabs/fuel-core/pull/2526): Add possibility to not have any cache set for RocksDB. Add an option to either load the RocksDB columns families on creation of the database or when the column is used.
- [2532](https://github.com/FuelLabs/fuel-core/pull/2532): Getters for inner rocksdb database handles.
- [2524](https://github.com/FuelLabs/fuel-core/pull/2524): Adds a new lock type which is optimized for certain workloads to the txpool and p2p services.
- [2535](https://github.com/FuelLabs/fuel-core/pull/2535): Expose `backup` and `restore` APIs on the `CombinedDatabase` struct to create portable backups and restore from them.
- [2550](https://github.com/FuelLabs/fuel-core/pull/2550): Add statistics and more limits infos about txpool on the node_info endpoint

### Fixed
- [2560](https://github.com/FuelLabs/fuel-core/pull/2560): Fix flaky test by increasing timeout
- [2558](https://github.com/FuelLabs/fuel-core/pull/2558): Rename `cost` and `reward` to remove `excess` wording
- [2469](https://github.com/FuelLabs/fuel-core/pull/2469): Improved the logic for syncing the gas price database with on_chain database
- [2365](https://github.com/FuelLabs/fuel-core/pull/2365): Fixed the error during dry run in the case of race condition.
- [2366](https://github.com/FuelLabs/fuel-core/pull/2366): The `importer_gas_price_for_block` metric is properly collected.
- [2369](https://github.com/FuelLabs/fuel-core/pull/2369): The `transaction_insertion_time_in_thread_pool_milliseconds` metric is properly collected.
- [2413](https://github.com/FuelLabs/fuel-core/issues/2413): block production immediately errors if unable to lock the mutex.
- [2389](https://github.com/FuelLabs/fuel-core/pull/2389): Fix construction of reverse iterator in RocksDB.
- [2479](https://github.com/FuelLabs/fuel-core/pull/2479): Fix an error on the last iteration of the read and write sequential opcodes on contract storage.
- [2478](https://github.com/FuelLabs/fuel-core/pull/2478): Fix proof created by `message_receipts_proof` function by ignoring the receipts from failed transactions to match `message_outbox_root`.
- [2485](https://github.com/FuelLabs/fuel-core/pull/2485): Hardcode the timestamp of the genesis block and version of `tai64` to avoid breaking changes for us.
- [2511](https://github.com/FuelLabs/fuel-core/pull/2511): Fix backward compatibility of V0Metadata in gas price db.

### Changed
- [2469](https://github.com/FuelLabs/fuel-core/pull/2469): Updated adapter for querying costs from DA Block committer API
- [2469](https://github.com/FuelLabs/fuel-core/pull/2469): Use the gas price from the latest block to estimate future gas prices
- [2501](https://github.com/FuelLabs/fuel-core/pull/2501): Use gas price from block for estimating future gas prices
- [2468](https://github.com/FuelLabs/fuel-core/pull/2468): Abstract unrecorded blocks concept for V1 algorithm, create new storage impl. Introduce `TransactionableStorage` trait to allow atomic changes to the storage.
- [2295](https://github.com/FuelLabs/fuel-core/pull/2295): `CombinedDb::from_config` now respects `state_rewind_policy` with tmp RocksDB.
- [2378](https://github.com/FuelLabs/fuel-core/pull/2378): Use cached hash of the topic instead of calculating it on each publishing gossip message.
- [2438](https://github.com/FuelLabs/fuel-core/pull/2438): Refactored service to use new implementation of `StorageRead::read` that takes an offset in input.
- [2429](https://github.com/FuelLabs/fuel-core/pull/2429): Introduce custom enum for representing result of running service tasks
- [2377](https://github.com/FuelLabs/fuel-core/pull/2377): Add more errors that can be returned as responses when using protocol `/fuel/req_res/0.0.2`. The errors supported are `ProtocolV1EmptyResponse` (status code `0`) for converting empty responses sent via protocol `/fuel/req_res/0.0.1`, `RequestedRangeTooLarge`(status code `1`) if the client requests a range of objects such as sealed block headers or transactions too large, `Timeout` (status code `2`) if the remote peer takes too long to fulfill a request, or `SyncProcessorOutOfCapacity` if the remote peer is fulfilling too many requests concurrently.
- [2233](https://github.com/FuelLabs/fuel-core/pull/2233): Introduce a new column `modification_history_v2` for storing the modification history in the historical rocksDB. Keys in this column are stored in big endian order. Changed the behaviour of the historical rocksDB to write changes for new block heights to the new column, and to perform lookup of values from the `modification_history_v2` table first, and then from the `modification_history` table, performing a migration upon access if necessary.
- [2383](https://github.com/FuelLabs/fuel-core/pull/2383): The `balance` and `balances` GraphQL query handlers now use index to provide the response in a more performant way. As the index is not created retroactively, the client must be initialized with an empty database and synced from the genesis block to utilize it. Otherwise, the legacy way of retrieving data will be used.
- [2463](https://github.com/FuelLabs/fuel-core/pull/2463): The `coinsToSpend` GraphQL query handler now uses index to provide the response in a more performant way. As the index is not created retroactively, the client must be initialized with an empty database and synced from the genesis block to utilize it. Otherwise, the legacy way of retrieving data will be used.
- [2556](https://github.com/FuelLabs/fuel-core/pull/2556): Ensure that the `last_recorded_height` is set for the DA gas price source.

#### Breaking
- [2469](https://github.com/FuelLabs/fuel-core/pull/2469): Move from `GasPriceServicev0` to `GasPriceServiceV1`. Include new config values.
- [2438](https://github.com/FuelLabs/fuel-core/pull/2438): The `fuel-core-client` can only work with new version of the `fuel-core`. The `0.40` and all older versions are not supported.
- [2438](https://github.com/FuelLabs/fuel-core/pull/2438): Updated `fuel-vm` to `0.59.1` release. Check [release notes](https://github.com/FuelLabs/fuel-vm/releases/tag/v0.59.0) for more details.
- [2389](https://github.com/FuelLabs/fuel-core/pull/2258): Updated the `messageProof` GraphQL schema to return a non-nullable `MessageProof`.
- [2154](https://github.com/FuelLabs/fuel-core/pull/2154): Transaction graphql endpoints use `TransactionType` instead of `fuel_tx::Transaction`.
- [2446](https://github.com/FuelLabs/fuel-core/pull/2446): Use graphiql instead of graphql-playground due to known vulnerability and stale development.
- [2379](https://github.com/FuelLabs/fuel-core/issues/2379): Change `kv_store::Value` to be `Arc<[u8]>` instead of `Arc<Vec<u8>>`.
- [2490](https://github.com/FuelLabs/fuel-core/pull/2490): Updated GraphQL complexity calculation for `balances` query to account for pagination (`first`/`last`) and nested field complexity (`child_complexity`). Queries with large pagination values or deeply nested fields may have higher complexity costs.
- [2463](https://github.com/FuelLabs/fuel-core/pull/2463): 'CoinsQueryError::MaxCoinsReached` variant has been removed. The `InsufficientCoins` variant has been renamed to `InsufficientCoinsForTheMax` and it now contains the additional `max` field
- [2463](https://github.com/FuelLabs/fuel-core/pull/2463): The number of excluded ids in the `coinsToSpend` GraphQL query is now limited to the maximum number of inputs allowed in transaction.
- [2463](https://github.com/FuelLabs/fuel-core/pull/2463): The `coinsToSpend` GraphQL query may now return different coins, depending whether the indexation is enabled or not. However, regardless of the differences, the returned coins will accurately reflect the current state of the database within the context of the query.
- [2526](https://github.com/FuelLabs/fuel-core/pull/2526): By default the cache of RocksDB is now disabled instead of being `1024 * 1024 * 1024`.

## [Version 0.40.2]

### Fixed

- [2476](https://github.com/FuelLabs/fuel-core/pull/2476): Hardcode the timestamp of the genesis block.

## [Version 0.40.1]

### Added

- [2450](https://github.com/FuelLabs/fuel-core/pull/2450): Added support for posting blocks to the shared sequencer.

## [Version 0.40.0]

### Added
- [2347](https://github.com/FuelLabs/fuel-core/pull/2347): Add GraphQL complexity histogram to metrics.
- [2350](https://github.com/FuelLabs/fuel-core/pull/2350): Added a new CLI flag `graphql-number-of-threads` to limit the number of threads used by the GraphQL service. The default value is `2`, `0` enables the old behavior.
- [2335](https://github.com/FuelLabs/fuel-core/pull/2335): Added CLI arguments for configuring GraphQL query costs.

### Fixed
- [2345](https://github.com/FuelLabs/fuel-core/pull/2345): In PoA increase priority of block creation timer trigger compare to txpool event management

### Changed
- [2334](https://github.com/FuelLabs/fuel-core/pull/2334): Prepare the GraphQL service for the switching to `async` methods.
- [2310](https://github.com/FuelLabs/fuel-core/pull/2310): New metrics: "The gas prices used in a block" (`importer_gas_price_for_block`), "The total gas used in a block" (`importer_gas_per_block`), "The total fee (gwei) paid by transactions in a block" (`importer_fee_per_block_gwei`), "The total number of transactions in a block" (`importer_transactions_per_block`), P2P metrics for swarm and protocol.
- [2340](https://github.com/FuelLabs/fuel-core/pull/2340): Avoid long heavy tasks in the GraphQL service by splitting work into batches.
- [2341](https://github.com/FuelLabs/fuel-core/pull/2341): Updated all pagination queries to work with the async stream instead of the sync iterator.
- [2350](https://github.com/FuelLabs/fuel-core/pull/2350): Limited the number of threads used by the GraphQL service.

#### Breaking
- [2310](https://github.com/FuelLabs/fuel-core/pull/2310): The `metrics` command-line parameter has been replaced with `disable-metrics`. Metrics are now enabled by default, with the option to disable them entirely or on a per-module basis.
- [2341](https://github.com/FuelLabs/fuel-core/pull/2341): The maximum number of processed coins from the `coins_to_spend` query is limited to `max_inputs`.

### Fixed

- [2352](https://github.com/FuelLabs/fuel-core/pull/2352): Cache p2p responses to serve without roundtrip to db.

## [Version 0.39.0]

### Added
- [2324](https://github.com/FuelLabs/fuel-core/pull/2324): Added metrics for sync, async processor and for all GraphQL queries.
- [2320](https://github.com/FuelLabs/fuel-core/pull/2320): Added new CLI flag `graphql-max-resolver-recursive-depth` to limit recursion within resolver. The default value it "1".

## Fixed
- [2320](https://github.com/FuelLabs/fuel-core/issues/2320): Prevent `/health` and `/v1/health` from being throttled by the concurrency limiter.
- [2322](https://github.com/FuelLabs/fuel-core/issues/2322): Set the salt of genesis contracts to zero on execution.
- [2324](https://github.com/FuelLabs/fuel-core/pull/2324): Ignore peer if we already are syncing transactions from it.

#### Breaking

- [2320](https://github.com/FuelLabs/fuel-core/pull/2330): Reject queries that are recursive during the resolution of the query.

### Changed

#### Breaking
- [2311](https://github.com/FuelLabs/fuel-core/pull/2311): Changed the text of the error returned by the executor if gas overflows.

## [Version 0.38.0]

### Added
- [2309](https://github.com/FuelLabs/fuel-core/pull/2309): Limit number of concurrent queries to the graphql service.
- [2216](https://github.com/FuelLabs/fuel-core/pull/2216): Add more function to the state and task of TxPoolV2 to handle the future interactions with others modules (PoA, BlockProducer, BlockImporter and P2P).
- [2263](https://github.com/FuelLabs/fuel-core/pull/2263): Transaction pool is now included in all modules of the code it has requires modifications on different modules : 
    - The PoA is now notify only when there is new transaction and not using the `tx_update_sender` anymore.
    - The Pool transaction source for the executor is now locking the pool until the block production is finished.
    - Reading operations on the pool is now asynchronous and it’s the less prioritized operation on the Pool, API has been updated accordingly.
    - GasPrice is no more using async to allow the transactions verifications to not use async anymore 

    We also added a lot of new configuration cli parameters to fine-tune TxPool configuration.
    This PR also changes the way we are making the heavy work processor and a sync and asynchronous version is available in services folder (usable by anyone)
    P2P now use separate heavy work processor for DB and TxPool interactions.

### Removed
- [2306](https://github.com/FuelLabs/fuel-core/pull/2306): Removed hack for genesis asset contract from the code.

## [Version 0.37.1]

### Fixed
- [2304](https://github.com/FuelLabs/fuel-core/pull/2304): Add initialization for the genesis base asset contract.

### Added
- [2288](https://github.com/FuelLabs/fuel-core/pull/2288): Specify `V1Metadata` for `GasPriceServiceV1`.

## [Version 0.37.0]

### Added
- [1609](https://github.com/FuelLabs/fuel-core/pull/1609): Add DA compression support. Compressed blocks are stored in the offchain database when blocks are produced, and can be fetched using the GraphQL API.
- [2290](https://github.com/FuelLabs/fuel-core/pull/2290): Added a new CLI argument `--graphql-max-directives`. The default value is `10`.
- [2195](https://github.com/FuelLabs/fuel-core/pull/2195): Added enforcement of the limit on the size of the L2 transactions per block according to the `block_transaction_size_limit` parameter.
- [2131](https://github.com/FuelLabs/fuel-core/pull/2131): Add flow in TxPool in order to ask to newly connected peers to share their transaction pool
- [2182](https://github.com/FuelLabs/fuel-core/pull/2151): Limit number of transactions that can be fetched via TxSource::next
- [2189](https://github.com/FuelLabs/fuel-core/pull/2151): Select next DA height to never include more than u16::MAX -1 transactions from L1.
- [2265](https://github.com/FuelLabs/fuel-core/pull/2265): Integrate Block Committer API for DA Block Costs.
- [2162](https://github.com/FuelLabs/fuel-core/pull/2162): Pool structure with dependencies, etc.. for the next transaction pool module. Also adds insertion/verification process in PoolV2 and tests refactoring
- [2280](https://github.com/FuelLabs/fuel-core/pull/2280): Allow comma separated relayer addresses in cli
- [2299](https://github.com/FuelLabs/fuel-core/pull/2299): Support blobs in the predicates.
- [2300](https://github.com/FuelLabs/fuel-core/pull/2300): Added new function to `fuel-core-client` for checking whether a blob exists.

### Changed

#### Breaking
- [2299](https://github.com/FuelLabs/fuel-core/pull/2299): Anyone who wants to participate in the transaction broadcasting via p2p must upgrade to support new predicates on the TxPool level.
- [2299](https://github.com/FuelLabs/fuel-core/pull/2299): Upgraded `fuel-vm` to `0.58.0`. More information in the [release](https://github.com/FuelLabs/fuel-vm/releases/tag/v0.58.0).
- [2276](https://github.com/FuelLabs/fuel-core/pull/2276): Changed how complexity for blocks is calculated. The default complexity now is 80_000. All queries that somehow touch the block header now are more expensive.
- [2290](https://github.com/FuelLabs/fuel-core/pull/2290): Added a new GraphQL limit on number of `directives`. The default value is `10`.
- [2206](https://github.com/FuelLabs/fuel-core/pull/2206): Use timestamp of last block when dry running transactions.
- [2153](https://github.com/FuelLabs/fuel-core/pull/2153): Updated default gas costs for the local testnet configuration to match `fuel-core 0.35.0`.

## [Version 0.36.0]

### Added
- [2135](https://github.com/FuelLabs/fuel-core/pull/2135): Added metrics logging for number of blocks served over the p2p req/res protocol.
- [2151](https://github.com/FuelLabs/fuel-core/pull/2151): Added limitations on gas used during dry_run in API.
- [2188](https://github.com/FuelLabs/fuel-core/pull/2188): Added the new variant `V2` for the `ConsensusParameters` which contains the new `block_transaction_size_limit` parameter.
- [2163](https://github.com/FuelLabs/fuel-core/pull/2163): Added runnable task for fetching block committer data.
- [2204](https://github.com/FuelLabs/fuel-core/pull/2204): Added `dnsaddr` resolution for TLD without suffixes.

### Changed

#### Breaking
- [2199](https://github.com/FuelLabs/fuel-core/pull/2199): Applying several breaking changes to the WASM interface from backlog:
  - Get the module to execute WASM byte code from the storage first, an fallback to the built-in version in the case of the `FUEL_ALWAYS_USE_WASM`.
  - Added `host_v1` with a new `peek_next_txs_size` method, that accepts `tx_number_limit` and `size_limit`.
  - Added new variant of the return type to pass the validation result. It removes block serialization and deserialization and should improve performance.
  - Added a V1 execution result type that uses `JSONError` instead of postcard serialized error. It adds flexibility of how variants of the error can be managed. More information about it in https://github.com/FuelLabs/fuel-vm/issues/797. The change also moves `TooManyOutputs` error to the top. It shows that `JSONError` works as expected.
- [2145](https://github.com/FuelLabs/fuel-core/pull/2145): feat: Introduce time port in PoA service.
- [2155](https://github.com/FuelLabs/fuel-core/pull/2155): Added trait declaration for block committer data
- [2142](https://github.com/FuelLabs/fuel-core/pull/2142): Added benchmarks for varied forms of db lookups to assist in optimizations.
- [2158](https://github.com/FuelLabs/fuel-core/pull/2158): Log the public address of the signing key, if it is specified
- [2188](https://github.com/FuelLabs/fuel-core/pull/2188): Upgraded the `fuel-vm` to `0.57.0`. More information in the [release](https://github.com/FuelLabs/fuel-vm/releases/tag/v0.57.0).

## [Version 0.35.0]

### Added
- [2122](https://github.com/FuelLabs/fuel-core/pull/2122): Changed the relayer URI address to be a vector and use a quorum provider. The `relayer` argument now supports multiple URLs to fetch information from different sources.
- [2119](https://github.com/FuelLabs/fuel-core/pull/2119): GraphQL query fields for retrieving information about upgrades.

### Changed
- [2113](https://github.com/FuelLabs/fuel-core/pull/2113): Modify the way the gas price service and shared algo is initialized to have some default value based on best guess instead of `None`, and initialize service before graphql.
- [2112](https://github.com/FuelLabs/fuel-core/pull/2112): Alter the way the sealed blocks are fetched with a given height.
- [2120](https://github.com/FuelLabs/fuel-core/pull/2120): Added `submitAndAwaitStatus` subscription endpoint which returns the `SubmittedStatus` after the transaction is submitted as well as the `TransactionStatus` subscription.
- [2115](https://github.com/FuelLabs/fuel-core/pull/2115): Add test for `SignMode` `is_available` method.
- [2124](https://github.com/FuelLabs/fuel-core/pull/2124): Generalize the way p2p req/res protocol handles requests.

#### Breaking

- [2040](https://github.com/FuelLabs/fuel-core/pull/2040): Added full `no_std` support state transition related crates. The crates now require the "alloc" feature to be enabled. Following crates are affected:
  - `fuel-core-types`
  - `fuel-core-storage`
  - `fuel-core-executor`
- [2116](https://github.com/FuelLabs/fuel-core/pull/2116): Replace `H160` in config and cli options of relayer by `Bytes20` of `fuel-types`

### Fixed
- [2134](https://github.com/FuelLabs/fuel-core/pull/2134): Perform RecoveryID normalization for AWS KMS -generated signatures.

## [Version 0.34.0]

### Added
- [2051](https://github.com/FuelLabs/fuel-core/pull/2051): Add support for AWS KMS signing for the PoA consensus module. The new key can be specified with `--consensus-aws-kms AWS_KEY_ARN`.
- [2092](https://github.com/FuelLabs/fuel-core/pull/2092): Allow iterating by keys in rocksdb, and other storages.
- [2096](https://github.com/FuelLabs/fuel-core/pull/2096): GraphQL query field to fetch blob byte code by its blob ID.

### Changed
- [2106](https://github.com/FuelLabs/fuel-core/pull/2106): Remove deadline clock in POA and replace with tokio time functions.

- [2035](https://github.com/FuelLabs/fuel-core/pull/2035): Small code optimizations.
    - The optimized code specifies the capacity when initializing the HashSet, avoiding potential multiple reallocations of memory during element insertion.
    - The optimized code uses the return value of HashSet::insert to check if the insertion was successful. If the insertion fails (i.e., the element already exists), it returns an error. This reduces one lookup operation.
    - The optimized code simplifies the initialization logic of exclude by using the Option::map_or_else method.

#### Breaking
- [2051](https://github.com/FuelLabs/fuel-core/pull/2051): Misdocumented `CONSENSUS_KEY` environ variable has been removed, use `CONSENSUS_KEY_SECRET` instead. Also raises MSRV to `1.79.0`.

### Fixed

- [2106](https://github.com/FuelLabs/fuel-core/pull/2106): Handle the case when nodes with overriding start on the fresh network.
- [2105](https://github.com/FuelLabs/fuel-core/pull/2105): Fixed the rollback functionality to work with empty gas price database.

## [Version 0.33.0]

### Added
- [2094](https://github.com/FuelLabs/fuel-core/pull/2094): Added support for predefined blocks provided via the filesystem.
- [2094](https://github.com/FuelLabs/fuel-core/pull/2094): Added `--predefined-blocks-path` CLI argument to pass the path to the predefined blocks.
- [2081](https://github.com/FuelLabs/fuel-core/pull/2081): Enable producer to include predefined blocks.
- [2079](https://github.com/FuelLabs/fuel-core/pull/2079): Open unknown columns in the RocksDB for forward compatibility.

### Changed
- [2076](https://github.com/FuelLabs/fuel-core/pull/2076): Replace usages of `iter_all` with `iter_all_keys` where necessary.

#### Breaking
- [2080](https://github.com/FuelLabs/fuel-core/pull/2080): Reject Upgrade txs with invalid wasm on txpool level.
- [2082](https://github.com/FuelLabs/fuel-core/pull/2088): Move `TxPoolError` from `fuel-core-types` to `fuel-core-txpool`.
- [2086](https://github.com/FuelLabs/fuel-core/pull/2086): Added support for PoA key rotation.
- [2086](https://github.com/FuelLabs/fuel-core/pull/2086): Support overriding of the non consensus parameters in the chain config.

### Fixed

- [2094](https://github.com/FuelLabs/fuel-core/pull/2094): Fixed bug in rollback logic because of wrong ordering of modifications.

## [Version 0.32.1]

### Added
- [2061](https://github.com/FuelLabs/fuel-core/pull/2061): Allow querying filled transaction body from the status.

### Changed
- [2067](https://github.com/FuelLabs/fuel-core/pull/2067): Return error from TxPool level if the `BlobId` is known.
- [2064](https://github.com/FuelLabs/fuel-core/pull/2064): Allow gas price metadata values to be overridden with config

### Fixes
- [2060](https://github.com/FuelLabs/fuel-core/pull/2060): Use `min-gas-price` as a starting point if `start-gas-price` is zero.
- [2059](https://github.com/FuelLabs/fuel-core/pull/2059): Remove unwrap that is breaking backwards compatibility
- [2063](https://github.com/FuelLabs/fuel-core/pull/2063): Don't use historical view during dry run.

## [Version 0.32.0]

### Added
- [1983](https://github.com/FuelLabs/fuel-core/pull/1983): Add adapters for gas price service for accessing database values

### Breaking
- [2048](https://github.com/FuelLabs/fuel-core/pull/2048): Disable SMT for `ContractsAssets` and `ContractsState` for the production mode of the `fuel-core`. The SMT still is used in benchmarks and tests.
- [#1988](https://github.com/FuelLabs/fuel-core/pull/1988): Updated `fuel-vm` to `0.56.0` ([release notes](https://github.com/FuelLabs/fuel-vm/releases/tag/v0.55.0)). Adds Blob transaction support.
- [2025](https://github.com/FuelLabs/fuel-core/pull/2025): Add new V0 algorithm for gas price to services.
    This change includes new flags for the CLI:
        - "starting-gas-price" - the starting gas price for the gas price algorithm
        - "gas-price-change-percent" - the percent change for each gas price update
        - "gas-price-threshold-percent" - the threshold percent for determining if the gas price will be increase or decreased
    And the following CLI flags are serving a new purpose
        - "min-gas-price" - the minimum gas price that the gas price algorithm will return
- [2045](https://github.com/FuelLabs/fuel-core/pull/2045): Include withdrawal message only if transaction is executed successfully.
- [2041](https://github.com/FuelLabs/fuel-core/pull/2041): Add code for startup of the gas price algorithm updater so 
    the gas price db on startup is always in sync with the on chain db

## [Version 0.31.0]

### Added
- [#2014](https://github.com/FuelLabs/fuel-core/pull/2014): Added a separate thread for the block importer.
- [#2013](https://github.com/FuelLabs/fuel-core/pull/2013): Added a separate thread to process P2P database lookups.
- [#2004](https://github.com/FuelLabs/fuel-core/pull/2004): Added new CLI argument `continue-services-on-error` to control internal flow of services.
- [#2004](https://github.com/FuelLabs/fuel-core/pull/2004): Added handling of incorrect shutdown of the off-chain GraphQL worker by using state rewind feature.
- [#2007](https://github.com/FuelLabs/fuel-core/pull/2007): Improved metrics:
  - Added database metrics per column.
  - Added statistic about commit time of each database.
  - Refactored how metrics are registered: Now, we use only one register shared between all metrics. This global register is used to encode all metrics.
- [#1996](https://github.com/FuelLabs/fuel-core/pull/1996): Added support for rollback command when state rewind feature is enabled. The command allows the rollback of the state of the blockchain several blocks behind until the end of the historical window. The default historical window it 7 days.
- [#1996](https://github.com/FuelLabs/fuel-core/pull/1996): Added support for the state rewind feature. The feature allows the execution of the blocks in the past and the same execution results to be received. Together with forkless upgrades, execution of any block from the past is possible if historical data exist for the target block height.
- [#1994](https://github.com/FuelLabs/fuel-core/pull/1994): Added the actual implementation for the `AtomicView::latest_view`.
- [#1972](https://github.com/FuelLabs/fuel-core/pull/1972): Implement `AlgorithmUpdater` for `GasPriceService`
- [#1948](https://github.com/FuelLabs/fuel-core/pull/1948): Add new `AlgorithmV1` and `AlgorithmUpdaterV1` for the gas price. Include tools for analysis
- [#1676](https://github.com/FuelLabs/fuel-core/pull/1676): Added new CLI arguments:
    - `graphql-max-depth`
    - `graphql-max-complexity`
    - `graphql-max-recursive-depth`

### Changed
- [#2015](https://github.com/FuelLabs/fuel-core/pull/2015): Small fixes for the database:
  - Fixed the name for historical columns - Metrics was working incorrectly for historical columns.
  - Added recommended setting for the RocksDB - The source of recommendation is official documentation https://github.com/facebook/rocksdb/wiki/Setup-Options-and-Basic-Tuning#other-general-options.
  - Removed repairing since it could corrupt the database if fails - Several users reported about the corrupted state of the database after having a "Too many descriptors" error where in logs, repairing of the database also failed with this error creating a `lost` folder.
- [#2010](https://github.com/FuelLabs/fuel-core/pull/2010): Updated the block importer to allow more blocks to be in the queue. It improves synchronization speed and mitigate the impact of other services on synchronization speed.
- [#2006](https://github.com/FuelLabs/fuel-core/pull/2006): Process block importer events first under P2P pressure.
- [#2002](https://github.com/FuelLabs/fuel-core/pull/2002): Adapted the block producer to react to checked transactions that were using another version of consensus parameters during validation in the TxPool. After an upgrade of the consensus parameters of the network, TxPool could store invalid `Checked` transactions. This change fixes that by tracking the version that was used to validate the transactions.
- [#1999](https://github.com/FuelLabs/fuel-core/pull/1999): Minimize the number of panics in the codebase.
- [#1990](https://github.com/FuelLabs/fuel-core/pull/1990): Use latest view for mutate GraphQL queries after modification of the node.
- [#1992](https://github.com/FuelLabs/fuel-core/pull/1992): Parse multiple relayer contracts, `RELAYER-V2-LISTENING-CONTRACTS` env variable using a `,` delimiter.
- [#1980](https://github.com/FuelLabs/fuel-core/pull/1980): Add `Transaction` to relayer 's event filter

#### Breaking
- [#2012](https://github.com/FuelLabs/fuel-core/pull/2012): Bumped the `fuel-vm` to `0.55.0` release. More about the change [here](https://github.com/FuelLabs/fuel-vm/releases/tag/v0.55.0).
- [#2001](https://github.com/FuelLabs/fuel-core/pull/2001): Prevent GraphQL query body to be huge and cause OOM. The default body size is `1MB`. The limit can be changed by the `graphql-request-body-bytes-limit` CLI argument.
- [#1991](https://github.com/FuelLabs/fuel-core/pull/1991): Prepare the database to use different types than `Database` for atomic view.
- [#1989](https://github.com/FuelLabs/fuel-core/pull/1989): Extract `HistoricalView` trait from the `AtomicView`.
- [#1676](https://github.com/FuelLabs/fuel-core/pull/1676): New `fuel-core-client` is incompatible with the old `fuel-core` because of two requested new fields.
- [#1676](https://github.com/FuelLabs/fuel-core/pull/1676): Changed default value for `api-request-timeout` to be `30s`.
- [#1676](https://github.com/FuelLabs/fuel-core/pull/1676): Now, GraphQL API has complexity and depth limitations on the queries. The default complexity limit is `20000`. It is ~50 blocks per request with transaction IDs and ~2-5 full blocks.

### Fixed
- [#2000](https://github.com/FuelLabs/fuel-core/pull/2000): Use correct query name in metrics for aliased queries.

## [Version 0.30.0]

### Added
- [#1975](https://github.com/FuelLabs/fuel-core/pull/1975): Added `DependentCost` benchmarks for the `cfe` and `cfei` opcodes.
- [#1975](https://github.com/FuelLabs/fuel-core/pull/1975): Added `DependentCost` for the `cfe` opcode to the `GasCosts` endpoint.
- [#1974](https://github.com/FuelLabs/fuel-core/pull/1974): Optimized the work of `InMemoryTransaction` for lookups and empty insertion.

### Changed
- [#1973](https://github.com/FuelLabs/fuel-core/pull/1973): Updated VM initialization benchmark to include many inputs and outputs.

#### Breaking
- [#1975](https://github.com/FuelLabs/fuel-core/pull/1975): Updated gas prices according to new release.
- [#1975](https://github.com/FuelLabs/fuel-core/pull/1975): Changed `GasCosts` endpoint to return `DependentCost` for the `cfei` opcode via `cfeiDependentCost`.
- [#1975](https://github.com/FuelLabs/fuel-core/pull/1975): Use `fuel-vm 0.54.0`. More information in the [release](https://github.com/FuelLabs/fuel-vm/releases/tag/v0.54.0).

## [Version 0.29.0]

### Added
- [#1889](https://github.com/FuelLabs/fuel-core/pull/1889): Add new `FuelGasPriceProvider` that receives the gas price algorithm from a `GasPriceService`

### Changed
- [#1942](https://github.com/FuelLabs/fuel-core/pull/1942): Sequential relayer's commits.
- [#1952](https://github.com/FuelLabs/fuel-core/pull/1952): Change tip sorting to ratio between tip and max gas sorting in txpool
- [#1960](https://github.com/FuelLabs/fuel-core/pull/1960): Update fuel-vm to v0.53.0.
- [#1964](https://github.com/FuelLabs/fuel-core/pull/1964): Add `creation_instant` as second sort key in tx pool

### Fixed
- [#1962](https://github.com/FuelLabs/fuel-core/pull/1962): Fixes the error message for incorrect keypair's path.
- [#1950](https://github.com/FuelLabs/fuel-core/pull/1950): Fix cursor `BlockHeight` encoding in `SortedTXCursor`

## [Version 0.28.0]

### Changed
- [#1934](https://github.com/FuelLabs/fuel-core/pull/1934): Updated benchmark for the `aloc` opcode to be `DependentCost`. Updated `vm_initialization` benchmark to exclude growing of memory(It is handled by VM reuse).
- [#1916](https://github.com/FuelLabs/fuel-core/pull/1916): Speed up synchronisation of the blocks for the `fuel-core-sync` service.
- [#1888](https://github.com/FuelLabs/fuel-core/pull/1888): optimization: Reuse VM memory across executions.

#### Breaking

- [#1934](https://github.com/FuelLabs/fuel-core/pull/1934): Changed `GasCosts` endpoint to return `DependentCost` for the `aloc` opcode via `alocDependentCost`.
- [#1934](https://github.com/FuelLabs/fuel-core/pull/1934): Updated default gas costs for the local testnet configuration. All opcodes became cheaper.
- [#1924](https://github.com/FuelLabs/fuel-core/pull/1924): `dry_run_opt` has new `gas_price: Option<u64>` argument
- [#1888](https://github.com/FuelLabs/fuel-core/pull/1888): Upgraded `fuel-vm` to `0.51.0`. See [release](https://github.com/FuelLabs/fuel-vm/releases/tag/v0.51.0) for more information.

### Added
- [#1939](https://github.com/FuelLabs/fuel-core/pull/1939): Added API functions to open a RocksDB in different modes.
- [#1929](https://github.com/FuelLabs/fuel-core/pull/1929): Added support of customization of the state transition version in the `ChainConfig`.

### Removed
- [#1913](https://github.com/FuelLabs/fuel-core/pull/1913): Removed dead code from the project.

### Fixed
- [#1921](https://github.com/FuelLabs/fuel-core/pull/1921): Fixed unstable `gossipsub_broadcast_tx_with_accept` test.
- [#1915](https://github.com/FuelLabs/fuel-core/pull/1915): Fixed reconnection issue in the dev cluster with AWS cluster.
- [#1914](https://github.com/FuelLabs/fuel-core/pull/1914): Fixed halting of the node during synchronization in PoA service.

## [Version 0.27.0]

### Added

- [#1895](https://github.com/FuelLabs/fuel-core/pull/1895): Added backward and forward compatibility integration tests for forkless upgrades.
- [#1898](https://github.com/FuelLabs/fuel-core/pull/1898): Enforce increasing of the `Executor::VERSION` on each release.

### Changed

- [#1906](https://github.com/FuelLabs/fuel-core/pull/1906): Makes `cli::snapshot::Command` members public such that clients can create and execute snapshot commands programmatically. This enables snapshot execution in external programs, such as the regenesis test suite. 
- [#1891](https://github.com/FuelLabs/fuel-core/pull/1891): Regenesis now preserves `FuelBlockMerkleData` and `FuelBlockMerkleMetadata` in the off-chain table. These tables are checked when querying message proofs.
- [#1886](https://github.com/FuelLabs/fuel-core/pull/1886): Use ref to `Block` in validation code
- [#1876](https://github.com/FuelLabs/fuel-core/pull/1876): Updated benchmark to include the worst scenario for `CROO` opcode. Also include consensus parameters in bench output.
- [#1879](https://github.com/FuelLabs/fuel-core/pull/1879): Return the old behaviour for the `discovery_works` test.
- [#1848](https://github.com/FuelLabs/fuel-core/pull/1848): Added `version` field to the `Block` and `BlockHeader` GraphQL entities. Added corresponding `version` field to the `Block` and `BlockHeader` client types in `fuel-core-client`.
- [#1873](https://github.com/FuelLabs/fuel-core/pull/1873/): Separate dry runs from block production in executor code, remove `ExecutionKind` and `ExecutionType`, remove `thread_block_transaction` concept, remove `PartialBlockComponent` type, refactor away `inner` functions.
- [#1900](https://github.com/FuelLabs/fuel-core/pull/1900): Update the root README as `fuel-core run` no longer has `--chain` as an option. It has been replaced by `--snapshot`.

#### Breaking

- [#1894](https://github.com/FuelLabs/fuel-core/pull/1894): Use testnet configuration for local testnet.
- [#1894](https://github.com/FuelLabs/fuel-core/pull/1894): Removed support for helm chart.
- [#1910](https://github.com/FuelLabs/fuel-core/pull/1910): `fuel-vm` upgraded to `0.50.0`. More information in the [changelog](https://github.com/FuelLabs/fuel-vm/releases/tag/v0.50.0).

## [Version 0.26.0]

### Fixed

#### Breaking

- [#1868](https://github.com/FuelLabs/fuel-core/pull/1868): Include the `event_inbox_root` in the header hash. Changed types of the `transactions_count` to `u16` and `message_receipt_count` to `u32` instead of `u64`. Updated the application hash root calculation to not pad numbers.
- [#1866](https://github.com/FuelLabs/fuel-core/pull/1866): Fixed a runtime panic that occurred when restarting a node. The panic happens when the relayer database is already populated, and the relayer attempts an empty commit during start up. This invalid commit is removed in this PR.
- [#1871](https://github.com/FuelLabs/fuel-core/pull/1871): Fixed `block` endpoint to return fetch the blocks from both databases after regenesis.
- [#1856](https://github.com/FuelLabs/fuel-core/pull/1856): Replaced instances of `Union` with `Enum` for GraphQL definitions of `ConsensusParametersVersion` and related types. This is needed because `Union` does not support multiple `Version`s inside discriminants or empty variants. 
- [#1870](https://github.com/FuelLabs/fuel-core/pull/1870): Fixed benchmarks for the `0.25.3`. 
- [#1870](https://github.com/FuelLabs/fuel-core/pull/1870): Improves the performance of getting the size of the contract from the `InMemoryTransaction`.
- [#1851](https://github.com/FuelLabs/fuel-core/pull/1851/): Provided migration capabilities (enabled addition of new column families) to RocksDB instance.

### Added 

- [#1853](https://github.com/FuelLabs/fuel-core/pull/1853): Added a test case to verify the database's behavior when new columns are added to the RocksDB database.
- [#1860](https://github.com/FuelLabs/fuel-core/pull/1860): Regenesis now preserves `FuelBlockIdsToHeights` off-chain table.

### Changed

- [#1847](https://github.com/FuelLabs/fuel-core/pull/1847): Simplify the validation interface to use `Block`. Remove `Validation` variant of `ExecutionKind`.
- [#1832](https://github.com/FuelLabs/fuel-core/pull/1832): Snapshot generation can be cancelled. Progress is also reported.
- [#1837](https://github.com/FuelLabs/fuel-core/pull/1837): Refactor the executor and separate validation from the other use cases

## [Version 0.25.2]

### Fixed

- [#1844](https://github.com/FuelLabs/fuel-core/pull/1844): Fixed the publishing of the `fuel-core 0.25.1` release.
- [#1842](https://github.com/FuelLabs/fuel-core/pull/1842): Ignore RUSTSEC-2024-0336: `rustls::ConnectionCommon::complete_io` could fall into an infinite loop based on network

## [Version 0.25.1]

### Fixed

- [#1840](https://github.com/FuelLabs/fuel-core/pull/1840): Fixed the publishing of the `fuel-core 0.25.0` release.

## [Version 0.25.0]

### Fixed

- [#1821](https://github.com/FuelLabs/fuel-core/pull/1821): Can handle missing tables in snapshot.
- [#1814](https://github.com/FuelLabs/fuel-core/pull/1814): Bugfix: the `iter_all_by_prefix` was not working for all tables. The change adds a `Rust` level filtering.

### Added

- [#1831](https://github.com/FuelLabs/fuel-core/pull/1831): Included the total gas and fee used by transaction into `TransactionStatus`.
- [#1821](https://github.com/FuelLabs/fuel-core/pull/1821): Propagate shutdown signal to (re)genesis. Also add progress bar for (re)genesis.
- [#1813](https://github.com/FuelLabs/fuel-core/pull/1813): Added back support for `/health` endpoint.
- [#1799](https://github.com/FuelLabs/fuel-core/pull/1799): Snapshot creation is now concurrent.
- [#1811](https://github.com/FuelLabs/fuel-core/pull/1811): Regenesis now preserves old blocks and transactions for GraphQL API.

### Changed

- [#1833](https://github.com/FuelLabs/fuel-core/pull/1833): Regenesis of `SpentMessages` and `ProcessedTransactions`.
- [#1830](https://github.com/FuelLabs/fuel-core/pull/1830): Use versioning enum for WASM executor input and output.
- [#1816](https://github.com/FuelLabs/fuel-core/pull/1816): Updated the upgradable executor to fetch the state transition bytecode from the database when the version doesn't match a native one. This change enables the WASM executor in the "production" build and requires a `wasm32-unknown-unknown` target.
- [#1812](https://github.com/FuelLabs/fuel-core/pull/1812): Follow-up PR to simplify the logic around parallel snapshot creation.
- [#1809](https://github.com/FuelLabs/fuel-core/pull/1809): Fetch `ConsensusParameters` from the database
- [#1808](https://github.com/FuelLabs/fuel-core/pull/1808): Fetch consensus parameters from the provider.

#### Breaking

- [#1826](https://github.com/FuelLabs/fuel-core/pull/1826): The changes make the state transition bytecode part of the `ChainConfig`. It guarantees the state transition's availability for the network's first blocks.
    The change has many minor improvements in different areas related to the state transition bytecode:
    - The state transition bytecode lies in its own file(`state_transition_bytecode.wasm`) along with the chain config file. The `ChainConfig` loads it automatically when `ChainConfig::load` is called and pushes it back when `ChainConfig::write` is called.
    - The `fuel-core` release bundle also contains the `fuel-core-wasm-executor.wasm` file of the corresponding executor version.
    - The regenesis process now considers the last block produced by the previous network. When we create a (re)genesis block of a new network, it has the `height = last_block_of_old_network + 1`. It continues the old network and doesn't overlap blocks(before, we had `old_block.height == new_genesis_block.height`).
    - Along with the new block height, the regenesis process also increases the state transition bytecode and consensus parameters versions. It guarantees that a new network doesn't use values from the previous network and allows us not to migrate `StateTransitionBytecodeVersions` and `ConsensusParametersVersions` tables.
    - Added a new CLI argument, `native-executor-version,` that allows overriding of the default version of the native executor. It can be useful for side rollups that have their own history of executor upgrades.
    - Replaced:
      
      ```rust
               let file = std::fs::File::open(path)?;
               let mut snapshot: Self = serde_json::from_reader(&file)?;
      ```
      
      with a:
      
      ```rust
               let mut json = String::new();
               std::fs::File::open(&path)
                   .with_context(|| format!("Could not open snapshot file: {path:?}"))?
                   .read_to_string(&mut json)?;
               let mut snapshot: Self = serde_json::from_str(json.as_str())?;
      ```
      because it is 100 times faster for big JSON files.
    - Updated all tests to use `Config::local_node_*` instead of working with the `SnapshotReader` directly. It is the preparation of the tests for the futures bumps of the `Executor::VERSION`. When we increase the version, all tests continue to use `GenesisBlock.state_transition_bytecode = 0` while the version is different, which forces the usage of the WASM executor, while for tests, we still prefer to test native execution. The `Config::local_node_*` handles it and forces the executor to use the native version.
    - Reworked the `build.rs` file of the upgradable executor. The script now caches WASM bytecode to avoid recompilation. Also, fixed the issue with outdated WASM bytecode. The script reacts on any modifications of the `fuel-core-wasm-executor` and forces recompilation (it is why we need the cache), so WASM bytecode always is actual now.
- [#1822](https://github.com/FuelLabs/fuel-core/pull/1822): Removed support of `Create` transaction from debugger since it doesn't have any script to execute.
- [#1822](https://github.com/FuelLabs/fuel-core/pull/1822): Use `fuel-vm 0.49.0` with new transactions types - `Upgrade` and `Upload`. Also added `max_bytecode_subsections` field to the `ConsensusParameters` to limit the number of bytecode subsections in the state transition bytecode. 
- [#1816](https://github.com/FuelLabs/fuel-core/pull/1816): Updated the upgradable executor to fetch the state transition bytecode from the database when the version doesn't match a native one. This change enables the WASM executor in the "production" build and requires a `wasm32-unknown-unknown` target.

## [Version 0.24.2]

### Changed

#### Breaking
- [#1798](https://github.com/FuelLabs/fuel-core/pull/1798): Add nonce to relayed transactions and also hash full messages in the inbox root.

### Fixed

- [#1802](https://github.com/FuelLabs/fuel-core/pull/1802): Fixed a runtime panic that occurred when restarting a node. The panic was caused by an invalid database commit while loading an existing off-chain database. The invalid commit is removed in this PR.
- [#1803](https://github.com/FuelLabs/fuel-core/pull/1803): Produce block when da height haven't changed.
- [#1795](https://github.com/FuelLabs/fuel-core/pull/1795): Fixed the building of the `fuel-core-wasm-executor` to work outside of the `fuel-core` context. The change uses the path to the manifest file of the `fuel-core-upgradable-executor` to build the `fuel-core-wasm-executor` instead of relying on the workspace.

## [Version 0.24.1]

### Added

- [#1787](https://github.com/FuelLabs/fuel-core/pull/1787): Handle processing of relayed (forced) transactions
- [#1786](https://github.com/FuelLabs/fuel-core/pull/1786): Regenesis now includes off-chain tables.
- [#1716](https://github.com/FuelLabs/fuel-core/pull/1716): Added support of WASM state transition along with upgradable execution that works with native(std) and WASM(non-std) executors. The `fuel-core` now requires a `wasm32-unknown-unknown` target to build.
- [#1770](https://github.com/FuelLabs/fuel-core/pull/1770): Add the new L1 event type for forced transactions.
- [#1767](https://github.com/FuelLabs/fuel-core/pull/1767): Added consensus parameters version and state transition version to the `ApplicationHeader` to describe what was used to produce this block.
- [#1760](https://github.com/FuelLabs/fuel-core/pull/1760): Added tests to verify that the network operates with a custom chain id and base asset id.
- [#1752](https://github.com/FuelLabs/fuel-core/pull/1752): Add `ProducerGasPrice` trait that the `Producer` depends on to get the gas price for the block.
- [#1747](https://github.com/FuelLabs/fuel-core/pull/1747): The DA block height is now included in the genesis state.
- [#1740](https://github.com/FuelLabs/fuel-core/pull/1740): Remove optional fields from genesis configs
- [#1737](https://github.com/FuelLabs/fuel-core/pull/1737): Remove temporary tables for calculating roots during genesis.
- [#1731](https://github.com/FuelLabs/fuel-core/pull/1731): Expose `schema.sdl` from `fuel-core-client`.

### Changed

#### Breaking

- [1785](https://github.com/FuelLabs/fuel-core/pull/1785): Producer will only include DA height if it has enough gas to include the associate forced transactions.
- [#1771](https://github.com/FuelLabs/fuel-core/pull/1771): Contract 'states' and 'balances' brought back into `ContractConfig`. Parquet now writes a file per table.
- [1779](https://github.com/FuelLabs/fuel-core/pull/1779): Modify Relayer service to order Events from L1 by block index
- [#1783](https://github.com/FuelLabs/fuel-core/pull/1783): The PR upgrade `fuel-vm` to `0.48.0` release. Because of some breaking changes, we also adapted our codebase to follow them: 
  - Implementation of `Default` for configs was moved under the `test-helpers` feature. The `fuel-core` binary uses testnet configuration instead of `Default::default`(for cases when `ChainConfig` was not provided by the user).
  - All parameter types are enums now and require corresponding modifications across the codebase(we need to use getters and setters). The GraphQL API remains the same for simplicity, but each parameter now has one more field - `version`, that can be used to decide how to deserialize. 
  - The `UtxoId` type now is 34 bytes instead of 33. It affects hex representation and requires adding `00`.
  - The `block_gas_limit` was moved to `ConsensusParameters` from `ChainConfig`. It means the block producer doesn't specify the block gas limit anymore, and we don't need to propagate this information.
  - The `bytecodeLength` field is removed from the `Create` transaction.
  - Removed `ConsensusParameters` from executor config because `ConsensusParameters::default` is not available anymore. Instead, executors fetch `ConsensusParameters` from the database.

- [#1769](https://github.com/FuelLabs/fuel-core/pull/1769): Include new field on header for the merkle root of imported events. Rename other message root field.
- [#1768](https://github.com/FuelLabs/fuel-core/pull/1768): Moved `ContractsInfo` table to the off-chain database. Removed `salt` field from the `ContractConfig`.
- [#1761](https://github.com/FuelLabs/fuel-core/pull/1761): Adjustments to the upcoming testnet configs:
  - Decreased the max size of the contract/predicate/script to be 100KB.
  - Decreased the max size of the transaction to be 110KB.
  - Decreased the max number of storage slots to be 1760(110KB / 64).
  - Removed fake coins from the genesis state.
  - Renamed folders to be "testnet" and "dev-testnet".
  - The name of the networks are "Upgradable Testnet" and "Upgradable Dev Testnet".

- [#1694](https://github.com/FuelLabs/fuel-core/pull/1694): The change moves the database transaction logic from the `fuel-core` to the `fuel-core-storage` level. The corresponding [issue](https://github.com/FuelLabs/fuel-core/issues/1589) described the reason behind it.

    ## Technical details of implementation

    - The change splits the `KeyValueStore` into `KeyValueInspect` and `KeyValueMutate`, as well the `Blueprint` into `BlueprintInspect` and `BlueprintMutate`. It allows requiring less restricted constraints for any read-related operations.

    - One of the main ideas of the change is to allow for the actual storage only to implement `KeyValueInspect` and `Modifiable` without the `KeyValueMutate`. It simplifies work with the databases and provides a safe way of interacting with them (Modification into the database can only go through the `Modifiable::commit_changes`). This feature is used to [track the height](https://github.com/FuelLabs/fuel-core/pull/1694/files#diff-c95a3d57a39feac7c8c2f3b193a24eec39e794413adc741df36450f9a4539898) of each database during commits and even limit how commits are done, providing additional safety. This part of the change was done as a [separate commit](https://github.com/FuelLabs/fuel-core/pull/1694/commits/7b1141ac838568e3590f09dd420cb24a6946bd32).
    
    - The `StorageTransaction` is a `StructuredStorage` that uses `InMemoryTransaction` inside to accumulate modifications. Only `InMemoryTransaction` has a real implementation of the `KeyValueMutate`(Other types only implement it in tests).
    
    - The implementation of the `Modifiable` for the `Database` contains a business logic that provides additional safety but limits the usage of the database. The `Database` now tracks its height and is responsible for its updates. In the `commit_changes` function, it analyzes the changes that were done and tries to find a new height(For example, in the case of the `OnChain` database, we are looking for a new `Block` in the `FuelBlocks` table).
    
    - As was planned in the issue, now the executor has full control over how commits to the storage are done.
    
    - All mutation methods now require `&mut self` - exclusive ownership over the object to be able to write into it. It almost negates the chance of concurrent modification of the storage, but it is still possible since the `Database` implements the `Clone` trait. To be sure that we don't corrupt the state of the database, the `commit_changes` function implements additional safety checks to be sure that we commit updates per each height only once time.

    - Side changes:
      - The `drop` function was moved from `Database` to `RocksDB` as a preparation for the state rewind since the read view should also keep the drop function until it is destroyed.
      - The `StatisticTable` table lives in the off-chain worker.
      - Removed duplication of the `Database` from the `dap::ConcreteStorage` since it is already available from the VM.
      - The executor return only produced `Changes` instead of the storage transaction, which simplifies the interaction between modules and port definition.
      - The logic related to the iteration over the storage is moved to the `fuel-core-storage` crate and is now reusable. It provides an `iterator` method that duplicates the logic from `MemoryStore` on iterating over the `BTreeMap` and methods like `iter_all`, `iter_all_by_prefix`, etc. It was done in a separate revivable [commit](https://github.com/FuelLabs/fuel-core/pull/1694/commits/5b9bd78320e6f36d0650ec05698f12f7d1b3c7c9).
      - The `MemoryTransactionView` is fully replaced by the `StorageTransactionInner`.
      - Removed `flush` method from the `Database` since it is not needed after https://github.com/FuelLabs/fuel-core/pull/1664.

- [#1693](https://github.com/FuelLabs/fuel-core/pull/1693): The change separates the initial chain state from the chain config and stores them in separate files when generating a snapshot. The state snapshot can be generated in a new format where parquet is used for compression and indexing while postcard is used for encoding. This enables importing in a stream like fashion which reduces memory requirements. Json encoding is still supported to enable easy manual setup. However, parquet is preferred for large state files.

  ### Snapshot command

  The CLI was expanded to allow customizing the used encoding. Snapshots are now generated along with a metadata file describing the encoding used. The metadata file contains encoding details as well as the location of additional files inside the snapshot directory containing the actual data. The chain config is always generated in the JSON format.

  The snapshot command now has the '--output-directory' for specifying where to save the snapshot.

  ### Run command

  The run command now includes the 'db_prune' flag which when provided will prune the existing db and start genesis from the provided snapshot metadata file or the local testnet configuration.

  The snapshot metadata file contains paths to the chain config file and files containing chain state items (coins, messages, contracts, contract states, and balances), which are loaded via streaming.

  Each item group in the genesis process is handled by a separate worker, allowing for parallel loading. Workers stream file contents in batches.

  A database transaction is committed every time an item group is successfully loaded. Resumability is achieved by recording the last loaded group index within the same db tx. If loading is aborted, the remaining workers are shutdown. Upon restart, workers resume from the last processed group.

  ### Contract States and Balances

  Using uniform-sized batches may result in batches containing items from multiple contracts. Optimal performance can presumably be achieved by selecting a batch size that typically encompasses an entire contract's state or balance, allowing for immediate initialization of relevant Merkle trees.

### Removed

- [#1757](https://github.com/FuelLabs/fuel-core/pull/1757): Removed `protobuf` from everywhere since `libp2p` uses `quick-protobuf`.

## [Version 0.23.0]

### Added

- [#1713](https://github.com/FuelLabs/fuel-core/pull/1713): Added automatic `impl` of traits `StorageWrite` and `StorageRead` for `StructuredStorage`. Tables that use a `Blueprint` can be read and written using these interfaces provided by structured storage types.
- [#1671](https://github.com/FuelLabs/fuel-core/pull/1671): Added a new `Merklized` blueprint that maintains the binary Merkle tree over the storage data. It supports only the insertion of the objects without removing them.
- [#1657](https://github.com/FuelLabs/fuel-core/pull/1657): Moved `ContractsInfo` table from `fuel-vm` to on-chain tables, and created version-able `ContractsInfoType` to act as the table's data type.

### Changed

- [#1872](https://github.com/FuelLabs/fuel-core/pull/1872): Added Eq and PartialEq derives to TransactionStatus and TransactionResponse to enable comparison in the e2e tests.
- [#1723](https://github.com/FuelLabs/fuel-core/pull/1723): Notify about imported blocks from the off-chain worker.
- [#1717](https://github.com/FuelLabs/fuel-core/pull/1717): The fix for the [#1657](https://github.com/FuelLabs/fuel-core/pull/1657) to include the contract into `ContractsInfo` table.
- [#1657](https://github.com/FuelLabs/fuel-core/pull/1657): Upgrade to `fuel-vm` 0.46.0.
- [#1671](https://github.com/FuelLabs/fuel-core/pull/1671): The logic related to the `FuelBlockIdsToHeights` is moved to the off-chain worker.
- [#1663](https://github.com/FuelLabs/fuel-core/pull/1663): Reduce the punishment criteria for mempool gossipping.
- [#1658](https://github.com/FuelLabs/fuel-core/pull/1658): Removed `Receipts` table. Instead, receipts are part of the `TransactionStatuses` table.
- [#1640](https://github.com/FuelLabs/fuel-core/pull/1640): Upgrade to fuel-vm 0.45.0.
- [#1635](https://github.com/FuelLabs/fuel-core/pull/1635): Move updating of the owned messages and coins to off-chain worker.
- [#1650](https://github.com/FuelLabs/fuel-core/pull/1650): Add api endpoint for getting estimates for future gas prices
- [#1649](https://github.com/FuelLabs/fuel-core/pull/1649): Add api endpoint for getting latest gas price
- [#1600](https://github.com/FuelLabs/fuel-core/pull/1640): Upgrade to fuel-vm 0.45.0
- [#1633](https://github.com/FuelLabs/fuel-core/pull/1633): Notify services about importing of the genesis block.
- [#1625](https://github.com/FuelLabs/fuel-core/pull/1625): Making relayer independent from the executor and preparation for the force transaction inclusion.
- [#1613](https://github.com/FuelLabs/fuel-core/pull/1613): Add api endpoint to retrieve a message by its nonce.
- [#1612](https://github.com/FuelLabs/fuel-core/pull/1612): Use `AtomicView` in all services for consistent results.
- [#1597](https://github.com/FuelLabs/fuel-core/pull/1597): Unify namespacing for `libp2p` modules
- [#1591](https://github.com/FuelLabs/fuel-core/pull/1591): Simplify libp2p dependencies and not depend on all sub modules directly.
- [#1590](https://github.com/FuelLabs/fuel-core/pull/1590): Use `AtomicView` in the `TxPool` to read the state of the database during insertion of the transactions.
- [#1587](https://github.com/FuelLabs/fuel-core/pull/1587): Use `BlockHeight` as a primary key for the `FuelsBlock` table.
- [#1585](https://github.com/FuelLabs/fuel-core/pull/1585): Let `NetworkBehaviour` macro generate `FuelBehaviorEvent` in p2p
- [#1579](https://github.com/FuelLabs/fuel-core/pull/1579): The change extracts the off-chain-related logic from the executor and moves it to the GraphQL off-chain worker. It creates two new concepts - Off-chain and On-chain databases where the GraphQL worker has exclusive ownership of the database and may modify it without intersecting with the On-chain database.
- [#1577](https://github.com/FuelLabs/fuel-core/pull/1577): Moved insertion of sealed blocks into the `BlockImporter` instead of the executor.
- [#1574](https://github.com/FuelLabs/fuel-core/pull/1574): Penalizes peers for sending invalid responses or for not replying at all.
- [#1601](https://github.com/FuelLabs/fuel-core/pull/1601): Fix formatting in docs and check that `cargo doc` passes in the CI.
- [#1636](https://github.com/FuelLabs/fuel-core/pull/1636): Add more docs to GraphQL DAP API.

#### Breaking

- [#1725](https://github.com/FuelLabs/fuel-core/pull/1725): All API endpoints now are prefixed with `/v1` version. New usage looks like: `/v1/playground`, `/v1/graphql`, `/v1/graphql-sub`, `/v1/metrics`, `/v1/health`.
- [#1722](https://github.com/FuelLabs/fuel-core/pull/1722): Bugfix: Zero `predicate_gas_used` field during validation of the produced block.
- [#1714](https://github.com/FuelLabs/fuel-core/pull/1714): The change bumps the `fuel-vm` to `0.47.1`. It breaks several breaking changes into the protocol:
  - All malleable fields are zero during the execution and unavailable through the GTF getters. Accessing them via the memory directly is still possible, but they are zero.
  - The `Transaction` doesn't define the gas price anymore. The gas price is defined by the block producer and recorded in the `Mint` transaction at the end of the block. A price of future blocks can be fetched through a [new API nedopoint](https://github.com/FuelLabs/fuel-core/issues/1641) and the price of the last block can be fetch or via the block or another [API endpoint](https://github.com/FuelLabs/fuel-core/issues/1647).
  - The `GasPrice` policy is replaced with the `Tip` policy. The user may specify in the native tokens how much he wants to pay the block producer to include his transaction in the block. It is the prioritization mechanism to incentivize the block producer to include users transactions earlier.
  - The `MaxFee` policy is mandatory to set. Without it, the transaction pool will reject the transaction. Since the block producer defines the gas price, the only way to control how much user agreed to pay can be done only through this policy.
  - The `maturity` field is removed from the `Input::Coin`. The same affect can be achieve with the `Maturity` policy on the transaction and predicate. This changes breaks how input coin is created and removes the passing of this argument.
  - The metadata of the `Checked<Tx>` doesn't contain `max_fee` and `min_fee` anymore. Only `max_gas` and `min_gas`. The `max_fee` is controlled by the user via the `MaxFee` policy.
  - Added automatic `impl` of traits `StorageWrite` and `StorageRead` for `StructuredStorage`. Tables that use a `Blueprint` can be read and written using these interfaces provided by structured storage types.

- [#1712](https://github.com/FuelLabs/fuel-core/pull/1712): Make `ContractUtxoInfo` type a version-able enum for use in the `ContractsLatestUtxo`table.
- [#1657](https://github.com/FuelLabs/fuel-core/pull/1657): Changed `CROO` gas price type from `Word` to `DependentGasPrice`. The dependent gas price values are dummy values while awaiting updated benchmarks.
- [#1671](https://github.com/FuelLabs/fuel-core/pull/1671): The GraphQL API uses block height instead of the block id where it is possible. The transaction status contains `block_height` instead of the `block_id`.
- [#1675](https://github.com/FuelLabs/fuel-core/pull/1675): Simplify GQL schema by disabling contract resolvers in most cases, and just return a ContractId scalar instead.
- [#1658](https://github.com/FuelLabs/fuel-core/pull/1658): Receipts are part of the transaction status. 
    Removed `reason` from the `TransactionExecutionResult::Failed`. It can be calculated based on the program state and receipts.
    Also, it is not possible to fetch `receipts` from the `Transaction` directly anymore. Instead, you need to fetch `status` and its receipts.
- [#1646](https://github.com/FuelLabs/fuel-core/pull/1646): Remove redundant receipts from queries.
- [#1639](https://github.com/FuelLabs/fuel-core/pull/1639): Make Merkle metadata, i.e. `SparseMerkleMetadata` and `DenseMerkleMetadata` type version-able enums
- [#1632](https://github.com/FuelLabs/fuel-core/pull/1632): Make `Message` type a version-able enum
- [#1631](https://github.com/FuelLabs/fuel-core/pull/1631): Modify api endpoint to dry run multiple transactions.
- [#1629](https://github.com/FuelLabs/fuel-core/pull/1629): Use a separate database for each data domain. Each database has its own folder where data is stored.
- [#1628](https://github.com/FuelLabs/fuel-core/pull/1628): Make `CompressedCoin` type a version-able enum
- [#1616](https://github.com/FuelLabs/fuel-core/pull/1616): Make `BlockHeader` type a version-able enum
- [#1614](https://github.com/FuelLabs/fuel-core/pull/1614): Use the default consensus key regardless of trigger mode. The change is breaking because it removes the `--dev-keys` argument. If the `debug` flag is set, the default consensus key will be used, regardless of the trigger mode.
- [#1596](https://github.com/FuelLabs/fuel-core/pull/1596): Make `Consensus` type a version-able enum
- [#1593](https://github.com/FuelLabs/fuel-core/pull/1593): Make `Block` type a version-able enum
- [#1576](https://github.com/FuelLabs/fuel-core/pull/1576): The change moves the implementation of the storage traits for required tables from `fuel-core` to `fuel-core-storage` crate. The change also adds a more flexible configuration of the encoding/decoding per the table and allows the implementation of specific behaviors for the table in a much easier way. It unifies the encoding between database, SMTs, and iteration, preventing mismatching bytes representation on the Rust type system level. Plus, it increases the re-usage of the code by applying the same blueprint to other tables.
    
    It is a breaking PR because it changes database encoding/decoding for some tables.
    
    ### StructuredStorage
    
    The change adds a new type `StructuredStorage`. It is a wrapper around the key-value storage that implements the storage traits(`StorageInspect`, `StorageMutate`, `StorageRead`, etc) for the tables with blueprint. This blueprint works in tandem with the `TableWithBlueprint` trait. The table may implement `TableWithBlueprint` specifying the blueprint, as an example:
    
    ```rust
    impl TableWithBlueprint for ContractsRawCode {
        type Blueprint = Plain<Raw, Raw>;
    
        fn column() -> Column {
            Column::ContractsRawCode
        }
    }
    ```
    
    It is a definition of the blueprint for the `ContractsRawCode` table. It has a plain blueprint meaning it simply encodes/decodes bytes and stores/loads them into/from the storage. As a key codec and value codec, it uses a `Raw` encoding/decoding that simplifies writing bytes and loads them back into the memory without applying any serialization or deserialization algorithm.
    
    If the table implements `TableWithBlueprint` and the selected codec satisfies all blueprint requirements, the corresponding storage traits for that table are implemented on the `StructuredStorage` type.
    
    ### Codecs
    
    Each blueprint allows customizing the key and value codecs. It allows the use of different codecs for different tables, taking into account the complexity and weight of the data and providing a way of more optimal implementation.
    
    That property may be very useful to perform migration in a more easier way. Plus, it also can be a `no_std` migration potentially allowing its fraud proving.
    
    An example of migration:
    
    ```rust
    /// Define the table for V1 value encoding/decoding.
    impl TableWithBlueprint for ContractsRawCodeV1 {
        type Blueprint = Plain<Raw, Raw>;
    
        fn column() -> Column {
            Column::ContractsRawCode
        }
    }
    
    /// Define the table for V2 value encoding/decoding.
    /// It uses `Postcard` codec for the value instead of `Raw` codec.
    ///
    /// # Dev-note: The columns is the same.
    impl TableWithBlueprint for ContractsRawCodeV2 {
        type Blueprint = Plain<Raw, Postcard>;
    
        fn column() -> Column {
            Column::ContractsRawCode
        }
    }
    
    fn migration(storage: &mut Database) {
        let mut iter = storage.iter_all::<ContractsRawCodeV1>(None);
        while let Ok((key, value)) = iter.next() {
            // Insert into the same table but with another codec.
            storage.storage::<ContractsRawCodeV2>().insert(key, value);
        }
    }
    ```
    
    ### Structures
    
    The blueprint of the table defines its behavior. As an example, a `Plain` blueprint simply encodes/decodes bytes and stores/loads them into/from the storage. The `SMT` blueprint builds a sparse merkle tree on top of the key-value pairs.
    
    Implementing a blueprint one time, we can apply it to any table satisfying the requirements of this blueprint. It increases the re-usage of the code and minimizes duplication.
    
    It can be useful if we decide to create global roots for all required tables that are used in fraud proving.
    
    ```rust
    impl TableWithBlueprint for SpentMessages {
        type Blueprint = Plain<Raw, Postcard>;
    
        fn column() -> Column {
            Column::SpentMessages
        }
    }
                     |
                     |
                    \|/
    
    impl TableWithBlueprint for SpentMessages {
        type Blueprint =
            Sparse<Raw, Postcard, SpentMessagesMerkleMetadata, SpentMessagesMerkleNodes>;
    
        fn column() -> Column {
            Column::SpentMessages
        }
    }
    ```
    
    ### Side changes
    
    #### `iter_all`
    The `iter_all` functionality now accepts the table instead of `K` and `V` generics. It is done to use the correct codec during deserialization. Also, the table definition provides the column.
    
    #### Duplicated unit tests
    
    The `fuel-core-storage` crate provides macros that generate unit tests. Almost all tables had the same test like `get`, `insert`, `remove`, `exist`. All duplicated tests were moved to macros. The unique one still stays at the same place where it was before.
    
    #### `StorageBatchMutate`
    
    Added a new `StorageBatchMutate` trait that we can move to `fuel-storage` crate later. It allows batch operations on the storage. It may be more performant in some cases.

- [#1573](https://github.com/FuelLabs/fuel-core/pull/1573): Remove nested p2p request/response encoding. Only breaks p2p networking compatibility with older fuel-core versions, but is otherwise fully internal.


## [Version 0.22.4]

### Added

- [#1743](https://github.com/FuelLabs/fuel-core/pull/1743): Added blacklisting of the transactions on the `TxPool` level.
  ```shell
        --tx-blacklist-addresses <TX_BLACKLIST_ADDRESSES>
            The list of banned addresses ignored by the `TxPool`
            
            [env: TX_BLACKLIST_ADDRESSES=]
  
        --tx-blacklist-coins <TX_BLACKLIST_COINS>
            The list of banned coins ignored by the `TxPool`
            
            [env: TX_BLACKLIST_COINS=]
  
        --tx-blacklist-messages <TX_BLACKLIST_MESSAGES>
            The list of banned messages ignored by the `TxPool`
            
            [env: TX_BLACKLIST_MESSAGES=]
  
        --tx-blacklist-contracts <TX_BLACKLIST_CONTRACTS>
            The list of banned contracts ignored by the `TxPool`
            
            [env: TX_BLACKLIST_CONTRACTS=]
  ```

## [Version 0.22.3]

### Added

- [#1732](https://github.com/FuelLabs/fuel-core/pull/1732): Added `Clone` bounds to most datatypes of `fuel-core-client`.

## [Version 0.22.2]

### Added

- [#1729](https://github.com/FuelLabs/fuel-core/pull/1729): Exposed the `schema.sdl` file from `fuel-core-client`. The user can create his own queries by using this file.

## [Version 0.22.1]

### Fixed
- [#1664](https://github.com/FuelLabs/fuel-core/pull/1664): Fixed long database initialization after restart of the node by setting limit to the WAL file.


## [Version 0.22.0]

### Added

- [#1515](https://github.com/FuelLabs/fuel-core/pull/1515): Added support of `--version` command for `fuel-core-keygen` binary.
- [#1504](https://github.com/FuelLabs/fuel-core/pull/1504): A `Success` or `Failure` variant of `TransactionStatus` returned by a query now contains the associated receipts generated by transaction execution.

#### Breaking
- [#1531](https://github.com/FuelLabs/fuel-core/pull/1531): Make `fuel-core-executor` `no_std` compatible. It affects the `fuel-core` crate because it uses the `fuel-core-executor` crate. The change is breaking because of moved types.
- [#1524](https://github.com/FuelLabs/fuel-core/pull/1524): Adds information about connected peers to the GQL API.

### Changed

- [#1517](https://github.com/FuelLabs/fuel-core/pull/1517): Changed default gossip heartbeat interval to 500ms. 
- [#1520](https://github.com/FuelLabs/fuel-core/pull/1520): Extract `executor` into `fuel-core-executor` crate.

### Fixed

#### Breaking
- [#1536](https://github.com/FuelLabs/fuel-core/pull/1536): The change fixes the contracts tables to not touch SMT nodes of foreign contracts. Before, it was possible to invalidate the SMT from another contract. It is a breaking change and requires re-calculating the whole state from the beginning with new SMT roots. 
- [#1542](https://github.com/FuelLabs/fuel-core/pull/1542): Migrates information about peers to NodeInfo instead of ChainInfo. It also elides information about peers in the default node_info query.

## [Version 0.21.0]

This release focuses on preparing `fuel-core` for the mainnet environment:
- Most of the changes improved the security and stability of the node.
- The gas model was reworked to cover all aspects of execution.
- The benchmarking system was significantly enhanced, covering worst scenarios.
- A new set of benchmarks was added to track the accuracy of gas prices.
- Optimized heavy operations and removed/replaced exploitable functionality.

Besides that, there are more concrete changes:
- Unified naming conventions for all CLI arguments. Added dependencies between related fields to avoid misconfiguration in case of missing arguments. Added `--debug` flag that enables additional functionality like a debugger.
- Improved telemetry to cover the internal work of services and added support for the Pyroscope, allowing it to generate real-time flamegraphs to track performance.
- Improved stability of the P2P layer and adjusted the updating of reputation. The speed of block synchronization was significantly increased.
- The node is more stable and resilient. Improved DoS resistance and resource management. Fixed critical bugs during state transition.
- Reworked the `Mint` transaction to accumulate the fee from block production inside the contract defined by the block producer.

FuelVM received a lot of safety and stability improvements:
- The audit helped identify some bugs and errors that have been successfully fixed.
- Updated the gas price model to charge for resources used during the transaction lifecycle.
- Added `no_std` and 32 bit system support. This opens doors for fraud proving in the future.
- Removed the `ChainId` from the `PredicateId` calculation, allowing the use of predicates cross-chain.
- Improvements in the performance of some storage-related opcodes.
- Support the `ECAL` instruction that allows adding custom functionality to the VM. It can be used to create unique rollups or advanced indexers in the future.
- Support of [transaction policies](https://github.com/FuelLabs/fuel-vm/blob/master/CHANGELOG.md#version-0420) provides additional safety for the user. 
    It also allows the implementation of a multi-dimensional price model in the future, making the transaction execution cheaper and allowing more transactions that don't affect storage.
- Refactored errors, returning more detailed errors to the user, simplifying debugging.

### Added

- [#1503](https://github.com/FuelLabs/fuel-core/pull/1503): Add `gtf` opcode sanity check.
- [#1502](https://github.com/FuelLabs/fuel-core/pull/1502): Added price benchmark for `vm_initialization`.
- [#1501](https://github.com/FuelLabs/fuel-core/pull/1501): Add a CLI command for generating a fee collection contract.
- [#1492](https://github.com/FuelLabs/fuel-core/pull/1492): Support backward iteration in the RocksDB. It allows backward queries that were not allowed before.
- [#1490](https://github.com/FuelLabs/fuel-core/pull/1490): Add push and pop benchmarks.
- [#1485](https://github.com/FuelLabs/fuel-core/pull/1485): Prepare rc release of fuel core v0.21
- [#1476](https://github.com/FuelLabs/fuel-core/pull/1453): Add the majority of the "other" benchmarks for contract opcodes.
- [#1473](https://github.com/FuelLabs/fuel-core/pull/1473): Expose fuel-core version as a constant
- [#1469](https://github.com/FuelLabs/fuel-core/pull/1469): Added support of bloom filter for RocksDB tables and increased the block cache.
- [#1465](https://github.com/FuelLabs/fuel-core/pull/1465): Improvements for keygen cli and crates
- [#1642](https://github.com/FuelLabs/fuel-core/pull/1462): Added benchmark to measure the performance of contract state and contract ID calculation; use for gas costing.
- [#1457](https://github.com/FuelLabs/fuel-core/pull/1457): Fixing incorrect measurement for fast(µs) opcodes.
- [#1456](https://github.com/FuelLabs/fuel-core/pull/1456): Added flushing of the RocksDB during a graceful shutdown.
- [#1456](https://github.com/FuelLabs/fuel-core/pull/1456): Added more logs to track the service lifecycle.
- [#1453](https://github.com/FuelLabs/fuel-core/pull/1453): Add the majority of the "sanity" benchmarks for contract opcodes.
- [#1452](https://github.com/FuelLabs/fuel-core/pull/1452): Added benchmark to measure the performance of contract root calculation when utilizing the maximum contract size; used for gas costing of contract root during predicate owner validation.
- [#1449](https://github.com/FuelLabs/fuel-core/pull/1449): Fix coin pagination in e2e test client.
- [#1447](https://github.com/FuelLabs/fuel-core/pull/1447): Add timeout for continuous e2e tests
- [#1444](https://github.com/FuelLabs/fuel-core/pull/1444): Add "sanity" benchmarks for memory opcodes.
- [#1437](https://github.com/FuelLabs/fuel-core/pull/1437): Add some transaction throughput tests for basic transfers.
- [#1436](https://github.com/FuelLabs/fuel-core/pull/1436): Add a github action to continuously test beta-4.
- [#1433](https://github.com/FuelLabs/fuel-core/pull/1433): Add "sanity" benchmarks for flow opcodes.
- [#1432](https://github.com/FuelLabs/fuel-core/pull/1432): Add a new `--api-request-timeout` argument to control TTL for GraphQL requests.
- [#1430](https://github.com/FuelLabs/fuel-core/pull/1430): Add "sanity" benchmarks for crypto opcodes.
- [#1426](https://github.com/FuelLabs/fuel-core/pull/1426) Split keygen into a create and a binary.
- [#1419](https://github.com/FuelLabs/fuel-core/pull/1419): Add additional "sanity" benchmarks for arithmetic op code instructions.
- [#1411](https://github.com/FuelLabs/fuel-core/pull/1411): Added WASM and `no_std` compatibility.
- [#1405](https://github.com/FuelLabs/fuel-core/pull/1405): Use correct names for service metrics.
- [#1400](https://github.com/FuelLabs/fuel-core/pull/1400): Add releasy beta to fuel-core so that new commits to fuel-core master triggers fuels-rs.
- [#1371](https://github.com/FuelLabs/fuel-core/pull/1371): Add new client function for querying the `MessageStatus` for a specific message (by `Nonce`).
- [#1356](https://github.com/FuelLabs/fuel-core/pull/1356): Add peer reputation reporting to heartbeat code.
- [#1355](https://github.com/FuelLabs/fuel-core/pull/1355): Added new metrics related to block importing, such as tps, sync delays etc.
- [#1339](https://github.com/FuelLabs/fuel-core/pull/1339): Adds `baseAssetId` to `FeeParameters` in the GraphQL API.
- [#1331](https://github.com/FuelLabs/fuel-core/pull/1331): Add peer reputation reporting to block import code.
- [#1324](https://github.com/FuelLabs/fuel-core/pull/1324): Added pyroscope profiling to fuel-core, intended to be used by a secondary docker image that has debug symbols enabled.
- [#1309](https://github.com/FuelLabs/fuel-core/pull/1309): Add documentation for running debug builds with CLion and Visual Studio Code.  
- [#1308](https://github.com/FuelLabs/fuel-core/pull/1308): Add support for loading .env files when compiling with the `env` feature. This allows users to conveniently supply CLI arguments in a secure and IDE-agnostic way. 
- [#1304](https://github.com/FuelLabs/fuel-core/pull/1304): Implemented `submit_and_await_commit_with_receipts` method for `FuelClient`.
- [#1286](https://github.com/FuelLabs/fuel-core/pull/1286): Include readable names for test cases where missing.
- [#1274](https://github.com/FuelLabs/fuel-core/pull/1274): Added tests to benchmark block synchronization.
- [#1263](https://github.com/FuelLabs/fuel-core/pull/1263): Add gas benchmarks for `ED19` and `ECR1` instructions.

### Changed

- [#1512](https://github.com/FuelLabs/fuel-core/pull/1512): Internally simplify merkle_contract_state_range.
- [#1507](https://github.com/FuelLabs/fuel-core/pull/1507): Updated chain configuration to be ready for beta 5 network. It includes opcode prices from the latest benchmark and contract for the block producer.
- [#1477](https://github.com/FuelLabs/fuel-core/pull/1477): Upgraded the Rust version used in CI and containers to 1.73.0. Also includes associated Clippy changes.
- [#1469](https://github.com/FuelLabs/fuel-core/pull/1469): Replaced usage of `MemoryTransactionView` by `Checkpoint` database in the benchmarks.
- [#1468](https://github.com/FuelLabs/fuel-core/pull/1468): Bumped version of the `fuel-vm` to `v0.40.0`. It brings some breaking changes into consensus parameters API because of changes in the underlying types.
- [#1466](https://github.com/FuelLabs/fuel-core/pull/1466): Handling overflows during arithmetic operations.
- [#1460](https://github.com/FuelLabs/fuel-core/pull/1460): Change tracking branch from main to master for releasy tests.
- [#1454](https://github.com/FuelLabs/fuel-core/pull/1454): Update gas benchmarks for opcodes that append receipts.
- [#1440](https://github.com/FuelLabs/fuel-core/pull/1440): Don't report reserved nodes that send invalid transactions.
- [#1439](https://github.com/FuelLabs/fuel-core/pull/1439): Reduced memory BMT consumption during creation of the header.
- [#1434](https://github.com/FuelLabs/fuel-core/pull/1434): Continue gossiping transactions to reserved peers regardless of gossiping reputation score.
- [#1408](https://github.com/FuelLabs/fuel-core/pull/1408): Update gas benchmarks for storage opcodes to use a pre-populated database to get more accurate worst-case costs.
- [#1399](https://github.com/FuelLabs/fuel-core/pull/1399): The Relayer now queries Ethereum for its latest finalized block instead of using a configurable "finalization period" to presume finality.
- [#1397](https://github.com/FuelLabs/fuel-core/pull/1397): Improved keygen. Created a crate to be included from forc plugins and upgraded internal library to drop requirement of protoc to build
- [#1395](https://github.com/FuelLabs/fuel-core/pull/1395): Add DependentCost benchmarks for `k256`, `s256` and `mcpi` instructions.
- [#1393](https://github.com/FuelLabs/fuel-core/pull/1393): Increase heartbeat timeout from `2` to `60` seconds, as suggested in [this issue](https://github.com/FuelLabs/fuel-core/issues/1330).
- [#1392](https://github.com/FuelLabs/fuel-core/pull/1392): Fixed an overflow in `message_proof`.
- [#1390](https://github.com/FuelLabs/fuel-core/pull/1390): Up the `ethers` version to `2` to fix an issue with `tungstenite`.
- [#1383](https://github.com/FuelLabs/fuel-core/pull/1383): Disallow usage of `log` crate internally in favor of `tracing` crate.
- [#1380](https://github.com/FuelLabs/fuel-core/pull/1380): Add preliminary, hard-coded config values for heartbeat peer reputation, removing `todo`.
- [#1377](https://github.com/FuelLabs/fuel-core/pull/1377): Remove `DiscoveryEvent` and use `KademliaEvent` directly in `DiscoveryBehavior`.
- [#1366](https://github.com/FuelLabs/fuel-core/pull/1366): Improve caching during docker builds in CI by replacing gha
- [#1358](https://github.com/FuelLabs/fuel-core/pull/1358): Upgraded the Rust version used in CI to 1.72.0. Also includes associated Clippy changes.
- [#1349](https://github.com/FuelLabs/fuel-core/pull/1349): Updated peer-to-peer transactions API to support multiple blocks in a single request, and updated block synchronization to request multiple blocks based on the configured range of headers.
- [#1342](https://github.com/FuelLabs/fuel-core/pull/1342): Add error handling for P2P requests to return `None` to requester and log error.
- [#1318](https://github.com/FuelLabs/fuel-core/pull/1318): Modified block synchronization to use asynchronous task execution when retrieving block headers.
- [#1314](https://github.com/FuelLabs/fuel-core/pull/1314): Removed `types::ConsensusParameters` in favour of `fuel_tx:ConsensusParameters`.
- [#1302](https://github.com/FuelLabs/fuel-core/pull/1302): Removed the usage of flake and building of the bridge contract ABI.
    It simplifies the maintenance and updating of the events, requiring only putting the event definition into the codebase of the relayer.
- [#1293](https://github.com/FuelLabs/fuel-core/issues/1293): Parallelized the `estimate_predicates` endpoint to utilize all available threads.
- [#1270](https://github.com/FuelLabs/fuel-core/pull/1270): Modify the way block headers are retrieved from peers to be done in batches.

#### Breaking
- [#1506](https://github.com/FuelLabs/fuel-core/pull/1506): Added validation of the coin's fields during block production and validation. Before, it was possible to submit a transaction that didn't match the coin's values in the database, allowing printing/using unavailable assets.
- [#1491](https://github.com/FuelLabs/fuel-core/pull/1491): Removed unused request and response variants from the Gossipsub implementation, as well as related definitions and tests. Specifically, this removes gossiping of `ConsensusVote` and `NewBlock` events.
- [#1472](https://github.com/FuelLabs/fuel-core/pull/1472): Upgraded `fuel-vm` to `v0.42.0`. It introduces transaction policies that changes layout of the transaction. FOr more information check the [v0.42.0](https://github.com/FuelLabs/fuel-vm/pull/635) release.
- [#1470](https://github.com/FuelLabs/fuel-core/pull/1470): Divide `DependentCost` into "light" and "heavy" operations.
- [#1464](https://github.com/FuelLabs/fuel-core/pull/1464): Avoid possible truncation of higher bits. It may invalidate the code that truncated higher bits causing different behavior on 32-bit vs. 64-bit systems. The change affects some endpoints that now require lesser integers.
- [#1432](https://github.com/FuelLabs/fuel-core/pull/1432): All subscriptions and requests have a TTL now. So each subscription lifecycle is limited in time. If the subscription is closed because of TTL, it means that you subscribed after your transaction had been dropped by the network.
- [#1407](https://github.com/FuelLabs/fuel-core/pull/1407): The recipient is a `ContractId` instead of `Address`. The block producer should deploy its contract to receive the transaction fee. The collected fee is zero until the recipient contract is set.
- [#1407](https://github.com/FuelLabs/fuel-core/pull/1407): The `Mint` transaction is reworked with new fields to support the account-base model. It affects serialization and deserialization of the transaction and also affects GraphQL schema.
- [#1407](https://github.com/FuelLabs/fuel-core/pull/1407): The `Mint` transaction is the last transaction in the block instead of the first.
- [#1374](https://github.com/FuelLabs/fuel-core/pull/1374): Renamed `base_chain_height` to `da_height` and return current relayer height instead of latest Fuel block height.
- [#1367](https://github.com/FuelLabs/fuel-core/pull/1367): Update to the latest version of fuel-vm.
- [#1363](https://github.com/FuelLabs/fuel-core/pull/1363): Change message_proof api to take `nonce` instead of `message_id`
- [#1355](https://github.com/FuelLabs/fuel-core/pull/1355): Removed the `metrics` feature flag from the fuel-core crate, and metrics are now included by default.
- [#1339](https://github.com/FuelLabs/fuel-core/pull/1339): Added a new required field called `base_asset_id` to the `FeeParameters` definition in `ConsensusParameters`, as well as default values for `base_asset_id` in the `beta` and `dev` chain specifications.
- [#1322](https://github.com/FuelLabs/fuel-core/pull/1322):
  The `debug` flag is added to the CLI. The flag should be used for local development only. Enabling debug mode:
      - Allows GraphQL Endpoints to arbitrarily advance blocks.
      - Enables debugger GraphQL Endpoints.
      - Allows setting `utxo_validation` to `false`.
- [#1318](https://github.com/FuelLabs/fuel-core/pull/1318): Removed the `--sync-max-header-batch-requests` CLI argument, and renamed `--sync-max-get-txns` to `--sync-block-stream-buffer-size` to better represent the current behavior in the import.
- [#1290](https://github.com/FuelLabs/fuel-core/pull/1290): Standardize CLI args to use `-` instead of `_`.
- [#1279](https://github.com/FuelLabs/fuel-core/pull/1279): Added a new CLI flag to enable the Relayer service `--enable-relayer`, and disabled the Relayer service by default. When supplying the `--enable-relayer` flag, the `--relayer` argument becomes mandatory, and omitting it is an error. Similarly, providing a `--relayer` argument without the `--enable-relayer` flag is an error. Lastly, providing the `--keypair` or `--network` arguments will also produce an error if the `--enable-p2p` flag is not set.
- [#1262](https://github.com/FuelLabs/fuel-core/pull/1262): The `ConsensusParameters` aggregates all configuration data related to the consensus. It contains many fields that are segregated by the usage. The API of some functions was affected to use lesser types instead the whole `ConsensusParameters`. It is a huge breaking change requiring repetitively monotonically updating all places that use the `ConsensusParameters`. But during updating, consider that maybe you can use lesser types. Usage of them may simplify signatures of methods and make them more user-friendly and transparent.

### Removed

#### Breaking
- [#1484](https://github.com/FuelLabs/fuel-core/pull/1484): Removed `--network` CLI argument. Now the name of the network is fetched form chain configuration.
- [#1399](https://github.com/FuelLabs/fuel-core/pull/1399): Removed `relayer-da-finalization` parameter from the relayer CLI.
- [#1338](https://github.com/FuelLabs/fuel-core/pull/1338): Updated GraphQL client to use `DependentCost` for `k256`, `mcpi`, `s256`, `scwq`, `swwq` opcodes.
- [#1322](https://github.com/FuelLabs/fuel-core/pull/1322): The `manual_blocks_enabled` flag is removed from the CLI. The analog is a `debug` flag.<|MERGE_RESOLUTION|>--- conflicted
+++ resolved
@@ -7,12 +7,8 @@
 ## [Unreleased]
 
 ### Added
-<<<<<<< HEAD
+- [2648](https://github.com/FuelLabs/fuel-core/pull/2648): Add feature-flagged field to block header `fault_proving_header` that contains a commitment to all transaction ids.
 - [2491](https://github.com/FuelLabs/fuel-core/pull/2491): Storage read replays of historical blocks for execution tracing. Only available behind `--debug` flag.
-- [2635](https://github.com/FuelLabs/fuel-core/pull/2635): Add metrics to gas price service
-=======
-
-- [2648](https://github.com/FuelLabs/fuel-core/pull/2648): Add feature-flagged field to block header `fault_proving_header` that contains a commitment to all transaction ids.
 
 ## [Version 0.41.6]
 
@@ -28,7 +24,6 @@
 - [2673](https://github.com/FuelLabs/fuel-core/pull/2673): Change read behavior on the InMemoryTransaction to use offset and allow not equal buf size (fix CCP and LDC broken from https://github.com/FuelLabs/fuel-vm/pull/847)
 
 ## [Version 0.41.5]
->>>>>>> 82242891
 
 ### Changed
 - [2387](https://github.com/FuelLabs/fuel-core/pull/2387): Update description `tx-max-depth` flag.
