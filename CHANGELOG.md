# Change Log
All notable changes to this project will be documented in this file.

The format is based on [Keep a Changelog](http://keepachangelog.com/)
and this project adheres to [Semantic Versioning](http://semver.org/).

## [Unreleased]

<<<<<<< HEAD
### Fixed

- [2345](https://github.com/FuelLabs/fuel-core/pull/2345): In PoA increase priority of block creation timer trigger compare to txpool event management
=======
### Changed

- [2334](https://github.com/FuelLabs/fuel-core/pull/2334): Prepare the GraphQL service for the switching to `async` methods.
>>>>>>> 0bfd2d52

## [Version 0.39.0]

### Added
- [2324](https://github.com/FuelLabs/fuel-core/pull/2324): Added metrics for sync, async processor and for all GraphQL queries.
- [2320](https://github.com/FuelLabs/fuel-core/pull/2320): Added new CLI flag `graphql-max-resolver-recursive-depth` to limit recursion within resolver. The default value it "1".


## Fixed
- [2320](https://github.com/FuelLabs/fuel-core/issues/2320): Prevent `/health` and `/v1/health` from being throttled by the concurrency limiter.
- [2322](https://github.com/FuelLabs/fuel-core/issues/2322): Set the salt of genesis contracts to zero on execution.
- [2324](https://github.com/FuelLabs/fuel-core/pull/2324): Ignore peer if we already are syncing transactions from it.

#### Breaking

- [2320](https://github.com/FuelLabs/fuel-core/pull/2330): Reject queries that are recursive during the resolution of the query.

### Changed

#### Breaking
- [2311](https://github.com/FuelLabs/fuel-core/pull/2311): Changed the text of the error returned by the executor if gas overflows.


## [Version 0.38.0]

### Added
- [2309](https://github.com/FuelLabs/fuel-core/pull/2309): Limit number of concurrent queries to the graphql service.
- [2216](https://github.com/FuelLabs/fuel-core/pull/2216): Add more function to the state and task of TxPoolV2 to handle the future interactions with others modules (PoA, BlockProducer, BlockImporter and P2P).
- [2263](https://github.com/FuelLabs/fuel-core/pull/2263): Transaction pool is now included in all modules of the code it has requires modifications on different modules : 
    - The PoA is now notify only when there is new transaction and not using the `tx_update_sender` anymore.
    - The Pool transaction source for the executor is now locking the pool until the block production is finished.
    - Reading operations on the pool is now asynchronous and it’s the less prioritized operation on the Pool, API has been updated accordingly.
    - GasPrice is no more using async to allow the transactions verifications to not use async anymore 

    We also added a lot of new configuration cli parameters to fine-tune TxPool configuration.
    This PR also changes the way we are making the heavy work processor and a sync and asynchronous version is available in services folder (usable by anyone)
    P2P now use separate heavy work processor for DB and TxPool interactions.

### Removed
- [2306](https://github.com/FuelLabs/fuel-core/pull/2306): Removed hack for genesis asset contract from the code.

## [Version 0.37.1]

### Fixed
- [2304](https://github.com/FuelLabs/fuel-core/pull/2304): Add initialization for the genesis base asset contract.

## [Version 0.37.0]

### Added
- [1609](https://github.com/FuelLabs/fuel-core/pull/1609): Add DA compression support. Compressed blocks are stored in the offchain database when blocks are produced, and can be fetched using the GraphQL API.
- [2290](https://github.com/FuelLabs/fuel-core/pull/2290): Added a new CLI argument `--graphql-max-directives`. The default value is `10`.
- [2195](https://github.com/FuelLabs/fuel-core/pull/2195): Added enforcement of the limit on the size of the L2 transactions per block according to the `block_transaction_size_limit` parameter.
- [2131](https://github.com/FuelLabs/fuel-core/pull/2131): Add flow in TxPool in order to ask to newly connected peers to share their transaction pool
- [2182](https://github.com/FuelLabs/fuel-core/pull/2151): Limit number of transactions that can be fetched via TxSource::next
- [2189](https://github.com/FuelLabs/fuel-core/pull/2151): Select next DA height to never include more than u16::MAX -1 transactions from L1.
- [2265](https://github.com/FuelLabs/fuel-core/pull/2265): Integrate Block Committer API for DA Block Costs.
- [2162](https://github.com/FuelLabs/fuel-core/pull/2162): Pool structure with dependencies, etc.. for the next transaction pool module. Also adds insertion/verification process in PoolV2 and tests refactoring
- [2280](https://github.com/FuelLabs/fuel-core/pull/2280): Allow comma separated relayer addresses in cli
- [2299](https://github.com/FuelLabs/fuel-core/pull/2299): Support blobs in the predicates.
- [2300](https://github.com/FuelLabs/fuel-core/pull/2300): Added new function to `fuel-core-client` for checking whether a blob exists.

### Changed

#### Breaking
- [2299](https://github.com/FuelLabs/fuel-core/pull/2299): Anyone who wants to participate in the transaction broadcasting via p2p must upgrade to support new predicates on the TxPool level.
- [2299](https://github.com/FuelLabs/fuel-core/pull/2299): Upgraded `fuel-vm` to `0.58.0`. More information in the [release](https://github.com/FuelLabs/fuel-vm/releases/tag/v0.58.0).
- [2276](https://github.com/FuelLabs/fuel-core/pull/2276): Changed how complexity for blocks is calculated. The default complexity now is 80_000. All queries that somehow touch the block header now are more expensive.
- [2290](https://github.com/FuelLabs/fuel-core/pull/2290): Added a new GraphQL limit on number of `directives`. The default value is `10`.
- [2206](https://github.com/FuelLabs/fuel-core/pull/2206): Use timestamp of last block when dry running transactions.
- [2153](https://github.com/FuelLabs/fuel-core/pull/2153): Updated default gas costs for the local testnet configuration to match `fuel-core 0.35.0`.

## [Version 0.36.0]

### Added
- [2135](https://github.com/FuelLabs/fuel-core/pull/2135): Added metrics logging for number of blocks served over the p2p req/res protocol.
- [2151](https://github.com/FuelLabs/fuel-core/pull/2151): Added limitations on gas used during dry_run in API.
- [2188](https://github.com/FuelLabs/fuel-core/pull/2188): Added the new variant `V2` for the `ConsensusParameters` which contains the new `block_transaction_size_limit` parameter.
- [2163](https://github.com/FuelLabs/fuel-core/pull/2163): Added runnable task for fetching block committer data.
- [2204](https://github.com/FuelLabs/fuel-core/pull/2204): Added `dnsaddr` resolution for TLD without suffixes.

### Changed

#### Breaking
- [2199](https://github.com/FuelLabs/fuel-core/pull/2199): Applying several breaking changes to the WASM interface from backlog:
  - Get the module to execute WASM byte code from the storage first, an fallback to the built-in version in the case of the `FUEL_ALWAYS_USE_WASM`.
  - Added `host_v1` with a new `peek_next_txs_size` method, that accepts `tx_number_limit` and `size_limit`.
  - Added new variant of the return type to pass the validation result. It removes block serialization and deserialization and should improve performance.
  - Added a V1 execution result type that uses `JSONError` instead of postcard serialized error. It adds flexibility of how variants of the error can be managed. More information about it in https://github.com/FuelLabs/fuel-vm/issues/797. The change also moves `TooManyOutputs` error to the top. It shows that `JSONError` works as expected.
- [2145](https://github.com/FuelLabs/fuel-core/pull/2145): feat: Introduce time port in PoA service.
- [2155](https://github.com/FuelLabs/fuel-core/pull/2155): Added trait declaration for block committer data
- [2142](https://github.com/FuelLabs/fuel-core/pull/2142): Added benchmarks for varied forms of db lookups to assist in optimizations.
- [2158](https://github.com/FuelLabs/fuel-core/pull/2158): Log the public address of the signing key, if it is specified
- [2188](https://github.com/FuelLabs/fuel-core/pull/2188): Upgraded the `fuel-vm` to `0.57.0`. More information in the [release](https://github.com/FuelLabs/fuel-vm/releases/tag/v0.57.0).

## [Version 0.35.0]

### Added
- [2122](https://github.com/FuelLabs/fuel-core/pull/2122): Changed the relayer URI address to be a vector and use a quorum provider. The `relayer` argument now supports multiple URLs to fetch information from different sources.
- [2119](https://github.com/FuelLabs/fuel-core/pull/2119): GraphQL query fields for retrieving information about upgrades.

### Changed
- [2113](https://github.com/FuelLabs/fuel-core/pull/2113): Modify the way the gas price service and shared algo is initialized to have some default value based on best guess instead of `None`, and initialize service before graphql.
- [2112](https://github.com/FuelLabs/fuel-core/pull/2112): Alter the way the sealed blocks are fetched with a given height.
- [2120](https://github.com/FuelLabs/fuel-core/pull/2120): Added `submitAndAwaitStatus` subscription endpoint which returns the `SubmittedStatus` after the transaction is submitted as well as the `TransactionStatus` subscription.
- [2115](https://github.com/FuelLabs/fuel-core/pull/2115): Add test for `SignMode` `is_available` method.
- [2124](https://github.com/FuelLabs/fuel-core/pull/2124): Generalize the way p2p req/res protocol handles requests.

#### Breaking

- [2040](https://github.com/FuelLabs/fuel-core/pull/2040): Added full `no_std` support state transition related crates. The crates now require the "alloc" feature to be enabled. Following crates are affected:
  - `fuel-core-types`
  - `fuel-core-storage`
  - `fuel-core-executor`
- [2116](https://github.com/FuelLabs/fuel-core/pull/2116): Replace `H160` in config and cli options of relayer by `Bytes20` of `fuel-types`

### Fixed
- [2134](https://github.com/FuelLabs/fuel-core/pull/2134): Perform RecoveryID normalization for AWS KMS -generated signatures.

## [Version 0.34.0]

### Added
- [2051](https://github.com/FuelLabs/fuel-core/pull/2051): Add support for AWS KMS signing for the PoA consensus module. The new key can be specified with `--consensus-aws-kms AWS_KEY_ARN`.
- [2092](https://github.com/FuelLabs/fuel-core/pull/2092): Allow iterating by keys in rocksdb, and other storages.
- [2096](https://github.com/FuelLabs/fuel-core/pull/2096): GraphQL query field to fetch blob byte code by its blob ID.

### Changed
- [2106](https://github.com/FuelLabs/fuel-core/pull/2106): Remove deadline clock in POA and replace with tokio time functions.

- [2035](https://github.com/FuelLabs/fuel-core/pull/2035): Small code optimizations.
    - The optimized code specifies the capacity when initializing the HashSet, avoiding potential multiple reallocations of memory during element insertion.
    - The optimized code uses the return value of HashSet::insert to check if the insertion was successful. If the insertion fails (i.e., the element already exists), it returns an error. This reduces one lookup operation.
    - The optimized code simplifies the initialization logic of exclude by using the Option::map_or_else method.

#### Breaking
- [2051](https://github.com/FuelLabs/fuel-core/pull/2051): Misdocumented `CONSENSUS_KEY` environ variable has been removed, use `CONSENSUS_KEY_SECRET` instead. Also raises MSRV to `1.79.0`.

### Fixed

- [2106](https://github.com/FuelLabs/fuel-core/pull/2106): Handle the case when nodes with overriding start on the fresh network.
- [2105](https://github.com/FuelLabs/fuel-core/pull/2105): Fixed the rollback functionality to work with empty gas price database.

## [Version 0.33.0]

### Added
- [2094](https://github.com/FuelLabs/fuel-core/pull/2094): Added support for predefined blocks provided via the filesystem.
- [2094](https://github.com/FuelLabs/fuel-core/pull/2094): Added `--predefined-blocks-path` CLI argument to pass the path to the predefined blocks.
- [2081](https://github.com/FuelLabs/fuel-core/pull/2081): Enable producer to include predefined blocks.
- [2079](https://github.com/FuelLabs/fuel-core/pull/2079): Open unknown columns in the RocksDB for forward compatibility.

### Changed
- [2076](https://github.com/FuelLabs/fuel-core/pull/2076): Replace usages of `iter_all` with `iter_all_keys` where necessary.

#### Breaking
- [2080](https://github.com/FuelLabs/fuel-core/pull/2080): Reject Upgrade txs with invalid wasm on txpool level.
- [2082](https://github.com/FuelLabs/fuel-core/pull/2088): Move `TxPoolError` from `fuel-core-types` to `fuel-core-txpool`.
- [2086](https://github.com/FuelLabs/fuel-core/pull/2086): Added support for PoA key rotation.
- [2086](https://github.com/FuelLabs/fuel-core/pull/2086): Support overriding of the non consensus parameters in the chain config.

### Fixed

- [2094](https://github.com/FuelLabs/fuel-core/pull/2094): Fixed bug in rollback logic because of wrong ordering of modifications.

## [Version 0.32.1]

### Added
- [2061](https://github.com/FuelLabs/fuel-core/pull/2061): Allow querying filled transaction body from the status.

### Changed
- [2067](https://github.com/FuelLabs/fuel-core/pull/2067): Return error from TxPool level if the `BlobId` is known.
- [2064](https://github.com/FuelLabs/fuel-core/pull/2064): Allow gas price metadata values to be overridden with config

### Fixes
- [2060](https://github.com/FuelLabs/fuel-core/pull/2060): Use `min-gas-price` as a starting point if `start-gas-price` is zero.
- [2059](https://github.com/FuelLabs/fuel-core/pull/2059): Remove unwrap that is breaking backwards compatibility
- [2063](https://github.com/FuelLabs/fuel-core/pull/2063): Don't use historical view during dry run.

## [Version 0.32.0]

### Added
- [1983](https://github.com/FuelLabs/fuel-core/pull/1983): Add adapters for gas price service for accessing database values

### Breaking
- [2048](https://github.com/FuelLabs/fuel-core/pull/2048): Disable SMT for `ContractsAssets` and `ContractsState` for the production mode of the `fuel-core`. The SMT still is used in benchmarks and tests.
- [#1988](https://github.com/FuelLabs/fuel-core/pull/1988): Updated `fuel-vm` to `0.56.0` ([release notes](https://github.com/FuelLabs/fuel-vm/releases/tag/v0.55.0)). Adds Blob transaction support.
- [2025](https://github.com/FuelLabs/fuel-core/pull/2025): Add new V0 algorithm for gas price to services.
    This change includes new flags for the CLI:
        - "starting-gas-price" - the starting gas price for the gas price algorithm
        - "gas-price-change-percent" - the percent change for each gas price update
        - "gas-price-threshold-percent" - the threshold percent for determining if the gas price will be increase or decreased
    And the following CLI flags are serving a new purpose
        - "min-gas-price" - the minimum gas price that the gas price algorithm will return
- [2045](https://github.com/FuelLabs/fuel-core/pull/2045): Include withdrawal message only if transaction is executed successfully.
- [2041](https://github.com/FuelLabs/fuel-core/pull/2041): Add code for startup of the gas price algorithm updater so 
    the gas price db on startup is always in sync with the on chain db

## [Version 0.31.0]

### Added
- [#2014](https://github.com/FuelLabs/fuel-core/pull/2014): Added a separate thread for the block importer.
- [#2013](https://github.com/FuelLabs/fuel-core/pull/2013): Added a separate thread to process P2P database lookups.
- [#2004](https://github.com/FuelLabs/fuel-core/pull/2004): Added new CLI argument `continue-services-on-error` to control internal flow of services.
- [#2004](https://github.com/FuelLabs/fuel-core/pull/2004): Added handling of incorrect shutdown of the off-chain GraphQL worker by using state rewind feature.
- [#2007](https://github.com/FuelLabs/fuel-core/pull/2007): Improved metrics:
  - Added database metrics per column.
  - Added statistic about commit time of each database.
  - Refactored how metrics are registered: Now, we use only one register shared between all metrics. This global register is used to encode all metrics.
- [#1996](https://github.com/FuelLabs/fuel-core/pull/1996): Added support for rollback command when state rewind feature is enabled. The command allows the rollback of the state of the blockchain several blocks behind until the end of the historical window. The default historical window it 7 days.
- [#1996](https://github.com/FuelLabs/fuel-core/pull/1996): Added support for the state rewind feature. The feature allows the execution of the blocks in the past and the same execution results to be received. Together with forkless upgrades, execution of any block from the past is possible if historical data exist for the target block height.
- [#1994](https://github.com/FuelLabs/fuel-core/pull/1994): Added the actual implementation for the `AtomicView::latest_view`.
- [#1972](https://github.com/FuelLabs/fuel-core/pull/1972): Implement `AlgorithmUpdater` for `GasPriceService`
- [#1948](https://github.com/FuelLabs/fuel-core/pull/1948): Add new `AlgorithmV1` and `AlgorithmUpdaterV1` for the gas price. Include tools for analysis
- [#1676](https://github.com/FuelLabs/fuel-core/pull/1676): Added new CLI arguments:
    - `graphql-max-depth`
    - `graphql-max-complexity`
    - `graphql-max-recursive-depth`

### Changed
- [#2015](https://github.com/FuelLabs/fuel-core/pull/2015): Small fixes for the database:
  - Fixed the name for historical columns - Metrics was working incorrectly for historical columns.
  - Added recommended setting for the RocksDB - The source of recommendation is official documentation https://github.com/facebook/rocksdb/wiki/Setup-Options-and-Basic-Tuning#other-general-options.
  - Removed repairing since it could corrupt the database if fails - Several users reported about the corrupted state of the database after having a "Too many descriptors" error where in logs, repairing of the database also failed with this error creating a `lost` folder.
- [#2010](https://github.com/FuelLabs/fuel-core/pull/2010): Updated the block importer to allow more blocks to be in the queue. It improves synchronization speed and mitigate the impact of other services on synchronization speed.
- [#2006](https://github.com/FuelLabs/fuel-core/pull/2006): Process block importer events first under P2P pressure.
- [#2002](https://github.com/FuelLabs/fuel-core/pull/2002): Adapted the block producer to react to checked transactions that were using another version of consensus parameters during validation in the TxPool. After an upgrade of the consensus parameters of the network, TxPool could store invalid `Checked` transactions. This change fixes that by tracking the version that was used to validate the transactions.
- [#1999](https://github.com/FuelLabs/fuel-core/pull/1999): Minimize the number of panics in the codebase.
- [#1990](https://github.com/FuelLabs/fuel-core/pull/1990): Use latest view for mutate GraphQL queries after modification of the node.
- [#1992](https://github.com/FuelLabs/fuel-core/pull/1992): Parse multiple relayer contracts, `RELAYER-V2-LISTENING-CONTRACTS` env variable using a `,` delimiter.
- [#1980](https://github.com/FuelLabs/fuel-core/pull/1980): Add `Transaction` to relayer 's event filter

#### Breaking
- [#2012](https://github.com/FuelLabs/fuel-core/pull/2012): Bumped the `fuel-vm` to `0.55.0` release. More about the change [here](https://github.com/FuelLabs/fuel-vm/releases/tag/v0.55.0).
- [#2001](https://github.com/FuelLabs/fuel-core/pull/2001): Prevent GraphQL query body to be huge and cause OOM. The default body size is `1MB`. The limit can be changed by the `graphql-request-body-bytes-limit` CLI argument.
- [#1991](https://github.com/FuelLabs/fuel-core/pull/1991): Prepare the database to use different types than `Database` for atomic view.
- [#1989](https://github.com/FuelLabs/fuel-core/pull/1989): Extract `HistoricalView` trait from the `AtomicView`.
- [#1676](https://github.com/FuelLabs/fuel-core/pull/1676): New `fuel-core-client` is incompatible with the old `fuel-core` because of two requested new fields.
- [#1676](https://github.com/FuelLabs/fuel-core/pull/1676): Changed default value for `api-request-timeout` to be `30s`.
- [#1676](https://github.com/FuelLabs/fuel-core/pull/1676): Now, GraphQL API has complexity and depth limitations on the queries. The default complexity limit is `20000`. It is ~50 blocks per request with transaction IDs and ~2-5 full blocks.

### Fixed
- [#2000](https://github.com/FuelLabs/fuel-core/pull/2000): Use correct query name in metrics for aliased queries.

## [Version 0.30.0]

### Added
- [#1975](https://github.com/FuelLabs/fuel-core/pull/1975): Added `DependentCost` benchmarks for the `cfe` and `cfei` opcodes.
- [#1975](https://github.com/FuelLabs/fuel-core/pull/1975): Added `DependentCost` for the `cfe` opcode to the `GasCosts` endpoint.
- [#1974](https://github.com/FuelLabs/fuel-core/pull/1974): Optimized the work of `InMemoryTransaction` for lookups and empty insertion.

### Changed
- [#1973](https://github.com/FuelLabs/fuel-core/pull/1973): Updated VM initialization benchmark to include many inputs and outputs.

#### Breaking
- [#1975](https://github.com/FuelLabs/fuel-core/pull/1975): Updated gas prices according to new release.
- [#1975](https://github.com/FuelLabs/fuel-core/pull/1975): Changed `GasCosts` endpoint to return `DependentCost` for the `cfei` opcode via `cfeiDependentCost`.
- [#1975](https://github.com/FuelLabs/fuel-core/pull/1975): Use `fuel-vm 0.54.0`. More information in the [release](https://github.com/FuelLabs/fuel-vm/releases/tag/v0.54.0).

## [Version 0.29.0]

### Added
- [#1889](https://github.com/FuelLabs/fuel-core/pull/1889): Add new `FuelGasPriceProvider` that receives the gas price algorithm from a `GasPriceService`

### Changed
- [#1942](https://github.com/FuelLabs/fuel-core/pull/1942): Sequential relayer's commits.
- [#1952](https://github.com/FuelLabs/fuel-core/pull/1952): Change tip sorting to ratio between tip and max gas sorting in txpool
- [#1960](https://github.com/FuelLabs/fuel-core/pull/1960): Update fuel-vm to v0.53.0.
- [#1964](https://github.com/FuelLabs/fuel-core/pull/1964): Add `creation_instant` as second sort key in tx pool

### Fixed
- [#1962](https://github.com/FuelLabs/fuel-core/pull/1962): Fixes the error message for incorrect keypair's path.
- [#1950](https://github.com/FuelLabs/fuel-core/pull/1950): Fix cursor `BlockHeight` encoding in `SortedTXCursor`

## [Version 0.28.0]

### Changed
- [#1934](https://github.com/FuelLabs/fuel-core/pull/1934): Updated benchmark for the `aloc` opcode to be `DependentCost`. Updated `vm_initialization` benchmark to exclude growing of memory(It is handled by VM reuse).
- [#1916](https://github.com/FuelLabs/fuel-core/pull/1916): Speed up synchronisation of the blocks for the `fuel-core-sync` service.
- [#1888](https://github.com/FuelLabs/fuel-core/pull/1888): optimization: Reuse VM memory across executions.

#### Breaking

- [#1934](https://github.com/FuelLabs/fuel-core/pull/1934): Changed `GasCosts` endpoint to return `DependentCost` for the `aloc` opcode via `alocDependentCost`.
- [#1934](https://github.com/FuelLabs/fuel-core/pull/1934): Updated default gas costs for the local testnet configuration. All opcodes became cheaper.
- [#1924](https://github.com/FuelLabs/fuel-core/pull/1924): `dry_run_opt` has new `gas_price: Option<u64>` argument
- [#1888](https://github.com/FuelLabs/fuel-core/pull/1888): Upgraded `fuel-vm` to `0.51.0`. See [release](https://github.com/FuelLabs/fuel-vm/releases/tag/v0.51.0) for more information.

### Added
- [#1939](https://github.com/FuelLabs/fuel-core/pull/1939): Added API functions to open a RocksDB in different modes.
- [#1929](https://github.com/FuelLabs/fuel-core/pull/1929): Added support of customization of the state transition version in the `ChainConfig`.

### Removed
- [#1913](https://github.com/FuelLabs/fuel-core/pull/1913): Removed dead code from the project.

### Fixed
- [#1921](https://github.com/FuelLabs/fuel-core/pull/1921): Fixed unstable `gossipsub_broadcast_tx_with_accept` test.
- [#1915](https://github.com/FuelLabs/fuel-core/pull/1915): Fixed reconnection issue in the dev cluster with AWS cluster.
- [#1914](https://github.com/FuelLabs/fuel-core/pull/1914): Fixed halting of the node during synchronization in PoA service.

## [Version 0.27.0]

### Added

- [#1895](https://github.com/FuelLabs/fuel-core/pull/1895): Added backward and forward compatibility integration tests for forkless upgrades.
- [#1898](https://github.com/FuelLabs/fuel-core/pull/1898): Enforce increasing of the `Executor::VERSION` on each release.

### Changed

- [#1906](https://github.com/FuelLabs/fuel-core/pull/1906): Makes `cli::snapshot::Command` members public such that clients can create and execute snapshot commands programmatically. This enables snapshot execution in external programs, such as the regenesis test suite. 
- [#1891](https://github.com/FuelLabs/fuel-core/pull/1891): Regenesis now preserves `FuelBlockMerkleData` and `FuelBlockMerkleMetadata` in the off-chain table. These tables are checked when querying message proofs.
- [#1886](https://github.com/FuelLabs/fuel-core/pull/1886): Use ref to `Block` in validation code
- [#1876](https://github.com/FuelLabs/fuel-core/pull/1876): Updated benchmark to include the worst scenario for `CROO` opcode. Also include consensus parameters in bench output.
- [#1879](https://github.com/FuelLabs/fuel-core/pull/1879): Return the old behaviour for the `discovery_works` test.
- [#1848](https://github.com/FuelLabs/fuel-core/pull/1848): Added `version` field to the `Block` and `BlockHeader` GraphQL entities. Added corresponding `version` field to the `Block` and `BlockHeader` client types in `fuel-core-client`.
- [#1873](https://github.com/FuelLabs/fuel-core/pull/1873/): Separate dry runs from block production in executor code, remove `ExecutionKind` and `ExecutionType`, remove `thread_block_transaction` concept, remove `PartialBlockComponent` type, refactor away `inner` functions.
- [#1900](https://github.com/FuelLabs/fuel-core/pull/1900): Update the root README as `fuel-core run` no longer has `--chain` as an option. It has been replaced by `--snapshot`.

#### Breaking

- [#1894](https://github.com/FuelLabs/fuel-core/pull/1894): Use testnet configuration for local testnet.
- [#1894](https://github.com/FuelLabs/fuel-core/pull/1894): Removed support for helm chart.
- [#1910](https://github.com/FuelLabs/fuel-core/pull/1910): `fuel-vm` upgraded to `0.50.0`. More information in the [changelog](https://github.com/FuelLabs/fuel-vm/releases/tag/v0.50.0).

## [Version 0.26.0]

### Fixed

#### Breaking

- [#1868](https://github.com/FuelLabs/fuel-core/pull/1868): Include the `event_inbox_root` in the header hash. Changed types of the `transactions_count` to `u16` and `message_receipt_count` to `u32` instead of `u64`. Updated the application hash root calculation to not pad numbers.
- [#1866](https://github.com/FuelLabs/fuel-core/pull/1866): Fixed a runtime panic that occurred when restarting a node. The panic happens when the relayer database is already populated, and the relayer attempts an empty commit during start up. This invalid commit is removed in this PR.
- [#1871](https://github.com/FuelLabs/fuel-core/pull/1871): Fixed `block` endpoint to return fetch the blocks from both databases after regenesis.
- [#1856](https://github.com/FuelLabs/fuel-core/pull/1856): Replaced instances of `Union` with `Enum` for GraphQL definitions of `ConsensusParametersVersion` and related types. This is needed because `Union` does not support multiple `Version`s inside discriminants or empty variants. 
- [#1870](https://github.com/FuelLabs/fuel-core/pull/1870): Fixed benchmarks for the `0.25.3`. 
- [#1870](https://github.com/FuelLabs/fuel-core/pull/1870): Improves the performance of getting the size of the contract from the `InMemoryTransaction`.
- [#1851](https://github.com/FuelLabs/fuel-core/pull/1851/): Provided migration capabilities (enabled addition of new column families) to RocksDB instance.

### Added 

- [#1853](https://github.com/FuelLabs/fuel-core/pull/1853): Added a test case to verify the database's behavior when new columns are added to the RocksDB database.
- [#1860](https://github.com/FuelLabs/fuel-core/pull/1860): Regenesis now preserves `FuelBlockIdsToHeights` off-chain table.

### Changed

- [#1847](https://github.com/FuelLabs/fuel-core/pull/1847): Simplify the validation interface to use `Block`. Remove `Validation` variant of `ExecutionKind`.
- [#1832](https://github.com/FuelLabs/fuel-core/pull/1832): Snapshot generation can be cancelled. Progress is also reported.
- [#1837](https://github.com/FuelLabs/fuel-core/pull/1837): Refactor the executor and separate validation from the other use cases

## [Version 0.25.2]

### Fixed

- [#1844](https://github.com/FuelLabs/fuel-core/pull/1844): Fixed the publishing of the `fuel-core 0.25.1` release.
- [#1842](https://github.com/FuelLabs/fuel-core/pull/1842): Ignore RUSTSEC-2024-0336: `rustls::ConnectionCommon::complete_io` could fall into an infinite loop based on network

## [Version 0.25.1]

### Fixed

- [#1840](https://github.com/FuelLabs/fuel-core/pull/1840): Fixed the publishing of the `fuel-core 0.25.0` release.

## [Version 0.25.0]

### Fixed

- [#1821](https://github.com/FuelLabs/fuel-core/pull/1821): Can handle missing tables in snapshot.
- [#1814](https://github.com/FuelLabs/fuel-core/pull/1814): Bugfix: the `iter_all_by_prefix` was not working for all tables. The change adds a `Rust` level filtering.

### Added

- [#1831](https://github.com/FuelLabs/fuel-core/pull/1831): Included the total gas and fee used by transaction into `TransactionStatus`.
- [#1821](https://github.com/FuelLabs/fuel-core/pull/1821): Propagate shutdown signal to (re)genesis. Also add progress bar for (re)genesis.
- [#1813](https://github.com/FuelLabs/fuel-core/pull/1813): Added back support for `/health` endpoint.
- [#1799](https://github.com/FuelLabs/fuel-core/pull/1799): Snapshot creation is now concurrent.
- [#1811](https://github.com/FuelLabs/fuel-core/pull/1811): Regenesis now preserves old blocks and transactions for GraphQL API.

### Changed

- [#1833](https://github.com/FuelLabs/fuel-core/pull/1833): Regenesis of `SpentMessages` and `ProcessedTransactions`.
- [#1830](https://github.com/FuelLabs/fuel-core/pull/1830): Use versioning enum for WASM executor input and output.
- [#1816](https://github.com/FuelLabs/fuel-core/pull/1816): Updated the upgradable executor to fetch the state transition bytecode from the database when the version doesn't match a native one. This change enables the WASM executor in the "production" build and requires a `wasm32-unknown-unknown` target.
- [#1812](https://github.com/FuelLabs/fuel-core/pull/1812): Follow-up PR to simplify the logic around parallel snapshot creation.
- [#1809](https://github.com/FuelLabs/fuel-core/pull/1809): Fetch `ConsensusParameters` from the database
- [#1808](https://github.com/FuelLabs/fuel-core/pull/1808): Fetch consensus parameters from the provider.

#### Breaking

- [#1826](https://github.com/FuelLabs/fuel-core/pull/1826): The changes make the state transition bytecode part of the `ChainConfig`. It guarantees the state transition's availability for the network's first blocks.
    The change has many minor improvements in different areas related to the state transition bytecode:
    - The state transition bytecode lies in its own file(`state_transition_bytecode.wasm`) along with the chain config file. The `ChainConfig` loads it automatically when `ChainConfig::load` is called and pushes it back when `ChainConfig::write` is called.
    - The `fuel-core` release bundle also contains the `fuel-core-wasm-executor.wasm` file of the corresponding executor version.
    - The regenesis process now considers the last block produced by the previous network. When we create a (re)genesis block of a new network, it has the `height = last_block_of_old_netowkr + 1`. It continues the old network and doesn't overlap blocks(before, we had `old_block.height == new_genesis_block.hegiht`).
    - Along with the new block height, the regenesis process also increases the state transition bytecode and consensus parameters versions. It guarantees that a new network doesn't use values from the previous network and allows us not to migrate `StateTransitionBytecodeVersions` and `ConsensusParametersVersions` tables.
    - Added a new CLI argument, `native-executor-version,` that allows overriding of the default version of the native executor. It can be useful for side rollups that have their own history of executor upgrades.
    - Replaced:
      
      ```rust
               let file = std::fs::File::open(path)?;
               let mut snapshot: Self = serde_json::from_reader(&file)?;
      ```
      
      with a:
      
      ```rust
               let mut json = String::new();
               std::fs::File::open(&path)
                   .with_context(|| format!("Could not open snapshot file: {path:?}"))?
                   .read_to_string(&mut json)?;
               let mut snapshot: Self = serde_json::from_str(json.as_str())?;
      ```
      because it is 100 times faster for big JSON files.
    - Updated all tests to use `Config::local_node_*` instead of working with the `SnapshotReader` directly. It is the preparation of the tests for the futures bumps of the `Executor::VERSION`. When we increase the version, all tests continue to use `GenesisBlock.state_transition_bytecode = 0` while the version is different, which forces the usage of the WASM executor, while for tests, we still prefer to test native execution. The `Config::local_node_*` handles it and forces the executor to use the native version.
    - Reworked the `build.rs` file of the upgradable executor. The script now caches WASM bytecode to avoid recompilation. Also, fixed the issue with outdated WASM bytecode. The script reacts on any modifications of the `fuel-core-wasm-executor` and forces recompilation (it is why we need the cache), so WASM bytecode always is actual now.
- [#1822](https://github.com/FuelLabs/fuel-core/pull/1822): Removed support of `Create` transaction from debugger since it doesn't have any script to execute.
- [#1822](https://github.com/FuelLabs/fuel-core/pull/1822): Use `fuel-vm 0.49.0` with new transactions types - `Upgrade` and `Upload`. Also added `max_bytecode_subsections` field to the `ConsensusParameters` to limit the number of bytecode subsections in the state transition bytecode. 
- [#1816](https://github.com/FuelLabs/fuel-core/pull/1816): Updated the upgradable executor to fetch the state transition bytecode from the database when the version doesn't match a native one. This change enables the WASM executor in the "production" build and requires a `wasm32-unknown-unknown` target.

## [Version 0.24.2]

### Changed

#### Breaking
- [#1798](https://github.com/FuelLabs/fuel-core/pull/1798): Add nonce to relayed transactions and also hash full messages in the inbox root.

### Fixed

- [#1802](https://github.com/FuelLabs/fuel-core/pull/1802): Fixed a runtime panic that occurred when restarting a node. The panic was caused by an invalid database commit while loading an existing off-chain database. The invalid commit is removed in this PR.
- [#1803](https://github.com/FuelLabs/fuel-core/pull/1803): Produce block when da height haven't changed.
- [#1795](https://github.com/FuelLabs/fuel-core/pull/1795): Fixed the building of the `fuel-core-wasm-executor` to work outside of the `fuel-core` context. The change uses the path to the manifest file of the `fuel-core-upgradable-executor` to build the `fuel-core-wasm-executor` instead of relying on the workspace.

## [Version 0.24.1]

### Added

- [#1787](https://github.com/FuelLabs/fuel-core/pull/1787): Handle processing of relayed (forced) transactions
- [#1786](https://github.com/FuelLabs/fuel-core/pull/1786): Regenesis now includes off-chain tables.
- [#1716](https://github.com/FuelLabs/fuel-core/pull/1716): Added support of WASM state transition along with upgradable execution that works with native(std) and WASM(non-std) executors. The `fuel-core` now requires a `wasm32-unknown-unknown` target to build.
- [#1770](https://github.com/FuelLabs/fuel-core/pull/1770): Add the new L1 event type for forced transactions.
- [#1767](https://github.com/FuelLabs/fuel-core/pull/1767): Added consensus parameters version and state transition version to the `ApplicationHeader` to describe what was used to produce this block.
- [#1760](https://github.com/FuelLabs/fuel-core/pull/1760): Added tests to verify that the network operates with a custom chain id and base asset id.
- [#1752](https://github.com/FuelLabs/fuel-core/pull/1752): Add `ProducerGasPrice` trait that the `Producer` depends on to get the gas price for the block.
- [#1747](https://github.com/FuelLabs/fuel-core/pull/1747): The DA block height is now included in the genesis state.
- [#1740](https://github.com/FuelLabs/fuel-core/pull/1740): Remove optional fields from genesis configs
- [#1737](https://github.com/FuelLabs/fuel-core/pull/1737): Remove temporary tables for calculating roots during genesis.
- [#1731](https://github.com/FuelLabs/fuel-core/pull/1731): Expose `schema.sdl` from `fuel-core-client`.

### Changed

#### Breaking

- [1785](https://github.com/FuelLabs/fuel-core/pull/1785): Producer will only include DA height if it has enough gas to include the associate forced transactions.
- [#1771](https://github.com/FuelLabs/fuel-core/pull/1771): Contract 'states' and 'balances' brought back into `ContractConfig`. Parquet now writes a file per table.
- [1779](https://github.com/FuelLabs/fuel-core/pull/1779): Modify Relayer service to order Events from L1 by block index
- [#1783](https://github.com/FuelLabs/fuel-core/pull/1783): The PR upgrade `fuel-vm` to `0.48.0` release. Because of some breaking changes, we also adapted our codebase to follow them: 
  - Implementation of `Default` for configs was moved under the `test-helpers` feature. The `fuel-core` binary uses testnet configuration instead of `Default::default`(for cases when `ChainConfig` was not provided by the user).
  - All parameter types are enums now and require corresponding modifications across the codebase(we need to use getters and setters). The GraphQL API remains the same for simplicity, but each parameter now has one more field - `version`, that can be used to decide how to deserialize. 
  - The `UtxoId` type now is 34 bytes instead of 33. It affects hex representation and requires adding `00`.
  - The `block_gas_limit` was moved to `ConsensusParameters` from `ChainConfig`. It means the block producer doesn't specify the block gas limit anymore, and we don't need to propagate this information.
  - The `bytecodeLength` field is removed from the `Create` transaction.
  - Removed `ConsensusParameters` from executor config because `ConsensusParameters::default` is not available anymore. Instead, executors fetch `ConsensusParameters` from the database.

- [#1769](https://github.com/FuelLabs/fuel-core/pull/1769): Include new field on header for the merkle root of imported events. Rename other message root field.
- [#1768](https://github.com/FuelLabs/fuel-core/pull/1768): Moved `ContractsInfo` table to the off-chain database. Removed `salt` field from the `ContractConfig`.
- [#1761](https://github.com/FuelLabs/fuel-core/pull/1761): Adjustments to the upcoming testnet configs:
  - Decreased the max size of the contract/predicate/script to be 100KB.
  - Decreased the max size of the transaction to be 110KB.
  - Decreased the max number of storage slots to be 1760(110KB / 64).
  - Removed fake coins from the genesis state.
  - Renamed folders to be "testnet" and "dev-testnet".
  - The name of the networks are "Upgradable Testnet" and "Upgradable Dev Testnet".

- [#1694](https://github.com/FuelLabs/fuel-core/pull/1694): The change moves the database transaction logic from the `fuel-core` to the `fuel-core-storage` level. The corresponding [issue](https://github.com/FuelLabs/fuel-core/issues/1589) described the reason behind it.

    ## Technical details of implementation

    - The change splits the `KeyValueStore` into `KeyValueInspect` and `KeyValueMutate`, as well the `Blueprint` into `BlueprintInspect` and `BlueprintMutate`. It allows requiring less restricted constraints for any read-related operations.

    - One of the main ideas of the change is to allow for the actual storage only to implement `KeyValueInspect` and `Modifiable` without the `KeyValueMutate`. It simplifies work with the databases and provides a safe way of interacting with them (Modification into the database can only go through the `Modifiable::commit_changes`). This feature is used to [track the height](https://github.com/FuelLabs/fuel-core/pull/1694/files#diff-c95a3d57a39feac7c8c2f3b193a24eec39e794413adc741df36450f9a4539898) of each database during commits and even limit how commits are done, providing additional safety. This part of the change was done as a [separate commit](https://github.com/FuelLabs/fuel-core/pull/1694/commits/7b1141ac838568e3590f09dd420cb24a6946bd32).
    
    - The `StorageTransaction` is a `StructuredStorage` that uses `InMemoryTransaction` inside to accumulate modifications. Only `InMemoryTransaction` has a real implementation of the `KeyValueMutate`(Other types only implement it in tests).
    
    - The implementation of the `Modifiable` for the `Database` contains a business logic that provides additional safety but limits the usage of the database. The `Database` now tracks its height and is responsible for its updates. In the `commit_changes` function, it analyzes the changes that were done and tries to find a new height(For example, in the case of the `OnChain` database, we are looking for a new `Block` in the `FuelBlocks` table).
    
    - As was planned in the issue, now the executor has full control over how commits to the storage are done.
    
    - All mutation methods now require `&mut self` - exclusive ownership over the object to be able to write into it. It almost negates the chance of concurrent modification of the storage, but it is still possible since the `Database` implements the `Clone` trait. To be sure that we don't corrupt the state of the database, the `commit_changes` function implements additional safety checks to be sure that we commit updates per each height only once time.

    - Side changes:
      - The `drop` function was moved from `Database` to `RocksDB` as a preparation for the state rewind since the read view should also keep the drop function until it is destroyed.
      - The `StatisticTable` table lives in the off-chain worker.
      - Removed duplication of the `Database` from the `dap::ConcreteStorage` since it is already available from the VM.
      - The executor return only produced `Changes` instead of the storage transaction, which simplifies the interaction between modules and port definition.
      - The logic related to the iteration over the storage is moved to the `fuel-core-storage` crate and is now reusable. It provides an `iterator` method that duplicates the logic from `MemoryStore` on iterating over the `BTreeMap` and methods like `iter_all`, `iter_all_by_prefix`, etc. It was done in a separate revivable [commit](https://github.com/FuelLabs/fuel-core/pull/1694/commits/5b9bd78320e6f36d0650ec05698f12f7d1b3c7c9).
      - The `MemoryTransactionView` is fully replaced by the `StorageTransactionInner`.
      - Removed `flush` method from the `Database` since it is not needed after https://github.com/FuelLabs/fuel-core/pull/1664.

- [#1693](https://github.com/FuelLabs/fuel-core/pull/1693): The change separates the initial chain state from the chain config and stores them in separate files when generating a snapshot. The state snapshot can be generated in a new format where parquet is used for compression and indexing while postcard is used for encoding. This enables importing in a stream like fashion which reduces memory requirements. Json encoding is still supported to enable easy manual setup. However, parquet is preferred for large state files.

  ### Snapshot command

  The CLI was expanded to allow customizing the used encoding. Snapshots are now generated along with a metadata file describing the encoding used. The metadata file contains encoding details as well as the location of additional files inside the snapshot directory containing the actual data. The chain config is always generated in the JSON format.

  The snapshot command now has the '--output-directory' for specifying where to save the snapshot.

  ### Run command

  The run command now includes the 'db_prune' flag which when provided will prune the existing db and start genesis from the provided snapshot metadata file or the local testnet configuration.

  The snapshot metadata file contains paths to the chain config file and files containing chain state items (coins, messages, contracts, contract states, and balances), which are loaded via streaming.

  Each item group in the genesis process is handled by a separate worker, allowing for parallel loading. Workers stream file contents in batches.

  A database transaction is committed every time an item group is successfully loaded. Resumability is achieved by recording the last loaded group index within the same db tx. If loading is aborted, the remaining workers are shutdown. Upon restart, workers resume from the last processed group.

  ### Contract States and Balances

  Using uniform-sized batches may result in batches containing items from multiple contracts. Optimal performance can presumably be achieved by selecting a batch size that typically encompasses an entire contract's state or balance, allowing for immediate initialization of relevant Merkle trees.

### Removed

- [#1757](https://github.com/FuelLabs/fuel-core/pull/1757): Removed `protobuf` from everywhere since `libp2p` uses `quick-protobuf`.

## [Version 0.23.0]

### Added

- [#1713](https://github.com/FuelLabs/fuel-core/pull/1713): Added automatic `impl` of traits `StorageWrite` and `StorageRead` for `StructuredStorage`. Tables that use a `Blueprint` can be read and written using these interfaces provided by structured storage types.
- [#1671](https://github.com/FuelLabs/fuel-core/pull/1671): Added a new `Merklized` blueprint that maintains the binary Merkle tree over the storage data. It supports only the insertion of the objects without removing them.
- [#1657](https://github.com/FuelLabs/fuel-core/pull/1657): Moved `ContractsInfo` table from `fuel-vm` to on-chain tables, and created version-able `ContractsInfoType` to act as the table's data type.

### Changed

- [#1872](https://github.com/FuelLabs/fuel-core/pull/1872): Added Eq and PartialEq derives to TransactionStatus and TransactionResponse to enable comparison in the e2e tests.
- [#1723](https://github.com/FuelLabs/fuel-core/pull/1723): Notify about imported blocks from the off-chain worker.
- [#1717](https://github.com/FuelLabs/fuel-core/pull/1717): The fix for the [#1657](https://github.com/FuelLabs/fuel-core/pull/1657) to include the contract into `ContractsInfo` table.
- [#1657](https://github.com/FuelLabs/fuel-core/pull/1657): Upgrade to `fuel-vm` 0.46.0.
- [#1671](https://github.com/FuelLabs/fuel-core/pull/1671): The logic related to the `FuelBlockIdsToHeights` is moved to the off-chain worker.
- [#1663](https://github.com/FuelLabs/fuel-core/pull/1663): Reduce the punishment criteria for mempool gossipping.
- [#1658](https://github.com/FuelLabs/fuel-core/pull/1658): Removed `Receipts` table. Instead, receipts are part of the `TransactionStatuses` table.
- [#1640](https://github.com/FuelLabs/fuel-core/pull/1640): Upgrade to fuel-vm 0.45.0.
- [#1635](https://github.com/FuelLabs/fuel-core/pull/1635): Move updating of the owned messages and coins to off-chain worker.
- [#1650](https://github.com/FuelLabs/fuel-core/pull/1650): Add api endpoint for getting estimates for future gas prices
- [#1649](https://github.com/FuelLabs/fuel-core/pull/1649): Add api endpoint for getting latest gas price
- [#1600](https://github.com/FuelLabs/fuel-core/pull/1640): Upgrade to fuel-vm 0.45.0
- [#1633](https://github.com/FuelLabs/fuel-core/pull/1633): Notify services about importing of the genesis block.
- [#1625](https://github.com/FuelLabs/fuel-core/pull/1625): Making relayer independent from the executor and preparation for the force transaction inclusion.
- [#1613](https://github.com/FuelLabs/fuel-core/pull/1613): Add api endpoint to retrieve a message by its nonce.
- [#1612](https://github.com/FuelLabs/fuel-core/pull/1612): Use `AtomicView` in all services for consistent results.
- [#1597](https://github.com/FuelLabs/fuel-core/pull/1597): Unify namespacing for `libp2p` modules
- [#1591](https://github.com/FuelLabs/fuel-core/pull/1591): Simplify libp2p dependencies and not depend on all sub modules directly.
- [#1590](https://github.com/FuelLabs/fuel-core/pull/1590): Use `AtomicView` in the `TxPool` to read the state of the database during insertion of the transactions.
- [#1587](https://github.com/FuelLabs/fuel-core/pull/1587): Use `BlockHeight` as a primary key for the `FuelsBlock` table.
- [#1585](https://github.com/FuelLabs/fuel-core/pull/1585): Let `NetworkBehaviour` macro generate `FuelBehaviorEvent` in p2p
- [#1579](https://github.com/FuelLabs/fuel-core/pull/1579): The change extracts the off-chain-related logic from the executor and moves it to the GraphQL off-chain worker. It creates two new concepts - Off-chain and On-chain databases where the GraphQL worker has exclusive ownership of the database and may modify it without intersecting with the On-chain database.
- [#1577](https://github.com/FuelLabs/fuel-core/pull/1577): Moved insertion of sealed blocks into the `BlockImporter` instead of the executor.
- [#1574](https://github.com/FuelLabs/fuel-core/pull/1574): Penalizes peers for sending invalid responses or for not replying at all.
- [#1601](https://github.com/FuelLabs/fuel-core/pull/1601): Fix formatting in docs and check that `cargo doc` passes in the CI.
- [#1636](https://github.com/FuelLabs/fuel-core/pull/1636): Add more docs to GraphQL DAP API.

#### Breaking

- [#1725](https://github.com/FuelLabs/fuel-core/pull/1725): All API endpoints now are prefixed with `/v1` version. New usage looks like: `/v1/playground`, `/v1/graphql`, `/v1/graphql-sub`, `/v1/metrics`, `/v1/health`.
- [#1722](https://github.com/FuelLabs/fuel-core/pull/1722): Bugfix: Zero `predicate_gas_used` field during validation of the produced block.
- [#1714](https://github.com/FuelLabs/fuel-core/pull/1714): The change bumps the `fuel-vm` to `0.47.1`. It breaks several breaking changes into the protocol:
  - All malleable fields are zero during the execution and unavailable through the GTF getters. Accessing them via the memory directly is still possible, but they are zero.
  - The `Transaction` doesn't define the gas price anymore. The gas price is defined by the block producer and recorded in the `Mint` transaction at the end of the block. A price of future blocks can be fetched through a [new API nedopoint](https://github.com/FuelLabs/fuel-core/issues/1641) and the price of the last block can be fetch or via the block or another [API endpoint](https://github.com/FuelLabs/fuel-core/issues/1647).
  - The `GasPrice` policy is replaced with the `Tip` policy. The user may specify in the native tokens how much he wants to pay the block producer to include his transaction in the block. It is the prioritization mechanism to incentivize the block producer to include users transactions earlier.
  - The `MaxFee` policy is mandatory to set. Without it, the transaction pool will reject the transaction. Since the block producer defines the gas price, the only way to control how much user agreed to pay can be done only through this policy.
  - The `maturity` field is removed from the `Input::Coin`. The same affect can be achieve with the `Maturity` policy on the transaction and predicate. This changes breaks how input coin is created and removes the passing of this argument.
  - The metadata of the `Checked<Tx>` doesn't contain `max_fee` and `min_fee` anymore. Only `max_gas` and `min_gas`. The `max_fee` is controlled by the user via the `MaxFee` policy.
  - Added automatic `impl` of traits `StorageWrite` and `StorageRead` for `StructuredStorage`. Tables that use a `Blueprint` can be read and written using these interfaces provided by structured storage types.

- [#1712](https://github.com/FuelLabs/fuel-core/pull/1712): Make `ContractUtxoInfo` type a version-able enum for use in the `ContractsLatestUtxo`table.
- [#1657](https://github.com/FuelLabs/fuel-core/pull/1657): Changed `CROO` gas price type from `Word` to `DependentGasPrice`. The dependent gas price values are dummy values while awaiting updated benchmarks.
- [#1671](https://github.com/FuelLabs/fuel-core/pull/1671): The GraphQL API uses block height instead of the block id where it is possible. The transaction status contains `block_height` instead of the `block_id`.
- [#1675](https://github.com/FuelLabs/fuel-core/pull/1675): Simplify GQL schema by disabling contract resolvers in most cases, and just return a ContractId scalar instead.
- [#1658](https://github.com/FuelLabs/fuel-core/pull/1658): Receipts are part of the transaction status. 
    Removed `reason` from the `TransactionExecutionResult::Failed`. It can be calculated based on the program state and receipts.
    Also, it is not possible to fetch `receipts` from the `Transaction` directly anymore. Instead, you need to fetch `status` and its receipts.
- [#1646](https://github.com/FuelLabs/fuel-core/pull/1646): Remove redundant receipts from queries.
- [#1639](https://github.com/FuelLabs/fuel-core/pull/1639): Make Merkle metadata, i.e. `SparseMerkleMetadata` and `DenseMerkleMetadata` type version-able enums
- [#1632](https://github.com/FuelLabs/fuel-core/pull/1632): Make `Message` type a version-able enum
- [#1631](https://github.com/FuelLabs/fuel-core/pull/1631): Modify api endpoint to dry run multiple transactions.
- [#1629](https://github.com/FuelLabs/fuel-core/pull/1629): Use a separate database for each data domain. Each database has its own folder where data is stored.
- [#1628](https://github.com/FuelLabs/fuel-core/pull/1628): Make `CompressedCoin` type a version-able enum
- [#1616](https://github.com/FuelLabs/fuel-core/pull/1616): Make `BlockHeader` type a version-able enum
- [#1614](https://github.com/FuelLabs/fuel-core/pull/1614): Use the default consensus key regardless of trigger mode. The change is breaking because it removes the `--dev-keys` argument. If the `debug` flag is set, the default consensus key will be used, regardless of the trigger mode.
- [#1596](https://github.com/FuelLabs/fuel-core/pull/1596): Make `Consensus` type a version-able enum
- [#1593](https://github.com/FuelLabs/fuel-core/pull/1593): Make `Block` type a version-able enum
- [#1576](https://github.com/FuelLabs/fuel-core/pull/1576): The change moves the implementation of the storage traits for required tables from `fuel-core` to `fuel-core-storage` crate. The change also adds a more flexible configuration of the encoding/decoding per the table and allows the implementation of specific behaviors for the table in a much easier way. It unifies the encoding between database, SMTs, and iteration, preventing mismatching bytes representation on the Rust type system level. Plus, it increases the re-usage of the code by applying the same blueprint to other tables.
    
    It is a breaking PR because it changes database encoding/decoding for some tables.
    
    ### StructuredStorage
    
    The change adds a new type `StructuredStorage`. It is a wrapper around the key-value storage that implements the storage traits(`StorageInspect`, `StorageMutate`, `StorageRead`, etc) for the tables with blueprint. This blueprint works in tandem with the `TableWithBlueprint` trait. The table may implement `TableWithBlueprint` specifying the blueprint, as an example:
    
    ```rust
    impl TableWithBlueprint for ContractsRawCode {
        type Blueprint = Plain<Raw, Raw>;
    
        fn column() -> Column {
            Column::ContractsRawCode
        }
    }
    ```
    
    It is a definition of the blueprint for the `ContractsRawCode` table. It has a plain blueprint meaning it simply encodes/decodes bytes and stores/loads them into/from the storage. As a key codec and value codec, it uses a `Raw` encoding/decoding that simplifies writing bytes and loads them back into the memory without applying any serialization or deserialization algorithm.
    
    If the table implements `TableWithBlueprint` and the selected codec satisfies all blueprint requirements, the corresponding storage traits for that table are implemented on the `StructuredStorage` type.
    
    ### Codecs
    
    Each blueprint allows customizing the key and value codecs. It allows the use of different codecs for different tables, taking into account the complexity and weight of the data and providing a way of more optimal implementation.
    
    That property may be very useful to perform migration in a more easier way. Plus, it also can be a `no_std` migration potentially allowing its fraud proving.
    
    An example of migration:
    
    ```rust
    /// Define the table for V1 value encoding/decoding.
    impl TableWithBlueprint for ContractsRawCodeV1 {
        type Blueprint = Plain<Raw, Raw>;
    
        fn column() -> Column {
            Column::ContractsRawCode
        }
    }
    
    /// Define the table for V2 value encoding/decoding.
    /// It uses `Postcard` codec for the value instead of `Raw` codec.
    ///
    /// # Dev-note: The columns is the same.
    impl TableWithBlueprint for ContractsRawCodeV2 {
        type Blueprint = Plain<Raw, Postcard>;
    
        fn column() -> Column {
            Column::ContractsRawCode
        }
    }
    
    fn migration(storage: &mut Database) {
        let mut iter = storage.iter_all::<ContractsRawCodeV1>(None);
        while let Ok((key, value)) = iter.next() {
            // Insert into the same table but with another codec.
            storage.storage::<ContractsRawCodeV2>().insert(key, value);
        }
    }
    ```
    
    ### Structures
    
    The blueprint of the table defines its behavior. As an example, a `Plain` blueprint simply encodes/decodes bytes and stores/loads them into/from the storage. The `SMT` blueprint builds a sparse merkle tree on top of the key-value pairs.
    
    Implementing a blueprint one time, we can apply it to any table satisfying the requirements of this blueprint. It increases the re-usage of the code and minimizes duplication.
    
    It can be useful if we decide to create global roots for all required tables that are used in fraud proving.
    
    ```rust
    impl TableWithBlueprint for SpentMessages {
        type Blueprint = Plain<Raw, Postcard>;
    
        fn column() -> Column {
            Column::SpentMessages
        }
    }
                     |
                     |
                    \|/
    
    impl TableWithBlueprint for SpentMessages {
        type Blueprint =
            Sparse<Raw, Postcard, SpentMessagesMerkleMetadata, SpentMessagesMerkleNodes>;
    
        fn column() -> Column {
            Column::SpentMessages
        }
    }
    ```
    
    ### Side changes
    
    #### `iter_all`
    The `iter_all` functionality now accepts the table instead of `K` and `V` generics. It is done to use the correct codec during deserialization. Also, the table definition provides the column.
    
    #### Duplicated unit tests
    
    The `fuel-core-storage` crate provides macros that generate unit tests. Almost all tables had the same test like `get`, `insert`, `remove`, `exist`. All duplicated tests were moved to macros. The unique one still stays at the same place where it was before.
    
    #### `StorageBatchMutate`
    
    Added a new `StorageBatchMutate` trait that we can move to `fuel-storage` crate later. It allows batch operations on the storage. It may be more performant in some cases.

- [#1573](https://github.com/FuelLabs/fuel-core/pull/1573): Remove nested p2p request/response encoding. Only breaks p2p networking compatibility with older fuel-core versions, but is otherwise fully internal.


## [Version 0.22.4]

### Added

- [#1743](https://github.com/FuelLabs/fuel-core/pull/1743): Added blacklisting of the transactions on the `TxPool` level.
  ```shell
        --tx-blacklist-addresses <TX_BLACKLIST_ADDRESSES>
            The list of banned addresses ignored by the `TxPool`
            
            [env: TX_BLACKLIST_ADDRESSES=]
  
        --tx-blacklist-coins <TX_BLACKLIST_COINS>
            The list of banned coins ignored by the `TxPool`
            
            [env: TX_BLACKLIST_COINS=]
  
        --tx-blacklist-messages <TX_BLACKLIST_MESSAGES>
            The list of banned messages ignored by the `TxPool`
            
            [env: TX_BLACKLIST_MESSAGES=]
  
        --tx-blacklist-contracts <TX_BLACKLIST_CONTRACTS>
            The list of banned contracts ignored by the `TxPool`
            
            [env: TX_BLACKLIST_CONTRACTS=]
  ```

## [Version 0.22.3]

### Added

- [#1732](https://github.com/FuelLabs/fuel-core/pull/1732): Added `Clone` bounds to most datatypes of `fuel-core-client`.

## [Version 0.22.2]

### Added

- [#1729](https://github.com/FuelLabs/fuel-core/pull/1729): Exposed the `schema.sdl` file from `fuel-core-client`. The user can create his own queries by using this file.

## [Version 0.22.1]

### Fixed
- [#1664](https://github.com/FuelLabs/fuel-core/pull/1664): Fixed long database initialization after restart of the node by setting limit to the WAL file.


## [Version 0.22.0]

### Added

- [#1515](https://github.com/FuelLabs/fuel-core/pull/1515): Added support of `--version` command for `fuel-core-keygen` binary.
- [#1504](https://github.com/FuelLabs/fuel-core/pull/1504): A `Success` or `Failure` variant of `TransactionStatus` returned by a query now contains the associated receipts generated by transaction execution.

#### Breaking
- [#1531](https://github.com/FuelLabs/fuel-core/pull/1531): Make `fuel-core-executor` `no_std` compatible. It affects the `fuel-core` crate because it uses the `fuel-core-executor` crate. The change is breaking because of moved types.
- [#1524](https://github.com/FuelLabs/fuel-core/pull/1524): Adds information about connected peers to the GQL API.

### Changed

- [#1517](https://github.com/FuelLabs/fuel-core/pull/1517): Changed default gossip heartbeat interval to 500ms. 
- [#1520](https://github.com/FuelLabs/fuel-core/pull/1520): Extract `executor` into `fuel-core-executor` crate.

### Fixed

#### Breaking
- [#1536](https://github.com/FuelLabs/fuel-core/pull/1536): The change fixes the contracts tables to not touch SMT nodes of foreign contracts. Before, it was possible to invalidate the SMT from another contract. It is a breaking change and requires re-calculating the whole state from the beginning with new SMT roots. 
- [#1542](https://github.com/FuelLabs/fuel-core/pull/1542): Migrates information about peers to NodeInfo instead of ChainInfo. It also elides information about peers in the default node_info query.

## [Version 0.21.0]

This release focuses on preparing `fuel-core` for the mainnet environment:
- Most of the changes improved the security and stability of the node.
- The gas model was reworked to cover all aspects of execution.
- The benchmarking system was significantly enhanced, covering worst scenarios.
- A new set of benchmarks was added to track the accuracy of gas prices.
- Optimized heavy operations and removed/replaced exploitable functionality.

Besides that, there are more concrete changes:
- Unified naming conventions for all CLI arguments. Added dependencies between related fields to avoid misconfiguration in case of missing arguments. Added `--debug` flag that enables additional functionality like a debugger.
- Improved telemetry to cover the internal work of services and added support for the Pyroscope, allowing it to generate real-time flamegraphs to track performance.
- Improved stability of the P2P layer and adjusted the updating of reputation. The speed of block synchronization was significantly increased.
- The node is more stable and resilient. Improved DoS resistance and resource management. Fixed critical bugs during state transition.
- Reworked the `Mint` transaction to accumulate the fee from block production inside the contract defined by the block producer.

FuelVM received a lot of safety and stability improvements:
- The audit helped identify some bugs and errors that have been successfully fixed.
- Updated the gas price model to charge for resources used during the transaction lifecycle.
- Added `no_std` and 32 bit system support. This opens doors for fraud proving in the future.
- Removed the `ChainId` from the `PredicateId` calculation, allowing the use of predicates cross-chain.
- Improvements in the performance of some storage-related opcodes.
- Support the `ECAL` instruction that allows adding custom functionality to the VM. It can be used to create unique rollups or advanced indexers in the future.
- Support of [transaction policies](https://github.com/FuelLabs/fuel-vm/blob/master/CHANGELOG.md#version-0420) provides additional safety for the user. 
    It also allows the implementation of a multi-dimensional price model in the future, making the transaction execution cheaper and allowing more transactions that don't affect storage.
- Refactored errors, returning more detailed errors to the user, simplifying debugging.

### Added

- [#1503](https://github.com/FuelLabs/fuel-core/pull/1503): Add `gtf` opcode sanity check.
- [#1502](https://github.com/FuelLabs/fuel-core/pull/1502): Added price benchmark for `vm_initialization`.
- [#1501](https://github.com/FuelLabs/fuel-core/pull/1501): Add a CLI command for generating a fee collection contract.
- [#1492](https://github.com/FuelLabs/fuel-core/pull/1492): Support backward iteration in the RocksDB. It allows backward queries that were not allowed before.
- [#1490](https://github.com/FuelLabs/fuel-core/pull/1490): Add push and pop benchmarks.
- [#1485](https://github.com/FuelLabs/fuel-core/pull/1485): Prepare rc release of fuel core v0.21
- [#1476](https://github.com/FuelLabs/fuel-core/pull/1453): Add the majority of the "other" benchmarks for contract opcodes.
- [#1473](https://github.com/FuelLabs/fuel-core/pull/1473): Expose fuel-core version as a constant
- [#1469](https://github.com/FuelLabs/fuel-core/pull/1469): Added support of bloom filter for RocksDB tables and increased the block cache.
- [#1465](https://github.com/FuelLabs/fuel-core/pull/1465): Improvements for keygen cli and crates
- [#1642](https://github.com/FuelLabs/fuel-core/pull/1462): Added benchmark to measure the performance of contract state and contract ID calculation; use for gas costing.
- [#1457](https://github.com/FuelLabs/fuel-core/pull/1457): Fixing incorrect measurement for fast(µs) opcodes.
- [#1456](https://github.com/FuelLabs/fuel-core/pull/1456): Added flushing of the RocksDB during a graceful shutdown.
- [#1456](https://github.com/FuelLabs/fuel-core/pull/1456): Added more logs to track the service lifecycle.
- [#1453](https://github.com/FuelLabs/fuel-core/pull/1453): Add the majority of the "sanity" benchmarks for contract opcodes.
- [#1452](https://github.com/FuelLabs/fuel-core/pull/1452): Added benchmark to measure the performance of contract root calculation when utilizing the maximum contract size; used for gas costing of contract root during predicate owner validation.
- [#1449](https://github.com/FuelLabs/fuel-core/pull/1449): Fix coin pagination in e2e test client.
- [#1447](https://github.com/FuelLabs/fuel-core/pull/1447): Add timeout for continuous e2e tests
- [#1444](https://github.com/FuelLabs/fuel-core/pull/1444): Add "sanity" benchmarks for memory opcodes.
- [#1437](https://github.com/FuelLabs/fuel-core/pull/1437): Add some transaction throughput tests for basic transfers.
- [#1436](https://github.com/FuelLabs/fuel-core/pull/1436): Add a github action to continuously test beta-4.
- [#1433](https://github.com/FuelLabs/fuel-core/pull/1433): Add "sanity" benchmarks for flow opcodes.
- [#1432](https://github.com/FuelLabs/fuel-core/pull/1432): Add a new `--api-request-timeout` argument to control TTL for GraphQL requests.
- [#1430](https://github.com/FuelLabs/fuel-core/pull/1430): Add "sanity" benchmarks for crypto opcodes.
- [#1426](https://github.com/FuelLabs/fuel-core/pull/1426) Split keygen into a create and a binary.
- [#1419](https://github.com/FuelLabs/fuel-core/pull/1419): Add additional "sanity" benchmarks for arithmetic op code instructions.
- [#1411](https://github.com/FuelLabs/fuel-core/pull/1411): Added WASM and `no_std` compatibility.
- [#1405](https://github.com/FuelLabs/fuel-core/pull/1405): Use correct names for service metrics.
- [#1400](https://github.com/FuelLabs/fuel-core/pull/1400): Add releasy beta to fuel-core so that new commits to fuel-core master triggers fuels-rs.
- [#1371](https://github.com/FuelLabs/fuel-core/pull/1371): Add new client function for querying the `MessageStatus` for a specific message (by `Nonce`).
- [#1356](https://github.com/FuelLabs/fuel-core/pull/1356): Add peer reputation reporting to heartbeat code.
- [#1355](https://github.com/FuelLabs/fuel-core/pull/1355): Added new metrics related to block importing, such as tps, sync delays etc.
- [#1339](https://github.com/FuelLabs/fuel-core/pull/1339): Adds `baseAssetId` to `FeeParameters` in the GraphQL API.
- [#1331](https://github.com/FuelLabs/fuel-core/pull/1331): Add peer reputation reporting to block import code.
- [#1324](https://github.com/FuelLabs/fuel-core/pull/1324): Added pyroscope profiling to fuel-core, intended to be used by a secondary docker image that has debug symbols enabled.
- [#1309](https://github.com/FuelLabs/fuel-core/pull/1309): Add documentation for running debug builds with CLion and Visual Studio Code.  
- [#1308](https://github.com/FuelLabs/fuel-core/pull/1308): Add support for loading .env files when compiling with the `env` feature. This allows users to conveniently supply CLI arguments in a secure and IDE-agnostic way. 
- [#1304](https://github.com/FuelLabs/fuel-core/pull/1304): Implemented `submit_and_await_commit_with_receipts` method for `FuelClient`.
- [#1286](https://github.com/FuelLabs/fuel-core/pull/1286): Include readable names for test cases where missing.
- [#1274](https://github.com/FuelLabs/fuel-core/pull/1274): Added tests to benchmark block synchronization.
- [#1263](https://github.com/FuelLabs/fuel-core/pull/1263): Add gas benchmarks for `ED19` and `ECR1` instructions.

### Changed

- [#1512](https://github.com/FuelLabs/fuel-core/pull/1512): Internally simplify merkle_contract_state_range.
- [#1507](https://github.com/FuelLabs/fuel-core/pull/1507): Updated chain configuration to be ready for beta 5 network. It includes opcode prices from the latest benchmark and contract for the block producer.
- [#1477](https://github.com/FuelLabs/fuel-core/pull/1477): Upgraded the Rust version used in CI and containers to 1.73.0. Also includes associated Clippy changes.
- [#1469](https://github.com/FuelLabs/fuel-core/pull/1469): Replaced usage of `MemoryTransactionView` by `Checkpoint` database in the benchmarks.
- [#1468](https://github.com/FuelLabs/fuel-core/pull/1468): Bumped version of the `fuel-vm` to `v0.40.0`. It brings some breaking changes into consensus parameters API because of changes in the underlying types.
- [#1466](https://github.com/FuelLabs/fuel-core/pull/1466): Handling overflows during arithmetic operations.
- [#1460](https://github.com/FuelLabs/fuel-core/pull/1460): Change tracking branch from main to master for releasy tests.
- [#1454](https://github.com/FuelLabs/fuel-core/pull/1454): Update gas benchmarks for opcodes that append receipts.
- [#1440](https://github.com/FuelLabs/fuel-core/pull/1440): Don't report reserved nodes that send invalid transactions.
- [#1439](https://github.com/FuelLabs/fuel-core/pull/1439): Reduced memory BMT consumption during creation of the header.
- [#1434](https://github.com/FuelLabs/fuel-core/pull/1434): Continue gossiping transactions to reserved peers regardless of gossiping reputation score.
- [#1408](https://github.com/FuelLabs/fuel-core/pull/1408): Update gas benchmarks for storage opcodes to use a pre-populated database to get more accurate worst-case costs.
- [#1399](https://github.com/FuelLabs/fuel-core/pull/1399): The Relayer now queries Ethereum for its latest finalized block instead of using a configurable "finalization period" to presume finality.
- [#1397](https://github.com/FuelLabs/fuel-core/pull/1397): Improved keygen. Created a crate to be included from forc plugins and upgraded internal library to drop requirement of protoc to build
- [#1395](https://github.com/FuelLabs/fuel-core/pull/1395): Add DependentCost benchmarks for `k256`, `s256` and `mcpi` instructions.
- [#1393](https://github.com/FuelLabs/fuel-core/pull/1393): Increase heartbeat timeout from `2` to `60` seconds, as suggested in [this issue](https://github.com/FuelLabs/fuel-core/issues/1330).
- [#1392](https://github.com/FuelLabs/fuel-core/pull/1392): Fixed an overflow in `message_proof`.
- [#1390](https://github.com/FuelLabs/fuel-core/pull/1390): Up the `ethers` version to `2` to fix an issue with `tungstenite`.
- [#1383](https://github.com/FuelLabs/fuel-core/pull/1383): Disallow usage of `log` crate internally in favor of `tracing` crate.
- [#1380](https://github.com/FuelLabs/fuel-core/pull/1380): Add preliminary, hard-coded config values for heartbeat peer reputation, removing `todo`.
- [#1377](https://github.com/FuelLabs/fuel-core/pull/1377): Remove `DiscoveryEvent` and use `KademliaEvent` directly in `DiscoveryBehavior`.
- [#1366](https://github.com/FuelLabs/fuel-core/pull/1366): Improve caching during docker builds in CI by replacing gha
- [#1358](https://github.com/FuelLabs/fuel-core/pull/1358): Upgraded the Rust version used in CI to 1.72.0. Also includes associated Clippy changes.
- [#1349](https://github.com/FuelLabs/fuel-core/pull/1349): Updated peer-to-peer transactions API to support multiple blocks in a single request, and updated block synchronization to request multiple blocks based on the configured range of headers.
- [#1342](https://github.com/FuelLabs/fuel-core/pull/1342): Add error handling for P2P requests to return `None` to requester and log error.
- [#1318](https://github.com/FuelLabs/fuel-core/pull/1318): Modified block synchronization to use asynchronous task execution when retrieving block headers.
- [#1314](https://github.com/FuelLabs/fuel-core/pull/1314): Removed `types::ConsensusParameters` in favour of `fuel_tx:ConsensusParameters`.
- [#1302](https://github.com/FuelLabs/fuel-core/pull/1302): Removed the usage of flake and building of the bridge contract ABI.
    It simplifies the maintenance and updating of the events, requiring only putting the event definition into the codebase of the relayer.
- [#1293](https://github.com/FuelLabs/fuel-core/issues/1293): Parallelized the `estimate_predicates` endpoint to utilize all available threads.
- [#1270](https://github.com/FuelLabs/fuel-core/pull/1270): Modify the way block headers are retrieved from peers to be done in batches.

#### Breaking
- [#1506](https://github.com/FuelLabs/fuel-core/pull/1506): Added validation of the coin's fields during block production and validation. Before, it was possible to submit a transaction that didn't match the coin's values in the database, allowing printing/using unavailable assets.
- [#1491](https://github.com/FuelLabs/fuel-core/pull/1491): Removed unused request and response variants from the Gossipsub implementation, as well as related definitions and tests. Specifically, this removes gossiping of `ConsensusVote` and `NewBlock` events.
- [#1472](https://github.com/FuelLabs/fuel-core/pull/1472): Upgraded `fuel-vm` to `v0.42.0`. It introduces transaction policies that changes layout of the transaction. FOr more information check the [v0.42.0](https://github.com/FuelLabs/fuel-vm/pull/635) release.
- [#1470](https://github.com/FuelLabs/fuel-core/pull/1470): Divide `DependentCost` into "light" and "heavy" operations.
- [#1464](https://github.com/FuelLabs/fuel-core/pull/1464): Avoid possible truncation of higher bits. It may invalidate the code that truncated higher bits causing different behavior on 32-bit vs. 64-bit systems. The change affects some endpoints that now require lesser integers.
- [#1432](https://github.com/FuelLabs/fuel-core/pull/1432): All subscriptions and requests have a TTL now. So each subscription lifecycle is limited in time. If the subscription is closed because of TTL, it means that you subscribed after your transaction had been dropped by the network.
- [#1407](https://github.com/FuelLabs/fuel-core/pull/1407): The recipient is a `ContractId` instead of `Address`. The block producer should deploy its contract to receive the transaction fee. The collected fee is zero until the recipient contract is set.
- [#1407](https://github.com/FuelLabs/fuel-core/pull/1407): The `Mint` transaction is reworked with new fields to support the account-base model. It affects serialization and deserialization of the transaction and also affects GraphQL schema.
- [#1407](https://github.com/FuelLabs/fuel-core/pull/1407): The `Mint` transaction is the last transaction in the block instead of the first.
- [#1374](https://github.com/FuelLabs/fuel-core/pull/1374): Renamed `base_chain_height` to `da_height` and return current relayer height instead of latest Fuel block height.
- [#1367](https://github.com/FuelLabs/fuel-core/pull/1367): Update to the latest version of fuel-vm.
- [#1363](https://github.com/FuelLabs/fuel-core/pull/1363): Change message_proof api to take `nonce` instead of `message_id`
- [#1355](https://github.com/FuelLabs/fuel-core/pull/1355): Removed the `metrics` feature flag from the fuel-core crate, and metrics are now included by default.
- [#1339](https://github.com/FuelLabs/fuel-core/pull/1339): Added a new required field called `base_asset_id` to the `FeeParameters` definition in `ConsensusParameters`, as well as default values for `base_asset_id` in the `beta` and `dev` chain specifications.
- [#1322](https://github.com/FuelLabs/fuel-core/pull/1322):
  The `debug` flag is added to the CLI. The flag should be used for local development only. Enabling debug mode:
      - Allows GraphQL Endpoints to arbitrarily advance blocks.
      - Enables debugger GraphQL Endpoints.
      - Allows setting `utxo_validation` to `false`.
- [#1318](https://github.com/FuelLabs/fuel-core/pull/1318): Removed the `--sync-max-header-batch-requests` CLI argument, and renamed `--sync-max-get-txns` to `--sync-block-stream-buffer-size` to better represent the current behavior in the import.
- [#1290](https://github.com/FuelLabs/fuel-core/pull/1290): Standardize CLI args to use `-` instead of `_`.
- [#1279](https://github.com/FuelLabs/fuel-core/pull/1279): Added a new CLI flag to enable the Relayer service `--enable-relayer`, and disabled the Relayer service by default. When supplying the `--enable-relayer` flag, the `--relayer` argument becomes mandatory, and omitting it is an error. Similarly, providing a `--relayer` argument without the `--enable-relayer` flag is an error. Lastly, providing the `--keypair` or `--network` arguments will also produce an error if the `--enable-p2p` flag is not set.
- [#1262](https://github.com/FuelLabs/fuel-core/pull/1262): The `ConsensusParameters` aggregates all configuration data related to the consensus. It contains many fields that are segregated by the usage. The API of some functions was affected to use lesser types instead the whole `ConsensusParameters`. It is a huge breaking change requiring repetitively monotonically updating all places that use the `ConsensusParameters`. But during updating, consider that maybe you can use lesser types. Usage of them may simplify signatures of methods and make them more user-friendly and transparent.

### Removed

#### Breaking
- [#1484](https://github.com/FuelLabs/fuel-core/pull/1484): Removed `--network` CLI argument. Now the name of the network is fetched form chain configuration.
- [#1399](https://github.com/FuelLabs/fuel-core/pull/1399): Removed `relayer-da-finalization` parameter from the relayer CLI.
- [#1338](https://github.com/FuelLabs/fuel-core/pull/1338): Updated GraphQL client to use `DependentCost` for `k256`, `mcpi`, `s256`, `scwq`, `swwq` opcodes.
- [#1322](https://github.com/FuelLabs/fuel-core/pull/1322): The `manual_blocks_enabled` flag is removed from the CLI. The analog is a `debug` flag.<|MERGE_RESOLUTION|>--- conflicted
+++ resolved
@@ -6,15 +6,12 @@
 
 ## [Unreleased]
 
-<<<<<<< HEAD
 ### Fixed
 
 - [2345](https://github.com/FuelLabs/fuel-core/pull/2345): In PoA increase priority of block creation timer trigger compare to txpool event management
-=======
 ### Changed
 
 - [2334](https://github.com/FuelLabs/fuel-core/pull/2334): Prepare the GraphQL service for the switching to `async` methods.
->>>>>>> 0bfd2d52
 
 ## [Version 0.39.0]
 
