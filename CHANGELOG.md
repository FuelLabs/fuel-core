--- conflicted
+++ resolved
@@ -15,21 +15,14 @@
     - The number of executable transactions in the txpool (`txpool_number_of_executable_transactions`)
     - The time it took to select transactions for inclusion in a block in microseconds (`txpool_select_transactions_time_microseconds`)
     - The time it took to insert a transaction in the txpool in microseconds (`transaction_insertion_time_in_thread_pool_microseconds`)
+- [2362](https://github.com/FuelLabs/fuel-core/pull/2362): Added a new request_response protocol version `/fuel/req_res/0.0.2`. In comparison with `/fuel/req/0.0.1`, which returns an empty response when a request cannot be fulfilled, this version returns more meaningful error codes. Nodes still support the version `0.0.1` of the protocol to guarantee backward compatibility with fuel-core nodes. Empty responses received from nodes using the old protocol `/fuel/req/0.0.1` are automatically converted into an error `ProtocolV1EmptyResponse` with error code 0, which is also the only error code implemented. More specific error codes will be added in the future.
 
 ### Fixed
 - [2366](https://github.com/FuelLabs/fuel-core/pull/2366): The `importer_gas_price_for_block` metric is properly collected.
-<<<<<<< HEAD
-=======
-- [2369](https://github.com/FuelLabs/fuel-core/pull/2369): The `transaction_insertion_time_in_thread_pool_milliseconds` metric is properly collected.
 
 ### Changed
 
 - [2378](https://github.com/FuelLabs/fuel-core/pull/2378): Use cached hash of the topic instead of calculating it on each publishing gossip message.
-
-### Added
-- [2321](https://github.com/FuelLabs/fuel-core/pull/2321): New metrics for the txpool: "The size of transactions in the txpool" (`txpool_tx_size`), "The time spent by a transaction in the txpool in seconds" (`txpool_tx_time_in_txpool_seconds`), The number of transactions in the txpool (`txpool_number_of_transactions`), "The number of transactions pending verification before entering the txpool" (`txpool_number_of_transactions_pending_verification`), "The number of executable transactions in the txpool" (`txpool_number_of_executable_transactions`), "The time it took to select transactions for inclusion in a block in nanoseconds" (`txpool_select_transaction_time_nanoseconds`), The time it took to insert a transaction in the txpool in milliseconds (`txpool_insert_transaction_time_milliseconds`).
-- [2362](https://github.com/FuelLabs/fuel-core/pull/2362): Added a new request_response protocol version `/fuel/req_res/0.0.2`. In comparison with `/fuel/req/0.0.1`, which returns an empty response when a request cannot be fulfilled, this version returns more meaningful error codes. Nodes still support the version `0.0.1` of the protocol to guarantee backward compatibility with fuel-core nodes. Empty responses received from nodes using the old protocol `/fuel/req/0.0.1` are automatically converted into an error `ProtocolV1EmptyResponse` with error code 0, which is also the only error code implemented. More specific error codes will be added in the future.
->>>>>>> 481d4bb1
 
 ## [Version 0.40.0]
 
