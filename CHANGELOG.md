--- conflicted
+++ resolved
@@ -11,14 +11,11 @@
 ### Changed
 
 - [2334](https://github.com/FuelLabs/fuel-core/pull/2334): Prepare the GraphQL service for the switching to `async` methods.
-<<<<<<< HEAD
 - [2341](https://github.com/FuelLabs/fuel-core/pull/2341): Updated all pagination queries to work with the async stream instead of the sync iterator.
 
 #### Breaking
 - [2341](https://github.com/FuelLabs/fuel-core/pull/2341): The maximum number of processed coins from the `coins_to_spend` query is limited to `max_inputs`.
-=======
 - [2350](https://github.com/FuelLabs/fuel-core/pull/2350): Limited the number of threads used by the GraphQL service.
->>>>>>> a35827d3
 
 ## [Version 0.39.0]
 
