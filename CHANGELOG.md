--- conflicted
+++ resolved
@@ -36,11 +36,8 @@
 - [2526](https://github.com/FuelLabs/fuel-core/pull/2526): Add possibility to not have any cache set for RocksDB. Add an option to either load the RocksDB columns families on creation of the database or when the column is used.
 - [2532](https://github.com/FuelLabs/fuel-core/pull/2532): Getters for inner rocksdb database handles.
 - [2524](https://github.com/FuelLabs/fuel-core/pull/2524): Adds a new lock type which is optimized for certain workloads to the txpool and p2p services.
-<<<<<<< HEAD
+- [2535](https://github.com/FuelLabs/fuel-core/pull/2535): Expose `backup` and `restore` APIs on the `CombinedDatabase` struct to create portable backups and restore from them.
 - [2550](https://github.com/FuelLabs/fuel-core/pull/2550): Add statistics about txpool on the node info endpoint
-=======
-- [2535](https://github.com/FuelLabs/fuel-core/pull/2535): Expose `backup` and `restore` APIs on the `CombinedDatabase` struct to create portable backups and restore from them.
->>>>>>> a9557084
 
 ### Fixed
 - [2365](https://github.com/FuelLabs/fuel-core/pull/2365): Fixed the error during dry run in the case of race condition.
