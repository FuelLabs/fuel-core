--- conflicted
+++ resolved
@@ -12,11 +12,8 @@
 
 ### Changed
 
-<<<<<<< HEAD
 - [#1847](https://github.com/FuelLabs/fuel-core/pull/1847): Simplify the validation interface to use `Block`. Remove `Validation` variant of `ExecutionKind`.
-=======
 - [#1832](https://github.com/FuelLabs/fuel-core/pull/1832): Snapshot generation can be cancelled. Progress is also reported.
->>>>>>> abb407dc
 - [#1837](https://github.com/FuelLabs/fuel-core/pull/1837): Refactor the executor and separate validation from the other use cases
 
 ## [Version 0.25.2]
