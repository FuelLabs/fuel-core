# Change Log
All notable changes to this project will be documented in this file.

The format is based on [Keep a Changelog](http://keepachangelog.com/)
and this project adheres to [Semantic Versioning](http://semver.org/).

## [Unreleased]

### Breaking
- [2648](https://github.com/FuelLabs/fuel-core/pull/2648): Add feature-flagged field to block header `fault_proving_header` that contains a commitment to all transaction ids.
- [2678](https://github.com/FuelLabs/fuel-core/pull/2678): Removed public accessors for `BlockHeader` fields and replaced with methods instead, moved `tx_id_commitment` to the application header of `BlockHeaderV2`.

### Added
- [2150](https://github.com/FuelLabs/fuel-core/pull/2150): Upgraded `libp2p` to `0.54.1` and introduced `ConnectionLimiter` to limit pending incoming/outgoing connections.
<<<<<<< HEAD
- [2491](https://github.com/FuelLabs/fuel-core/pull/2491): Storage read replays of historical blocks for execution tracing. Only available behind `--historical-execution` flag.
=======
- [2666](https://github.com/FuelLabs/fuel-core/pull/2666): Added two new CLI arguments to control the GraphQL queries consistency: `--graphql-block-height-tolerance` (default: `10`) and `--graphql-block-height-min-timeout` (default: `30s`). If a request requires a specific block height and the node is slightly behind, it will wait instead of failing.
>>>>>>> c0975a0c

### Fixed
- [2646](https://github.com/FuelLabs/fuel-core/pull/2646): Improved performance of fetching block height by caching it when the view is created.

### Changed
- [2473](https://github.com/FuelLabs/fuel-core/pull/2473): Graphql requests and responses make use of a new `extensions` object to specify request/response metadata. A request `extensions` object can contain an integer-valued `required_fuel_block_height` field. When specified, the request will return an error unless the node's current fuel block height is at least the value specified in the `required_fuel_block_height` field. All graphql responses now contain an integer-valued `current_fuel_block_height` field in the `extensions` object, which contains the block height of the last block processed by the node.
- [2653](https://github.com/FuelLabs/fuel-core/pull/2653): Added cleaner error for wasm-executor upon failed deserialization.
- [2705](https://github.com/FuelLabs/fuel-core/pull/2705): Update the default value for `--max-block-size` and `--max-transmit-size` to 50 MB

## [Version 0.41.7]

### Fixed
- [2710](https://github.com/FuelLabs/fuel-core/pull/2710): Update Fuel-VM to fix compressed transaction backward compatibility.

## [Version 0.41.6]

### Added
- [2668](https://github.com/FuelLabs/fuel-core/pull/2668): Expose gas price service test helpers
- [2621](https://github.com/FuelLabs/fuel-core/pull/2598): Global merkle root storage updates process upgrade transactions.
- [2650](https://github.com/FuelLabs/fuel-core/pull/2650): Populate `ProcessedTransactions` table in global merkle root storage.
- [2667](https://github.com/FuelLabs/fuel-core/pull/2667): Populate `Blobs` table in global merkle root storage.
- [2652](https://github.com/FuelLabs/fuel-core/pull/2652): Global Merkle Root storage crate: Add Raw contract bytecode to global merkle root storage when processing Create transactions.
- [2669](https://github.com/FuelLabs/fuel-core/pull/2669): Populate `UploadedBytecodes` table in global merkle root storage.

### Fixed
- [2673](https://github.com/FuelLabs/fuel-core/pull/2673): Change read behavior on the InMemoryTransaction to use offset and allow not equal buf size (fix CCP and LDC broken from https://github.com/FuelLabs/fuel-vm/pull/847)

## [Version 0.41.5]

### Changed
- [2387](https://github.com/FuelLabs/fuel-core/pull/2387): Update description `tx-max-depth` flag.
- [2630](https://github.com/FuelLabs/fuel-core/pull/2630): Removed some noisy `tracing::info!` logs
- [2643](https://github.com/FuelLabs/fuel-core/pull/2643): Before this fix when tip is zero, transactions that use 30M have the same priority as transactions with 1M gas. Now they are correctly ordered.
- [2645](https://github.com/FuelLabs/fuel-core/pull/2645): Refactored `cumulative_percent_change` for 90% perf gains and reduced duplication. 

### Breaking 
- [2661](https://github.com/FuelLabs/fuel-core/pull/2661): Dry run now supports running in past blocks. `dry_run_opt` method now takes block number as the last argument. To retain old behavior, simply pass in `None` for the last argument.

### Added
- [2617](https://github.com/FuelLabs/fuel-core/pull/2617): Add integration skeleton of parallel-executor.
- [2553](https://github.com/FuelLabs/fuel-core/pull/2553): Scaffold global merkle root storage crate.
- [2598](https://github.com/FuelLabs/fuel-core/pull/2598): Add initial test suite for global merkle root storage updates.
- [2635](https://github.com/FuelLabs/fuel-core/pull/2635): Add metrics to gas price service
- [2664](https://github.com/FuelLabs/fuel-core/pull/2664): Add print with all information when a transaction is refused because of a collision.

### Fixed
- [2632](https://github.com/FuelLabs/fuel-core/pull/2632): Improved performance of certain async trait impls in the gas price service.
- [2662](https://github.com/FuelLabs/fuel-core/pull/2662): Fix balances query endpoint cost without indexation and behavior coins to spend with one parameter at zero.

## [Version 0.41.4]

### Fixed
- [2628](https://github.com/FuelLabs/fuel-core/pull/2628): Downgrade STF.

## [Version 0.41.3]

### Fixed
- [2626](https://github.com/FuelLabs/fuel-core/pull/2626): Avoid needs of RocksDB features in tests modules.

## [Version 0.41.2]

### Fixed

- [2623](https://github.com/FuelLabs/fuel-core/pull/2623): Pinned netlink-proto's version.

## [Version 0.41.1]

### Added
- [2551](https://github.com/FuelLabs/fuel-core/pull/2551): Enhanced the DA compressed block header to include block id.
- [2595](https://github.com/FuelLabs/fuel-core/pull/2595): Added `indexation` field to the `nodeInfo` GraphQL endpoint to allow checking if a specific indexation is enabled.

### Changed
- [2603](https://github.com/FuelLabs/fuel-core/pull/2603): Sets the latest recorded height on initialization, not just when DA costs are received

### Fixed
- [2612](https://github.com/FuelLabs/fuel-core/pull/2612): Use latest gas price to estimate next block gas price during dry runs 
- [2612](https://github.com/FuelLabs/fuel-core/pull/2612): Use latest gas price to estimate next block gas price in tx pool instead of using algorithm directly
- [2609](https://github.com/FuelLabs/fuel-core/pull/2609): Check response before trying to deserialize, return error instead
- [2599](https://github.com/FuelLabs/fuel-core/pull/2599): Use the proper `url` apis to construct full url path in `BlockCommitterHttpApi` client
- [2593](https://github.com/FuelLabs/fuel-core/pull/2593): Fixed utxo id decompression

## [Version 0.41.0]

### Added
- [2547](https://github.com/FuelLabs/fuel-core/pull/2547): Replace the old Graphql gas price provider adapter with the ArcGasPriceEstimate.
- [2445](https://github.com/FuelLabs/fuel-core/pull/2445): Added GQL endpoint for querying asset details.
- [2442](https://github.com/FuelLabs/fuel-core/pull/2442): Add uninitialized task for V1 gas price service
- [2154](https://github.com/FuelLabs/fuel-core/pull/2154): Added `Unknown` variant to `ConsensusParameters` graphql queries
- [2154](https://github.com/FuelLabs/fuel-core/pull/2154): Added `Unknown` variant to `Block` graphql queries
- [2154](https://github.com/FuelLabs/fuel-core/pull/2154): Added `TransactionType` type in `fuel-client`
- [2321](https://github.com/FuelLabs/fuel-core/pull/2321): New metrics for the TxPool:
    - The size of transactions in the txpool (`txpool_tx_size`)
    - The time spent by a transaction in the txpool in seconds (`txpool_tx_time_in_txpool_seconds`)
    - The number of transactions in the txpool (`txpool_number_of_transactions`)
    - The number of transactions pending verification before entering the txpool (`txpool_number_of_transactions_pending_verification`)
    - The number of executable transactions in the txpool (`txpool_number_of_executable_transactions`)
    - The time it took to select transactions for inclusion in a block in microseconds (`txpool_select_transactions_time_microseconds`)
    - The time it took to insert a transaction in the txpool in microseconds (`transaction_insertion_time_in_thread_pool_microseconds`)
- [2385](https://github.com/FuelLabs/fuel-core/pull/2385): Added new histogram buckets for some of the TxPool metrics, optimize the way they are collected.
- [2347](https://github.com/FuelLabs/fuel-core/pull/2364): Add activity concept in order to protect against infinitely increasing DA gas price scenarios
- [2362](https://github.com/FuelLabs/fuel-core/pull/2362): Added a new request_response protocol version `/fuel/req_res/0.0.2`. In comparison with `/fuel/req/0.0.1`, which returns an empty response when a request cannot be fulfilled, this version returns more meaningful error codes. Nodes still support the version `0.0.1` of the protocol to guarantee backward compatibility with fuel-core nodes. Empty responses received from nodes using the old protocol `/fuel/req/0.0.1` are automatically converted into an error `ProtocolV1EmptyResponse` with error code 0, which is also the only error code implemented. More specific error codes will be added in the future.
- [2386](https://github.com/FuelLabs/fuel-core/pull/2386): Add a flag to define the maximum number of file descriptors that RocksDB can use. By default it's half of the OS limit.
- [2376](https://github.com/FuelLabs/fuel-core/pull/2376): Add a way to fetch transactions in P2P without specifying a peer.
- [2361](https://github.com/FuelLabs/fuel-core/pull/2361): Add caches to the sync service to not reask for data it already fetched from the network.
- [2327](https://github.com/FuelLabs/fuel-core/pull/2327): Add more services tests and more checks of the pool. Also add an high level documentation for users of the pool and contributors.
- [2416](https://github.com/FuelLabs/fuel-core/issues/2416): Define the `GasPriceServiceV1` task.
- [2447](https://github.com/FuelLabs/fuel-core/pull/2447): Use new `expiration` policy in the transaction pool. Add a mechanism to prune the transactions when they expired.
- [1922](https://github.com/FuelLabs/fuel-core/pull/1922): Added support for posting blocks to the shared sequencer.
- [2033](https://github.com/FuelLabs/fuel-core/pull/2033): Remove `Option<BlockHeight>` in favor of `BlockHeightQuery` where applicable.
- [2490](https://github.com/FuelLabs/fuel-core/pull/2490): Added pagination support for the `balances` GraphQL query, available only when 'balances indexation' is enabled.
- [2439](https://github.com/FuelLabs/fuel-core/pull/2439): Add gas costs for the two new zk opcodes `ecop` and `eadd` and the benches that allow to calibrate them.
- [2472](https://github.com/FuelLabs/fuel-core/pull/2472): Added the `amountU128` field to the `Balance` GraphQL schema, providing the total balance as a `U128`. The existing `amount` field clamps any balance exceeding `U64` to `u64::MAX`.
- [2526](https://github.com/FuelLabs/fuel-core/pull/2526): Add possibility to not have any cache set for RocksDB. Add an option to either load the RocksDB columns families on creation of the database or when the column is used.
- [2532](https://github.com/FuelLabs/fuel-core/pull/2532): Getters for inner rocksdb database handles.
- [2524](https://github.com/FuelLabs/fuel-core/pull/2524): Adds a new lock type which is optimized for certain workloads to the txpool and p2p services.
- [2535](https://github.com/FuelLabs/fuel-core/pull/2535): Expose `backup` and `restore` APIs on the `CombinedDatabase` struct to create portable backups and restore from them.
- [2550](https://github.com/FuelLabs/fuel-core/pull/2550): Add statistics and more limits infos about txpool on the node_info endpoint

### Fixed
- [2560](https://github.com/FuelLabs/fuel-core/pull/2560): Fix flaky test by increasing timeout
- [2558](https://github.com/FuelLabs/fuel-core/pull/2558): Rename `cost` and `reward` to remove `excess` wording
- [2469](https://github.com/FuelLabs/fuel-core/pull/2469): Improved the logic for syncing the gas price database with on_chain database
- [2365](https://github.com/FuelLabs/fuel-core/pull/2365): Fixed the error during dry run in the case of race condition.
- [2366](https://github.com/FuelLabs/fuel-core/pull/2366): The `importer_gas_price_for_block` metric is properly collected.
- [2369](https://github.com/FuelLabs/fuel-core/pull/2369): The `transaction_insertion_time_in_thread_pool_milliseconds` metric is properly collected.
- [2413](https://github.com/FuelLabs/fuel-core/issues/2413): block production immediately errors if unable to lock the mutex.
- [2389](https://github.com/FuelLabs/fuel-core/pull/2389): Fix construction of reverse iterator in RocksDB.
- [2479](https://github.com/FuelLabs/fuel-core/pull/2479): Fix an error on the last iteration of the read and write sequential opcodes on contract storage.
- [2478](https://github.com/FuelLabs/fuel-core/pull/2478): Fix proof created by `message_receipts_proof` function by ignoring the receipts from failed transactions to match `message_outbox_root`.
- [2485](https://github.com/FuelLabs/fuel-core/pull/2485): Hardcode the timestamp of the genesis block and version of `tai64` to avoid breaking changes for us.
- [2511](https://github.com/FuelLabs/fuel-core/pull/2511): Fix backward compatibility of V0Metadata in gas price db.

### Changed
- [2469](https://github.com/FuelLabs/fuel-core/pull/2469): Updated adapter for querying costs from DA Block committer API
- [2469](https://github.com/FuelLabs/fuel-core/pull/2469): Use the gas price from the latest block to estimate future gas prices
- [2501](https://github.com/FuelLabs/fuel-core/pull/2501): Use gas price from block for estimating future gas prices
- [2468](https://github.com/FuelLabs/fuel-core/pull/2468): Abstract unrecorded blocks concept for V1 algorithm, create new storage impl. Introduce `TransactionableStorage` trait to allow atomic changes to the storage.
- [2295](https://github.com/FuelLabs/fuel-core/pull/2295): `CombinedDb::from_config` now respects `state_rewind_policy` with tmp RocksDB.
- [2378](https://github.com/FuelLabs/fuel-core/pull/2378): Use cached hash of the topic instead of calculating it on each publishing gossip message.
- [2438](https://github.com/FuelLabs/fuel-core/pull/2438): Refactored service to use new implementation of `StorageRead::read` that takes an offset in input.
- [2429](https://github.com/FuelLabs/fuel-core/pull/2429): Introduce custom enum for representing result of running service tasks
- [2377](https://github.com/FuelLabs/fuel-core/pull/2377): Add more errors that can be returned as responses when using protocol `/fuel/req_res/0.0.2`. The errors supported are `ProtocolV1EmptyResponse` (status code `0`) for converting empty responses sent via protocol `/fuel/req_res/0.0.1`, `RequestedRangeTooLarge`(status code `1`) if the client requests a range of objects such as sealed block headers or transactions too large, `Timeout` (status code `2`) if the remote peer takes too long to fulfill a request, or `SyncProcessorOutOfCapacity` if the remote peer is fulfilling too many requests concurrently.
- [2233](https://github.com/FuelLabs/fuel-core/pull/2233): Introduce a new column `modification_history_v2` for storing the modification history in the historical rocksDB. Keys in this column are stored in big endian order. Changed the behaviour of the historical rocksDB to write changes for new block heights to the new column, and to perform lookup of values from the `modification_history_v2` table first, and then from the `modification_history` table, performing a migration upon access if necessary.
- [2383](https://github.com/FuelLabs/fuel-core/pull/2383): The `balance` and `balances` GraphQL query handlers now use index to provide the response in a more performant way. As the index is not created retroactively, the client must be initialized with an empty database and synced from the genesis block to utilize it. Otherwise, the legacy way of retrieving data will be used.
- [2463](https://github.com/FuelLabs/fuel-core/pull/2463): The `coinsToSpend` GraphQL query handler now uses index to provide the response in a more performant way. As the index is not created retroactively, the client must be initialized with an empty database and synced from the genesis block to utilize it. Otherwise, the legacy way of retrieving data will be used.
- [2556](https://github.com/FuelLabs/fuel-core/pull/2556): Ensure that the `last_recorded_height` is set for the DA gas price source.

#### Breaking
- [2469](https://github.com/FuelLabs/fuel-core/pull/2469): Move from `GasPriceServicev0` to `GasPriceServiceV1`. Include new config values.
- [2438](https://github.com/FuelLabs/fuel-core/pull/2438): The `fuel-core-client` can only work with new version of the `fuel-core`. The `0.40` and all older versions are not supported.
- [2438](https://github.com/FuelLabs/fuel-core/pull/2438): Updated `fuel-vm` to `0.59.1` release. Check [release notes](https://github.com/FuelLabs/fuel-vm/releases/tag/v0.59.0) for more details.
- [2389](https://github.com/FuelLabs/fuel-core/pull/2258): Updated the `messageProof` GraphQL schema to return a non-nullable `MessageProof`.
- [2154](https://github.com/FuelLabs/fuel-core/pull/2154): Transaction graphql endpoints use `TransactionType` instead of `fuel_tx::Transaction`.
- [2446](https://github.com/FuelLabs/fuel-core/pull/2446): Use graphiql instead of graphql-playground due to known vulnerability and stale development.
- [2379](https://github.com/FuelLabs/fuel-core/issues/2379): Change `kv_store::Value` to be `Arc<[u8]>` instead of `Arc<Vec<u8>>`.
- [2490](https://github.com/FuelLabs/fuel-core/pull/2490): Updated GraphQL complexity calculation for `balances` query to account for pagination (`first`/`last`) and nested field complexity (`child_complexity`). Queries with large pagination values or deeply nested fields may have higher complexity costs.
- [2463](https://github.com/FuelLabs/fuel-core/pull/2463): 'CoinsQueryError::MaxCoinsReached` variant has been removed. The `InsufficientCoins` variant has been renamed to `InsufficientCoinsForTheMax` and it now contains the additional `max` field
- [2463](https://github.com/FuelLabs/fuel-core/pull/2463): The number of excluded ids in the `coinsToSpend` GraphQL query is now limited to the maximum number of inputs allowed in transaction.
- [2463](https://github.com/FuelLabs/fuel-core/pull/2463): The `coinsToSpend` GraphQL query may now return different coins, depending whether the indexation is enabled or not. However, regardless of the differences, the returned coins will accurately reflect the current state of the database within the context of the query.
- [2526](https://github.com/FuelLabs/fuel-core/pull/2526): By default the cache of RocksDB is now disabled instead of being `1024 * 1024 * 1024`.

## [Version 0.40.2]

### Fixed

- [2476](https://github.com/FuelLabs/fuel-core/pull/2476): Hardcode the timestamp of the genesis block.

## [Version 0.40.1]

### Added

- [2450](https://github.com/FuelLabs/fuel-core/pull/2450): Added support for posting blocks to the shared sequencer.

## [Version 0.40.0]

### Added
- [2347](https://github.com/FuelLabs/fuel-core/pull/2347): Add GraphQL complexity histogram to metrics.
- [2350](https://github.com/FuelLabs/fuel-core/pull/2350): Added a new CLI flag `graphql-number-of-threads` to limit the number of threads used by the GraphQL service. The default value is `2`, `0` enables the old behavior.
- [2335](https://github.com/FuelLabs/fuel-core/pull/2335): Added CLI arguments for configuring GraphQL query costs.

### Fixed
- [2345](https://github.com/FuelLabs/fuel-core/pull/2345): In PoA increase priority of block creation timer trigger compare to txpool event management

### Changed
- [2334](https://github.com/FuelLabs/fuel-core/pull/2334): Prepare the GraphQL service for the switching to `async` methods.
- [2310](https://github.com/FuelLabs/fuel-core/pull/2310): New metrics: "The gas prices used in a block" (`importer_gas_price_for_block`), "The total gas used in a block" (`importer_gas_per_block`), "The total fee (gwei) paid by transactions in a block" (`importer_fee_per_block_gwei`), "The total number of transactions in a block" (`importer_transactions_per_block`), P2P metrics for swarm and protocol.
- [2340](https://github.com/FuelLabs/fuel-core/pull/2340): Avoid long heavy tasks in the GraphQL service by splitting work into batches.
- [2341](https://github.com/FuelLabs/fuel-core/pull/2341): Updated all pagination queries to work with the async stream instead of the sync iterator.
- [2350](https://github.com/FuelLabs/fuel-core/pull/2350): Limited the number of threads used by the GraphQL service.

#### Breaking
- [2310](https://github.com/FuelLabs/fuel-core/pull/2310): The `metrics` command-line parameter has been replaced with `disable-metrics`. Metrics are now enabled by default, with the option to disable them entirely or on a per-module basis.
- [2341](https://github.com/FuelLabs/fuel-core/pull/2341): The maximum number of processed coins from the `coins_to_spend` query is limited to `max_inputs`.

### Fixed

- [2352](https://github.com/FuelLabs/fuel-core/pull/2352): Cache p2p responses to serve without roundtrip to db.

## [Version 0.39.0]

### Added
- [2324](https://github.com/FuelLabs/fuel-core/pull/2324): Added metrics for sync, async processor and for all GraphQL queries.
- [2320](https://github.com/FuelLabs/fuel-core/pull/2320): Added new CLI flag `graphql-max-resolver-recursive-depth` to limit recursion within resolver. The default value it "1".

## Fixed
- [2320](https://github.com/FuelLabs/fuel-core/issues/2320): Prevent `/health` and `/v1/health` from being throttled by the concurrency limiter.
- [2322](https://github.com/FuelLabs/fuel-core/issues/2322): Set the salt of genesis contracts to zero on execution.
- [2324](https://github.com/FuelLabs/fuel-core/pull/2324): Ignore peer if we already are syncing transactions from it.

#### Breaking

- [2320](https://github.com/FuelLabs/fuel-core/pull/2330): Reject queries that are recursive during the resolution of the query.

### Changed

#### Breaking
- [2311](https://github.com/FuelLabs/fuel-core/pull/2311): Changed the text of the error returned by the executor if gas overflows.

## [Version 0.38.0]

### Added
- [2309](https://github.com/FuelLabs/fuel-core/pull/2309): Limit number of concurrent queries to the graphql service.
- [2216](https://github.com/FuelLabs/fuel-core/pull/2216): Add more function to the state and task of TxPoolV2 to handle the future interactions with others modules (PoA, BlockProducer, BlockImporter and P2P).
- [2263](https://github.com/FuelLabs/fuel-core/pull/2263): Transaction pool is now included in all modules of the code it has requires modifications on different modules : 
    - The PoA is now notify only when there is new transaction and not using the `tx_update_sender` anymore.
    - The Pool transaction source for the executor is now locking the pool until the block production is finished.
    - Reading operations on the pool is now asynchronous and it’s the less prioritized operation on the Pool, API has been updated accordingly.
    - GasPrice is no more using async to allow the transactions verifications to not use async anymore 

    We also added a lot of new configuration cli parameters to fine-tune TxPool configuration.
    This PR also changes the way we are making the heavy work processor and a sync and asynchronous version is available in services folder (usable by anyone)
    P2P now use separate heavy work processor for DB and TxPool interactions.

### Removed
- [2306](https://github.com/FuelLabs/fuel-core/pull/2306): Removed hack for genesis asset contract from the code.

## [Version 0.37.1]

### Fixed
- [2304](https://github.com/FuelLabs/fuel-core/pull/2304): Add initialization for the genesis base asset contract.

### Added
- [2288](https://github.com/FuelLabs/fuel-core/pull/2288): Specify `V1Metadata` for `GasPriceServiceV1`.

## [Version 0.37.0]

### Added
- [1609](https://github.com/FuelLabs/fuel-core/pull/1609): Add DA compression support. Compressed blocks are stored in the offchain database when blocks are produced, and can be fetched using the GraphQL API.
- [2290](https://github.com/FuelLabs/fuel-core/pull/2290): Added a new CLI argument `--graphql-max-directives`. The default value is `10`.
- [2195](https://github.com/FuelLabs/fuel-core/pull/2195): Added enforcement of the limit on the size of the L2 transactions per block according to the `block_transaction_size_limit` parameter.
- [2131](https://github.com/FuelLabs/fuel-core/pull/2131): Add flow in TxPool in order to ask to newly connected peers to share their transaction pool
- [2182](https://github.com/FuelLabs/fuel-core/pull/2151): Limit number of transactions that can be fetched via TxSource::next
- [2189](https://github.com/FuelLabs/fuel-core/pull/2151): Select next DA height to never include more than u16::MAX -1 transactions from L1.
- [2265](https://github.com/FuelLabs/fuel-core/pull/2265): Integrate Block Committer API for DA Block Costs.
- [2162](https://github.com/FuelLabs/fuel-core/pull/2162): Pool structure with dependencies, etc.. for the next transaction pool module. Also adds insertion/verification process in PoolV2 and tests refactoring
- [2280](https://github.com/FuelLabs/fuel-core/pull/2280): Allow comma separated relayer addresses in cli
- [2299](https://github.com/FuelLabs/fuel-core/pull/2299): Support blobs in the predicates.
- [2300](https://github.com/FuelLabs/fuel-core/pull/2300): Added new function to `fuel-core-client` for checking whether a blob exists.

### Changed

#### Breaking
- [2299](https://github.com/FuelLabs/fuel-core/pull/2299): Anyone who wants to participate in the transaction broadcasting via p2p must upgrade to support new predicates on the TxPool level.
- [2299](https://github.com/FuelLabs/fuel-core/pull/2299): Upgraded `fuel-vm` to `0.58.0`. More information in the [release](https://github.com/FuelLabs/fuel-vm/releases/tag/v0.58.0).
- [2276](https://github.com/FuelLabs/fuel-core/pull/2276): Changed how complexity for blocks is calculated. The default complexity now is 80_000. All queries that somehow touch the block header now are more expensive.
- [2290](https://github.com/FuelLabs/fuel-core/pull/2290): Added a new GraphQL limit on number of `directives`. The default value is `10`.
- [2206](https://github.com/FuelLabs/fuel-core/pull/2206): Use timestamp of last block when dry running transactions.
- [2153](https://github.com/FuelLabs/fuel-core/pull/2153): Updated default gas costs for the local testnet configuration to match `fuel-core 0.35.0`.

## [Version 0.36.0]

### Added
- [2135](https://github.com/FuelLabs/fuel-core/pull/2135): Added metrics logging for number of blocks served over the p2p req/res protocol.
- [2151](https://github.com/FuelLabs/fuel-core/pull/2151): Added limitations on gas used during dry_run in API.
- [2188](https://github.com/FuelLabs/fuel-core/pull/2188): Added the new variant `V2` for the `ConsensusParameters` which contains the new `block_transaction_size_limit` parameter.
- [2163](https://github.com/FuelLabs/fuel-core/pull/2163): Added runnable task for fetching block committer data.
- [2204](https://github.com/FuelLabs/fuel-core/pull/2204): Added `dnsaddr` resolution for TLD without suffixes.

### Changed

#### Breaking
- [2199](https://github.com/FuelLabs/fuel-core/pull/2199): Applying several breaking changes to the WASM interface from backlog:
  - Get the module to execute WASM byte code from the storage first, an fallback to the built-in version in the case of the `FUEL_ALWAYS_USE_WASM`.
  - Added `host_v1` with a new `peek_next_txs_size` method, that accepts `tx_number_limit` and `size_limit`.
  - Added new variant of the return type to pass the validation result. It removes block serialization and deserialization and should improve performance.
  - Added a V1 execution result type that uses `JSONError` instead of postcard serialized error. It adds flexibility of how variants of the error can be managed. More information about it in https://github.com/FuelLabs/fuel-vm/issues/797. The change also moves `TooManyOutputs` error to the top. It shows that `JSONError` works as expected.
- [2145](https://github.com/FuelLabs/fuel-core/pull/2145): feat: Introduce time port in PoA service.
- [2155](https://github.com/FuelLabs/fuel-core/pull/2155): Added trait declaration for block committer data
- [2142](https://github.com/FuelLabs/fuel-core/pull/2142): Added benchmarks for varied forms of db lookups to assist in optimizations.
- [2158](https://github.com/FuelLabs/fuel-core/pull/2158): Log the public address of the signing key, if it is specified
- [2188](https://github.com/FuelLabs/fuel-core/pull/2188): Upgraded the `fuel-vm` to `0.57.0`. More information in the [release](https://github.com/FuelLabs/fuel-vm/releases/tag/v0.57.0).

## [Version 0.35.0]

### Added
- [2122](https://github.com/FuelLabs/fuel-core/pull/2122): Changed the relayer URI address to be a vector and use a quorum provider. The `relayer` argument now supports multiple URLs to fetch information from different sources.
- [2119](https://github.com/FuelLabs/fuel-core/pull/2119): GraphQL query fields for retrieving information about upgrades.

### Changed
- [2113](https://github.com/FuelLabs/fuel-core/pull/2113): Modify the way the gas price service and shared algo is initialized to have some default value based on best guess instead of `None`, and initialize service before graphql.
- [2112](https://github.com/FuelLabs/fuel-core/pull/2112): Alter the way the sealed blocks are fetched with a given height.
- [2120](https://github.com/FuelLabs/fuel-core/pull/2120): Added `submitAndAwaitStatus` subscription endpoint which returns the `SubmittedStatus` after the transaction is submitted as well as the `TransactionStatus` subscription.
- [2115](https://github.com/FuelLabs/fuel-core/pull/2115): Add test for `SignMode` `is_available` method.
- [2124](https://github.com/FuelLabs/fuel-core/pull/2124): Generalize the way p2p req/res protocol handles requests.

#### Breaking

- [2040](https://github.com/FuelLabs/fuel-core/pull/2040): Added full `no_std` support state transition related crates. The crates now require the "alloc" feature to be enabled. Following crates are affected:
  - `fuel-core-types`
  - `fuel-core-storage`
  - `fuel-core-executor`
- [2116](https://github.com/FuelLabs/fuel-core/pull/2116): Replace `H160` in config and cli options of relayer by `Bytes20` of `fuel-types`

### Fixed
- [2134](https://github.com/FuelLabs/fuel-core/pull/2134): Perform RecoveryID normalization for AWS KMS -generated signatures.

## [Version 0.34.0]

### Added
- [2051](https://github.com/FuelLabs/fuel-core/pull/2051): Add support for AWS KMS signing for the PoA consensus module. The new key can be specified with `--consensus-aws-kms AWS_KEY_ARN`.
- [2092](https://github.com/FuelLabs/fuel-core/pull/2092): Allow iterating by keys in rocksdb, and other storages.
- [2096](https://github.com/FuelLabs/fuel-core/pull/2096): GraphQL query field to fetch blob byte code by its blob ID.

### Changed
- [2106](https://github.com/FuelLabs/fuel-core/pull/2106): Remove deadline clock in POA and replace with tokio time functions.

- [2035](https://github.com/FuelLabs/fuel-core/pull/2035): Small code optimizations.
    - The optimized code specifies the capacity when initializing the HashSet, avoiding potential multiple reallocations of memory during element insertion.
    - The optimized code uses the return value of HashSet::insert to check if the insertion was successful. If the insertion fails (i.e., the element already exists), it returns an error. This reduces one lookup operation.
    - The optimized code simplifies the initialization logic of exclude by using the Option::map_or_else method.

#### Breaking
- [2051](https://github.com/FuelLabs/fuel-core/pull/2051): Misdocumented `CONSENSUS_KEY` environ variable has been removed, use `CONSENSUS_KEY_SECRET` instead. Also raises MSRV to `1.79.0`.

### Fixed

- [2106](https://github.com/FuelLabs/fuel-core/pull/2106): Handle the case when nodes with overriding start on the fresh network.
- [2105](https://github.com/FuelLabs/fuel-core/pull/2105): Fixed the rollback functionality to work with empty gas price database.

## [Version 0.33.0]

### Added
- [2094](https://github.com/FuelLabs/fuel-core/pull/2094): Added support for predefined blocks provided via the filesystem.
- [2094](https://github.com/FuelLabs/fuel-core/pull/2094): Added `--predefined-blocks-path` CLI argument to pass the path to the predefined blocks.
- [2081](https://github.com/FuelLabs/fuel-core/pull/2081): Enable producer to include predefined blocks.
- [2079](https://github.com/FuelLabs/fuel-core/pull/2079): Open unknown columns in the RocksDB for forward compatibility.

### Changed
- [2076](https://github.com/FuelLabs/fuel-core/pull/2076): Replace usages of `iter_all` with `iter_all_keys` where necessary.

#### Breaking
- [2080](https://github.com/FuelLabs/fuel-core/pull/2080): Reject Upgrade txs with invalid wasm on txpool level.
- [2082](https://github.com/FuelLabs/fuel-core/pull/2088): Move `TxPoolError` from `fuel-core-types` to `fuel-core-txpool`.
- [2086](https://github.com/FuelLabs/fuel-core/pull/2086): Added support for PoA key rotation.
- [2086](https://github.com/FuelLabs/fuel-core/pull/2086): Support overriding of the non consensus parameters in the chain config.

### Fixed

- [2094](https://github.com/FuelLabs/fuel-core/pull/2094): Fixed bug in rollback logic because of wrong ordering of modifications.

## [Version 0.32.1]

### Added
- [2061](https://github.com/FuelLabs/fuel-core/pull/2061): Allow querying filled transaction body from the status.

### Changed
- [2067](https://github.com/FuelLabs/fuel-core/pull/2067): Return error from TxPool level if the `BlobId` is known.
- [2064](https://github.com/FuelLabs/fuel-core/pull/2064): Allow gas price metadata values to be overridden with config

### Fixes
- [2060](https://github.com/FuelLabs/fuel-core/pull/2060): Use `min-gas-price` as a starting point if `start-gas-price` is zero.
- [2059](https://github.com/FuelLabs/fuel-core/pull/2059): Remove unwrap that is breaking backwards compatibility
- [2063](https://github.com/FuelLabs/fuel-core/pull/2063): Don't use historical view during dry run.

## [Version 0.32.0]

### Added
- [1983](https://github.com/FuelLabs/fuel-core/pull/1983): Add adapters for gas price service for accessing database values

### Breaking
- [2048](https://github.com/FuelLabs/fuel-core/pull/2048): Disable SMT for `ContractsAssets` and `ContractsState` for the production mode of the `fuel-core`. The SMT still is used in benchmarks and tests.
- [#1988](https://github.com/FuelLabs/fuel-core/pull/1988): Updated `fuel-vm` to `0.56.0` ([release notes](https://github.com/FuelLabs/fuel-vm/releases/tag/v0.55.0)). Adds Blob transaction support.
- [2025](https://github.com/FuelLabs/fuel-core/pull/2025): Add new V0 algorithm for gas price to services.
    This change includes new flags for the CLI:
        - "starting-gas-price" - the starting gas price for the gas price algorithm
        - "gas-price-change-percent" - the percent change for each gas price update
        - "gas-price-threshold-percent" - the threshold percent for determining if the gas price will be increase or decreased
    And the following CLI flags are serving a new purpose
        - "min-gas-price" - the minimum gas price that the gas price algorithm will return
- [2045](https://github.com/FuelLabs/fuel-core/pull/2045): Include withdrawal message only if transaction is executed successfully.
- [2041](https://github.com/FuelLabs/fuel-core/pull/2041): Add code for startup of the gas price algorithm updater so 
    the gas price db on startup is always in sync with the on chain db

## [Version 0.31.0]

### Added
- [#2014](https://github.com/FuelLabs/fuel-core/pull/2014): Added a separate thread for the block importer.
- [#2013](https://github.com/FuelLabs/fuel-core/pull/2013): Added a separate thread to process P2P database lookups.
- [#2004](https://github.com/FuelLabs/fuel-core/pull/2004): Added new CLI argument `continue-services-on-error` to control internal flow of services.
- [#2004](https://github.com/FuelLabs/fuel-core/pull/2004): Added handling of incorrect shutdown of the off-chain GraphQL worker by using state rewind feature.
- [#2007](https://github.com/FuelLabs/fuel-core/pull/2007): Improved metrics:
  - Added database metrics per column.
  - Added statistic about commit time of each database.
  - Refactored how metrics are registered: Now, we use only one register shared between all metrics. This global register is used to encode all metrics.
- [#1996](https://github.com/FuelLabs/fuel-core/pull/1996): Added support for rollback command when state rewind feature is enabled. The command allows the rollback of the state of the blockchain several blocks behind until the end of the historical window. The default historical window it 7 days.
- [#1996](https://github.com/FuelLabs/fuel-core/pull/1996): Added support for the state rewind feature. The feature allows the execution of the blocks in the past and the same execution results to be received. Together with forkless upgrades, execution of any block from the past is possible if historical data exist for the target block height.
- [#1994](https://github.com/FuelLabs/fuel-core/pull/1994): Added the actual implementation for the `AtomicView::latest_view`.
- [#1972](https://github.com/FuelLabs/fuel-core/pull/1972): Implement `AlgorithmUpdater` for `GasPriceService`
- [#1948](https://github.com/FuelLabs/fuel-core/pull/1948): Add new `AlgorithmV1` and `AlgorithmUpdaterV1` for the gas price. Include tools for analysis
- [#1676](https://github.com/FuelLabs/fuel-core/pull/1676): Added new CLI arguments:
    - `graphql-max-depth`
    - `graphql-max-complexity`
    - `graphql-max-recursive-depth`

### Changed
- [#2015](https://github.com/FuelLabs/fuel-core/pull/2015): Small fixes for the database:
  - Fixed the name for historical columns - Metrics was working incorrectly for historical columns.
  - Added recommended setting for the RocksDB - The source of recommendation is official documentation https://github.com/facebook/rocksdb/wiki/Setup-Options-and-Basic-Tuning#other-general-options.
  - Removed repairing since it could corrupt the database if fails - Several users reported about the corrupted state of the database after having a "Too many descriptors" error where in logs, repairing of the database also failed with this error creating a `lost` folder.
- [#2010](https://github.com/FuelLabs/fuel-core/pull/2010): Updated the block importer to allow more blocks to be in the queue. It improves synchronization speed and mitigate the impact of other services on synchronization speed.
- [#2006](https://github.com/FuelLabs/fuel-core/pull/2006): Process block importer events first under P2P pressure.
- [#2002](https://github.com/FuelLabs/fuel-core/pull/2002): Adapted the block producer to react to checked transactions that were using another version of consensus parameters during validation in the TxPool. After an upgrade of the consensus parameters of the network, TxPool could store invalid `Checked` transactions. This change fixes that by tracking the version that was used to validate the transactions.
- [#1999](https://github.com/FuelLabs/fuel-core/pull/1999): Minimize the number of panics in the codebase.
- [#1990](https://github.com/FuelLabs/fuel-core/pull/1990): Use latest view for mutate GraphQL queries after modification of the node.
- [#1992](https://github.com/FuelLabs/fuel-core/pull/1992): Parse multiple relayer contracts, `RELAYER-V2-LISTENING-CONTRACTS` env variable using a `,` delimiter.
- [#1980](https://github.com/FuelLabs/fuel-core/pull/1980): Add `Transaction` to relayer 's event filter

#### Breaking
- [#2012](https://github.com/FuelLabs/fuel-core/pull/2012): Bumped the `fuel-vm` to `0.55.0` release. More about the change [here](https://github.com/FuelLabs/fuel-vm/releases/tag/v0.55.0).
- [#2001](https://github.com/FuelLabs/fuel-core/pull/2001): Prevent GraphQL query body to be huge and cause OOM. The default body size is `1MB`. The limit can be changed by the `graphql-request-body-bytes-limit` CLI argument.
- [#1991](https://github.com/FuelLabs/fuel-core/pull/1991): Prepare the database to use different types than `Database` for atomic view.
- [#1989](https://github.com/FuelLabs/fuel-core/pull/1989): Extract `HistoricalView` trait from the `AtomicView`.
- [#1676](https://github.com/FuelLabs/fuel-core/pull/1676): New `fuel-core-client` is incompatible with the old `fuel-core` because of two requested new fields.
- [#1676](https://github.com/FuelLabs/fuel-core/pull/1676): Changed default value for `api-request-timeout` to be `30s`.
- [#1676](https://github.com/FuelLabs/fuel-core/pull/1676): Now, GraphQL API has complexity and depth limitations on the queries. The default complexity limit is `20000`. It is ~50 blocks per request with transaction IDs and ~2-5 full blocks.

### Fixed
- [#2000](https://github.com/FuelLabs/fuel-core/pull/2000): Use correct query name in metrics for aliased queries.

## [Version 0.30.0]

### Added
- [#1975](https://github.com/FuelLabs/fuel-core/pull/1975): Added `DependentCost` benchmarks for the `cfe` and `cfei` opcodes.
- [#1975](https://github.com/FuelLabs/fuel-core/pull/1975): Added `DependentCost` for the `cfe` opcode to the `GasCosts` endpoint.
- [#1974](https://github.com/FuelLabs/fuel-core/pull/1974): Optimized the work of `InMemoryTransaction` for lookups and empty insertion.

### Changed
- [#1973](https://github.com/FuelLabs/fuel-core/pull/1973): Updated VM initialization benchmark to include many inputs and outputs.

#### Breaking
- [#1975](https://github.com/FuelLabs/fuel-core/pull/1975): Updated gas prices according to new release.
- [#1975](https://github.com/FuelLabs/fuel-core/pull/1975): Changed `GasCosts` endpoint to return `DependentCost` for the `cfei` opcode via `cfeiDependentCost`.
- [#1975](https://github.com/FuelLabs/fuel-core/pull/1975): Use `fuel-vm 0.54.0`. More information in the [release](https://github.com/FuelLabs/fuel-vm/releases/tag/v0.54.0).

## [Version 0.29.0]

### Added
- [#1889](https://github.com/FuelLabs/fuel-core/pull/1889): Add new `FuelGasPriceProvider` that receives the gas price algorithm from a `GasPriceService`

### Changed
- [#1942](https://github.com/FuelLabs/fuel-core/pull/1942): Sequential relayer's commits.
- [#1952](https://github.com/FuelLabs/fuel-core/pull/1952): Change tip sorting to ratio between tip and max gas sorting in txpool
- [#1960](https://github.com/FuelLabs/fuel-core/pull/1960): Update fuel-vm to v0.53.0.
- [#1964](https://github.com/FuelLabs/fuel-core/pull/1964): Add `creation_instant` as second sort key in tx pool

### Fixed
- [#1962](https://github.com/FuelLabs/fuel-core/pull/1962): Fixes the error message for incorrect keypair's path.
- [#1950](https://github.com/FuelLabs/fuel-core/pull/1950): Fix cursor `BlockHeight` encoding in `SortedTXCursor`

## [Version 0.28.0]

### Changed
- [#1934](https://github.com/FuelLabs/fuel-core/pull/1934): Updated benchmark for the `aloc` opcode to be `DependentCost`. Updated `vm_initialization` benchmark to exclude growing of memory(It is handled by VM reuse).
- [#1916](https://github.com/FuelLabs/fuel-core/pull/1916): Speed up synchronisation of the blocks for the `fuel-core-sync` service.
- [#1888](https://github.com/FuelLabs/fuel-core/pull/1888): optimization: Reuse VM memory across executions.

#### Breaking

- [#1934](https://github.com/FuelLabs/fuel-core/pull/1934): Changed `GasCosts` endpoint to return `DependentCost` for the `aloc` opcode via `alocDependentCost`.
- [#1934](https://github.com/FuelLabs/fuel-core/pull/1934): Updated default gas costs for the local testnet configuration. All opcodes became cheaper.
- [#1924](https://github.com/FuelLabs/fuel-core/pull/1924): `dry_run_opt` has new `gas_price: Option<u64>` argument
- [#1888](https://github.com/FuelLabs/fuel-core/pull/1888): Upgraded `fuel-vm` to `0.51.0`. See [release](https://github.com/FuelLabs/fuel-vm/releases/tag/v0.51.0) for more information.

### Added
- [#1939](https://github.com/FuelLabs/fuel-core/pull/1939): Added API functions to open a RocksDB in different modes.
- [#1929](https://github.com/FuelLabs/fuel-core/pull/1929): Added support of customization of the state transition version in the `ChainConfig`.

### Removed
- [#1913](https://github.com/FuelLabs/fuel-core/pull/1913): Removed dead code from the project.

### Fixed
- [#1921](https://github.com/FuelLabs/fuel-core/pull/1921): Fixed unstable `gossipsub_broadcast_tx_with_accept` test.
- [#1915](https://github.com/FuelLabs/fuel-core/pull/1915): Fixed reconnection issue in the dev cluster with AWS cluster.
- [#1914](https://github.com/FuelLabs/fuel-core/pull/1914): Fixed halting of the node during synchronization in PoA service.

## [Version 0.27.0]

### Added

- [#1895](https://github.com/FuelLabs/fuel-core/pull/1895): Added backward and forward compatibility integration tests for forkless upgrades.
- [#1898](https://github.com/FuelLabs/fuel-core/pull/1898): Enforce increasing of the `Executor::VERSION` on each release.

### Changed

- [#1906](https://github.com/FuelLabs/fuel-core/pull/1906): Makes `cli::snapshot::Command` members public such that clients can create and execute snapshot commands programmatically. This enables snapshot execution in external programs, such as the regenesis test suite. 
- [#1891](https://github.com/FuelLabs/fuel-core/pull/1891): Regenesis now preserves `FuelBlockMerkleData` and `FuelBlockMerkleMetadata` in the off-chain table. These tables are checked when querying message proofs.
- [#1886](https://github.com/FuelLabs/fuel-core/pull/1886): Use ref to `Block` in validation code
- [#1876](https://github.com/FuelLabs/fuel-core/pull/1876): Updated benchmark to include the worst scenario for `CROO` opcode. Also include consensus parameters in bench output.
- [#1879](https://github.com/FuelLabs/fuel-core/pull/1879): Return the old behaviour for the `discovery_works` test.
- [#1848](https://github.com/FuelLabs/fuel-core/pull/1848): Added `version` field to the `Block` and `BlockHeader` GraphQL entities. Added corresponding `version` field to the `Block` and `BlockHeader` client types in `fuel-core-client`.
- [#1873](https://github.com/FuelLabs/fuel-core/pull/1873/): Separate dry runs from block production in executor code, remove `ExecutionKind` and `ExecutionType`, remove `thread_block_transaction` concept, remove `PartialBlockComponent` type, refactor away `inner` functions.
- [#1900](https://github.com/FuelLabs/fuel-core/pull/1900): Update the root README as `fuel-core run` no longer has `--chain` as an option. It has been replaced by `--snapshot`.

#### Breaking

- [#1894](https://github.com/FuelLabs/fuel-core/pull/1894): Use testnet configuration for local testnet.
- [#1894](https://github.com/FuelLabs/fuel-core/pull/1894): Removed support for helm chart.
- [#1910](https://github.com/FuelLabs/fuel-core/pull/1910): `fuel-vm` upgraded to `0.50.0`. More information in the [changelog](https://github.com/FuelLabs/fuel-vm/releases/tag/v0.50.0).

## [Version 0.26.0]

### Fixed

#### Breaking

- [#1868](https://github.com/FuelLabs/fuel-core/pull/1868): Include the `event_inbox_root` in the header hash. Changed types of the `transactions_count` to `u16` and `message_receipt_count` to `u32` instead of `u64`. Updated the application hash root calculation to not pad numbers.
- [#1866](https://github.com/FuelLabs/fuel-core/pull/1866): Fixed a runtime panic that occurred when restarting a node. The panic happens when the relayer database is already populated, and the relayer attempts an empty commit during start up. This invalid commit is removed in this PR.
- [#1871](https://github.com/FuelLabs/fuel-core/pull/1871): Fixed `block` endpoint to return fetch the blocks from both databases after regenesis.
- [#1856](https://github.com/FuelLabs/fuel-core/pull/1856): Replaced instances of `Union` with `Enum` for GraphQL definitions of `ConsensusParametersVersion` and related types. This is needed because `Union` does not support multiple `Version`s inside discriminants or empty variants. 
- [#1870](https://github.com/FuelLabs/fuel-core/pull/1870): Fixed benchmarks for the `0.25.3`. 
- [#1870](https://github.com/FuelLabs/fuel-core/pull/1870): Improves the performance of getting the size of the contract from the `InMemoryTransaction`.
- [#1851](https://github.com/FuelLabs/fuel-core/pull/1851/): Provided migration capabilities (enabled addition of new column families) to RocksDB instance.

### Added 

- [#1853](https://github.com/FuelLabs/fuel-core/pull/1853): Added a test case to verify the database's behavior when new columns are added to the RocksDB database.
- [#1860](https://github.com/FuelLabs/fuel-core/pull/1860): Regenesis now preserves `FuelBlockIdsToHeights` off-chain table.

### Changed

- [#1847](https://github.com/FuelLabs/fuel-core/pull/1847): Simplify the validation interface to use `Block`. Remove `Validation` variant of `ExecutionKind`.
- [#1832](https://github.com/FuelLabs/fuel-core/pull/1832): Snapshot generation can be cancelled. Progress is also reported.
- [#1837](https://github.com/FuelLabs/fuel-core/pull/1837): Refactor the executor and separate validation from the other use cases

## [Version 0.25.2]

### Fixed

- [#1844](https://github.com/FuelLabs/fuel-core/pull/1844): Fixed the publishing of the `fuel-core 0.25.1` release.
- [#1842](https://github.com/FuelLabs/fuel-core/pull/1842): Ignore RUSTSEC-2024-0336: `rustls::ConnectionCommon::complete_io` could fall into an infinite loop based on network

## [Version 0.25.1]

### Fixed

- [#1840](https://github.com/FuelLabs/fuel-core/pull/1840): Fixed the publishing of the `fuel-core 0.25.0` release.

## [Version 0.25.0]

### Fixed

- [#1821](https://github.com/FuelLabs/fuel-core/pull/1821): Can handle missing tables in snapshot.
- [#1814](https://github.com/FuelLabs/fuel-core/pull/1814): Bugfix: the `iter_all_by_prefix` was not working for all tables. The change adds a `Rust` level filtering.

### Added

- [#1831](https://github.com/FuelLabs/fuel-core/pull/1831): Included the total gas and fee used by transaction into `TransactionStatus`.
- [#1821](https://github.com/FuelLabs/fuel-core/pull/1821): Propagate shutdown signal to (re)genesis. Also add progress bar for (re)genesis.
- [#1813](https://github.com/FuelLabs/fuel-core/pull/1813): Added back support for `/health` endpoint.
- [#1799](https://github.com/FuelLabs/fuel-core/pull/1799): Snapshot creation is now concurrent.
- [#1811](https://github.com/FuelLabs/fuel-core/pull/1811): Regenesis now preserves old blocks and transactions for GraphQL API.

### Changed

- [#1833](https://github.com/FuelLabs/fuel-core/pull/1833): Regenesis of `SpentMessages` and `ProcessedTransactions`.
- [#1830](https://github.com/FuelLabs/fuel-core/pull/1830): Use versioning enum for WASM executor input and output.
- [#1816](https://github.com/FuelLabs/fuel-core/pull/1816): Updated the upgradable executor to fetch the state transition bytecode from the database when the version doesn't match a native one. This change enables the WASM executor in the "production" build and requires a `wasm32-unknown-unknown` target.
- [#1812](https://github.com/FuelLabs/fuel-core/pull/1812): Follow-up PR to simplify the logic around parallel snapshot creation.
- [#1809](https://github.com/FuelLabs/fuel-core/pull/1809): Fetch `ConsensusParameters` from the database
- [#1808](https://github.com/FuelLabs/fuel-core/pull/1808): Fetch consensus parameters from the provider.

#### Breaking

- [#1826](https://github.com/FuelLabs/fuel-core/pull/1826): The changes make the state transition bytecode part of the `ChainConfig`. It guarantees the state transition's availability for the network's first blocks.
    The change has many minor improvements in different areas related to the state transition bytecode:
    - The state transition bytecode lies in its own file(`state_transition_bytecode.wasm`) along with the chain config file. The `ChainConfig` loads it automatically when `ChainConfig::load` is called and pushes it back when `ChainConfig::write` is called.
    - The `fuel-core` release bundle also contains the `fuel-core-wasm-executor.wasm` file of the corresponding executor version.
    - The regenesis process now considers the last block produced by the previous network. When we create a (re)genesis block of a new network, it has the `height = last_block_of_old_network + 1`. It continues the old network and doesn't overlap blocks(before, we had `old_block.height == new_genesis_block.height`).
    - Along with the new block height, the regenesis process also increases the state transition bytecode and consensus parameters versions. It guarantees that a new network doesn't use values from the previous network and allows us not to migrate `StateTransitionBytecodeVersions` and `ConsensusParametersVersions` tables.
    - Added a new CLI argument, `native-executor-version,` that allows overriding of the default version of the native executor. It can be useful for side rollups that have their own history of executor upgrades.
    - Replaced:
      
      ```rust
               let file = std::fs::File::open(path)?;
               let mut snapshot: Self = serde_json::from_reader(&file)?;
      ```
      
      with a:
      
      ```rust
               let mut json = String::new();
               std::fs::File::open(&path)
                   .with_context(|| format!("Could not open snapshot file: {path:?}"))?
                   .read_to_string(&mut json)?;
               let mut snapshot: Self = serde_json::from_str(json.as_str())?;
      ```
      because it is 100 times faster for big JSON files.
    - Updated all tests to use `Config::local_node_*` instead of working with the `SnapshotReader` directly. It is the preparation of the tests for the futures bumps of the `Executor::VERSION`. When we increase the version, all tests continue to use `GenesisBlock.state_transition_bytecode = 0` while the version is different, which forces the usage of the WASM executor, while for tests, we still prefer to test native execution. The `Config::local_node_*` handles it and forces the executor to use the native version.
    - Reworked the `build.rs` file of the upgradable executor. The script now caches WASM bytecode to avoid recompilation. Also, fixed the issue with outdated WASM bytecode. The script reacts on any modifications of the `fuel-core-wasm-executor` and forces recompilation (it is why we need the cache), so WASM bytecode always is actual now.
- [#1822](https://github.com/FuelLabs/fuel-core/pull/1822): Removed support of `Create` transaction from debugger since it doesn't have any script to execute.
- [#1822](https://github.com/FuelLabs/fuel-core/pull/1822): Use `fuel-vm 0.49.0` with new transactions types - `Upgrade` and `Upload`. Also added `max_bytecode_subsections` field to the `ConsensusParameters` to limit the number of bytecode subsections in the state transition bytecode. 
- [#1816](https://github.com/FuelLabs/fuel-core/pull/1816): Updated the upgradable executor to fetch the state transition bytecode from the database when the version doesn't match a native one. This change enables the WASM executor in the "production" build and requires a `wasm32-unknown-unknown` target.

## [Version 0.24.2]

### Changed

#### Breaking
- [#1798](https://github.com/FuelLabs/fuel-core/pull/1798): Add nonce to relayed transactions and also hash full messages in the inbox root.

### Fixed

- [#1802](https://github.com/FuelLabs/fuel-core/pull/1802): Fixed a runtime panic that occurred when restarting a node. The panic was caused by an invalid database commit while loading an existing off-chain database. The invalid commit is removed in this PR.
- [#1803](https://github.com/FuelLabs/fuel-core/pull/1803): Produce block when da height haven't changed.
- [#1795](https://github.com/FuelLabs/fuel-core/pull/1795): Fixed the building of the `fuel-core-wasm-executor` to work outside of the `fuel-core` context. The change uses the path to the manifest file of the `fuel-core-upgradable-executor` to build the `fuel-core-wasm-executor` instead of relying on the workspace.

## [Version 0.24.1]

### Added

- [#1787](https://github.com/FuelLabs/fuel-core/pull/1787): Handle processing of relayed (forced) transactions
- [#1786](https://github.com/FuelLabs/fuel-core/pull/1786): Regenesis now includes off-chain tables.
- [#1716](https://github.com/FuelLabs/fuel-core/pull/1716): Added support of WASM state transition along with upgradable execution that works with native(std) and WASM(non-std) executors. The `fuel-core` now requires a `wasm32-unknown-unknown` target to build.
- [#1770](https://github.com/FuelLabs/fuel-core/pull/1770): Add the new L1 event type for forced transactions.
- [#1767](https://github.com/FuelLabs/fuel-core/pull/1767): Added consensus parameters version and state transition version to the `ApplicationHeader` to describe what was used to produce this block.
- [#1760](https://github.com/FuelLabs/fuel-core/pull/1760): Added tests to verify that the network operates with a custom chain id and base asset id.
- [#1752](https://github.com/FuelLabs/fuel-core/pull/1752): Add `ProducerGasPrice` trait that the `Producer` depends on to get the gas price for the block.
- [#1747](https://github.com/FuelLabs/fuel-core/pull/1747): The DA block height is now included in the genesis state.
- [#1740](https://github.com/FuelLabs/fuel-core/pull/1740): Remove optional fields from genesis configs
- [#1737](https://github.com/FuelLabs/fuel-core/pull/1737): Remove temporary tables for calculating roots during genesis.
- [#1731](https://github.com/FuelLabs/fuel-core/pull/1731): Expose `schema.sdl` from `fuel-core-client`.

### Changed

#### Breaking

- [1785](https://github.com/FuelLabs/fuel-core/pull/1785): Producer will only include DA height if it has enough gas to include the associate forced transactions.
- [#1771](https://github.com/FuelLabs/fuel-core/pull/1771): Contract 'states' and 'balances' brought back into `ContractConfig`. Parquet now writes a file per table.
- [1779](https://github.com/FuelLabs/fuel-core/pull/1779): Modify Relayer service to order Events from L1 by block index
- [#1783](https://github.com/FuelLabs/fuel-core/pull/1783): The PR upgrade `fuel-vm` to `0.48.0` release. Because of some breaking changes, we also adapted our codebase to follow them: 
  - Implementation of `Default` for configs was moved under the `test-helpers` feature. The `fuel-core` binary uses testnet configuration instead of `Default::default`(for cases when `ChainConfig` was not provided by the user).
  - All parameter types are enums now and require corresponding modifications across the codebase(we need to use getters and setters). The GraphQL API remains the same for simplicity, but each parameter now has one more field - `version`, that can be used to decide how to deserialize. 
  - The `UtxoId` type now is 34 bytes instead of 33. It affects hex representation and requires adding `00`.
  - The `block_gas_limit` was moved to `ConsensusParameters` from `ChainConfig`. It means the block producer doesn't specify the block gas limit anymore, and we don't need to propagate this information.
  - The `bytecodeLength` field is removed from the `Create` transaction.
  - Removed `ConsensusParameters` from executor config because `ConsensusParameters::default` is not available anymore. Instead, executors fetch `ConsensusParameters` from the database.

- [#1769](https://github.com/FuelLabs/fuel-core/pull/1769): Include new field on header for the merkle root of imported events. Rename other message root field.
- [#1768](https://github.com/FuelLabs/fuel-core/pull/1768): Moved `ContractsInfo` table to the off-chain database. Removed `salt` field from the `ContractConfig`.
- [#1761](https://github.com/FuelLabs/fuel-core/pull/1761): Adjustments to the upcoming testnet configs:
  - Decreased the max size of the contract/predicate/script to be 100KB.
  - Decreased the max size of the transaction to be 110KB.
  - Decreased the max number of storage slots to be 1760(110KB / 64).
  - Removed fake coins from the genesis state.
  - Renamed folders to be "testnet" and "dev-testnet".
  - The name of the networks are "Upgradable Testnet" and "Upgradable Dev Testnet".

- [#1694](https://github.com/FuelLabs/fuel-core/pull/1694): The change moves the database transaction logic from the `fuel-core` to the `fuel-core-storage` level. The corresponding [issue](https://github.com/FuelLabs/fuel-core/issues/1589) described the reason behind it.

    ## Technical details of implementation

    - The change splits the `KeyValueStore` into `KeyValueInspect` and `KeyValueMutate`, as well the `Blueprint` into `BlueprintInspect` and `BlueprintMutate`. It allows requiring less restricted constraints for any read-related operations.

    - One of the main ideas of the change is to allow for the actual storage only to implement `KeyValueInspect` and `Modifiable` without the `KeyValueMutate`. It simplifies work with the databases and provides a safe way of interacting with them (Modification into the database can only go through the `Modifiable::commit_changes`). This feature is used to [track the height](https://github.com/FuelLabs/fuel-core/pull/1694/files#diff-c95a3d57a39feac7c8c2f3b193a24eec39e794413adc741df36450f9a4539898) of each database during commits and even limit how commits are done, providing additional safety. This part of the change was done as a [separate commit](https://github.com/FuelLabs/fuel-core/pull/1694/commits/7b1141ac838568e3590f09dd420cb24a6946bd32).
    
    - The `StorageTransaction` is a `StructuredStorage` that uses `InMemoryTransaction` inside to accumulate modifications. Only `InMemoryTransaction` has a real implementation of the `KeyValueMutate`(Other types only implement it in tests).
    
    - The implementation of the `Modifiable` for the `Database` contains a business logic that provides additional safety but limits the usage of the database. The `Database` now tracks its height and is responsible for its updates. In the `commit_changes` function, it analyzes the changes that were done and tries to find a new height(For example, in the case of the `OnChain` database, we are looking for a new `Block` in the `FuelBlocks` table).
    
    - As was planned in the issue, now the executor has full control over how commits to the storage are done.
    
    - All mutation methods now require `&mut self` - exclusive ownership over the object to be able to write into it. It almost negates the chance of concurrent modification of the storage, but it is still possible since the `Database` implements the `Clone` trait. To be sure that we don't corrupt the state of the database, the `commit_changes` function implements additional safety checks to be sure that we commit updates per each height only once time.

    - Side changes:
      - The `drop` function was moved from `Database` to `RocksDB` as a preparation for the state rewind since the read view should also keep the drop function until it is destroyed.
      - The `StatisticTable` table lives in the off-chain worker.
      - Removed duplication of the `Database` from the `dap::ConcreteStorage` since it is already available from the VM.
      - The executor return only produced `Changes` instead of the storage transaction, which simplifies the interaction between modules and port definition.
      - The logic related to the iteration over the storage is moved to the `fuel-core-storage` crate and is now reusable. It provides an `iterator` method that duplicates the logic from `MemoryStore` on iterating over the `BTreeMap` and methods like `iter_all`, `iter_all_by_prefix`, etc. It was done in a separate revivable [commit](https://github.com/FuelLabs/fuel-core/pull/1694/commits/5b9bd78320e6f36d0650ec05698f12f7d1b3c7c9).
      - The `MemoryTransactionView` is fully replaced by the `StorageTransactionInner`.
      - Removed `flush` method from the `Database` since it is not needed after https://github.com/FuelLabs/fuel-core/pull/1664.

- [#1693](https://github.com/FuelLabs/fuel-core/pull/1693): The change separates the initial chain state from the chain config and stores them in separate files when generating a snapshot. The state snapshot can be generated in a new format where parquet is used for compression and indexing while postcard is used for encoding. This enables importing in a stream like fashion which reduces memory requirements. Json encoding is still supported to enable easy manual setup. However, parquet is preferred for large state files.

  ### Snapshot command

  The CLI was expanded to allow customizing the used encoding. Snapshots are now generated along with a metadata file describing the encoding used. The metadata file contains encoding details as well as the location of additional files inside the snapshot directory containing the actual data. The chain config is always generated in the JSON format.

  The snapshot command now has the '--output-directory' for specifying where to save the snapshot.

  ### Run command

  The run command now includes the 'db_prune' flag which when provided will prune the existing db and start genesis from the provided snapshot metadata file or the local testnet configuration.

  The snapshot metadata file contains paths to the chain config file and files containing chain state items (coins, messages, contracts, contract states, and balances), which are loaded via streaming.

  Each item group in the genesis process is handled by a separate worker, allowing for parallel loading. Workers stream file contents in batches.

  A database transaction is committed every time an item group is successfully loaded. Resumability is achieved by recording the last loaded group index within the same db tx. If loading is aborted, the remaining workers are shutdown. Upon restart, workers resume from the last processed group.

  ### Contract States and Balances

  Using uniform-sized batches may result in batches containing items from multiple contracts. Optimal performance can presumably be achieved by selecting a batch size that typically encompasses an entire contract's state or balance, allowing for immediate initialization of relevant Merkle trees.

### Removed

- [#1757](https://github.com/FuelLabs/fuel-core/pull/1757): Removed `protobuf` from everywhere since `libp2p` uses `quick-protobuf`.

## [Version 0.23.0]

### Added

- [#1713](https://github.com/FuelLabs/fuel-core/pull/1713): Added automatic `impl` of traits `StorageWrite` and `StorageRead` for `StructuredStorage`. Tables that use a `Blueprint` can be read and written using these interfaces provided by structured storage types.
- [#1671](https://github.com/FuelLabs/fuel-core/pull/1671): Added a new `Merklized` blueprint that maintains the binary Merkle tree over the storage data. It supports only the insertion of the objects without removing them.
- [#1657](https://github.com/FuelLabs/fuel-core/pull/1657): Moved `ContractsInfo` table from `fuel-vm` to on-chain tables, and created version-able `ContractsInfoType` to act as the table's data type.

### Changed

- [#1872](https://github.com/FuelLabs/fuel-core/pull/1872): Added Eq and PartialEq derives to TransactionStatus and TransactionResponse to enable comparison in the e2e tests.
- [#1723](https://github.com/FuelLabs/fuel-core/pull/1723): Notify about imported blocks from the off-chain worker.
- [#1717](https://github.com/FuelLabs/fuel-core/pull/1717): The fix for the [#1657](https://github.com/FuelLabs/fuel-core/pull/1657) to include the contract into `ContractsInfo` table.
- [#1657](https://github.com/FuelLabs/fuel-core/pull/1657): Upgrade to `fuel-vm` 0.46.0.
- [#1671](https://github.com/FuelLabs/fuel-core/pull/1671): The logic related to the `FuelBlockIdsToHeights` is moved to the off-chain worker.
- [#1663](https://github.com/FuelLabs/fuel-core/pull/1663): Reduce the punishment criteria for mempool gossipping.
- [#1658](https://github.com/FuelLabs/fuel-core/pull/1658): Removed `Receipts` table. Instead, receipts are part of the `TransactionStatuses` table.
- [#1640](https://github.com/FuelLabs/fuel-core/pull/1640): Upgrade to fuel-vm 0.45.0.
- [#1635](https://github.com/FuelLabs/fuel-core/pull/1635): Move updating of the owned messages and coins to off-chain worker.
- [#1650](https://github.com/FuelLabs/fuel-core/pull/1650): Add api endpoint for getting estimates for future gas prices
- [#1649](https://github.com/FuelLabs/fuel-core/pull/1649): Add api endpoint for getting latest gas price
- [#1600](https://github.com/FuelLabs/fuel-core/pull/1640): Upgrade to fuel-vm 0.45.0
- [#1633](https://github.com/FuelLabs/fuel-core/pull/1633): Notify services about importing of the genesis block.
- [#1625](https://github.com/FuelLabs/fuel-core/pull/1625): Making relayer independent from the executor and preparation for the force transaction inclusion.
- [#1613](https://github.com/FuelLabs/fuel-core/pull/1613): Add api endpoint to retrieve a message by its nonce.
- [#1612](https://github.com/FuelLabs/fuel-core/pull/1612): Use `AtomicView` in all services for consistent results.
- [#1597](https://github.com/FuelLabs/fuel-core/pull/1597): Unify namespacing for `libp2p` modules
- [#1591](https://github.com/FuelLabs/fuel-core/pull/1591): Simplify libp2p dependencies and not depend on all sub modules directly.
- [#1590](https://github.com/FuelLabs/fuel-core/pull/1590): Use `AtomicView` in the `TxPool` to read the state of the database during insertion of the transactions.
- [#1587](https://github.com/FuelLabs/fuel-core/pull/1587): Use `BlockHeight` as a primary key for the `FuelsBlock` table.
- [#1585](https://github.com/FuelLabs/fuel-core/pull/1585): Let `NetworkBehaviour` macro generate `FuelBehaviorEvent` in p2p
- [#1579](https://github.com/FuelLabs/fuel-core/pull/1579): The change extracts the off-chain-related logic from the executor and moves it to the GraphQL off-chain worker. It creates two new concepts - Off-chain and On-chain databases where the GraphQL worker has exclusive ownership of the database and may modify it without intersecting with the On-chain database.
- [#1577](https://github.com/FuelLabs/fuel-core/pull/1577): Moved insertion of sealed blocks into the `BlockImporter` instead of the executor.
- [#1574](https://github.com/FuelLabs/fuel-core/pull/1574): Penalizes peers for sending invalid responses or for not replying at all.
- [#1601](https://github.com/FuelLabs/fuel-core/pull/1601): Fix formatting in docs and check that `cargo doc` passes in the CI.
- [#1636](https://github.com/FuelLabs/fuel-core/pull/1636): Add more docs to GraphQL DAP API.

#### Breaking

- [#1725](https://github.com/FuelLabs/fuel-core/pull/1725): All API endpoints now are prefixed with `/v1` version. New usage looks like: `/v1/playground`, `/v1/graphql`, `/v1/graphql-sub`, `/v1/metrics`, `/v1/health`.
- [#1722](https://github.com/FuelLabs/fuel-core/pull/1722): Bugfix: Zero `predicate_gas_used` field during validation of the produced block.
- [#1714](https://github.com/FuelLabs/fuel-core/pull/1714): The change bumps the `fuel-vm` to `0.47.1`. It breaks several breaking changes into the protocol:
  - All malleable fields are zero during the execution and unavailable through the GTF getters. Accessing them via the memory directly is still possible, but they are zero.
  - The `Transaction` doesn't define the gas price anymore. The gas price is defined by the block producer and recorded in the `Mint` transaction at the end of the block. A price of future blocks can be fetched through a [new API nedopoint](https://github.com/FuelLabs/fuel-core/issues/1641) and the price of the last block can be fetch or via the block or another [API endpoint](https://github.com/FuelLabs/fuel-core/issues/1647).
  - The `GasPrice` policy is replaced with the `Tip` policy. The user may specify in the native tokens how much he wants to pay the block producer to include his transaction in the block. It is the prioritization mechanism to incentivize the block producer to include users transactions earlier.
  - The `MaxFee` policy is mandatory to set. Without it, the transaction pool will reject the transaction. Since the block producer defines the gas price, the only way to control how much user agreed to pay can be done only through this policy.
  - The `maturity` field is removed from the `Input::Coin`. The same affect can be achieve with the `Maturity` policy on the transaction and predicate. This changes breaks how input coin is created and removes the passing of this argument.
  - The metadata of the `Checked<Tx>` doesn't contain `max_fee` and `min_fee` anymore. Only `max_gas` and `min_gas`. The `max_fee` is controlled by the user via the `MaxFee` policy.
  - Added automatic `impl` of traits `StorageWrite` and `StorageRead` for `StructuredStorage`. Tables that use a `Blueprint` can be read and written using these interfaces provided by structured storage types.

- [#1712](https://github.com/FuelLabs/fuel-core/pull/1712): Make `ContractUtxoInfo` type a version-able enum for use in the `ContractsLatestUtxo`table.
- [#1657](https://github.com/FuelLabs/fuel-core/pull/1657): Changed `CROO` gas price type from `Word` to `DependentGasPrice`. The dependent gas price values are dummy values while awaiting updated benchmarks.
- [#1671](https://github.com/FuelLabs/fuel-core/pull/1671): The GraphQL API uses block height instead of the block id where it is possible. The transaction status contains `block_height` instead of the `block_id`.
- [#1675](https://github.com/FuelLabs/fuel-core/pull/1675): Simplify GQL schema by disabling contract resolvers in most cases, and just return a ContractId scalar instead.
- [#1658](https://github.com/FuelLabs/fuel-core/pull/1658): Receipts are part of the transaction status. 
    Removed `reason` from the `TransactionExecutionResult::Failed`. It can be calculated based on the program state and receipts.
    Also, it is not possible to fetch `receipts` from the `Transaction` directly anymore. Instead, you need to fetch `status` and its receipts.
- [#1646](https://github.com/FuelLabs/fuel-core/pull/1646): Remove redundant receipts from queries.
- [#1639](https://github.com/FuelLabs/fuel-core/pull/1639): Make Merkle metadata, i.e. `SparseMerkleMetadata` and `DenseMerkleMetadata` type version-able enums
- [#1632](https://github.com/FuelLabs/fuel-core/pull/1632): Make `Message` type a version-able enum
- [#1631](https://github.com/FuelLabs/fuel-core/pull/1631): Modify api endpoint to dry run multiple transactions.
- [#1629](https://github.com/FuelLabs/fuel-core/pull/1629): Use a separate database for each data domain. Each database has its own folder where data is stored.
- [#1628](https://github.com/FuelLabs/fuel-core/pull/1628): Make `CompressedCoin` type a version-able enum
- [#1616](https://github.com/FuelLabs/fuel-core/pull/1616): Make `BlockHeader` type a version-able enum
- [#1614](https://github.com/FuelLabs/fuel-core/pull/1614): Use the default consensus key regardless of trigger mode. The change is breaking because it removes the `--dev-keys` argument. If the `debug` flag is set, the default consensus key will be used, regardless of the trigger mode.
- [#1596](https://github.com/FuelLabs/fuel-core/pull/1596): Make `Consensus` type a version-able enum
- [#1593](https://github.com/FuelLabs/fuel-core/pull/1593): Make `Block` type a version-able enum
- [#1576](https://github.com/FuelLabs/fuel-core/pull/1576): The change moves the implementation of the storage traits for required tables from `fuel-core` to `fuel-core-storage` crate. The change also adds a more flexible configuration of the encoding/decoding per the table and allows the implementation of specific behaviors for the table in a much easier way. It unifies the encoding between database, SMTs, and iteration, preventing mismatching bytes representation on the Rust type system level. Plus, it increases the re-usage of the code by applying the same blueprint to other tables.
    
    It is a breaking PR because it changes database encoding/decoding for some tables.
    
    ### StructuredStorage
    
    The change adds a new type `StructuredStorage`. It is a wrapper around the key-value storage that implements the storage traits(`StorageInspect`, `StorageMutate`, `StorageRead`, etc) for the tables with blueprint. This blueprint works in tandem with the `TableWithBlueprint` trait. The table may implement `TableWithBlueprint` specifying the blueprint, as an example:
    
    ```rust
    impl TableWithBlueprint for ContractsRawCode {
        type Blueprint = Plain<Raw, Raw>;
    
        fn column() -> Column {
            Column::ContractsRawCode
        }
    }
    ```
    
    It is a definition of the blueprint for the `ContractsRawCode` table. It has a plain blueprint meaning it simply encodes/decodes bytes and stores/loads them into/from the storage. As a key codec and value codec, it uses a `Raw` encoding/decoding that simplifies writing bytes and loads them back into the memory without applying any serialization or deserialization algorithm.
    
    If the table implements `TableWithBlueprint` and the selected codec satisfies all blueprint requirements, the corresponding storage traits for that table are implemented on the `StructuredStorage` type.
    
    ### Codecs
    
    Each blueprint allows customizing the key and value codecs. It allows the use of different codecs for different tables, taking into account the complexity and weight of the data and providing a way of more optimal implementation.
    
    That property may be very useful to perform migration in a more easier way. Plus, it also can be a `no_std` migration potentially allowing its fraud proving.
    
    An example of migration:
    
    ```rust
    /// Define the table for V1 value encoding/decoding.
    impl TableWithBlueprint for ContractsRawCodeV1 {
        type Blueprint = Plain<Raw, Raw>;
    
        fn column() -> Column {
            Column::ContractsRawCode
        }
    }
    
    /// Define the table for V2 value encoding/decoding.
    /// It uses `Postcard` codec for the value instead of `Raw` codec.
    ///
    /// # Dev-note: The columns is the same.
    impl TableWithBlueprint for ContractsRawCodeV2 {
        type Blueprint = Plain<Raw, Postcard>;
    
        fn column() -> Column {
            Column::ContractsRawCode
        }
    }
    
    fn migration(storage: &mut Database) {
        let mut iter = storage.iter_all::<ContractsRawCodeV1>(None);
        while let Ok((key, value)) = iter.next() {
            // Insert into the same table but with another codec.
            storage.storage::<ContractsRawCodeV2>().insert(key, value);
        }
    }
    ```
    
    ### Structures
    
    The blueprint of the table defines its behavior. As an example, a `Plain` blueprint simply encodes/decodes bytes and stores/loads them into/from the storage. The `SMT` blueprint builds a sparse merkle tree on top of the key-value pairs.
    
    Implementing a blueprint one time, we can apply it to any table satisfying the requirements of this blueprint. It increases the re-usage of the code and minimizes duplication.
    
    It can be useful if we decide to create global roots for all required tables that are used in fraud proving.
    
    ```rust
    impl TableWithBlueprint for SpentMessages {
        type Blueprint = Plain<Raw, Postcard>;
    
        fn column() -> Column {
            Column::SpentMessages
        }
    }
                     |
                     |
                    \|/
    
    impl TableWithBlueprint for SpentMessages {
        type Blueprint =
            Sparse<Raw, Postcard, SpentMessagesMerkleMetadata, SpentMessagesMerkleNodes>;
    
        fn column() -> Column {
            Column::SpentMessages
        }
    }
    ```
    
    ### Side changes
    
    #### `iter_all`
    The `iter_all` functionality now accepts the table instead of `K` and `V` generics. It is done to use the correct codec during deserialization. Also, the table definition provides the column.
    
    #### Duplicated unit tests
    
    The `fuel-core-storage` crate provides macros that generate unit tests. Almost all tables had the same test like `get`, `insert`, `remove`, `exist`. All duplicated tests were moved to macros. The unique one still stays at the same place where it was before.
    
    #### `StorageBatchMutate`
    
    Added a new `StorageBatchMutate` trait that we can move to `fuel-storage` crate later. It allows batch operations on the storage. It may be more performant in some cases.

- [#1573](https://github.com/FuelLabs/fuel-core/pull/1573): Remove nested p2p request/response encoding. Only breaks p2p networking compatibility with older fuel-core versions, but is otherwise fully internal.


## [Version 0.22.4]

### Added

- [#1743](https://github.com/FuelLabs/fuel-core/pull/1743): Added blacklisting of the transactions on the `TxPool` level.
  ```shell
        --tx-blacklist-addresses <TX_BLACKLIST_ADDRESSES>
            The list of banned addresses ignored by the `TxPool`
            
            [env: TX_BLACKLIST_ADDRESSES=]
  
        --tx-blacklist-coins <TX_BLACKLIST_COINS>
            The list of banned coins ignored by the `TxPool`
            
            [env: TX_BLACKLIST_COINS=]
  
        --tx-blacklist-messages <TX_BLACKLIST_MESSAGES>
            The list of banned messages ignored by the `TxPool`
            
            [env: TX_BLACKLIST_MESSAGES=]
  
        --tx-blacklist-contracts <TX_BLACKLIST_CONTRACTS>
            The list of banned contracts ignored by the `TxPool`
            
            [env: TX_BLACKLIST_CONTRACTS=]
  ```

## [Version 0.22.3]

### Added

- [#1732](https://github.com/FuelLabs/fuel-core/pull/1732): Added `Clone` bounds to most datatypes of `fuel-core-client`.

## [Version 0.22.2]

### Added

- [#1729](https://github.com/FuelLabs/fuel-core/pull/1729): Exposed the `schema.sdl` file from `fuel-core-client`. The user can create his own queries by using this file.

## [Version 0.22.1]

### Fixed
- [#1664](https://github.com/FuelLabs/fuel-core/pull/1664): Fixed long database initialization after restart of the node by setting limit to the WAL file.


## [Version 0.22.0]

### Added

- [#1515](https://github.com/FuelLabs/fuel-core/pull/1515): Added support of `--version` command for `fuel-core-keygen` binary.
- [#1504](https://github.com/FuelLabs/fuel-core/pull/1504): A `Success` or `Failure` variant of `TransactionStatus` returned by a query now contains the associated receipts generated by transaction execution.

#### Breaking
- [#1531](https://github.com/FuelLabs/fuel-core/pull/1531): Make `fuel-core-executor` `no_std` compatible. It affects the `fuel-core` crate because it uses the `fuel-core-executor` crate. The change is breaking because of moved types.
- [#1524](https://github.com/FuelLabs/fuel-core/pull/1524): Adds information about connected peers to the GQL API.

### Changed

- [#1517](https://github.com/FuelLabs/fuel-core/pull/1517): Changed default gossip heartbeat interval to 500ms. 
- [#1520](https://github.com/FuelLabs/fuel-core/pull/1520): Extract `executor` into `fuel-core-executor` crate.

### Fixed

#### Breaking
- [#1536](https://github.com/FuelLabs/fuel-core/pull/1536): The change fixes the contracts tables to not touch SMT nodes of foreign contracts. Before, it was possible to invalidate the SMT from another contract. It is a breaking change and requires re-calculating the whole state from the beginning with new SMT roots. 
- [#1542](https://github.com/FuelLabs/fuel-core/pull/1542): Migrates information about peers to NodeInfo instead of ChainInfo. It also elides information about peers in the default node_info query.

## [Version 0.21.0]

This release focuses on preparing `fuel-core` for the mainnet environment:
- Most of the changes improved the security and stability of the node.
- The gas model was reworked to cover all aspects of execution.
- The benchmarking system was significantly enhanced, covering worst scenarios.
- A new set of benchmarks was added to track the accuracy of gas prices.
- Optimized heavy operations and removed/replaced exploitable functionality.

Besides that, there are more concrete changes:
- Unified naming conventions for all CLI arguments. Added dependencies between related fields to avoid misconfiguration in case of missing arguments. Added `--debug` flag that enables additional functionality like a debugger.
- Improved telemetry to cover the internal work of services and added support for the Pyroscope, allowing it to generate real-time flamegraphs to track performance.
- Improved stability of the P2P layer and adjusted the updating of reputation. The speed of block synchronization was significantly increased.
- The node is more stable and resilient. Improved DoS resistance and resource management. Fixed critical bugs during state transition.
- Reworked the `Mint` transaction to accumulate the fee from block production inside the contract defined by the block producer.

FuelVM received a lot of safety and stability improvements:
- The audit helped identify some bugs and errors that have been successfully fixed.
- Updated the gas price model to charge for resources used during the transaction lifecycle.
- Added `no_std` and 32 bit system support. This opens doors for fraud proving in the future.
- Removed the `ChainId` from the `PredicateId` calculation, allowing the use of predicates cross-chain.
- Improvements in the performance of some storage-related opcodes.
- Support the `ECAL` instruction that allows adding custom functionality to the VM. It can be used to create unique rollups or advanced indexers in the future.
- Support of [transaction policies](https://github.com/FuelLabs/fuel-vm/blob/master/CHANGELOG.md#version-0420) provides additional safety for the user. 
    It also allows the implementation of a multi-dimensional price model in the future, making the transaction execution cheaper and allowing more transactions that don't affect storage.
- Refactored errors, returning more detailed errors to the user, simplifying debugging.

### Added

- [#1503](https://github.com/FuelLabs/fuel-core/pull/1503): Add `gtf` opcode sanity check.
- [#1502](https://github.com/FuelLabs/fuel-core/pull/1502): Added price benchmark for `vm_initialization`.
- [#1501](https://github.com/FuelLabs/fuel-core/pull/1501): Add a CLI command for generating a fee collection contract.
- [#1492](https://github.com/FuelLabs/fuel-core/pull/1492): Support backward iteration in the RocksDB. It allows backward queries that were not allowed before.
- [#1490](https://github.com/FuelLabs/fuel-core/pull/1490): Add push and pop benchmarks.
- [#1485](https://github.com/FuelLabs/fuel-core/pull/1485): Prepare rc release of fuel core v0.21
- [#1476](https://github.com/FuelLabs/fuel-core/pull/1453): Add the majority of the "other" benchmarks for contract opcodes.
- [#1473](https://github.com/FuelLabs/fuel-core/pull/1473): Expose fuel-core version as a constant
- [#1469](https://github.com/FuelLabs/fuel-core/pull/1469): Added support of bloom filter for RocksDB tables and increased the block cache.
- [#1465](https://github.com/FuelLabs/fuel-core/pull/1465): Improvements for keygen cli and crates
- [#1642](https://github.com/FuelLabs/fuel-core/pull/1462): Added benchmark to measure the performance of contract state and contract ID calculation; use for gas costing.
- [#1457](https://github.com/FuelLabs/fuel-core/pull/1457): Fixing incorrect measurement for fast(µs) opcodes.
- [#1456](https://github.com/FuelLabs/fuel-core/pull/1456): Added flushing of the RocksDB during a graceful shutdown.
- [#1456](https://github.com/FuelLabs/fuel-core/pull/1456): Added more logs to track the service lifecycle.
- [#1453](https://github.com/FuelLabs/fuel-core/pull/1453): Add the majority of the "sanity" benchmarks for contract opcodes.
- [#1452](https://github.com/FuelLabs/fuel-core/pull/1452): Added benchmark to measure the performance of contract root calculation when utilizing the maximum contract size; used for gas costing of contract root during predicate owner validation.
- [#1449](https://github.com/FuelLabs/fuel-core/pull/1449): Fix coin pagination in e2e test client.
- [#1447](https://github.com/FuelLabs/fuel-core/pull/1447): Add timeout for continuous e2e tests
- [#1444](https://github.com/FuelLabs/fuel-core/pull/1444): Add "sanity" benchmarks for memory opcodes.
- [#1437](https://github.com/FuelLabs/fuel-core/pull/1437): Add some transaction throughput tests for basic transfers.
- [#1436](https://github.com/FuelLabs/fuel-core/pull/1436): Add a github action to continuously test beta-4.
- [#1433](https://github.com/FuelLabs/fuel-core/pull/1433): Add "sanity" benchmarks for flow opcodes.
- [#1432](https://github.com/FuelLabs/fuel-core/pull/1432): Add a new `--api-request-timeout` argument to control TTL for GraphQL requests.
- [#1430](https://github.com/FuelLabs/fuel-core/pull/1430): Add "sanity" benchmarks for crypto opcodes.
- [#1426](https://github.com/FuelLabs/fuel-core/pull/1426) Split keygen into a create and a binary.
- [#1419](https://github.com/FuelLabs/fuel-core/pull/1419): Add additional "sanity" benchmarks for arithmetic op code instructions.
- [#1411](https://github.com/FuelLabs/fuel-core/pull/1411): Added WASM and `no_std` compatibility.
- [#1405](https://github.com/FuelLabs/fuel-core/pull/1405): Use correct names for service metrics.
- [#1400](https://github.com/FuelLabs/fuel-core/pull/1400): Add releasy beta to fuel-core so that new commits to fuel-core master triggers fuels-rs.
- [#1371](https://github.com/FuelLabs/fuel-core/pull/1371): Add new client function for querying the `MessageStatus` for a specific message (by `Nonce`).
- [#1356](https://github.com/FuelLabs/fuel-core/pull/1356): Add peer reputation reporting to heartbeat code.
- [#1355](https://github.com/FuelLabs/fuel-core/pull/1355): Added new metrics related to block importing, such as tps, sync delays etc.
- [#1339](https://github.com/FuelLabs/fuel-core/pull/1339): Adds `baseAssetId` to `FeeParameters` in the GraphQL API.
- [#1331](https://github.com/FuelLabs/fuel-core/pull/1331): Add peer reputation reporting to block import code.
- [#1324](https://github.com/FuelLabs/fuel-core/pull/1324): Added pyroscope profiling to fuel-core, intended to be used by a secondary docker image that has debug symbols enabled.
- [#1309](https://github.com/FuelLabs/fuel-core/pull/1309): Add documentation for running debug builds with CLion and Visual Studio Code.  
- [#1308](https://github.com/FuelLabs/fuel-core/pull/1308): Add support for loading .env files when compiling with the `env` feature. This allows users to conveniently supply CLI arguments in a secure and IDE-agnostic way. 
- [#1304](https://github.com/FuelLabs/fuel-core/pull/1304): Implemented `submit_and_await_commit_with_receipts` method for `FuelClient`.
- [#1286](https://github.com/FuelLabs/fuel-core/pull/1286): Include readable names for test cases where missing.
- [#1274](https://github.com/FuelLabs/fuel-core/pull/1274): Added tests to benchmark block synchronization.
- [#1263](https://github.com/FuelLabs/fuel-core/pull/1263): Add gas benchmarks for `ED19` and `ECR1` instructions.

### Changed

- [#1512](https://github.com/FuelLabs/fuel-core/pull/1512): Internally simplify merkle_contract_state_range.
- [#1507](https://github.com/FuelLabs/fuel-core/pull/1507): Updated chain configuration to be ready for beta 5 network. It includes opcode prices from the latest benchmark and contract for the block producer.
- [#1477](https://github.com/FuelLabs/fuel-core/pull/1477): Upgraded the Rust version used in CI and containers to 1.73.0. Also includes associated Clippy changes.
- [#1469](https://github.com/FuelLabs/fuel-core/pull/1469): Replaced usage of `MemoryTransactionView` by `Checkpoint` database in the benchmarks.
- [#1468](https://github.com/FuelLabs/fuel-core/pull/1468): Bumped version of the `fuel-vm` to `v0.40.0`. It brings some breaking changes into consensus parameters API because of changes in the underlying types.
- [#1466](https://github.com/FuelLabs/fuel-core/pull/1466): Handling overflows during arithmetic operations.
- [#1460](https://github.com/FuelLabs/fuel-core/pull/1460): Change tracking branch from main to master for releasy tests.
- [#1454](https://github.com/FuelLabs/fuel-core/pull/1454): Update gas benchmarks for opcodes that append receipts.
- [#1440](https://github.com/FuelLabs/fuel-core/pull/1440): Don't report reserved nodes that send invalid transactions.
- [#1439](https://github.com/FuelLabs/fuel-core/pull/1439): Reduced memory BMT consumption during creation of the header.
- [#1434](https://github.com/FuelLabs/fuel-core/pull/1434): Continue gossiping transactions to reserved peers regardless of gossiping reputation score.
- [#1408](https://github.com/FuelLabs/fuel-core/pull/1408): Update gas benchmarks for storage opcodes to use a pre-populated database to get more accurate worst-case costs.
- [#1399](https://github.com/FuelLabs/fuel-core/pull/1399): The Relayer now queries Ethereum for its latest finalized block instead of using a configurable "finalization period" to presume finality.
- [#1397](https://github.com/FuelLabs/fuel-core/pull/1397): Improved keygen. Created a crate to be included from forc plugins and upgraded internal library to drop requirement of protoc to build
- [#1395](https://github.com/FuelLabs/fuel-core/pull/1395): Add DependentCost benchmarks for `k256`, `s256` and `mcpi` instructions.
- [#1393](https://github.com/FuelLabs/fuel-core/pull/1393): Increase heartbeat timeout from `2` to `60` seconds, as suggested in [this issue](https://github.com/FuelLabs/fuel-core/issues/1330).
- [#1392](https://github.com/FuelLabs/fuel-core/pull/1392): Fixed an overflow in `message_proof`.
- [#1390](https://github.com/FuelLabs/fuel-core/pull/1390): Up the `ethers` version to `2` to fix an issue with `tungstenite`.
- [#1383](https://github.com/FuelLabs/fuel-core/pull/1383): Disallow usage of `log` crate internally in favor of `tracing` crate.
- [#1380](https://github.com/FuelLabs/fuel-core/pull/1380): Add preliminary, hard-coded config values for heartbeat peer reputation, removing `todo`.
- [#1377](https://github.com/FuelLabs/fuel-core/pull/1377): Remove `DiscoveryEvent` and use `KademliaEvent` directly in `DiscoveryBehavior`.
- [#1366](https://github.com/FuelLabs/fuel-core/pull/1366): Improve caching during docker builds in CI by replacing gha
- [#1358](https://github.com/FuelLabs/fuel-core/pull/1358): Upgraded the Rust version used in CI to 1.72.0. Also includes associated Clippy changes.
- [#1349](https://github.com/FuelLabs/fuel-core/pull/1349): Updated peer-to-peer transactions API to support multiple blocks in a single request, and updated block synchronization to request multiple blocks based on the configured range of headers.
- [#1342](https://github.com/FuelLabs/fuel-core/pull/1342): Add error handling for P2P requests to return `None` to requester and log error.
- [#1318](https://github.com/FuelLabs/fuel-core/pull/1318): Modified block synchronization to use asynchronous task execution when retrieving block headers.
- [#1314](https://github.com/FuelLabs/fuel-core/pull/1314): Removed `types::ConsensusParameters` in favour of `fuel_tx:ConsensusParameters`.
- [#1302](https://github.com/FuelLabs/fuel-core/pull/1302): Removed the usage of flake and building of the bridge contract ABI.
    It simplifies the maintenance and updating of the events, requiring only putting the event definition into the codebase of the relayer.
- [#1293](https://github.com/FuelLabs/fuel-core/issues/1293): Parallelized the `estimate_predicates` endpoint to utilize all available threads.
- [#1270](https://github.com/FuelLabs/fuel-core/pull/1270): Modify the way block headers are retrieved from peers to be done in batches.

#### Breaking
- [#1506](https://github.com/FuelLabs/fuel-core/pull/1506): Added validation of the coin's fields during block production and validation. Before, it was possible to submit a transaction that didn't match the coin's values in the database, allowing printing/using unavailable assets.
- [#1491](https://github.com/FuelLabs/fuel-core/pull/1491): Removed unused request and response variants from the Gossipsub implementation, as well as related definitions and tests. Specifically, this removes gossiping of `ConsensusVote` and `NewBlock` events.
- [#1472](https://github.com/FuelLabs/fuel-core/pull/1472): Upgraded `fuel-vm` to `v0.42.0`. It introduces transaction policies that changes layout of the transaction. FOr more information check the [v0.42.0](https://github.com/FuelLabs/fuel-vm/pull/635) release.
- [#1470](https://github.com/FuelLabs/fuel-core/pull/1470): Divide `DependentCost` into "light" and "heavy" operations.
- [#1464](https://github.com/FuelLabs/fuel-core/pull/1464): Avoid possible truncation of higher bits. It may invalidate the code that truncated higher bits causing different behavior on 32-bit vs. 64-bit systems. The change affects some endpoints that now require lesser integers.
- [#1432](https://github.com/FuelLabs/fuel-core/pull/1432): All subscriptions and requests have a TTL now. So each subscription lifecycle is limited in time. If the subscription is closed because of TTL, it means that you subscribed after your transaction had been dropped by the network.
- [#1407](https://github.com/FuelLabs/fuel-core/pull/1407): The recipient is a `ContractId` instead of `Address`. The block producer should deploy its contract to receive the transaction fee. The collected fee is zero until the recipient contract is set.
- [#1407](https://github.com/FuelLabs/fuel-core/pull/1407): The `Mint` transaction is reworked with new fields to support the account-base model. It affects serialization and deserialization of the transaction and also affects GraphQL schema.
- [#1407](https://github.com/FuelLabs/fuel-core/pull/1407): The `Mint` transaction is the last transaction in the block instead of the first.
- [#1374](https://github.com/FuelLabs/fuel-core/pull/1374): Renamed `base_chain_height` to `da_height` and return current relayer height instead of latest Fuel block height.
- [#1367](https://github.com/FuelLabs/fuel-core/pull/1367): Update to the latest version of fuel-vm.
- [#1363](https://github.com/FuelLabs/fuel-core/pull/1363): Change message_proof api to take `nonce` instead of `message_id`
- [#1355](https://github.com/FuelLabs/fuel-core/pull/1355): Removed the `metrics` feature flag from the fuel-core crate, and metrics are now included by default.
- [#1339](https://github.com/FuelLabs/fuel-core/pull/1339): Added a new required field called `base_asset_id` to the `FeeParameters` definition in `ConsensusParameters`, as well as default values for `base_asset_id` in the `beta` and `dev` chain specifications.
- [#1322](https://github.com/FuelLabs/fuel-core/pull/1322):
  The `debug` flag is added to the CLI. The flag should be used for local development only. Enabling debug mode:
      - Allows GraphQL Endpoints to arbitrarily advance blocks.
      - Enables debugger GraphQL Endpoints.
      - Allows setting `utxo_validation` to `false`.
- [#1318](https://github.com/FuelLabs/fuel-core/pull/1318): Removed the `--sync-max-header-batch-requests` CLI argument, and renamed `--sync-max-get-txns` to `--sync-block-stream-buffer-size` to better represent the current behavior in the import.
- [#1290](https://github.com/FuelLabs/fuel-core/pull/1290): Standardize CLI args to use `-` instead of `_`.
- [#1279](https://github.com/FuelLabs/fuel-core/pull/1279): Added a new CLI flag to enable the Relayer service `--enable-relayer`, and disabled the Relayer service by default. When supplying the `--enable-relayer` flag, the `--relayer` argument becomes mandatory, and omitting it is an error. Similarly, providing a `--relayer` argument without the `--enable-relayer` flag is an error. Lastly, providing the `--keypair` or `--network` arguments will also produce an error if the `--enable-p2p` flag is not set.
- [#1262](https://github.com/FuelLabs/fuel-core/pull/1262): The `ConsensusParameters` aggregates all configuration data related to the consensus. It contains many fields that are segregated by the usage. The API of some functions was affected to use lesser types instead the whole `ConsensusParameters`. It is a huge breaking change requiring repetitively monotonically updating all places that use the `ConsensusParameters`. But during updating, consider that maybe you can use lesser types. Usage of them may simplify signatures of methods and make them more user-friendly and transparent.

### Removed

#### Breaking
- [#1484](https://github.com/FuelLabs/fuel-core/pull/1484): Removed `--network` CLI argument. Now the name of the network is fetched form chain configuration.
- [#1399](https://github.com/FuelLabs/fuel-core/pull/1399): Removed `relayer-da-finalization` parameter from the relayer CLI.
- [#1338](https://github.com/FuelLabs/fuel-core/pull/1338): Updated GraphQL client to use `DependentCost` for `k256`, `mcpi`, `s256`, `scwq`, `swwq` opcodes.
- [#1322](https://github.com/FuelLabs/fuel-core/pull/1322): The `manual_blocks_enabled` flag is removed from the CLI. The analog is a `debug` flag.<|MERGE_RESOLUTION|>--- conflicted
+++ resolved
@@ -12,11 +12,8 @@
 
 ### Added
 - [2150](https://github.com/FuelLabs/fuel-core/pull/2150): Upgraded `libp2p` to `0.54.1` and introduced `ConnectionLimiter` to limit pending incoming/outgoing connections.
-<<<<<<< HEAD
 - [2491](https://github.com/FuelLabs/fuel-core/pull/2491): Storage read replays of historical blocks for execution tracing. Only available behind `--historical-execution` flag.
-=======
 - [2666](https://github.com/FuelLabs/fuel-core/pull/2666): Added two new CLI arguments to control the GraphQL queries consistency: `--graphql-block-height-tolerance` (default: `10`) and `--graphql-block-height-min-timeout` (default: `30s`). If a request requires a specific block height and the node is slightly behind, it will wait instead of failing.
->>>>>>> c0975a0c
 
 ### Fixed
 - [2646](https://github.com/FuelLabs/fuel-core/pull/2646): Improved performance of fetching block height by caching it when the view is created.
