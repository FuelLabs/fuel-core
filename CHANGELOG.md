# Change Log
All notable changes to this project will be documented in this file.

The format is based on [Keep a Changelog](http://keepachangelog.com/)
and this project adheres to [Semantic Versioning](http://semver.org/).

## [Unreleased]

### Added
- [2135](https://github.com/FuelLabs/fuel-core/pull/2135): Added metrics logging for number of blocks served over the p2p req/res protocol.
- [2151](https://github.com/FuelLabs/fuel-core/pull/2151): Added limitations on gas used during dry_run in API.
<<<<<<< HEAD
- [2188](https://github.com/FuelLabs/fuel-core/pull/2188): Added the new variant `V2` for the `ConsensusParameters` which contains the new `block_transaction_size_limit` parameter.
=======
- [2163](https://github.com/FuelLabs/fuel-core/pull/2163): Added runnable task for fetching block committer data.
>>>>>>> 8c67681a

### Changed

#### Breaking
- [2145](https://github.com/FuelLabs/fuel-core/pull/2145): feat: Introduce time port in PoA service.
- [2155](https://github.com/FuelLabs/fuel-core/pull/2155): Added trait declaration for block committer data
- [2142](https://github.com/FuelLabs/fuel-core/pull/2142): Added benchmarks for varied forms of db lookups to assist in optimizations.
- [2158](https://github.com/FuelLabs/fuel-core/pull/2158): Log the public address of the signing key, if it is specified

## [Version 0.35.0]

### Added
- [2122](https://github.com/FuelLabs/fuel-core/pull/2122): Changed the relayer URI address to be a vector and use a quorum provider. The `relayer` argument now supports multiple URLs to fetch information from different sources.
- [2119](https://github.com/FuelLabs/fuel-core/pull/2119): GraphQL query fields for retrieving information about upgrades.

### Changed
- [2113](https://github.com/FuelLabs/fuel-core/pull/2113): Modify the way the gas price service and shared algo is initialized to have some default value based on best guess instead of `None`, and initialize service before graphql.
- [2112](https://github.com/FuelLabs/fuel-core/pull/2112): Alter the way the sealed blocks are fetched with a given height.
- [2120](https://github.com/FuelLabs/fuel-core/pull/2120): Added `submitAndAwaitStatus` subscription endpoint which returns the `SubmittedStatus` after the transaction is submitted as well as the `TransactionStatus` subscription.
- [2115](https://github.com/FuelLabs/fuel-core/pull/2115): Add test for `SignMode` `is_available` method.
- [2124](https://github.com/FuelLabs/fuel-core/pull/2124): Generalize the way p2p req/res protocol handles requests.

#### Breaking

- [2040](https://github.com/FuelLabs/fuel-core/pull/2040): Added full `no_std` support state transition related crates. The crates now require the "alloc" feature to be enabled. Following crates are affected:
  - `fuel-core-types`
  - `fuel-core-storage`
  - `fuel-core-executor`
- [2116](https://github.com/FuelLabs/fuel-core/pull/2116): Replace `H160` in config and cli options of relayer by `Bytes20` of `fuel-types`

### Fixed
- [2134](https://github.com/FuelLabs/fuel-core/pull/2134): Perform RecoveryID normalization for AWS KMS -generated signatures.

## [Version 0.34.0]

### Added
- [2051](https://github.com/FuelLabs/fuel-core/pull/2051): Add support for AWS KMS signing for the PoA consensus module. The new key can be specified with `--consensus-aws-kms AWS_KEY_ARN`.
- [2092](https://github.com/FuelLabs/fuel-core/pull/2092): Allow iterating by keys in rocksdb, and other storages.
- [2096](https://github.com/FuelLabs/fuel-core/pull/2096): GraphQL query field to fetch blob byte code by its blob ID.

### Changed
- [2106](https://github.com/FuelLabs/fuel-core/pull/2106): Remove deadline clock in POA and replace with tokio time functions.

- [2035](https://github.com/FuelLabs/fuel-core/pull/2035): Small code optimizations.
    - The optimized code specifies the capacity when initializing the HashSet, avoiding potential multiple reallocations of memory during element insertion.
    - The optimized code uses the return value of HashSet::insert to check if the insertion was successful. If the insertion fails (i.e., the element already exists), it returns an error. This reduces one lookup operation.
    - The optimized code simplifies the initialization logic of exclude by using the Option::map_or_else method.

#### Breaking
- [2051](https://github.com/FuelLabs/fuel-core/pull/2051): Misdocumented `CONSENSUS_KEY` environ variable has been removed, use `CONSENSUS_KEY_SECRET` instead. Also raises MSRV to `1.79.0`.

### Fixed

- [2106](https://github.com/FuelLabs/fuel-core/pull/2106): Handle the case when nodes with overriding start on the fresh network.
- [2105](https://github.com/FuelLabs/fuel-core/pull/2105): Fixed the rollback functionality to work with empty gas price database.

## [Version 0.33.0]

### Added
- [2094](https://github.com/FuelLabs/fuel-core/pull/2094): Added support for predefined blocks provided via the filesystem.
- [2094](https://github.com/FuelLabs/fuel-core/pull/2094): Added `--predefined-blocks-path` CLI argument to pass the path to the predefined blocks.
- [2081](https://github.com/FuelLabs/fuel-core/pull/2081): Enable producer to include predefined blocks.
- [2079](https://github.com/FuelLabs/fuel-core/pull/2079): Open unknown columns in the RocksDB for forward compatibility.

### Changed
- [2076](https://github.com/FuelLabs/fuel-core/pull/2076): Replace usages of `iter_all` with `iter_all_keys` where necessary.

#### Breaking
- [2080](https://github.com/FuelLabs/fuel-core/pull/2080): Reject Upgrade txs with invalid wasm on txpool level.
- [2082](https://github.com/FuelLabs/fuel-core/pull/2088): Move `TxPoolError` from `fuel-core-types` to `fuel-core-txpool`.
- [2086](https://github.com/FuelLabs/fuel-core/pull/2086): Added support for PoA key rotation.
- [2086](https://github.com/FuelLabs/fuel-core/pull/2086): Support overriding of the non consensus parameters in the chain config.

### Fixed

- [2094](https://github.com/FuelLabs/fuel-core/pull/2094): Fixed bug in rollback logic because of wrong ordering of modifications.

## [Version 0.32.1]

### Added
- [2061](https://github.com/FuelLabs/fuel-core/pull/2061): Allow querying filled transaction body from the status.

### Changed
- [2067](https://github.com/FuelLabs/fuel-core/pull/2067): Return error from TxPool level if the `BlobId` is known.
- [2064](https://github.com/FuelLabs/fuel-core/pull/2064): Allow gas price metadata values to be overridden with config

### Fixes
- [2060](https://github.com/FuelLabs/fuel-core/pull/2060): Use `min-gas-price` as a starting point if `start-gas-price` is zero.
- [2059](https://github.com/FuelLabs/fuel-core/pull/2059): Remove unwrap that is breaking backwards compatibility
- [2063](https://github.com/FuelLabs/fuel-core/pull/2063): Don't use historical view during dry run.

## [Version 0.32.0]

### Added
- [1983](https://github.com/FuelLabs/fuel-core/pull/1983): Add adapters for gas price service for accessing database values

### Breaking
- [2048](https://github.com/FuelLabs/fuel-core/pull/2048): Disable SMT for `ContractsAssets` and `ContractsState` for the production mode of the `fuel-core`. The SMT still is used in benchmarks and tests.
- [#1988](https://github.com/FuelLabs/fuel-core/pull/1988): Updated `fuel-vm` to `0.56.0` ([release notes](https://github.com/FuelLabs/fuel-vm/releases/tag/v0.55.0)). Adds Blob transaction support.
- [2025](https://github.com/FuelLabs/fuel-core/pull/2025): Add new V0 algorithm for gas price to services.
    This change includes new flags for the CLI:
        - "starting-gas-price" - the starting gas price for the gas price algorithm
        - "gas-price-change-percent" - the percent change for each gas price update
        - "gas-price-threshold-percent" - the threshold percent for determining if the gas price will be increase or decreased
    And the following CLI flags are serving a new purpose
        - "min-gas-price" - the minimum gas price that the gas price algorithm will return
- [2045](https://github.com/FuelLabs/fuel-core/pull/2045): Include withdrawal message only if transaction is executed successfully.
- [2041](https://github.com/FuelLabs/fuel-core/pull/2041): Add code for startup of the gas price algorithm updater so 
    the gas price db on startup is always in sync with the on chain db

## [Version 0.31.0]

### Added
- [#2014](https://github.com/FuelLabs/fuel-core/pull/2014): Added a separate thread for the block importer.
- [#2013](https://github.com/FuelLabs/fuel-core/pull/2013): Added a separate thread to process P2P database lookups.
- [#2004](https://github.com/FuelLabs/fuel-core/pull/2004): Added new CLI argument `continue-services-on-error` to control internal flow of services.
- [#2004](https://github.com/FuelLabs/fuel-core/pull/2004): Added handling of incorrect shutdown of the off-chain GraphQL worker by using state rewind feature.
- [#2007](https://github.com/FuelLabs/fuel-core/pull/2007): Improved metrics:
  - Added database metrics per column.
  - Added statistic about commit time of each database.
  - Refactored how metrics are registered: Now, we use only one register shared between all metrics. This global register is used to encode all metrics.
- [#1996](https://github.com/FuelLabs/fuel-core/pull/1996): Added support for rollback command when state rewind feature is enabled. The command allows the rollback of the state of the blockchain several blocks behind until the end of the historical window. The default historical window it 7 days.
- [#1996](https://github.com/FuelLabs/fuel-core/pull/1996): Added support for the state rewind feature. The feature allows the execution of the blocks in the past and the same execution results to be received. Together with forkless upgrades, execution of any block from the past is possible if historical data exist for the target block height.
- [#1994](https://github.com/FuelLabs/fuel-core/pull/1994): Added the actual implementation for the `AtomicView::latest_view`.
- [#1972](https://github.com/FuelLabs/fuel-core/pull/1972): Implement `AlgorithmUpdater` for `GasPriceService`
- [#1948](https://github.com/FuelLabs/fuel-core/pull/1948): Add new `AlgorithmV1` and `AlgorithmUpdaterV1` for the gas price. Include tools for analysis
- [#1676](https://github.com/FuelLabs/fuel-core/pull/1676): Added new CLI arguments:
    - `graphql-max-depth`
    - `graphql-max-complexity`
    - `graphql-max-recursive-depth`

### Changed
- [#2015](https://github.com/FuelLabs/fuel-core/pull/2015): Small fixes for the database:
  - Fixed the name for historical columns - Metrics was working incorrectly for historical columns.
  - Added recommended setting for the RocksDB - The source of recommendation is official documentation https://github.com/facebook/rocksdb/wiki/Setup-Options-and-Basic-Tuning#other-general-options.
  - Removed repairing since it could corrupt the database if fails - Several users reported about the corrupted state of the database after having a "Too many descriptors" error where in logs, repairing of the database also failed with this error creating a `lost` folder.
- [#2010](https://github.com/FuelLabs/fuel-core/pull/2010): Updated the block importer to allow more blocks to be in the queue. It improves synchronization speed and mitigate the impact of other services on synchronization speed.
- [#2006](https://github.com/FuelLabs/fuel-core/pull/2006): Process block importer events first under P2P pressure.
- [#2002](https://github.com/FuelLabs/fuel-core/pull/2002): Adapted the block producer to react to checked transactions that were using another version of consensus parameters during validation in the TxPool. After an upgrade of the consensus parameters of the network, TxPool could store invalid `Checked` transactions. This change fixes that by tracking the version that was used to validate the transactions.
- [#1999](https://github.com/FuelLabs/fuel-core/pull/1999): Minimize the number of panics in the codebase.
- [#1990](https://github.com/FuelLabs/fuel-core/pull/1990): Use latest view for mutate GraphQL queries after modification of the node.
- [#1992](https://github.com/FuelLabs/fuel-core/pull/1992): Parse multiple relayer contracts, `RELAYER-V2-LISTENING-CONTRACTS` env variable using a `,` delimiter.
- [#1980](https://github.com/FuelLabs/fuel-core/pull/1980): Add `Transaction` to relayer 's event filter

#### Breaking
- [#2012](https://github.com/FuelLabs/fuel-core/pull/2012): Bumped the `fuel-vm` to `0.55.0` release. More about the change [here](https://github.com/FuelLabs/fuel-vm/releases/tag/v0.55.0).
- [#2001](https://github.com/FuelLabs/fuel-core/pull/2001): Prevent GraphQL query body to be huge and cause OOM. The default body size is `1MB`. The limit can be changed by the `graphql-request-body-bytes-limit` CLI argument.
- [#1991](https://github.com/FuelLabs/fuel-core/pull/1991): Prepare the database to use different types than `Database` for atomic view.
- [#1989](https://github.com/FuelLabs/fuel-core/pull/1989): Extract `HistoricalView` trait from the `AtomicView`.
- [#1676](https://github.com/FuelLabs/fuel-core/pull/1676): New `fuel-core-client` is incompatible with the old `fuel-core` because of two requested new fields.
- [#1676](https://github.com/FuelLabs/fuel-core/pull/1676): Changed default value for `api-request-timeout` to be `30s`.
- [#1676](https://github.com/FuelLabs/fuel-core/pull/1676): Now, GraphQL API has complexity and depth limitations on the queries. The default complexity limit is `20000`. It is ~50 blocks per request with transaction IDs and ~2-5 full blocks.

### Fixed
- [#2000](https://github.com/FuelLabs/fuel-core/pull/2000): Use correct query name in metrics for aliased queries.

## [Version 0.30.0]

### Added
- [#1975](https://github.com/FuelLabs/fuel-core/pull/1975): Added `DependentCost` benchmarks for the `cfe` and `cfei` opcodes.
- [#1975](https://github.com/FuelLabs/fuel-core/pull/1975): Added `DependentCost` for the `cfe` opcode to the `GasCosts` endpoint.
- [#1974](https://github.com/FuelLabs/fuel-core/pull/1974): Optimized the work of `InMemoryTransaction` for lookups and empty insertion.

### Changed
- [#1973](https://github.com/FuelLabs/fuel-core/pull/1973): Updated VM initialization benchmark to include many inputs and outputs.

#### Breaking
- [#1975](https://github.com/FuelLabs/fuel-core/pull/1975): Updated gas prices according to new release.
- [#1975](https://github.com/FuelLabs/fuel-core/pull/1975): Changed `GasCosts` endpoint to return `DependentCost` for the `cfei` opcode via `cfeiDependentCost`.
- [#1975](https://github.com/FuelLabs/fuel-core/pull/1975): Use `fuel-vm 0.54.0`. More information in the [release](https://github.com/FuelLabs/fuel-vm/releases/tag/v0.54.0).

## [Version 0.29.0]

### Added
- [#1889](https://github.com/FuelLabs/fuel-core/pull/1889): Add new `FuelGasPriceProvider` that receives the gas price algorithm from a `GasPriceService`

### Changed
- [#1942](https://github.com/FuelLabs/fuel-core/pull/1942): Sequential relayer's commits.
- [#1952](https://github.com/FuelLabs/fuel-core/pull/1952): Change tip sorting to ratio between tip and max gas sorting in txpool
- [#1960](https://github.com/FuelLabs/fuel-core/pull/1960): Update fuel-vm to v0.53.0.
- [#1964](https://github.com/FuelLabs/fuel-core/pull/1964): Add `creation_instant` as second sort key in tx pool

### Fixed
- [#1962](https://github.com/FuelLabs/fuel-core/pull/1962): Fixes the error message for incorrect keypair's path.
- [#1950](https://github.com/FuelLabs/fuel-core/pull/1950): Fix cursor `BlockHeight` encoding in `SortedTXCursor`

## [Version 0.28.0]

### Changed
- [#1934](https://github.com/FuelLabs/fuel-core/pull/1934): Updated benchmark for the `aloc` opcode to be `DependentCost`. Updated `vm_initialization` benchmark to exclude growing of memory(It is handled by VM reuse).
- [#1916](https://github.com/FuelLabs/fuel-core/pull/1916): Speed up synchronisation of the blocks for the `fuel-core-sync` service.
- [#1888](https://github.com/FuelLabs/fuel-core/pull/1888): optimization: Reuse VM memory across executions.

#### Breaking

- [#1934](https://github.com/FuelLabs/fuel-core/pull/1934): Changed `GasCosts` endpoint to return `DependentCost` for the `aloc` opcode via `alocDependentCost`.
- [#1934](https://github.com/FuelLabs/fuel-core/pull/1934): Updated default gas costs for the local testnet configuration. All opcodes became cheaper.
- [#1924](https://github.com/FuelLabs/fuel-core/pull/1924): `dry_run_opt` has new `gas_price: Option<u64>` argument
- [#1888](https://github.com/FuelLabs/fuel-core/pull/1888): Upgraded `fuel-vm` to `0.51.0`. See [release](https://github.com/FuelLabs/fuel-vm/releases/tag/v0.51.0) for more information.

### Added
- [#1939](https://github.com/FuelLabs/fuel-core/pull/1939): Added API functions to open a RocksDB in different modes.
- [#1929](https://github.com/FuelLabs/fuel-core/pull/1929): Added support of customization of the state transition version in the `ChainConfig`.

### Removed
- [#1913](https://github.com/FuelLabs/fuel-core/pull/1913): Removed dead code from the project.

### Fixed
- [#1921](https://github.com/FuelLabs/fuel-core/pull/1921): Fixed unstable `gossipsub_broadcast_tx_with_accept` test.
- [#1915](https://github.com/FuelLabs/fuel-core/pull/1915): Fixed reconnection issue in the dev cluster with AWS cluster.
- [#1914](https://github.com/FuelLabs/fuel-core/pull/1914): Fixed halting of the node during synchronization in PoA service.

## [Version 0.27.0]

### Added

- [#1895](https://github.com/FuelLabs/fuel-core/pull/1895): Added backward and forward compatibility integration tests for forkless upgrades.
- [#1898](https://github.com/FuelLabs/fuel-core/pull/1898): Enforce increasing of the `Executor::VERSION` on each release.

### Changed

- [#1906](https://github.com/FuelLabs/fuel-core/pull/1906): Makes `cli::snapshot::Command` members public such that clients can create and execute snapshot commands programmatically. This enables snapshot execution in external programs, such as the regenesis test suite. 
- [#1891](https://github.com/FuelLabs/fuel-core/pull/1891): Regenesis now preserves `FuelBlockMerkleData` and `FuelBlockMerkleMetadata` in the off-chain table. These tables are checked when querying message proofs.
- [#1886](https://github.com/FuelLabs/fuel-core/pull/1886): Use ref to `Block` in validation code
- [#1876](https://github.com/FuelLabs/fuel-core/pull/1876): Updated benchmark to include the worst scenario for `CROO` opcode. Also include consensus parameters in bench output.
- [#1879](https://github.com/FuelLabs/fuel-core/pull/1879): Return the old behaviour for the `discovery_works` test.
- [#1848](https://github.com/FuelLabs/fuel-core/pull/1848): Added `version` field to the `Block` and `BlockHeader` GraphQL entities. Added corresponding `version` field to the `Block` and `BlockHeader` client types in `fuel-core-client`.
- [#1873](https://github.com/FuelLabs/fuel-core/pull/1873/): Separate dry runs from block production in executor code, remove `ExecutionKind` and `ExecutionType`, remove `thread_block_transaction` concept, remove `PartialBlockComponent` type, refactor away `inner` functions.
- [#1900](https://github.com/FuelLabs/fuel-core/pull/1900): Update the root README as `fuel-core run` no longer has `--chain` as an option. It has been replaced by `--snapshot`.

#### Breaking

- [#1894](https://github.com/FuelLabs/fuel-core/pull/1894): Use testnet configuration for local testnet.
- [#1894](https://github.com/FuelLabs/fuel-core/pull/1894): Removed support for helm chart.
- [#1910](https://github.com/FuelLabs/fuel-core/pull/1910): `fuel-vm` upgraded to `0.50.0`. More information in the [changelog](https://github.com/FuelLabs/fuel-vm/releases/tag/v0.50.0).

## [Version 0.26.0]

### Fixed

#### Breaking

- [#1868](https://github.com/FuelLabs/fuel-core/pull/1868): Include the `event_inbox_root` in the header hash. Changed types of the `transactions_count` to `u16` and `message_receipt_count` to `u32` instead of `u64`. Updated the application hash root calculation to not pad numbers.
- [#1866](https://github.com/FuelLabs/fuel-core/pull/1866): Fixed a runtime panic that occurred when restarting a node. The panic happens when the relayer database is already populated, and the relayer attempts an empty commit during start up. This invalid commit is removed in this PR.
- [#1871](https://github.com/FuelLabs/fuel-core/pull/1871): Fixed `block` endpoint to return fetch the blocks from both databases after regenesis.
- [#1856](https://github.com/FuelLabs/fuel-core/pull/1856): Replaced instances of `Union` with `Enum` for GraphQL definitions of `ConsensusParametersVersion` and related types. This is needed because `Union` does not support multiple `Version`s inside discriminants or empty variants. 
- [#1870](https://github.com/FuelLabs/fuel-core/pull/1870): Fixed benchmarks for the `0.25.3`. 
- [#1870](https://github.com/FuelLabs/fuel-core/pull/1870): Improves the performance of getting the size of the contract from the `InMemoryTransaction`.
- [#1851](https://github.com/FuelLabs/fuel-core/pull/1851/): Provided migration capabilities (enabled addition of new column families) to RocksDB instance.

### Added 

- [#1853](https://github.com/FuelLabs/fuel-core/pull/1853): Added a test case to verify the database's behavior when new columns are added to the RocksDB database.
- [#1860](https://github.com/FuelLabs/fuel-core/pull/1860): Regenesis now preserves `FuelBlockIdsToHeights` off-chain table.

### Changed

- [#1847](https://github.com/FuelLabs/fuel-core/pull/1847): Simplify the validation interface to use `Block`. Remove `Validation` variant of `ExecutionKind`.
- [#1832](https://github.com/FuelLabs/fuel-core/pull/1832): Snapshot generation can be cancelled. Progress is also reported.
- [#1837](https://github.com/FuelLabs/fuel-core/pull/1837): Refactor the executor and separate validation from the other use cases

## [Version 0.25.2]

### Fixed

- [#1844](https://github.com/FuelLabs/fuel-core/pull/1844): Fixed the publishing of the `fuel-core 0.25.1` release.
- [#1842](https://github.com/FuelLabs/fuel-core/pull/1842): Ignore RUSTSEC-2024-0336: `rustls::ConnectionCommon::complete_io` could fall into an infinite loop based on network

## [Version 0.25.1]

### Fixed

- [#1840](https://github.com/FuelLabs/fuel-core/pull/1840): Fixed the publishing of the `fuel-core 0.25.0` release.

## [Version 0.25.0]

### Fixed

- [#1821](https://github.com/FuelLabs/fuel-core/pull/1821): Can handle missing tables in snapshot.
- [#1814](https://github.com/FuelLabs/fuel-core/pull/1814): Bugfix: the `iter_all_by_prefix` was not working for all tables. The change adds a `Rust` level filtering.

### Added

- [#1831](https://github.com/FuelLabs/fuel-core/pull/1831): Included the total gas and fee used by transaction into `TransactionStatus`.
- [#1821](https://github.com/FuelLabs/fuel-core/pull/1821): Propagate shutdown signal to (re)genesis. Also add progress bar for (re)genesis.
- [#1813](https://github.com/FuelLabs/fuel-core/pull/1813): Added back support for `/health` endpoint.
- [#1799](https://github.com/FuelLabs/fuel-core/pull/1799): Snapshot creation is now concurrent.
- [#1811](https://github.com/FuelLabs/fuel-core/pull/1811): Regenesis now preserves old blocks and transactions for GraphQL API.

### Changed

- [#1833](https://github.com/FuelLabs/fuel-core/pull/1833): Regenesis of `SpentMessages` and `ProcessedTransactions`.
- [#1830](https://github.com/FuelLabs/fuel-core/pull/1830): Use versioning enum for WASM executor input and output.
- [#1816](https://github.com/FuelLabs/fuel-core/pull/1816): Updated the upgradable executor to fetch the state transition bytecode from the database when the version doesn't match a native one. This change enables the WASM executor in the "production" build and requires a `wasm32-unknown-unknown` target.
- [#1812](https://github.com/FuelLabs/fuel-core/pull/1812): Follow-up PR to simplify the logic around parallel snapshot creation.
- [#1809](https://github.com/FuelLabs/fuel-core/pull/1809): Fetch `ConsensusParameters` from the database
- [#1808](https://github.com/FuelLabs/fuel-core/pull/1808): Fetch consensus parameters from the provider.

#### Breaking

- [#1826](https://github.com/FuelLabs/fuel-core/pull/1826): The changes make the state transition bytecode part of the `ChainConfig`. It guarantees the state transition's availability for the network's first blocks.
    The change has many minor improvements in different areas related to the state transition bytecode:
    - The state transition bytecode lies in its own file(`state_transition_bytecode.wasm`) along with the chain config file. The `ChainConfig` loads it automatically when `ChainConfig::load` is called and pushes it back when `ChainConfig::write` is called.
    - The `fuel-core` release bundle also contains the `fuel-core-wasm-executor.wasm` file of the corresponding executor version.
    - The regenesis process now considers the last block produced by the previous network. When we create a (re)genesis block of a new network, it has the `height = last_block_of_old_netowkr + 1`. It continues the old network and doesn't overlap blocks(before, we had `old_block.height == new_genesis_block.hegiht`).
    - Along with the new block height, the regenesis process also increases the state transition bytecode and consensus parameters versions. It guarantees that a new network doesn't use values from the previous network and allows us not to migrate `StateTransitionBytecodeVersions` and `ConsensusParametersVersions` tables.
    - Added a new CLI argument, `native-executor-version,` that allows overriding of the default version of the native executor. It can be useful for side rollups that have their own history of executor upgrades.
    - Replaced:
      
      ```rust
               let file = std::fs::File::open(path)?;
               let mut snapshot: Self = serde_json::from_reader(&file)?;
      ```
      
      with a:
      
      ```rust
               let mut json = String::new();
               std::fs::File::open(&path)
                   .with_context(|| format!("Could not open snapshot file: {path:?}"))?
                   .read_to_string(&mut json)?;
               let mut snapshot: Self = serde_json::from_str(json.as_str())?;
      ```
      because it is 100 times faster for big JSON files.
    - Updated all tests to use `Config::local_node_*` instead of working with the `SnapshotReader` directly. It is the preparation of the tests for the futures bumps of the `Executor::VERSION`. When we increase the version, all tests continue to use `GenesisBlock.state_transition_bytecode = 0` while the version is different, which forces the usage of the WASM executor, while for tests, we still prefer to test native execution. The `Config::local_node_*` handles it and forces the executor to use the native version.
    - Reworked the `build.rs` file of the upgradable executor. The script now caches WASM bytecode to avoid recompilation. Also, fixed the issue with outdated WASM bytecode. The script reacts on any modifications of the `fuel-core-wasm-executor` and forces recompilation (it is why we need the cache), so WASM bytecode always is actual now.
- [#1822](https://github.com/FuelLabs/fuel-core/pull/1822): Removed support of `Create` transaction from debugger since it doesn't have any script to execute.
- [#1822](https://github.com/FuelLabs/fuel-core/pull/1822): Use `fuel-vm 0.49.0` with new transactions types - `Upgrade` and `Upload`. Also added `max_bytecode_subsections` field to the `ConsensusParameters` to limit the number of bytecode subsections in the state transition bytecode. 
- [#1816](https://github.com/FuelLabs/fuel-core/pull/1816): Updated the upgradable executor to fetch the state transition bytecode from the database when the version doesn't match a native one. This change enables the WASM executor in the "production" build and requires a `wasm32-unknown-unknown` target.

## [Version 0.24.2]

### Changed

#### Breaking
- [#1798](https://github.com/FuelLabs/fuel-core/pull/1798): Add nonce to relayed transactions and also hash full messages in the inbox root.

### Fixed

- [#1802](https://github.com/FuelLabs/fuel-core/pull/1802): Fixed a runtime panic that occurred when restarting a node. The panic was caused by an invalid database commit while loading an existing off-chain database. The invalid commit is removed in this PR.
- [#1803](https://github.com/FuelLabs/fuel-core/pull/1803): Produce block when da height haven't changed.
- [#1795](https://github.com/FuelLabs/fuel-core/pull/1795): Fixed the building of the `fuel-core-wasm-executor` to work outside of the `fuel-core` context. The change uses the path to the manifest file of the `fuel-core-upgradable-executor` to build the `fuel-core-wasm-executor` instead of relying on the workspace.

## [Version 0.24.1]

### Added

- [#1787](https://github.com/FuelLabs/fuel-core/pull/1787): Handle processing of relayed (forced) transactions
- [#1786](https://github.com/FuelLabs/fuel-core/pull/1786): Regenesis now includes off-chain tables.
- [#1716](https://github.com/FuelLabs/fuel-core/pull/1716): Added support of WASM state transition along with upgradable execution that works with native(std) and WASM(non-std) executors. The `fuel-core` now requires a `wasm32-unknown-unknown` target to build.
- [#1770](https://github.com/FuelLabs/fuel-core/pull/1770): Add the new L1 event type for forced transactions.
- [#1767](https://github.com/FuelLabs/fuel-core/pull/1767): Added consensus parameters version and state transition version to the `ApplicationHeader` to describe what was used to produce this block.
- [#1760](https://github.com/FuelLabs/fuel-core/pull/1760): Added tests to verify that the network operates with a custom chain id and base asset id.
- [#1752](https://github.com/FuelLabs/fuel-core/pull/1752): Add `ProducerGasPrice` trait that the `Producer` depends on to get the gas price for the block.
- [#1747](https://github.com/FuelLabs/fuel-core/pull/1747): The DA block height is now included in the genesis state.
- [#1740](https://github.com/FuelLabs/fuel-core/pull/1740): Remove optional fields from genesis configs
- [#1737](https://github.com/FuelLabs/fuel-core/pull/1737): Remove temporary tables for calculating roots during genesis.
- [#1731](https://github.com/FuelLabs/fuel-core/pull/1731): Expose `schema.sdl` from `fuel-core-client`.

### Changed

#### Breaking

- [1785](https://github.com/FuelLabs/fuel-core/pull/1785): Producer will only include DA height if it has enough gas to include the associate forced transactions.
- [#1771](https://github.com/FuelLabs/fuel-core/pull/1771): Contract 'states' and 'balances' brought back into `ContractConfig`. Parquet now writes a file per table.
- [1779](https://github.com/FuelLabs/fuel-core/pull/1779): Modify Relayer service to order Events from L1 by block index
- [#1783](https://github.com/FuelLabs/fuel-core/pull/1783): The PR upgrade `fuel-vm` to `0.48.0` release. Because of some breaking changes, we also adapted our codebase to follow them: 
  - Implementation of `Default` for configs was moved under the `test-helpers` feature. The `fuel-core` binary uses testnet configuration instead of `Default::default`(for cases when `ChainConfig` was not provided by the user).
  - All parameter types are enums now and require corresponding modifications across the codebase(we need to use getters and setters). The GraphQL API remains the same for simplicity, but each parameter now has one more field - `version`, that can be used to decide how to deserialize. 
  - The `UtxoId` type now is 34 bytes instead of 33. It affects hex representation and requires adding `00`.
  - The `block_gas_limit` was moved to `ConsensusParameters` from `ChainConfig`. It means the block producer doesn't specify the block gas limit anymore, and we don't need to propagate this information.
  - The `bytecodeLength` field is removed from the `Create` transaction.
  - Removed `ConsensusParameters` from executor config because `ConsensusParameters::default` is not available anymore. Instead, executors fetch `ConsensusParameters` from the database.

- [#1769](https://github.com/FuelLabs/fuel-core/pull/1769): Include new field on header for the merkle root of imported events. Rename other message root field.
- [#1768](https://github.com/FuelLabs/fuel-core/pull/1768): Moved `ContractsInfo` table to the off-chain database. Removed `salt` field from the `ContractConfig`.
- [#1761](https://github.com/FuelLabs/fuel-core/pull/1761): Adjustments to the upcoming testnet configs:
  - Decreased the max size of the contract/predicate/script to be 100KB.
  - Decreased the max size of the transaction to be 110KB.
  - Decreased the max number of storage slots to be 1760(110KB / 64).
  - Removed fake coins from the genesis state.
  - Renamed folders to be "testnet" and "dev-testnet".
  - The name of the networks are "Upgradable Testnet" and "Upgradable Dev Testnet".

- [#1694](https://github.com/FuelLabs/fuel-core/pull/1694): The change moves the database transaction logic from the `fuel-core` to the `fuel-core-storage` level. The corresponding [issue](https://github.com/FuelLabs/fuel-core/issues/1589) described the reason behind it.

    ## Technical details of implementation

    - The change splits the `KeyValueStore` into `KeyValueInspect` and `KeyValueMutate`, as well the `Blueprint` into `BlueprintInspect` and `BlueprintMutate`. It allows requiring less restricted constraints for any read-related operations.

    - One of the main ideas of the change is to allow for the actual storage only to implement `KeyValueInspect` and `Modifiable` without the `KeyValueMutate`. It simplifies work with the databases and provides a safe way of interacting with them (Modification into the database can only go through the `Modifiable::commit_changes`). This feature is used to [track the height](https://github.com/FuelLabs/fuel-core/pull/1694/files#diff-c95a3d57a39feac7c8c2f3b193a24eec39e794413adc741df36450f9a4539898) of each database during commits and even limit how commits are done, providing additional safety. This part of the change was done as a [separate commit](https://github.com/FuelLabs/fuel-core/pull/1694/commits/7b1141ac838568e3590f09dd420cb24a6946bd32).
    
    - The `StorageTransaction` is a `StructuredStorage` that uses `InMemoryTransaction` inside to accumulate modifications. Only `InMemoryTransaction` has a real implementation of the `KeyValueMutate`(Other types only implement it in tests).
    
    - The implementation of the `Modifiable` for the `Database` contains a business logic that provides additional safety but limits the usage of the database. The `Database` now tracks its height and is responsible for its updates. In the `commit_changes` function, it analyzes the changes that were done and tries to find a new height(For example, in the case of the `OnChain` database, we are looking for a new `Block` in the `FuelBlocks` table).
    
    - As was planned in the issue, now the executor has full control over how commits to the storage are done.
    
    - All mutation methods now require `&mut self` - exclusive ownership over the object to be able to write into it. It almost negates the chance of concurrent modification of the storage, but it is still possible since the `Database` implements the `Clone` trait. To be sure that we don't corrupt the state of the database, the `commit_changes` function implements additional safety checks to be sure that we commit updates per each height only once time.

    - Side changes:
      - The `drop` function was moved from `Database` to `RocksDB` as a preparation for the state rewind since the read view should also keep the drop function until it is destroyed.
      - The `StatisticTable` table lives in the off-chain worker.
      - Removed duplication of the `Database` from the `dap::ConcreteStorage` since it is already available from the VM.
      - The executor return only produced `Changes` instead of the storage transaction, which simplifies the interaction between modules and port definition.
      - The logic related to the iteration over the storage is moved to the `fuel-core-storage` crate and is now reusable. It provides an `iterator` method that duplicates the logic from `MemoryStore` on iterating over the `BTreeMap` and methods like `iter_all`, `iter_all_by_prefix`, etc. It was done in a separate revivable [commit](https://github.com/FuelLabs/fuel-core/pull/1694/commits/5b9bd78320e6f36d0650ec05698f12f7d1b3c7c9).
      - The `MemoryTransactionView` is fully replaced by the `StorageTransactionInner`.
      - Removed `flush` method from the `Database` since it is not needed after https://github.com/FuelLabs/fuel-core/pull/1664.

- [#1693](https://github.com/FuelLabs/fuel-core/pull/1693): The change separates the initial chain state from the chain config and stores them in separate files when generating a snapshot. The state snapshot can be generated in a new format where parquet is used for compression and indexing while postcard is used for encoding. This enables importing in a stream like fashion which reduces memory requirements. Json encoding is still supported to enable easy manual setup. However, parquet is preferred for large state files.

  ### Snapshot command

  The CLI was expanded to allow customizing the used encoding. Snapshots are now generated along with a metadata file describing the encoding used. The metadata file contains encoding details as well as the location of additional files inside the snapshot directory containing the actual data. The chain config is always generated in the JSON format.

  The snapshot command now has the '--output-directory' for specifying where to save the snapshot.

  ### Run command

  The run command now includes the 'db_prune' flag which when provided will prune the existing db and start genesis from the provided snapshot metadata file or the local testnet configuration.

  The snapshot metadata file contains paths to the chain config file and files containing chain state items (coins, messages, contracts, contract states, and balances), which are loaded via streaming.

  Each item group in the genesis process is handled by a separate worker, allowing for parallel loading. Workers stream file contents in batches.

  A database transaction is committed every time an item group is successfully loaded. Resumability is achieved by recording the last loaded group index within the same db tx. If loading is aborted, the remaining workers are shutdown. Upon restart, workers resume from the last processed group.

  ### Contract States and Balances

  Using uniform-sized batches may result in batches containing items from multiple contracts. Optimal performance can presumably be achieved by selecting a batch size that typically encompasses an entire contract's state or balance, allowing for immediate initialization of relevant Merkle trees.

### Removed

- [#1757](https://github.com/FuelLabs/fuel-core/pull/1757): Removed `protobuf` from everywhere since `libp2p` uses `quick-protobuf`.

## [Version 0.23.0]

### Added

- [#1713](https://github.com/FuelLabs/fuel-core/pull/1713): Added automatic `impl` of traits `StorageWrite` and `StorageRead` for `StructuredStorage`. Tables that use a `Blueprint` can be read and written using these interfaces provided by structured storage types.
- [#1671](https://github.com/FuelLabs/fuel-core/pull/1671): Added a new `Merklized` blueprint that maintains the binary Merkle tree over the storage data. It supports only the insertion of the objects without removing them.
- [#1657](https://github.com/FuelLabs/fuel-core/pull/1657): Moved `ContractsInfo` table from `fuel-vm` to on-chain tables, and created version-able `ContractsInfoType` to act as the table's data type.

### Changed

- [#1872](https://github.com/FuelLabs/fuel-core/pull/1872): Added Eq and PartialEq derives to TransactionStatus and TransactionResponse to enable comparison in the e2e tests.
- [#1723](https://github.com/FuelLabs/fuel-core/pull/1723): Notify about imported blocks from the off-chain worker.
- [#1717](https://github.com/FuelLabs/fuel-core/pull/1717): The fix for the [#1657](https://github.com/FuelLabs/fuel-core/pull/1657) to include the contract into `ContractsInfo` table.
- [#1657](https://github.com/FuelLabs/fuel-core/pull/1657): Upgrade to `fuel-vm` 0.46.0.
- [#1671](https://github.com/FuelLabs/fuel-core/pull/1671): The logic related to the `FuelBlockIdsToHeights` is moved to the off-chain worker.
- [#1663](https://github.com/FuelLabs/fuel-core/pull/1663): Reduce the punishment criteria for mempool gossipping.
- [#1658](https://github.com/FuelLabs/fuel-core/pull/1658): Removed `Receipts` table. Instead, receipts are part of the `TransactionStatuses` table.
- [#1640](https://github.com/FuelLabs/fuel-core/pull/1640): Upgrade to fuel-vm 0.45.0.
- [#1635](https://github.com/FuelLabs/fuel-core/pull/1635): Move updating of the owned messages and coins to off-chain worker.
- [#1650](https://github.com/FuelLabs/fuel-core/pull/1650): Add api endpoint for getting estimates for future gas prices
- [#1649](https://github.com/FuelLabs/fuel-core/pull/1649): Add api endpoint for getting latest gas price
- [#1600](https://github.com/FuelLabs/fuel-core/pull/1640): Upgrade to fuel-vm 0.45.0
- [#1633](https://github.com/FuelLabs/fuel-core/pull/1633): Notify services about importing of the genesis block.
- [#1625](https://github.com/FuelLabs/fuel-core/pull/1625): Making relayer independent from the executor and preparation for the force transaction inclusion.
- [#1613](https://github.com/FuelLabs/fuel-core/pull/1613): Add api endpoint to retrieve a message by its nonce.
- [#1612](https://github.com/FuelLabs/fuel-core/pull/1612): Use `AtomicView` in all services for consistent results.
- [#1597](https://github.com/FuelLabs/fuel-core/pull/1597): Unify namespacing for `libp2p` modules
- [#1591](https://github.com/FuelLabs/fuel-core/pull/1591): Simplify libp2p dependencies and not depend on all sub modules directly.
- [#1590](https://github.com/FuelLabs/fuel-core/pull/1590): Use `AtomicView` in the `TxPool` to read the state of the database during insertion of the transactions.
- [#1587](https://github.com/FuelLabs/fuel-core/pull/1587): Use `BlockHeight` as a primary key for the `FuelsBlock` table.
- [#1585](https://github.com/FuelLabs/fuel-core/pull/1585): Let `NetworkBehaviour` macro generate `FuelBehaviorEvent` in p2p
- [#1579](https://github.com/FuelLabs/fuel-core/pull/1579): The change extracts the off-chain-related logic from the executor and moves it to the GraphQL off-chain worker. It creates two new concepts - Off-chain and On-chain databases where the GraphQL worker has exclusive ownership of the database and may modify it without intersecting with the On-chain database.
- [#1577](https://github.com/FuelLabs/fuel-core/pull/1577): Moved insertion of sealed blocks into the `BlockImporter` instead of the executor.
- [#1574](https://github.com/FuelLabs/fuel-core/pull/1574): Penalizes peers for sending invalid responses or for not replying at all.
- [#1601](https://github.com/FuelLabs/fuel-core/pull/1601): Fix formatting in docs and check that `cargo doc` passes in the CI.
- [#1636](https://github.com/FuelLabs/fuel-core/pull/1636): Add more docs to GraphQL DAP API.

#### Breaking

- [#1725](https://github.com/FuelLabs/fuel-core/pull/1725): All API endpoints now are prefixed with `/v1` version. New usage looks like: `/v1/playground`, `/v1/graphql`, `/v1/graphql-sub`, `/v1/metrics`, `/v1/health`.
- [#1722](https://github.com/FuelLabs/fuel-core/pull/1722): Bugfix: Zero `predicate_gas_used` field during validation of the produced block.
- [#1714](https://github.com/FuelLabs/fuel-core/pull/1714): The change bumps the `fuel-vm` to `0.47.1`. It breaks several breaking changes into the protocol:
  - All malleable fields are zero during the execution and unavailable through the GTF getters. Accessing them via the memory directly is still possible, but they are zero.
  - The `Transaction` doesn't define the gas price anymore. The gas price is defined by the block producer and recorded in the `Mint` transaction at the end of the block. A price of future blocks can be fetched through a [new API nedopoint](https://github.com/FuelLabs/fuel-core/issues/1641) and the price of the last block can be fetch or via the block or another [API endpoint](https://github.com/FuelLabs/fuel-core/issues/1647).
  - The `GasPrice` policy is replaced with the `Tip` policy. The user may specify in the native tokens how much he wants to pay the block producer to include his transaction in the block. It is the prioritization mechanism to incentivize the block producer to include users transactions earlier.
  - The `MaxFee` policy is mandatory to set. Without it, the transaction pool will reject the transaction. Since the block producer defines the gas price, the only way to control how much user agreed to pay can be done only through this policy.
  - The `maturity` field is removed from the `Input::Coin`. The same affect can be achieve with the `Maturity` policy on the transaction and predicate. This changes breaks how input coin is created and removes the passing of this argument.
  - The metadata of the `Checked<Tx>` doesn't contain `max_fee` and `min_fee` anymore. Only `max_gas` and `min_gas`. The `max_fee` is controlled by the user via the `MaxFee` policy.
  - Added automatic `impl` of traits `StorageWrite` and `StorageRead` for `StructuredStorage`. Tables that use a `Blueprint` can be read and written using these interfaces provided by structured storage types.

- [#1712](https://github.com/FuelLabs/fuel-core/pull/1712): Make `ContractUtxoInfo` type a version-able enum for use in the `ContractsLatestUtxo`table.
- [#1657](https://github.com/FuelLabs/fuel-core/pull/1657): Changed `CROO` gas price type from `Word` to `DependentGasPrice`. The dependent gas price values are dummy values while awaiting updated benchmarks.
- [#1671](https://github.com/FuelLabs/fuel-core/pull/1671): The GraphQL API uses block height instead of the block id where it is possible. The transaction status contains `block_height` instead of the `block_id`.
- [#1675](https://github.com/FuelLabs/fuel-core/pull/1675): Simplify GQL schema by disabling contract resolvers in most cases, and just return a ContractId scalar instead.
- [#1658](https://github.com/FuelLabs/fuel-core/pull/1658): Receipts are part of the transaction status. 
    Removed `reason` from the `TransactionExecutionResult::Failed`. It can be calculated based on the program state and receipts.
    Also, it is not possible to fetch `receipts` from the `Transaction` directly anymore. Instead, you need to fetch `status` and its receipts.
- [#1646](https://github.com/FuelLabs/fuel-core/pull/1646): Remove redundant receipts from queries.
- [#1639](https://github.com/FuelLabs/fuel-core/pull/1639): Make Merkle metadata, i.e. `SparseMerkleMetadata` and `DenseMerkleMetadata` type version-able enums
- [#1632](https://github.com/FuelLabs/fuel-core/pull/1632): Make `Message` type a version-able enum
- [#1631](https://github.com/FuelLabs/fuel-core/pull/1631): Modify api endpoint to dry run multiple transactions.
- [#1629](https://github.com/FuelLabs/fuel-core/pull/1629): Use a separate database for each data domain. Each database has its own folder where data is stored.
- [#1628](https://github.com/FuelLabs/fuel-core/pull/1628): Make `CompressedCoin` type a version-able enum
- [#1616](https://github.com/FuelLabs/fuel-core/pull/1616): Make `BlockHeader` type a version-able enum
- [#1614](https://github.com/FuelLabs/fuel-core/pull/1614): Use the default consensus key regardless of trigger mode. The change is breaking because it removes the `--dev-keys` argument. If the `debug` flag is set, the default consensus key will be used, regardless of the trigger mode.
- [#1596](https://github.com/FuelLabs/fuel-core/pull/1596): Make `Consensus` type a version-able enum
- [#1593](https://github.com/FuelLabs/fuel-core/pull/1593): Make `Block` type a version-able enum
- [#1576](https://github.com/FuelLabs/fuel-core/pull/1576): The change moves the implementation of the storage traits for required tables from `fuel-core` to `fuel-core-storage` crate. The change also adds a more flexible configuration of the encoding/decoding per the table and allows the implementation of specific behaviors for the table in a much easier way. It unifies the encoding between database, SMTs, and iteration, preventing mismatching bytes representation on the Rust type system level. Plus, it increases the re-usage of the code by applying the same blueprint to other tables.
    
    It is a breaking PR because it changes database encoding/decoding for some tables.
    
    ### StructuredStorage
    
    The change adds a new type `StructuredStorage`. It is a wrapper around the key-value storage that implements the storage traits(`StorageInspect`, `StorageMutate`, `StorageRead`, etc) for the tables with blueprint. This blueprint works in tandem with the `TableWithBlueprint` trait. The table may implement `TableWithBlueprint` specifying the blueprint, as an example:
    
    ```rust
    impl TableWithBlueprint for ContractsRawCode {
        type Blueprint = Plain<Raw, Raw>;
    
        fn column() -> Column {
            Column::ContractsRawCode
        }
    }
    ```
    
    It is a definition of the blueprint for the `ContractsRawCode` table. It has a plain blueprint meaning it simply encodes/decodes bytes and stores/loads them into/from the storage. As a key codec and value codec, it uses a `Raw` encoding/decoding that simplifies writing bytes and loads them back into the memory without applying any serialization or deserialization algorithm.
    
    If the table implements `TableWithBlueprint` and the selected codec satisfies all blueprint requirements, the corresponding storage traits for that table are implemented on the `StructuredStorage` type.
    
    ### Codecs
    
    Each blueprint allows customizing the key and value codecs. It allows the use of different codecs for different tables, taking into account the complexity and weight of the data and providing a way of more optimal implementation.
    
    That property may be very useful to perform migration in a more easier way. Plus, it also can be a `no_std` migration potentially allowing its fraud proving.
    
    An example of migration:
    
    ```rust
    /// Define the table for V1 value encoding/decoding.
    impl TableWithBlueprint for ContractsRawCodeV1 {
        type Blueprint = Plain<Raw, Raw>;
    
        fn column() -> Column {
            Column::ContractsRawCode
        }
    }
    
    /// Define the table for V2 value encoding/decoding.
    /// It uses `Postcard` codec for the value instead of `Raw` codec.
    ///
    /// # Dev-note: The columns is the same.
    impl TableWithBlueprint for ContractsRawCodeV2 {
        type Blueprint = Plain<Raw, Postcard>;
    
        fn column() -> Column {
            Column::ContractsRawCode
        }
    }
    
    fn migration(storage: &mut Database) {
        let mut iter = storage.iter_all::<ContractsRawCodeV1>(None);
        while let Ok((key, value)) = iter.next() {
            // Insert into the same table but with another codec.
            storage.storage::<ContractsRawCodeV2>().insert(key, value);
        }
    }
    ```
    
    ### Structures
    
    The blueprint of the table defines its behavior. As an example, a `Plain` blueprint simply encodes/decodes bytes and stores/loads them into/from the storage. The `SMT` blueprint builds a sparse merkle tree on top of the key-value pairs.
    
    Implementing a blueprint one time, we can apply it to any table satisfying the requirements of this blueprint. It increases the re-usage of the code and minimizes duplication.
    
    It can be useful if we decide to create global roots for all required tables that are used in fraud proving.
    
    ```rust
    impl TableWithBlueprint for SpentMessages {
        type Blueprint = Plain<Raw, Postcard>;
    
        fn column() -> Column {
            Column::SpentMessages
        }
    }
                     |
                     |
                    \|/
    
    impl TableWithBlueprint for SpentMessages {
        type Blueprint =
            Sparse<Raw, Postcard, SpentMessagesMerkleMetadata, SpentMessagesMerkleNodes>;
    
        fn column() -> Column {
            Column::SpentMessages
        }
    }
    ```
    
    ### Side changes
    
    #### `iter_all`
    The `iter_all` functionality now accepts the table instead of `K` and `V` generics. It is done to use the correct codec during deserialization. Also, the table definition provides the column.
    
    #### Duplicated unit tests
    
    The `fuel-core-storage` crate provides macros that generate unit tests. Almost all tables had the same test like `get`, `insert`, `remove`, `exist`. All duplicated tests were moved to macros. The unique one still stays at the same place where it was before.
    
    #### `StorageBatchMutate`
    
    Added a new `StorageBatchMutate` trait that we can move to `fuel-storage` crate later. It allows batch operations on the storage. It may be more performant in some cases.

- [#1573](https://github.com/FuelLabs/fuel-core/pull/1573): Remove nested p2p request/response encoding. Only breaks p2p networking compatibility with older fuel-core versions, but is otherwise fully internal.


## [Version 0.22.4]

### Added

- [#1743](https://github.com/FuelLabs/fuel-core/pull/1743): Added blacklisting of the transactions on the `TxPool` level.
  ```shell
        --tx-blacklist-addresses <TX_BLACKLIST_ADDRESSES>
            The list of banned addresses ignored by the `TxPool`
            
            [env: TX_BLACKLIST_ADDRESSES=]
  
        --tx-blacklist-coins <TX_BLACKLIST_COINS>
            The list of banned coins ignored by the `TxPool`
            
            [env: TX_BLACKLIST_COINS=]
  
        --tx-blacklist-messages <TX_BLACKLIST_MESSAGES>
            The list of banned messages ignored by the `TxPool`
            
            [env: TX_BLACKLIST_MESSAGES=]
  
        --tx-blacklist-contracts <TX_BLACKLIST_CONTRACTS>
            The list of banned contracts ignored by the `TxPool`
            
            [env: TX_BLACKLIST_CONTRACTS=]
  ```

## [Version 0.22.3]

### Added

- [#1732](https://github.com/FuelLabs/fuel-core/pull/1732): Added `Clone` bounds to most datatypes of `fuel-core-client`.

## [Version 0.22.2]

### Added

- [#1729](https://github.com/FuelLabs/fuel-core/pull/1729): Exposed the `schema.sdl` file from `fuel-core-client`. The user can create his own queries by using this file.

## [Version 0.22.1]

### Fixed
- [#1664](https://github.com/FuelLabs/fuel-core/pull/1664): Fixed long database initialization after restart of the node by setting limit to the WAL file.


## [Version 0.22.0]

### Added

- [#1515](https://github.com/FuelLabs/fuel-core/pull/1515): Added support of `--version` command for `fuel-core-keygen` binary.
- [#1504](https://github.com/FuelLabs/fuel-core/pull/1504): A `Success` or `Failure` variant of `TransactionStatus` returned by a query now contains the associated receipts generated by transaction execution.

#### Breaking
- [#1531](https://github.com/FuelLabs/fuel-core/pull/1531): Make `fuel-core-executor` `no_std` compatible. It affects the `fuel-core` crate because it uses the `fuel-core-executor` crate. The change is breaking because of moved types.
- [#1524](https://github.com/FuelLabs/fuel-core/pull/1524): Adds information about connected peers to the GQL API.

### Changed

- [#1517](https://github.com/FuelLabs/fuel-core/pull/1517): Changed default gossip heartbeat interval to 500ms. 
- [#1520](https://github.com/FuelLabs/fuel-core/pull/1520): Extract `executor` into `fuel-core-executor` crate.

### Fixed

#### Breaking
- [#1536](https://github.com/FuelLabs/fuel-core/pull/1536): The change fixes the contracts tables to not touch SMT nodes of foreign contracts. Before, it was possible to invalidate the SMT from another contract. It is a breaking change and requires re-calculating the whole state from the beginning with new SMT roots. 
- [#1542](https://github.com/FuelLabs/fuel-core/pull/1542): Migrates information about peers to NodeInfo instead of ChainInfo. It also elides information about peers in the default node_info query.

## [Version 0.21.0]

This release focuses on preparing `fuel-core` for the mainnet environment:
- Most of the changes improved the security and stability of the node.
- The gas model was reworked to cover all aspects of execution.
- The benchmarking system was significantly enhanced, covering worst scenarios.
- A new set of benchmarks was added to track the accuracy of gas prices.
- Optimized heavy operations and removed/replaced exploitable functionality.

Besides that, there are more concrete changes:
- Unified naming conventions for all CLI arguments. Added dependencies between related fields to avoid misconfiguration in case of missing arguments. Added `--debug` flag that enables additional functionality like a debugger.
- Improved telemetry to cover the internal work of services and added support for the Pyroscope, allowing it to generate real-time flamegraphs to track performance.
- Improved stability of the P2P layer and adjusted the updating of reputation. The speed of block synchronization was significantly increased.
- The node is more stable and resilient. Improved DoS resistance and resource management. Fixed critical bugs during state transition.
- Reworked the `Mint` transaction to accumulate the fee from block production inside the contract defined by the block producer.

FuelVM received a lot of safety and stability improvements:
- The audit helped identify some bugs and errors that have been successfully fixed.
- Updated the gas price model to charge for resources used during the transaction lifecycle.
- Added `no_std` and 32 bit system support. This opens doors for fraud proving in the future.
- Removed the `ChainId` from the `PredicateId` calculation, allowing the use of predicates cross-chain.
- Improvements in the performance of some storage-related opcodes.
- Support the `ECAL` instruction that allows adding custom functionality to the VM. It can be used to create unique rollups or advanced indexers in the future.
- Support of [transaction policies](https://github.com/FuelLabs/fuel-vm/blob/master/CHANGELOG.md#version-0420) provides additional safety for the user. 
    It also allows the implementation of a multi-dimensional price model in the future, making the transaction execution cheaper and allowing more transactions that don't affect storage.
- Refactored errors, returning more detailed errors to the user, simplifying debugging.

### Added

- [#1503](https://github.com/FuelLabs/fuel-core/pull/1503): Add `gtf` opcode sanity check.
- [#1502](https://github.com/FuelLabs/fuel-core/pull/1502): Added price benchmark for `vm_initialization`.
- [#1501](https://github.com/FuelLabs/fuel-core/pull/1501): Add a CLI command for generating a fee collection contract.
- [#1492](https://github.com/FuelLabs/fuel-core/pull/1492): Support backward iteration in the RocksDB. It allows backward queries that were not allowed before.
- [#1490](https://github.com/FuelLabs/fuel-core/pull/1490): Add push and pop benchmarks.
- [#1485](https://github.com/FuelLabs/fuel-core/pull/1485): Prepare rc release of fuel core v0.21
- [#1476](https://github.com/FuelLabs/fuel-core/pull/1453): Add the majority of the "other" benchmarks for contract opcodes.
- [#1473](https://github.com/FuelLabs/fuel-core/pull/1473): Expose fuel-core version as a constant
- [#1469](https://github.com/FuelLabs/fuel-core/pull/1469): Added support of bloom filter for RocksDB tables and increased the block cache.
- [#1465](https://github.com/FuelLabs/fuel-core/pull/1465): Improvements for keygen cli and crates
- [#1642](https://github.com/FuelLabs/fuel-core/pull/1462): Added benchmark to measure the performance of contract state and contract ID calculation; use for gas costing.
- [#1457](https://github.com/FuelLabs/fuel-core/pull/1457): Fixing incorrect measurement for fast(µs) opcodes.
- [#1456](https://github.com/FuelLabs/fuel-core/pull/1456): Added flushing of the RocksDB during a graceful shutdown.
- [#1456](https://github.com/FuelLabs/fuel-core/pull/1456): Added more logs to track the service lifecycle.
- [#1453](https://github.com/FuelLabs/fuel-core/pull/1453): Add the majority of the "sanity" benchmarks for contract opcodes.
- [#1452](https://github.com/FuelLabs/fuel-core/pull/1452): Added benchmark to measure the performance of contract root calculation when utilizing the maximum contract size; used for gas costing of contract root during predicate owner validation.
- [#1449](https://github.com/FuelLabs/fuel-core/pull/1449): Fix coin pagination in e2e test client.
- [#1447](https://github.com/FuelLabs/fuel-core/pull/1447): Add timeout for continuous e2e tests
- [#1444](https://github.com/FuelLabs/fuel-core/pull/1444): Add "sanity" benchmarks for memory opcodes.
- [#1437](https://github.com/FuelLabs/fuel-core/pull/1437): Add some transaction throughput tests for basic transfers.
- [#1436](https://github.com/FuelLabs/fuel-core/pull/1436): Add a github action to continuously test beta-4.
- [#1433](https://github.com/FuelLabs/fuel-core/pull/1433): Add "sanity" benchmarks for flow opcodes.
- [#1432](https://github.com/FuelLabs/fuel-core/pull/1432): Add a new `--api-request-timeout` argument to control TTL for GraphQL requests.
- [#1430](https://github.com/FuelLabs/fuel-core/pull/1430): Add "sanity" benchmarks for crypto opcodes.
- [#1426](https://github.com/FuelLabs/fuel-core/pull/1426) Split keygen into a create and a binary.
- [#1419](https://github.com/FuelLabs/fuel-core/pull/1419): Add additional "sanity" benchmarks for arithmetic op code instructions.
- [#1411](https://github.com/FuelLabs/fuel-core/pull/1411): Added WASM and `no_std` compatibility.
- [#1405](https://github.com/FuelLabs/fuel-core/pull/1405): Use correct names for service metrics.
- [#1400](https://github.com/FuelLabs/fuel-core/pull/1400): Add releasy beta to fuel-core so that new commits to fuel-core master triggers fuels-rs.
- [#1371](https://github.com/FuelLabs/fuel-core/pull/1371): Add new client function for querying the `MessageStatus` for a specific message (by `Nonce`).
- [#1356](https://github.com/FuelLabs/fuel-core/pull/1356): Add peer reputation reporting to heartbeat code.
- [#1355](https://github.com/FuelLabs/fuel-core/pull/1355): Added new metrics related to block importing, such as tps, sync delays etc.
- [#1339](https://github.com/FuelLabs/fuel-core/pull/1339): Adds `baseAssetId` to `FeeParameters` in the GraphQL API.
- [#1331](https://github.com/FuelLabs/fuel-core/pull/1331): Add peer reputation reporting to block import code.
- [#1324](https://github.com/FuelLabs/fuel-core/pull/1324): Added pyroscope profiling to fuel-core, intended to be used by a secondary docker image that has debug symbols enabled.
- [#1309](https://github.com/FuelLabs/fuel-core/pull/1309): Add documentation for running debug builds with CLion and Visual Studio Code.  
- [#1308](https://github.com/FuelLabs/fuel-core/pull/1308): Add support for loading .env files when compiling with the `env` feature. This allows users to conveniently supply CLI arguments in a secure and IDE-agnostic way. 
- [#1304](https://github.com/FuelLabs/fuel-core/pull/1304): Implemented `submit_and_await_commit_with_receipts` method for `FuelClient`.
- [#1286](https://github.com/FuelLabs/fuel-core/pull/1286): Include readable names for test cases where missing.
- [#1274](https://github.com/FuelLabs/fuel-core/pull/1274): Added tests to benchmark block synchronization.
- [#1263](https://github.com/FuelLabs/fuel-core/pull/1263): Add gas benchmarks for `ED19` and `ECR1` instructions.

### Changed

- [#1512](https://github.com/FuelLabs/fuel-core/pull/1512): Internally simplify merkle_contract_state_range.
- [#1507](https://github.com/FuelLabs/fuel-core/pull/1507): Updated chain configuration to be ready for beta 5 network. It includes opcode prices from the latest benchmark and contract for the block producer.
- [#1477](https://github.com/FuelLabs/fuel-core/pull/1477): Upgraded the Rust version used in CI and containers to 1.73.0. Also includes associated Clippy changes.
- [#1469](https://github.com/FuelLabs/fuel-core/pull/1469): Replaced usage of `MemoryTransactionView` by `Checkpoint` database in the benchmarks.
- [#1468](https://github.com/FuelLabs/fuel-core/pull/1468): Bumped version of the `fuel-vm` to `v0.40.0`. It brings some breaking changes into consensus parameters API because of changes in the underlying types.
- [#1466](https://github.com/FuelLabs/fuel-core/pull/1466): Handling overflows during arithmetic operations.
- [#1460](https://github.com/FuelLabs/fuel-core/pull/1460): Change tracking branch from main to master for releasy tests.
- [#1454](https://github.com/FuelLabs/fuel-core/pull/1454): Update gas benchmarks for opcodes that append receipts.
- [#1440](https://github.com/FuelLabs/fuel-core/pull/1440): Don't report reserved nodes that send invalid transactions.
- [#1439](https://github.com/FuelLabs/fuel-core/pull/1439): Reduced memory BMT consumption during creation of the header.
- [#1434](https://github.com/FuelLabs/fuel-core/pull/1434): Continue gossiping transactions to reserved peers regardless of gossiping reputation score.
- [#1408](https://github.com/FuelLabs/fuel-core/pull/1408): Update gas benchmarks for storage opcodes to use a pre-populated database to get more accurate worst-case costs.
- [#1399](https://github.com/FuelLabs/fuel-core/pull/1399): The Relayer now queries Ethereum for its latest finalized block instead of using a configurable "finalization period" to presume finality.
- [#1397](https://github.com/FuelLabs/fuel-core/pull/1397): Improved keygen. Created a crate to be included from forc plugins and upgraded internal library to drop requirement of protoc to build
- [#1395](https://github.com/FuelLabs/fuel-core/pull/1395): Add DependentCost benchmarks for `k256`, `s256` and `mcpi` instructions.
- [#1393](https://github.com/FuelLabs/fuel-core/pull/1393): Increase heartbeat timeout from `2` to `60` seconds, as suggested in [this issue](https://github.com/FuelLabs/fuel-core/issues/1330).
- [#1392](https://github.com/FuelLabs/fuel-core/pull/1392): Fixed an overflow in `message_proof`.
- [#1390](https://github.com/FuelLabs/fuel-core/pull/1390): Up the `ethers` version to `2` to fix an issue with `tungstenite`.
- [#1383](https://github.com/FuelLabs/fuel-core/pull/1383): Disallow usage of `log` crate internally in favor of `tracing` crate.
- [#1380](https://github.com/FuelLabs/fuel-core/pull/1380): Add preliminary, hard-coded config values for heartbeat peer reputation, removing `todo`.
- [#1377](https://github.com/FuelLabs/fuel-core/pull/1377): Remove `DiscoveryEvent` and use `KademliaEvent` directly in `DiscoveryBehavior`.
- [#1366](https://github.com/FuelLabs/fuel-core/pull/1366): Improve caching during docker builds in CI by replacing gha
- [#1358](https://github.com/FuelLabs/fuel-core/pull/1358): Upgraded the Rust version used in CI to 1.72.0. Also includes associated Clippy changes.
- [#1349](https://github.com/FuelLabs/fuel-core/pull/1349): Updated peer-to-peer transactions API to support multiple blocks in a single request, and updated block synchronization to request multiple blocks based on the configured range of headers.
- [#1342](https://github.com/FuelLabs/fuel-core/pull/1342): Add error handling for P2P requests to return `None` to requester and log error.
- [#1318](https://github.com/FuelLabs/fuel-core/pull/1318): Modified block synchronization to use asynchronous task execution when retrieving block headers.
- [#1314](https://github.com/FuelLabs/fuel-core/pull/1314): Removed `types::ConsensusParameters` in favour of `fuel_tx:ConsensusParameters`.
- [#1302](https://github.com/FuelLabs/fuel-core/pull/1302): Removed the usage of flake and building of the bridge contract ABI.
    It simplifies the maintenance and updating of the events, requiring only putting the event definition into the codebase of the relayer.
- [#1293](https://github.com/FuelLabs/fuel-core/issues/1293): Parallelized the `estimate_predicates` endpoint to utilize all available threads.
- [#1270](https://github.com/FuelLabs/fuel-core/pull/1270): Modify the way block headers are retrieved from peers to be done in batches.

#### Breaking
- [#1506](https://github.com/FuelLabs/fuel-core/pull/1506): Added validation of the coin's fields during block production and validation. Before, it was possible to submit a transaction that didn't match the coin's values in the database, allowing printing/using unavailable assets.
- [#1491](https://github.com/FuelLabs/fuel-core/pull/1491): Removed unused request and response variants from the Gossipsub implementation, as well as related definitions and tests. Specifically, this removes gossiping of `ConsensusVote` and `NewBlock` events.
- [#1472](https://github.com/FuelLabs/fuel-core/pull/1472): Upgraded `fuel-vm` to `v0.42.0`. It introduces transaction policies that changes layout of the transaction. FOr more information check the [v0.42.0](https://github.com/FuelLabs/fuel-vm/pull/635) release.
- [#1470](https://github.com/FuelLabs/fuel-core/pull/1470): Divide `DependentCost` into "light" and "heavy" operations.
- [#1464](https://github.com/FuelLabs/fuel-core/pull/1464): Avoid possible truncation of higher bits. It may invalidate the code that truncated higher bits causing different behavior on 32-bit vs. 64-bit systems. The change affects some endpoints that now require lesser integers.
- [#1432](https://github.com/FuelLabs/fuel-core/pull/1432): All subscriptions and requests have a TTL now. So each subscription lifecycle is limited in time. If the subscription is closed because of TTL, it means that you subscribed after your transaction had been dropped by the network.
- [#1407](https://github.com/FuelLabs/fuel-core/pull/1407): The recipient is a `ContractId` instead of `Address`. The block producer should deploy its contract to receive the transaction fee. The collected fee is zero until the recipient contract is set.
- [#1407](https://github.com/FuelLabs/fuel-core/pull/1407): The `Mint` transaction is reworked with new fields to support the account-base model. It affects serialization and deserialization of the transaction and also affects GraphQL schema.
- [#1407](https://github.com/FuelLabs/fuel-core/pull/1407): The `Mint` transaction is the last transaction in the block instead of the first.
- [#1374](https://github.com/FuelLabs/fuel-core/pull/1374): Renamed `base_chain_height` to `da_height` and return current relayer height instead of latest Fuel block height.
- [#1367](https://github.com/FuelLabs/fuel-core/pull/1367): Update to the latest version of fuel-vm.
- [#1363](https://github.com/FuelLabs/fuel-core/pull/1363): Change message_proof api to take `nonce` instead of `message_id`
- [#1355](https://github.com/FuelLabs/fuel-core/pull/1355): Removed the `metrics` feature flag from the fuel-core crate, and metrics are now included by default.
- [#1339](https://github.com/FuelLabs/fuel-core/pull/1339): Added a new required field called `base_asset_id` to the `FeeParameters` definition in `ConsensusParameters`, as well as default values for `base_asset_id` in the `beta` and `dev` chain specifications.
- [#1322](https://github.com/FuelLabs/fuel-core/pull/1322):
  The `debug` flag is added to the CLI. The flag should be used for local development only. Enabling debug mode:
      - Allows GraphQL Endpoints to arbitrarily advance blocks.
      - Enables debugger GraphQL Endpoints.
      - Allows setting `utxo_validation` to `false`.
- [#1318](https://github.com/FuelLabs/fuel-core/pull/1318): Removed the `--sync-max-header-batch-requests` CLI argument, and renamed `--sync-max-get-txns` to `--sync-block-stream-buffer-size` to better represent the current behavior in the import.
- [#1290](https://github.com/FuelLabs/fuel-core/pull/1290): Standardize CLI args to use `-` instead of `_`.
- [#1279](https://github.com/FuelLabs/fuel-core/pull/1279): Added a new CLI flag to enable the Relayer service `--enable-relayer`, and disabled the Relayer service by default. When supplying the `--enable-relayer` flag, the `--relayer` argument becomes mandatory, and omitting it is an error. Similarly, providing a `--relayer` argument without the `--enable-relayer` flag is an error. Lastly, providing the `--keypair` or `--network` arguments will also produce an error if the `--enable-p2p` flag is not set.
- [#1262](https://github.com/FuelLabs/fuel-core/pull/1262): The `ConsensusParameters` aggregates all configuration data related to the consensus. It contains many fields that are segregated by the usage. The API of some functions was affected to use lesser types instead the whole `ConsensusParameters`. It is a huge breaking change requiring repetitively monotonically updating all places that use the `ConsensusParameters`. But during updating, consider that maybe you can use lesser types. Usage of them may simplify signatures of methods and make them more user-friendly and transparent.

### Removed

#### Breaking
- [#1484](https://github.com/FuelLabs/fuel-core/pull/1484): Removed `--network` CLI argument. Now the name of the network is fetched form chain configuration.
- [#1399](https://github.com/FuelLabs/fuel-core/pull/1399): Removed `relayer-da-finalization` parameter from the relayer CLI.
- [#1338](https://github.com/FuelLabs/fuel-core/pull/1338): Updated GraphQL client to use `DependentCost` for `k256`, `mcpi`, `s256`, `scwq`, `swwq` opcodes.
- [#1322](https://github.com/FuelLabs/fuel-core/pull/1322): The `manual_blocks_enabled` flag is removed from the CLI. The analog is a `debug` flag.<|MERGE_RESOLUTION|>--- conflicted
+++ resolved
@@ -9,11 +9,8 @@
 ### Added
 - [2135](https://github.com/FuelLabs/fuel-core/pull/2135): Added metrics logging for number of blocks served over the p2p req/res protocol.
 - [2151](https://github.com/FuelLabs/fuel-core/pull/2151): Added limitations on gas used during dry_run in API.
-<<<<<<< HEAD
 - [2188](https://github.com/FuelLabs/fuel-core/pull/2188): Added the new variant `V2` for the `ConsensusParameters` which contains the new `block_transaction_size_limit` parameter.
-=======
 - [2163](https://github.com/FuelLabs/fuel-core/pull/2163): Added runnable task for fetching block committer data.
->>>>>>> 8c67681a
 
 ### Changed
 
