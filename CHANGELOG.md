# Change Log
All notable changes to this project will be documented in this file.

The format is based on [Keep a Changelog](http://keepachangelog.com/)
and this project adheres to [Semantic Versioning](http://semver.org/).

## [Unreleased]

### Added
<<<<<<< HEAD
- [2648](https://github.com/FuelLabs/fuel-core/pull/2648): Add feature-flagged field to block header `fault_proving_header` that contains a commitment to all transaction ids.

### Fixed
- [2646](https://github.com/FuelLabs/fuel-core/pull/2646): Improved performance of fetching block height by caching it when the view is created.
=======
- [2150](https://github.com/FuelLabs/fuel-core/pull/2150): Upgraded `libp2p` to `0.54.1` and introduced `ConnectionLimiter` to limit pending incoming/outgoing connections.
- [2648](https://github.com/FuelLabs/fuel-core/pull/2648): Add feature-flagged field to block header `fault_proving_header` that contains a commitment to all transaction ids.

### Changed

- [2653](https://github.com/FuelLabs/fuel-core/pull/2653): Added cleaner error for wasm-executor upon failed deserialization.

>>>>>>> 0300e469

## [Version 0.41.6]

### Added
- [2668](https://github.com/FuelLabs/fuel-core/pull/2668): Expose gas price service test helpers
- [2621](https://github.com/FuelLabs/fuel-core/pull/2598): Global merkle root storage updates process upgrade transactions.
- [2650](https://github.com/FuelLabs/fuel-core/pull/2650): Populate `ProcessedTransactions` table in global merkle root storage.
- [2667](https://github.com/FuelLabs/fuel-core/pull/2667): Populate `Blobs` table in global merkle root storage.
- [2652](https://github.com/FuelLabs/fuel-core/pull/2652): Global Merkle Root storage crate: Add Raw contract bytecode to global merkle root storage when processing Create transactions.
- [2669](https://github.com/FuelLabs/fuel-core/pull/2669): Populate `UploadedBytecodes` table in global merkle root storage.

### Fixed
- [2673](https://github.com/FuelLabs/fuel-core/pull/2673): Change read behavior on the InMemoryTransaction to use offset and allow not equal buf size (fix CCP and LDC broken from https://github.com/FuelLabs/fuel-vm/pull/847)

## [Version 0.41.5]

### Changed
- [2387](https://github.com/FuelLabs/fuel-core/pull/2387): Update description `tx-max-depth` flag.
- [2630](https://github.com/FuelLabs/fuel-core/pull/2630): Removed some noisy `tracing::info!` logs
- [2643](https://github.com/FuelLabs/fuel-core/pull/2643): Before this fix when tip is zero, transactions that use 30M have the same priority as transactions with 1M gas. Now they are correctly ordered.

### Breaking 
- [2661](https://github.com/FuelLabs/fuel-core/pull/2661): Dry run now supports running in past blocks. `dry_run_opt` method now takes block number as the last argument. To retain old behavior, simply pass in `None` for the last argument.

### Added
- [2617](https://github.com/FuelLabs/fuel-core/pull/2617): Add integration skeleton of parallel-executor.
- [2553](https://github.com/FuelLabs/fuel-core/pull/2553): Scaffold global merkle root storage crate.
- [2598](https://github.com/FuelLabs/fuel-core/pull/2598): Add initial test suite for global merkle root storage updates.
- [2635](https://github.com/FuelLabs/fuel-core/pull/2635): Add metrics to gas price service
- [2664](https://github.com/FuelLabs/fuel-core/pull/2664): Add print with all information when a transaction is refused because of a collision.

### Fixed
- [2632](https://github.com/FuelLabs/fuel-core/pull/2632): Improved performance of certain async trait impls in the gas price service.
- [2662](https://github.com/FuelLabs/fuel-core/pull/2662): Fix balances query endpoint cost without indexation and behavior coins to spend with one parameter at zero.

## [Version 0.41.4]

### Fixed
- [2628](https://github.com/FuelLabs/fuel-core/pull/2628): Downgrade STF.

## [Version 0.41.3]

### Fixed
- [2626](https://github.com/FuelLabs/fuel-core/pull/2626): Avoid needs of RocksDB features in tests modules.

## [Version 0.41.2]

### Fixed

- [2623](https://github.com/FuelLabs/fuel-core/pull/2623): Pinned netlink-proto's version.

## [Version 0.41.1]

### Added
- [2551](https://github.com/FuelLabs/fuel-core/pull/2551): Enhanced the DA compressed block header to include block id.
- [2595](https://github.com/FuelLabs/fuel-core/pull/2595): Added `indexation` field to the `nodeInfo` GraphQL endpoint to allow checking if a specific indexation is enabled.

### Changed
- [2603](https://github.com/FuelLabs/fuel-core/pull/2603): Sets the latest recorded height on initialization, not just when DA costs are received

### Fixed
- [2612](https://github.com/FuelLabs/fuel-core/pull/2612): Use latest gas price to estimate next block gas price during dry runs 
- [2612](https://github.com/FuelLabs/fuel-core/pull/2612): Use latest gas price to estimate next block gas price in tx pool instead of using algorithm directly
- [2609](https://github.com/FuelLabs/fuel-core/pull/2609): Check response before trying to deserialize, return error instead
- [2599](https://github.com/FuelLabs/fuel-core/pull/2599): Use the proper `url` apis to construct full url path in `BlockCommitterHttpApi` client
- [2593](https://github.com/FuelLabs/fuel-core/pull/2593): Fixed utxo id decompression

## [Version 0.41.0]

### Added
- [2547](https://github.com/FuelLabs/fuel-core/pull/2547): Replace the old Graphql gas price provider adapter with the ArcGasPriceEstimate.
- [2445](https://github.com/FuelLabs/fuel-core/pull/2445): Added GQL endpoint for querying asset details.
- [2442](https://github.com/FuelLabs/fuel-core/pull/2442): Add uninitialized task for V1 gas price service
- [2154](https://github.com/FuelLabs/fuel-core/pull/2154): Added `Unknown` variant to `ConsensusParameters` graphql queries
- [2154](https://github.com/FuelLabs/fuel-core/pull/2154): Added `Unknown` variant to `Block` graphql queries
- [2154](https://github.com/FuelLabs/fuel-core/pull/2154): Added `TransactionType` type in `fuel-client`
- [2321](https://github.com/FuelLabs/fuel-core/pull/2321): New metrics for the TxPool:
    - The size of transactions in the txpool (`txpool_tx_size`)
    - The time spent by a transaction in the txpool in seconds (`txpool_tx_time_in_txpool_seconds`)
    - The number of transactions in the txpool (`txpool_number_of_transactions`)
    - The number of transactions pending verification before entering the txpool (`txpool_number_of_transactions_pending_verification`)
    - The number of executable transactions in the txpool (`txpool_number_of_executable_transactions`)
    - The time it took to select transactions for inclusion in a block in microseconds (`txpool_select_transactions_time_microseconds`)
    - The time it took to insert a transaction in the txpool in microseconds (`transaction_insertion_time_in_thread_pool_microseconds`)
- [2385](https://github.com/FuelLabs/fuel-core/pull/2385): Added new histogram buckets for some of the TxPool metrics, optimize the way they are collected.
- [2347](https://github.com/FuelLabs/fuel-core/pull/2364): Add activity concept in order to protect against infinitely increasing DA gas price scenarios
- [2362](https://github.com/FuelLabs/fuel-core/pull/2362): Added a new request_response protocol version `/fuel/req_res/0.0.2`. In comparison with `/fuel/req/0.0.1`, which returns an empty response when a request cannot be fulfilled, this version returns more meaningful error codes. Nodes still support the version `0.0.1` of the protocol to guarantee backward compatibility with fuel-core nodes. Empty responses received from nodes using the old protocol `/fuel/req/0.0.1` are automatically converted into an error `ProtocolV1EmptyResponse` with error code 0, which is also the only error code implemented. More specific error codes will be added in the future.
- [2386](https://github.com/FuelLabs/fuel-core/pull/2386): Add a flag to define the maximum number of file descriptors that RocksDB can use. By default it's half of the OS limit.
- [2376](https://github.com/FuelLabs/fuel-core/pull/2376): Add a way to fetch transactions in P2P without specifying a peer.
- [2361](https://github.com/FuelLabs/fuel-core/pull/2361): Add caches to the sync service to not reask for data it already fetched from the network.
- [2327](https://github.com/FuelLabs/fuel-core/pull/2327): Add more services tests and more checks of the pool. Also add an high level documentation for users of the pool and contributors.
- [2416](https://github.com/FuelLabs/fuel-core/issues/2416): Define the `GasPriceServiceV1` task.
- [2447](https://github.com/FuelLabs/fuel-core/pull/2447): Use new `expiration` policy in the transaction pool. Add a mechanism to prune the transactions when they expired.
- [1922](https://github.com/FuelLabs/fuel-core/pull/1922): Added support for posting blocks to the shared sequencer.
- [2033](https://github.com/FuelLabs/fuel-core/pull/2033): Remove `Option<BlockHeight>` in favor of `BlockHeightQuery` where applicable.
- [2490](https://github.com/FuelLabs/fuel-core/pull/2490): Added pagination support for the `balances` GraphQL query, available only when 'balances indexation' is enabled.
- [2439](https://github.com/FuelLabs/fuel-core/pull/2439): Add gas costs for the two new zk opcodes `ecop` and `eadd` and the benches that allow to calibrate them.
- [2472](https://github.com/FuelLabs/fuel-core/pull/2472): Added the `amountU128` field to the `Balance` GraphQL schema, providing the total balance as a `U128`. The existing `amount` field clamps any balance exceeding `U64` to `u64::MAX`.
- [2526](https://github.com/FuelLabs/fuel-core/pull/2526): Add possibility to not have any cache set for RocksDB. Add an option to either load the RocksDB columns families on creation of the database or when the column is used.
- [2532](https://github.com/FuelLabs/fuel-core/pull/2532): Getters for inner rocksdb database handles.
- [2524](https://github.com/FuelLabs/fuel-core/pull/2524): Adds a new lock type which is optimized for certain workloads to the txpool and p2p services.
- [2535](https://github.com/FuelLabs/fuel-core/pull/2535): Expose `backup` and `restore` APIs on the `CombinedDatabase` struct to create portable backups and restore from them.
- [2550](https://github.com/FuelLabs/fuel-core/pull/2550): Add statistics and more limits infos about txpool on the node_info endpoint

### Fixed
- [2560](https://github.com/FuelLabs/fuel-core/pull/2560): Fix flaky test by increasing timeout
- [2558](https://github.com/FuelLabs/fuel-core/pull/2558): Rename `cost` and `reward` to remove `excess` wording
- [2469](https://github.com/FuelLabs/fuel-core/pull/2469): Improved the logic for syncing the gas price database with on_chain database
- [2365](https://github.com/FuelLabs/fuel-core/pull/2365): Fixed the error during dry run in the case of race condition.
- [2366](https://github.com/FuelLabs/fuel-core/pull/2366): The `importer_gas_price_for_block` metric is properly collected.
- [2369](https://github.com/FuelLabs/fuel-core/pull/2369): The `transaction_insertion_time_in_thread_pool_milliseconds` metric is properly collected.
- [2413](https://github.com/FuelLabs/fuel-core/issues/2413): block production immediately errors if unable to lock the mutex.
- [2389](https://github.com/FuelLabs/fuel-core/pull/2389): Fix construction of reverse iterator in RocksDB.
- [2479](https://github.com/FuelLabs/fuel-core/pull/2479): Fix an error on the last iteration of the read and write sequential opcodes on contract storage.
- [2478](https://github.com/FuelLabs/fuel-core/pull/2478): Fix proof created by `message_receipts_proof` function by ignoring the receipts from failed transactions to match `message_outbox_root`.
- [2485](https://github.com/FuelLabs/fuel-core/pull/2485): Hardcode the timestamp of the genesis block and version of `tai64` to avoid breaking changes for us.
- [2511](https://github.com/FuelLabs/fuel-core/pull/2511): Fix backward compatibility of V0Metadata in gas price db.

### Changed
- [2469](https://github.com/FuelLabs/fuel-core/pull/2469): Updated adapter for querying costs from DA Block committer API
- [2469](https://github.com/FuelLabs/fuel-core/pull/2469): Use the gas price from the latest block to estimate future gas prices
- [2501](https://github.com/FuelLabs/fuel-core/pull/2501): Use gas price from block for estimating future gas prices
- [2468](https://github.com/FuelLabs/fuel-core/pull/2468): Abstract unrecorded blocks concept for V1 algorithm, create new storage impl. Introduce `TransactionableStorage` trait to allow atomic changes to the storage.
- [2295](https://github.com/FuelLabs/fuel-core/pull/2295): `CombinedDb::from_config` now respects `state_rewind_policy` with tmp RocksDB.
- [2378](https://github.com/FuelLabs/fuel-core/pull/2378): Use cached hash of the topic instead of calculating it on each publishing gossip message.
- [2438](https://github.com/FuelLabs/fuel-core/pull/2438): Refactored service to use new implementation of `StorageRead::read` that takes an offset in input.
- [2429](https://github.com/FuelLabs/fuel-core/pull/2429): Introduce custom enum for representing result of running service tasks
- [2377](https://github.com/FuelLabs/fuel-core/pull/2377): Add more errors that can be returned as responses when using protocol `/fuel/req_res/0.0.2`. The errors supported are `ProtocolV1EmptyResponse` (status code `0`) for converting empty responses sent via protocol `/fuel/req_res/0.0.1`, `RequestedRangeTooLarge`(status code `1`) if the client requests a range of objects such as sealed block headers or transactions too large, `Timeout` (status code `2`) if the remote peer takes too long to fulfill a request, or `SyncProcessorOutOfCapacity` if the remote peer is fulfilling too many requests concurrently.
- [2233](https://github.com/FuelLabs/fuel-core/pull/2233): Introduce a new column `modification_history_v2` for storing the modification history in the historical rocksDB. Keys in this column are stored in big endian order. Changed the behaviour of the historical rocksDB to write changes for new block heights to the new column, and to perform lookup of values from the `modification_history_v2` table first, and then from the `modification_history` table, performing a migration upon access if necessary.
- [2383](https://github.com/FuelLabs/fuel-core/pull/2383): The `balance` and `balances` GraphQL query handlers now use index to provide the response in a more performant way. As the index is not created retroactively, the client must be initialized with an empty database and synced from the genesis block to utilize it. Otherwise, the legacy way of retrieving data will be used.
- [2463](https://github.com/FuelLabs/fuel-core/pull/2463): The `coinsToSpend` GraphQL query handler now uses index to provide the response in a more performant way. As the index is not created retroactively, the client must be initialized with an empty database and synced from the genesis block to utilize it. Otherwise, the legacy way of retrieving data will be used.
- [2556](https://github.com/FuelLabs/fuel-core/pull/2556): Ensure that the `last_recorded_height` is set for the DA gas price source.

#### Breaking
- [2469](https://github.com/FuelLabs/fuel-core/pull/2469): Move from `GasPriceServicev0` to `GasPriceServiceV1`. Include new config values.
- [2438](https://github.com/FuelLabs/fuel-core/pull/2438): The `fuel-core-client` can only work with new version of the `fuel-core`. The `0.40` and all older versions are not supported.
- [2438](https://github.com/FuelLabs/fuel-core/pull/2438): Updated `fuel-vm` to `0.59.1` release. Check [release notes](https://github.com/FuelLabs/fuel-vm/releases/tag/v0.59.0) for more details.
- [2389](https://github.com/FuelLabs/fuel-core/pull/2258): Updated the `messageProof` GraphQL schema to return a non-nullable `MessageProof`.
- [2154](https://github.com/FuelLabs/fuel-core/pull/2154): Transaction graphql endpoints use `TransactionType` instead of `fuel_tx::Transaction`.
- [2446](https://github.com/FuelLabs/fuel-core/pull/2446): Use graphiql instead of graphql-playground due to known vulnerability and stale development.
- [2379](https://github.com/FuelLabs/fuel-core/issues/2379): Change `kv_store::Value` to be `Arc<[u8]>` instead of `Arc<Vec<u8>>`.
- [2490](https://github.com/FuelLabs/fuel-core/pull/2490): Updated GraphQL complexity calculation for `balances` query to account for pagination (`first`/`last`) and nested field complexity (`child_complexity`). Queries with large pagination values or deeply nested fields may have higher complexity costs.
- [2463](https://github.com/FuelLabs/fuel-core/pull/2463): 'CoinsQueryError::MaxCoinsReached` variant has been removed. The `InsufficientCoins` variant has been renamed to `InsufficientCoinsForTheMax` and it now contains the additional `max` field
- [2463](https://github.com/FuelLabs/fuel-core/pull/2463): The number of excluded ids in the `coinsToSpend` GraphQL query is now limited to the maximum number of inputs allowed in transaction.
- [2463](https://github.com/FuelLabs/fuel-core/pull/2463): The `coinsToSpend` GraphQL query may now return different coins, depending whether the indexation is enabled or not. However, regardless of the differences, the returned coins will accurately reflect the current state of the database within the context of the query.
- [2526](https://github.com/FuelLabs/fuel-core/pull/2526): By default the cache of RocksDB is now disabled instead of being `1024 * 1024 * 1024`.

## [Version 0.40.2]

### Fixed

- [2476](https://github.com/FuelLabs/fuel-core/pull/2476): Hardcode the timestamp of the genesis block.

## [Version 0.40.1]

### Added

- [2450](https://github.com/FuelLabs/fuel-core/pull/2450): Added support for posting blocks to the shared sequencer.

## [Version 0.40.0]

### Added
- [2347](https://github.com/FuelLabs/fuel-core/pull/2347): Add GraphQL complexity histogram to metrics.
- [2350](https://github.com/FuelLabs/fuel-core/pull/2350): Added a new CLI flag `graphql-number-of-threads` to limit the number of threads used by the GraphQL service. The default value is `2`, `0` enables the old behavior.
- [2335](https://github.com/FuelLabs/fuel-core/pull/2335): Added CLI arguments for configuring GraphQL query costs.

### Fixed
- [2345](https://github.com/FuelLabs/fuel-core/pull/2345): In PoA increase priority of block creation timer trigger compare to txpool event management

### Changed
- [2334](https://github.com/FuelLabs/fuel-core/pull/2334): Prepare the GraphQL service for the switching to `async` methods.
- [2310](https://github.com/FuelLabs/fuel-core/pull/2310): New metrics: "The gas prices used in a block" (`importer_gas_price_for_block`), "The total gas used in a block" (`importer_gas_per_block`), "The total fee (gwei) paid by transactions in a block" (`importer_fee_per_block_gwei`), "The total number of transactions in a block" (`importer_transactions_per_block`), P2P metrics for swarm and protocol.
- [2340](https://github.com/FuelLabs/fuel-core/pull/2340): Avoid long heavy tasks in the GraphQL service by splitting work into batches.
- [2341](https://github.com/FuelLabs/fuel-core/pull/2341): Updated all pagination queries to work with the async stream instead of the sync iterator.
- [2350](https://github.com/FuelLabs/fuel-core/pull/2350): Limited the number of threads used by the GraphQL service.

#### Breaking
- [2310](https://github.com/FuelLabs/fuel-core/pull/2310): The `metrics` command-line parameter has been replaced with `disable-metrics`. Metrics are now enabled by default, with the option to disable them entirely or on a per-module basis.
- [2341](https://github.com/FuelLabs/fuel-core/pull/2341): The maximum number of processed coins from the `coins_to_spend` query is limited to `max_inputs`.

### Fixed

- [2352](https://github.com/FuelLabs/fuel-core/pull/2352): Cache p2p responses to serve without roundtrip to db.

## [Version 0.39.0]

### Added
- [2324](https://github.com/FuelLabs/fuel-core/pull/2324): Added metrics for sync, async processor and for all GraphQL queries.
- [2320](https://github.com/FuelLabs/fuel-core/pull/2320): Added new CLI flag `graphql-max-resolver-recursive-depth` to limit recursion within resolver. The default value it "1".

## Fixed
- [2320](https://github.com/FuelLabs/fuel-core/issues/2320): Prevent `/health` and `/v1/health` from being throttled by the concurrency limiter.
- [2322](https://github.com/FuelLabs/fuel-core/issues/2322): Set the salt of genesis contracts to zero on execution.
- [2324](https://github.com/FuelLabs/fuel-core/pull/2324): Ignore peer if we already are syncing transactions from it.

#### Breaking

- [2320](https://github.com/FuelLabs/fuel-core/pull/2330): Reject queries that are recursive during the resolution of the query.

### Changed

#### Breaking
- [2311](https://github.com/FuelLabs/fuel-core/pull/2311): Changed the text of the error returned by the executor if gas overflows.

## [Version 0.38.0]

### Added
- [2309](https://github.com/FuelLabs/fuel-core/pull/2309): Limit number of concurrent queries to the graphql service.
- [2216](https://github.com/FuelLabs/fuel-core/pull/2216): Add more function to the state and task of TxPoolV2 to handle the future interactions with others modules (PoA, BlockProducer, BlockImporter and P2P).
- [2263](https://github.com/FuelLabs/fuel-core/pull/2263): Transaction pool is now included in all modules of the code it has requires modifications on different modules : 
    - The PoA is now notify only when there is new transaction and not using the `tx_update_sender` anymore.
    - The Pool transaction source for the executor is now locking the pool until the block production is finished.
    - Reading operations on the pool is now asynchronous and it’s the less prioritized operation on the Pool, API has been updated accordingly.
    - GasPrice is no more using async to allow the transactions verifications to not use async anymore 

    We also added a lot of new configuration cli parameters to fine-tune TxPool configuration.
    This PR also changes the way we are making the heavy work processor and a sync and asynchronous version is available in services folder (usable by anyone)
    P2P now use separate heavy work processor for DB and TxPool interactions.

### Removed
- [2306](https://github.com/FuelLabs/fuel-core/pull/2306): Removed hack for genesis asset contract from the code.

## [Version 0.37.1]

### Fixed
- [2304](https://github.com/FuelLabs/fuel-core/pull/2304): Add initialization for the genesis base asset contract.

### Added
- [2288](https://github.com/FuelLabs/fuel-core/pull/2288): Specify `V1Metadata` for `GasPriceServiceV1`.

## [Version 0.37.0]

### Added
- [1609](https://github.com/FuelLabs/fuel-core/pull/1609): Add DA compression support. Compressed blocks are stored in the offchain database when blocks are produced, and can be fetched using the GraphQL API.
- [2290](https://github.com/FuelLabs/fuel-core/pull/2290): Added a new CLI argument `--graphql-max-directives`. The default value is `10`.
- [2195](https://github.com/FuelLabs/fuel-core/pull/2195): Added enforcement of the limit on the size of the L2 transactions per block according to the `block_transaction_size_limit` parameter.
- [2131](https://github.com/FuelLabs/fuel-core/pull/2131): Add flow in TxPool in order to ask to newly connected peers to share their transaction pool
- [2182](https://github.com/FuelLabs/fuel-core/pull/2151): Limit number of transactions that can be fetched via TxSource::next
- [2189](https://github.com/FuelLabs/fuel-core/pull/2151): Select next DA height to never include more than u16::MAX -1 transactions from L1.
- [2265](https://github.com/FuelLabs/fuel-core/pull/2265): Integrate Block Committer API for DA Block Costs.
- [2162](https://github.com/FuelLabs/fuel-core/pull/2162): Pool structure with dependencies, etc.. for the next transaction pool module. Also adds insertion/verification process in PoolV2 and tests refactoring
- [2280](https://github.com/FuelLabs/fuel-core/pull/2280): Allow comma separated relayer addresses in cli
- [2299](https://github.com/FuelLabs/fuel-core/pull/2299): Support blobs in the predicates.
- [2300](https://github.com/FuelLabs/fuel-core/pull/2300): Added new function to `fuel-core-client` for checking whether a blob exists.

### Changed

#### Breaking
- [2299](https://github.com/FuelLabs/fuel-core/pull/2299): Anyone who wants to participate in the transaction broadcasting via p2p must upgrade to support new predicates on the TxPool level.
- [2299](https://github.com/FuelLabs/fuel-core/pull/2299): Upgraded `fuel-vm` to `0.58.0`. More information in the [release](https://github.com/FuelLabs/fuel-vm/releases/tag/v0.58.0).
- [2276](https://github.com/FuelLabs/fuel-core/pull/2276): Changed how complexity for blocks is calculated. The default complexity now is 80_000. All queries that somehow touch the block header now are more expensive.
- [2290](https://github.com/FuelLabs/fuel-core/pull/2290): Added a new GraphQL limit on number of `directives`. The default value is `10`.
- [2206](https://github.com/FuelLabs/fuel-core/pull/2206): Use timestamp of last block when dry running transactions.
- [2153](https://github.com/FuelLabs/fuel-core/pull/2153): Updated default gas costs for the local testnet configuration to match `fuel-core 0.35.0`.

## [Version 0.36.0]

### Added
- [2135](https://github.com/FuelLabs/fuel-core/pull/2135): Added metrics logging for number of blocks served over the p2p req/res protocol.
- [2151](https://github.com/FuelLabs/fuel-core/pull/2151): Added limitations on gas used during dry_run in API.
- [2188](https://github.com/FuelLabs/fuel-core/pull/2188): Added the new variant `V2` for the `ConsensusParameters` which contains the new `block_transaction_size_limit` parameter.
- [2163](https://github.com/FuelLabs/fuel-core/pull/2163): Added runnable task for fetching block committer data.
- [2204](https://github.com/FuelLabs/fuel-core/pull/2204): Added `dnsaddr` resolution for TLD without suffixes.

### Changed

#### Breaking
- [2199](https://github.com/FuelLabs/fuel-core/pull/2199): Applying several breaking changes to the WASM interface from backlog:
  - Get the module to execute WASM byte code from the storage first, an fallback to the built-in version in the case of the `FUEL_ALWAYS_USE_WASM`.
  - Added `host_v1` with a new `peek_next_txs_size` method, that accepts `tx_number_limit` and `size_limit`.
  - Added new variant of the return type to pass the validation result. It removes block serialization and deserialization and should improve performance.
  - Added a V1 execution result type that uses `JSONError` instead of postcard serialized error. It adds flexibility of how variants of the error can be managed. More information about it in https://github.com/FuelLabs/fuel-vm/issues/797. The change also moves `TooManyOutputs` error to the top. It shows that `JSONError` works as expected.
- [2145](https://github.com/FuelLabs/fuel-core/pull/2145): feat: Introduce time port in PoA service.
- [2155](https://github.com/FuelLabs/fuel-core/pull/2155): Added trait declaration for block committer data
- [2142](https://github.com/FuelLabs/fuel-core/pull/2142): Added benchmarks for varied forms of db lookups to assist in optimizations.
- [2158](https://github.com/FuelLabs/fuel-core/pull/2158): Log the public address of the signing key, if it is specified
- [2188](https://github.com/FuelLabs/fuel-core/pull/2188): Upgraded the `fuel-vm` to `0.57.0`. More information in the [release](https://github.com/FuelLabs/fuel-vm/releases/tag/v0.57.0).

## [Version 0.35.0]

### Added
- [2122](https://github.com/FuelLabs/fuel-core/pull/2122): Changed the relayer URI address to be a vector and use a quorum provider. The `relayer` argument now supports multiple URLs to fetch information from different sources.
- [2119](https://github.com/FuelLabs/fuel-core/pull/2119): GraphQL query fields for retrieving information about upgrades.

### Changed
- [2113](https://github.com/FuelLabs/fuel-core/pull/2113): Modify the way the gas price service and shared algo is initialized to have some default value based on best guess instead of `None`, and initialize service before graphql.
- [2112](https://github.com/FuelLabs/fuel-core/pull/2112): Alter the way the sealed blocks are fetched with a given height.
- [2120](https://github.com/FuelLabs/fuel-core/pull/2120): Added `submitAndAwaitStatus` subscription endpoint which returns the `SubmittedStatus` after the transaction is submitted as well as the `TransactionStatus` subscription.
- [2115](https://github.com/FuelLabs/fuel-core/pull/2115): Add test for `SignMode` `is_available` method.
- [2124](https://github.com/FuelLabs/fuel-core/pull/2124): Generalize the way p2p req/res protocol handles requests.

#### Breaking

- [2040](https://github.com/FuelLabs/fuel-core/pull/2040): Added full `no_std` support state transition related crates. The crates now require the "alloc" feature to be enabled. Following crates are affected:
  - `fuel-core-types`
  - `fuel-core-storage`
  - `fuel-core-executor`
- [2116](https://github.com/FuelLabs/fuel-core/pull/2116): Replace `H160` in config and cli options of relayer by `Bytes20` of `fuel-types`

### Fixed
- [2134](https://github.com/FuelLabs/fuel-core/pull/2134): Perform RecoveryID normalization for AWS KMS -generated signatures.

## [Version 0.34.0]

### Added
- [2051](https://github.com/FuelLabs/fuel-core/pull/2051): Add support for AWS KMS signing for the PoA consensus module. The new key can be specified with `--consensus-aws-kms AWS_KEY_ARN`.
- [2092](https://github.com/FuelLabs/fuel-core/pull/2092): Allow iterating by keys in rocksdb, and other storages.
- [2096](https://github.com/FuelLabs/fuel-core/pull/2096): GraphQL query field to fetch blob byte code by its blob ID.

### Changed
- [2106](https://github.com/FuelLabs/fuel-core/pull/2106): Remove deadline clock in POA and replace with tokio time functions.

- [2035](https://github.com/FuelLabs/fuel-core/pull/2035): Small code optimizations.
    - The optimized code specifies the capacity when initializing the HashSet, avoiding potential multiple reallocations of memory during element insertion.
    - The optimized code uses the return value of HashSet::insert to check if the insertion was successful. If the insertion fails (i.e., the element already exists), it returns an error. This reduces one lookup operation.
    - The optimized code simplifies the initialization logic of exclude by using the Option::map_or_else method.

#### Breaking
- [2051](https://github.com/FuelLabs/fuel-core/pull/2051): Misdocumented `CONSENSUS_KEY` environ variable has been removed, use `CONSENSUS_KEY_SECRET` instead. Also raises MSRV to `1.79.0`.

### Fixed

- [2106](https://github.com/FuelLabs/fuel-core/pull/2106): Handle the case when nodes with overriding start on the fresh network.
- [2105](https://github.com/FuelLabs/fuel-core/pull/2105): Fixed the rollback functionality to work with empty gas price database.

## [Version 0.33.0]

### Added
- [2094](https://github.com/FuelLabs/fuel-core/pull/2094): Added support for predefined blocks provided via the filesystem.
- [2094](https://github.com/FuelLabs/fuel-core/pull/2094): Added `--predefined-blocks-path` CLI argument to pass the path to the predefined blocks.
- [2081](https://github.com/FuelLabs/fuel-core/pull/2081): Enable producer to include predefined blocks.
- [2079](https://github.com/FuelLabs/fuel-core/pull/2079): Open unknown columns in the RocksDB for forward compatibility.

### Changed
- [2076](https://github.com/FuelLabs/fuel-core/pull/2076): Replace usages of `iter_all` with `iter_all_keys` where necessary.

#### Breaking
- [2080](https://github.com/FuelLabs/fuel-core/pull/2080): Reject Upgrade txs with invalid wasm on txpool level.
- [2082](https://github.com/FuelLabs/fuel-core/pull/2088): Move `TxPoolError` from `fuel-core-types` to `fuel-core-txpool`.
- [2086](https://github.com/FuelLabs/fuel-core/pull/2086): Added support for PoA key rotation.
- [2086](https://github.com/FuelLabs/fuel-core/pull/2086): Support overriding of the non consensus parameters in the chain config.

### Fixed

- [2094](https://github.com/FuelLabs/fuel-core/pull/2094): Fixed bug in rollback logic because of wrong ordering of modifications.

## [Version 0.32.1]

### Added
- [2061](https://github.com/FuelLabs/fuel-core/pull/2061): Allow querying filled transaction body from the status.

### Changed
- [2067](https://github.com/FuelLabs/fuel-core/pull/2067): Return error from TxPool level if the `BlobId` is known.
- [2064](https://github.com/FuelLabs/fuel-core/pull/2064): Allow gas price metadata values to be overridden with config

### Fixes
- [2060](https://github.com/FuelLabs/fuel-core/pull/2060): Use `min-gas-price` as a starting point if `start-gas-price` is zero.
- [2059](https://github.com/FuelLabs/fuel-core/pull/2059): Remove unwrap that is breaking backwards compatibility
- [2063](https://github.com/FuelLabs/fuel-core/pull/2063): Don't use historical view during dry run.

## [Version 0.32.0]

### Added
- [1983](https://github.com/FuelLabs/fuel-core/pull/1983): Add adapters for gas price service for accessing database values

### Breaking
- [2048](https://github.com/FuelLabs/fuel-core/pull/2048): Disable SMT for `ContractsAssets` and `ContractsState` for the production mode of the `fuel-core`. The SMT still is used in benchmarks and tests.
- [#1988](https://github.com/FuelLabs/fuel-core/pull/1988): Updated `fuel-vm` to `0.56.0` ([release notes](https://github.com/FuelLabs/fuel-vm/releases/tag/v0.55.0)). Adds Blob transaction support.
- [2025](https://github.com/FuelLabs/fuel-core/pull/2025): Add new V0 algorithm for gas price to services.
    This change includes new flags for the CLI:
        - "starting-gas-price" - the starting gas price for the gas price algorithm
        - "gas-price-change-percent" - the percent change for each gas price update
        - "gas-price-threshold-percent" - the threshold percent for determining if the gas price will be increase or decreased
    And the following CLI flags are serving a new purpose
        - "min-gas-price" - the minimum gas price that the gas price algorithm will return
- [2045](https://github.com/FuelLabs/fuel-core/pull/2045): Include withdrawal message only if transaction is executed successfully.
- [2041](https://github.com/FuelLabs/fuel-core/pull/2041): Add code for startup of the gas price algorithm updater so 
    the gas price db on startup is always in sync with the on chain db

## [Version 0.31.0]

### Added
- [#2014](https://github.com/FuelLabs/fuel-core/pull/2014): Added a separate thread for the block importer.
- [#2013](https://github.com/FuelLabs/fuel-core/pull/2013): Added a separate thread to process P2P database lookups.
- [#2004](https://github.com/FuelLabs/fuel-core/pull/2004): Added new CLI argument `continue-services-on-error` to control internal flow of services.
- [#2004](https://github.com/FuelLabs/fuel-core/pull/2004): Added handling of incorrect shutdown of the off-chain GraphQL worker by using state rewind feature.
- [#2007](https://github.com/FuelLabs/fuel-core/pull/2007): Improved metrics:
  - Added database metrics per column.
  - Added statistic about commit time of each database.
  - Refactored how metrics are registered: Now, we use only one register shared between all metrics. This global register is used to encode all metrics.
- [#1996](https://github.com/FuelLabs/fuel-core/pull/1996): Added support for rollback command when state rewind feature is enabled. The command allows the rollback of the state of the blockchain several blocks behind until the end of the historical window. The default historical window it 7 days.
- [#1996](https://github.com/FuelLabs/fuel-core/pull/1996): Added support for the state rewind feature. The feature allows the execution of the blocks in the past and the same execution results to be received. Together with forkless upgrades, execution of any block from the past is possible if historical data exist for the target block height.
- [#1994](https://github.com/FuelLabs/fuel-core/pull/1994): Added the actual implementation for the `AtomicView::latest_view`.
- [#1972](https://github.com/FuelLabs/fuel-core/pull/1972): Implement `AlgorithmUpdater` for `GasPriceService`
- [#1948](https://github.com/FuelLabs/fuel-core/pull/1948): Add new `AlgorithmV1` and `AlgorithmUpdaterV1` for the gas price. Include tools for analysis
- [#1676](https://github.com/FuelLabs/fuel-core/pull/1676): Added new CLI arguments:
    - `graphql-max-depth`
    - `graphql-max-complexity`
    - `graphql-max-recursive-depth`

### Changed
- [#2015](https://github.com/FuelLabs/fuel-core/pull/2015): Small fixes for the database:
  - Fixed the name for historical columns - Metrics was working incorrectly for historical columns.
  - Added recommended setting for the RocksDB - The source of recommendation is official documentation https://github.com/facebook/rocksdb/wiki/Setup-Options-and-Basic-Tuning#other-general-options.
  - Removed repairing since it could corrupt the database if fails - Several users reported about the corrupted state of the database after having a "Too many descriptors" error where in logs, repairing of the database also failed with this error creating a `lost` folder.
- [#2010](https://github.com/FuelLabs/fuel-core/pull/2010): Updated the block importer to allow more blocks to be in the queue. It improves synchronization speed and mitigate the impact of other services on synchronization speed.
- [#2006](https://github.com/FuelLabs/fuel-core/pull/2006): Process block importer events first under P2P pressure.
- [#2002](https://github.com/FuelLabs/fuel-core/pull/2002): Adapted the block producer to react to checked transactions that were using another version of consensus parameters during validation in the TxPool. After an upgrade of the consensus parameters of the network, TxPool could store invalid `Checked` transactions. This change fixes that by tracking the version that was used to validate the transactions.
- [#1999](https://github.com/FuelLabs/fuel-core/pull/1999): Minimize the number of panics in the codebase.
- [#1990](https://github.com/FuelLabs/fuel-core/pull/1990): Use latest view for mutate GraphQL queries after modification of the node.
- [#1992](https://github.com/FuelLabs/fuel-core/pull/1992): Parse multiple relayer contracts, `RELAYER-V2-LISTENING-CONTRACTS` env variable using a `,` delimiter.
- [#1980](https://github.com/FuelLabs/fuel-core/pull/1980): Add `Transaction` to relayer 's event filter

#### Breaking
- [#2012](https://github.com/FuelLabs/fuel-core/pull/2012): Bumped the `fuel-vm` to `0.55.0` release. More about the change [here](https://github.com/FuelLabs/fuel-vm/releases/tag/v0.55.0).
- [#2001](https://github.com/FuelLabs/fuel-core/pull/2001): Prevent GraphQL query body to be huge and cause OOM. The default body size is `1MB`. The limit can be changed by the `graphql-request-body-bytes-limit` CLI argument.
- [#1991](https://github.com/FuelLabs/fuel-core/pull/1991): Prepare the database to use different types than `Database` for atomic view.
- [#1989](https://github.com/FuelLabs/fuel-core/pull/1989): Extract `HistoricalView` trait from the `AtomicView`.
- [#1676](https://github.com/FuelLabs/fuel-core/pull/1676): New `fuel-core-client` is incompatible with the old `fuel-core` because of two requested new fields.
- [#1676](https://github.com/FuelLabs/fuel-core/pull/1676): Changed default value for `api-request-timeout` to be `30s`.
- [#1676](https://github.com/FuelLabs/fuel-core/pull/1676): Now, GraphQL API has complexity and depth limitations on the queries. The default complexity limit is `20000`. It is ~50 blocks per request with transaction IDs and ~2-5 full blocks.

### Fixed
- [#2000](https://github.com/FuelLabs/fuel-core/pull/2000): Use correct query name in metrics for aliased queries.

## [Version 0.30.0]

### Added
- [#1975](https://github.com/FuelLabs/fuel-core/pull/1975): Added `DependentCost` benchmarks for the `cfe` and `cfei` opcodes.
- [#1975](https://github.com/FuelLabs/fuel-core/pull/1975): Added `DependentCost` for the `cfe` opcode to the `GasCosts` endpoint.
- [#1974](https://github.com/FuelLabs/fuel-core/pull/1974): Optimized the work of `InMemoryTransaction` for lookups and empty insertion.

### Changed
- [#1973](https://github.com/FuelLabs/fuel-core/pull/1973): Updated VM initialization benchmark to include many inputs and outputs.

#### Breaking
- [#1975](https://github.com/FuelLabs/fuel-core/pull/1975): Updated gas prices according to new release.
- [#1975](https://github.com/FuelLabs/fuel-core/pull/1975): Changed `GasCosts` endpoint to return `DependentCost` for the `cfei` opcode via `cfeiDependentCost`.
- [#1975](https://github.com/FuelLabs/fuel-core/pull/1975): Use `fuel-vm 0.54.0`. More information in the [release](https://github.com/FuelLabs/fuel-vm/releases/tag/v0.54.0).

## [Version 0.29.0]

### Added
- [#1889](https://github.com/FuelLabs/fuel-core/pull/1889): Add new `FuelGasPriceProvider` that receives the gas price algorithm from a `GasPriceService`

### Changed
- [#1942](https://github.com/FuelLabs/fuel-core/pull/1942): Sequential relayer's commits.
- [#1952](https://github.com/FuelLabs/fuel-core/pull/1952): Change tip sorting to ratio between tip and max gas sorting in txpool
- [#1960](https://github.com/FuelLabs/fuel-core/pull/1960): Update fuel-vm to v0.53.0.
- [#1964](https://github.com/FuelLabs/fuel-core/pull/1964): Add `creation_instant` as second sort key in tx pool

### Fixed
- [#1962](https://github.com/FuelLabs/fuel-core/pull/1962): Fixes the error message for incorrect keypair's path.
- [#1950](https://github.com/FuelLabs/fuel-core/pull/1950): Fix cursor `BlockHeight` encoding in `SortedTXCursor`

## [Version 0.28.0]

### Changed
- [#1934](https://github.com/FuelLabs/fuel-core/pull/1934): Updated benchmark for the `aloc` opcode to be `DependentCost`. Updated `vm_initialization` benchmark to exclude growing of memory(It is handled by VM reuse).
- [#1916](https://github.com/FuelLabs/fuel-core/pull/1916): Speed up synchronisation of the blocks for the `fuel-core-sync` service.
- [#1888](https://github.com/FuelLabs/fuel-core/pull/1888): optimization: Reuse VM memory across executions.

#### Breaking

- [#1934](https://github.com/FuelLabs/fuel-core/pull/1934): Changed `GasCosts` endpoint to return `DependentCost` for the `aloc` opcode via `alocDependentCost`.
- [#1934](https://github.com/FuelLabs/fuel-core/pull/1934): Updated default gas costs for the local testnet configuration. All opcodes became cheaper.
- [#1924](https://github.com/FuelLabs/fuel-core/pull/1924): `dry_run_opt` has new `gas_price: Option<u64>` argument
- [#1888](https://github.com/FuelLabs/fuel-core/pull/1888): Upgraded `fuel-vm` to `0.51.0`. See [release](https://github.com/FuelLabs/fuel-vm/releases/tag/v0.51.0) for more information.

### Added
- [#1939](https://github.com/FuelLabs/fuel-core/pull/1939): Added API functions to open a RocksDB in different modes.
- [#1929](https://github.com/FuelLabs/fuel-core/pull/1929): Added support of customization of the state transition version in the `ChainConfig`.

### Removed
- [#1913](https://github.com/FuelLabs/fuel-core/pull/1913): Removed dead code from the project.

### Fixed
- [#1921](https://github.com/FuelLabs/fuel-core/pull/1921): Fixed unstable `gossipsub_broadcast_tx_with_accept` test.
- [#1915](https://github.com/FuelLabs/fuel-core/pull/1915): Fixed reconnection issue in the dev cluster with AWS cluster.
- [#1914](https://github.com/FuelLabs/fuel-core/pull/1914): Fixed halting of the node during synchronization in PoA service.

## [Version 0.27.0]

### Added

- [#1895](https://github.com/FuelLabs/fuel-core/pull/1895): Added backward and forward compatibility integration tests for forkless upgrades.
- [#1898](https://github.com/FuelLabs/fuel-core/pull/1898): Enforce increasing of the `Executor::VERSION` on each release.

### Changed

- [#1906](https://github.com/FuelLabs/fuel-core/pull/1906): Makes `cli::snapshot::Command` members public such that clients can create and execute snapshot commands programmatically. This enables snapshot execution in external programs, such as the regenesis test suite. 
- [#1891](https://github.com/FuelLabs/fuel-core/pull/1891): Regenesis now preserves `FuelBlockMerkleData` and `FuelBlockMerkleMetadata` in the off-chain table. These tables are checked when querying message proofs.
- [#1886](https://github.com/FuelLabs/fuel-core/pull/1886): Use ref to `Block` in validation code
- [#1876](https://github.com/FuelLabs/fuel-core/pull/1876): Updated benchmark to include the worst scenario for `CROO` opcode. Also include consensus parameters in bench output.
- [#1879](https://github.com/FuelLabs/fuel-core/pull/1879): Return the old behaviour for the `discovery_works` test.
- [#1848](https://github.com/FuelLabs/fuel-core/pull/1848): Added `version` field to the `Block` and `BlockHeader` GraphQL entities. Added corresponding `version` field to the `Block` and `BlockHeader` client types in `fuel-core-client`.
- [#1873](https://github.com/FuelLabs/fuel-core/pull/1873/): Separate dry runs from block production in executor code, remove `ExecutionKind` and `ExecutionType`, remove `thread_block_transaction` concept, remove `PartialBlockComponent` type, refactor away `inner` functions.
- [#1900](https://github.com/FuelLabs/fuel-core/pull/1900): Update the root README as `fuel-core run` no longer has `--chain` as an option. It has been replaced by `--snapshot`.

#### Breaking

- [#1894](https://github.com/FuelLabs/fuel-core/pull/1894): Use testnet configuration for local testnet.
- [#1894](https://github.com/FuelLabs/fuel-core/pull/1894): Removed support for helm chart.
- [#1910](https://github.com/FuelLabs/fuel-core/pull/1910): `fuel-vm` upgraded to `0.50.0`. More information in the [changelog](https://github.com/FuelLabs/fuel-vm/releases/tag/v0.50.0).

## [Version 0.26.0]

### Fixed

#### Breaking

- [#1868](https://github.com/FuelLabs/fuel-core/pull/1868): Include the `event_inbox_root` in the header hash. Changed types of the `transactions_count` to `u16` and `message_receipt_count` to `u32` instead of `u64`. Updated the application hash root calculation to not pad numbers.
- [#1866](https://github.com/FuelLabs/fuel-core/pull/1866): Fixed a runtime panic that occurred when restarting a node. The panic happens when the relayer database is already populated, and the relayer attempts an empty commit during start up. This invalid commit is removed in this PR.
- [#1871](https://github.com/FuelLabs/fuel-core/pull/1871): Fixed `block` endpoint to return fetch the blocks from both databases after regenesis.
- [#1856](https://github.com/FuelLabs/fuel-core/pull/1856): Replaced instances of `Union` with `Enum` for GraphQL definitions of `ConsensusParametersVersion` and related types. This is needed because `Union` does not support multiple `Version`s inside discriminants or empty variants. 
- [#1870](https://github.com/FuelLabs/fuel-core/pull/1870): Fixed benchmarks for the `0.25.3`. 
- [#1870](https://github.com/FuelLabs/fuel-core/pull/1870): Improves the performance of getting the size of the contract from the `InMemoryTransaction`.
- [#1851](https://github.com/FuelLabs/fuel-core/pull/1851/): Provided migration capabilities (enabled addition of new column families) to RocksDB instance.

### Added 

- [#1853](https://github.com/FuelLabs/fuel-core/pull/1853): Added a test case to verify the database's behavior when new columns are added to the RocksDB database.
- [#1860](https://github.com/FuelLabs/fuel-core/pull/1860): Regenesis now preserves `FuelBlockIdsToHeights` off-chain table.

### Changed

- [#1847](https://github.com/FuelLabs/fuel-core/pull/1847): Simplify the validation interface to use `Block`. Remove `Validation` variant of `ExecutionKind`.
- [#1832](https://github.com/FuelLabs/fuel-core/pull/1832): Snapshot generation can be cancelled. Progress is also reported.
- [#1837](https://github.com/FuelLabs/fuel-core/pull/1837): Refactor the executor and separate validation from the other use cases

## [Version 0.25.2]

### Fixed

- [#1844](https://github.com/FuelLabs/fuel-core/pull/1844): Fixed the publishing of the `fuel-core 0.25.1` release.
- [#1842](https://github.com/FuelLabs/fuel-core/pull/1842): Ignore RUSTSEC-2024-0336: `rustls::ConnectionCommon::complete_io` could fall into an infinite loop based on network

## [Version 0.25.1]

### Fixed

- [#1840](https://github.com/FuelLabs/fuel-core/pull/1840): Fixed the publishing of the `fuel-core 0.25.0` release.

## [Version 0.25.0]

### Fixed

- [#1821](https://github.com/FuelLabs/fuel-core/pull/1821): Can handle missing tables in snapshot.
- [#1814](https://github.com/FuelLabs/fuel-core/pull/1814): Bugfix: the `iter_all_by_prefix` was not working for all tables. The change adds a `Rust` level filtering.

### Added

- [#1831](https://github.com/FuelLabs/fuel-core/pull/1831): Included the total gas and fee used by transaction into `TransactionStatus`.
- [#1821](https://github.com/FuelLabs/fuel-core/pull/1821): Propagate shutdown signal to (re)genesis. Also add progress bar for (re)genesis.
- [#1813](https://github.com/FuelLabs/fuel-core/pull/1813): Added back support for `/health` endpoint.
- [#1799](https://github.com/FuelLabs/fuel-core/pull/1799): Snapshot creation is now concurrent.
- [#1811](https://github.com/FuelLabs/fuel-core/pull/1811): Regenesis now preserves old blocks and transactions for GraphQL API.

### Changed

- [#1833](https://github.com/FuelLabs/fuel-core/pull/1833): Regenesis of `SpentMessages` and `ProcessedTransactions`.
- [#1830](https://github.com/FuelLabs/fuel-core/pull/1830): Use versioning enum for WASM executor input and output.
- [#1816](https://github.com/FuelLabs/fuel-core/pull/1816): Updated the upgradable executor to fetch the state transition bytecode from the database when the version doesn't match a native one. This change enables the WASM executor in the "production" build and requires a `wasm32-unknown-unknown` target.
- [#1812](https://github.com/FuelLabs/fuel-core/pull/1812): Follow-up PR to simplify the logic around parallel snapshot creation.
- [#1809](https://github.com/FuelLabs/fuel-core/pull/1809): Fetch `ConsensusParameters` from the database
- [#1808](https://github.com/FuelLabs/fuel-core/pull/1808): Fetch consensus parameters from the provider.

#### Breaking

- [#1826](https://github.com/FuelLabs/fuel-core/pull/1826): The changes make the state transition bytecode part of the `ChainConfig`. It guarantees the state transition's availability for the network's first blocks.
    The change has many minor improvements in different areas related to the state transition bytecode:
    - The state transition bytecode lies in its own file(`state_transition_bytecode.wasm`) along with the chain config file. The `ChainConfig` loads it automatically when `ChainConfig::load` is called and pushes it back when `ChainConfig::write` is called.
    - The `fuel-core` release bundle also contains the `fuel-core-wasm-executor.wasm` file of the corresponding executor version.
    - The regenesis process now considers the last block produced by the previous network. When we create a (re)genesis block of a new network, it has the `height = last_block_of_old_network + 1`. It continues the old network and doesn't overlap blocks(before, we had `old_block.height == new_genesis_block.height`).
    - Along with the new block height, the regenesis process also increases the state transition bytecode and consensus parameters versions. It guarantees that a new network doesn't use values from the previous network and allows us not to migrate `StateTransitionBytecodeVersions` and `ConsensusParametersVersions` tables.
    - Added a new CLI argument, `native-executor-version,` that allows overriding of the default version of the native executor. It can be useful for side rollups that have their own history of executor upgrades.
    - Replaced:
      
      ```rust
               let file = std::fs::File::open(path)?;
               let mut snapshot: Self = serde_json::from_reader(&file)?;
      ```
      
      with a:
      
      ```rust
               let mut json = String::new();
               std::fs::File::open(&path)
                   .with_context(|| format!("Could not open snapshot file: {path:?}"))?
                   .read_to_string(&mut json)?;
               let mut snapshot: Self = serde_json::from_str(json.as_str())?;
      ```
      because it is 100 times faster for big JSON files.
    - Updated all tests to use `Config::local_node_*` instead of working with the `SnapshotReader` directly. It is the preparation of the tests for the futures bumps of the `Executor::VERSION`. When we increase the version, all tests continue to use `GenesisBlock.state_transition_bytecode = 0` while the version is different, which forces the usage of the WASM executor, while for tests, we still prefer to test native execution. The `Config::local_node_*` handles it and forces the executor to use the native version.
    - Reworked the `build.rs` file of the upgradable executor. The script now caches WASM bytecode to avoid recompilation. Also, fixed the issue with outdated WASM bytecode. The script reacts on any modifications of the `fuel-core-wasm-executor` and forces recompilation (it is why we need the cache), so WASM bytecode always is actual now.
- [#1822](https://github.com/FuelLabs/fuel-core/pull/1822): Removed support of `Create` transaction from debugger since it doesn't have any script to execute.
- [#1822](https://github.com/FuelLabs/fuel-core/pull/1822): Use `fuel-vm 0.49.0` with new transactions types - `Upgrade` and `Upload`. Also added `max_bytecode_subsections` field to the `ConsensusParameters` to limit the number of bytecode subsections in the state transition bytecode. 
- [#1816](https://github.com/FuelLabs/fuel-core/pull/1816): Updated the upgradable executor to fetch the state transition bytecode from the database when the version doesn't match a native one. This change enables the WASM executor in the "production" build and requires a `wasm32-unknown-unknown` target.

## [Version 0.24.2]

### Changed

#### Breaking
- [#1798](https://github.com/FuelLabs/fuel-core/pull/1798): Add nonce to relayed transactions and also hash full messages in the inbox root.

### Fixed

- [#1802](https://github.com/FuelLabs/fuel-core/pull/1802): Fixed a runtime panic that occurred when restarting a node. The panic was caused by an invalid database commit while loading an existing off-chain database. The invalid commit is removed in this PR.
- [#1803](https://github.com/FuelLabs/fuel-core/pull/1803): Produce block when da height haven't changed.
- [#1795](https://github.com/FuelLabs/fuel-core/pull/1795): Fixed the building of the `fuel-core-wasm-executor` to work outside of the `fuel-core` context. The change uses the path to the manifest file of the `fuel-core-upgradable-executor` to build the `fuel-core-wasm-executor` instead of relying on the workspace.

## [Version 0.24.1]

### Added

- [#1787](https://github.com/FuelLabs/fuel-core/pull/1787): Handle processing of relayed (forced) transactions
- [#1786](https://github.com/FuelLabs/fuel-core/pull/1786): Regenesis now includes off-chain tables.
- [#1716](https://github.com/FuelLabs/fuel-core/pull/1716): Added support of WASM state transition along with upgradable execution that works with native(std) and WASM(non-std) executors. The `fuel-core` now requires a `wasm32-unknown-unknown` target to build.
- [#1770](https://github.com/FuelLabs/fuel-core/pull/1770): Add the new L1 event type for forced transactions.
- [#1767](https://github.com/FuelLabs/fuel-core/pull/1767): Added consensus parameters version and state transition version to the `ApplicationHeader` to describe what was used to produce this block.
- [#1760](https://github.com/FuelLabs/fuel-core/pull/1760): Added tests to verify that the network operates with a custom chain id and base asset id.
- [#1752](https://github.com/FuelLabs/fuel-core/pull/1752): Add `ProducerGasPrice` trait that the `Producer` depends on to get the gas price for the block.
- [#1747](https://github.com/FuelLabs/fuel-core/pull/1747): The DA block height is now included in the genesis state.
- [#1740](https://github.com/FuelLabs/fuel-core/pull/1740): Remove optional fields from genesis configs
- [#1737](https://github.com/FuelLabs/fuel-core/pull/1737): Remove temporary tables for calculating roots during genesis.
- [#1731](https://github.com/FuelLabs/fuel-core/pull/1731): Expose `schema.sdl` from `fuel-core-client`.

### Changed

#### Breaking

- [1785](https://github.com/FuelLabs/fuel-core/pull/1785): Producer will only include DA height if it has enough gas to include the associate forced transactions.
- [#1771](https://github.com/FuelLabs/fuel-core/pull/1771): Contract 'states' and 'balances' brought back into `ContractConfig`. Parquet now writes a file per table.
- [1779](https://github.com/FuelLabs/fuel-core/pull/1779): Modify Relayer service to order Events from L1 by block index
- [#1783](https://github.com/FuelLabs/fuel-core/pull/1783): The PR upgrade `fuel-vm` to `0.48.0` release. Because of some breaking changes, we also adapted our codebase to follow them: 
  - Implementation of `Default` for configs was moved under the `test-helpers` feature. The `fuel-core` binary uses testnet configuration instead of `Default::default`(for cases when `ChainConfig` was not provided by the user).
  - All parameter types are enums now and require corresponding modifications across the codebase(we need to use getters and setters). The GraphQL API remains the same for simplicity, but each parameter now has one more field - `version`, that can be used to decide how to deserialize. 
  - The `UtxoId` type now is 34 bytes instead of 33. It affects hex representation and requires adding `00`.
  - The `block_gas_limit` was moved to `ConsensusParameters` from `ChainConfig`. It means the block producer doesn't specify the block gas limit anymore, and we don't need to propagate this information.
  - The `bytecodeLength` field is removed from the `Create` transaction.
  - Removed `ConsensusParameters` from executor config because `ConsensusParameters::default` is not available anymore. Instead, executors fetch `ConsensusParameters` from the database.

- [#1769](https://github.com/FuelLabs/fuel-core/pull/1769): Include new field on header for the merkle root of imported events. Rename other message root field.
- [#1768](https://github.com/FuelLabs/fuel-core/pull/1768): Moved `ContractsInfo` table to the off-chain database. Removed `salt` field from the `ContractConfig`.
- [#1761](https://github.com/FuelLabs/fuel-core/pull/1761): Adjustments to the upcoming testnet configs:
  - Decreased the max size of the contract/predicate/script to be 100KB.
  - Decreased the max size of the transaction to be 110KB.
  - Decreased the max number of storage slots to be 1760(110KB / 64).
  - Removed fake coins from the genesis state.
  - Renamed folders to be "testnet" and "dev-testnet".
  - The name of the networks are "Upgradable Testnet" and "Upgradable Dev Testnet".

- [#1694](https://github.com/FuelLabs/fuel-core/pull/1694): The change moves the database transaction logic from the `fuel-core` to the `fuel-core-storage` level. The corresponding [issue](https://github.com/FuelLabs/fuel-core/issues/1589) described the reason behind it.

    ## Technical details of implementation

    - The change splits the `KeyValueStore` into `KeyValueInspect` and `KeyValueMutate`, as well the `Blueprint` into `BlueprintInspect` and `BlueprintMutate`. It allows requiring less restricted constraints for any read-related operations.

    - One of the main ideas of the change is to allow for the actual storage only to implement `KeyValueInspect` and `Modifiable` without the `KeyValueMutate`. It simplifies work with the databases and provides a safe way of interacting with them (Modification into the database can only go through the `Modifiable::commit_changes`). This feature is used to [track the height](https://github.com/FuelLabs/fuel-core/pull/1694/files#diff-c95a3d57a39feac7c8c2f3b193a24eec39e794413adc741df36450f9a4539898) of each database during commits and even limit how commits are done, providing additional safety. This part of the change was done as a [separate commit](https://github.com/FuelLabs/fuel-core/pull/1694/commits/7b1141ac838568e3590f09dd420cb24a6946bd32).
    
    - The `StorageTransaction` is a `StructuredStorage` that uses `InMemoryTransaction` inside to accumulate modifications. Only `InMemoryTransaction` has a real implementation of the `KeyValueMutate`(Other types only implement it in tests).
    
    - The implementation of the `Modifiable` for the `Database` contains a business logic that provides additional safety but limits the usage of the database. The `Database` now tracks its height and is responsible for its updates. In the `commit_changes` function, it analyzes the changes that were done and tries to find a new height(For example, in the case of the `OnChain` database, we are looking for a new `Block` in the `FuelBlocks` table).
    
    - As was planned in the issue, now the executor has full control over how commits to the storage are done.
    
    - All mutation methods now require `&mut self` - exclusive ownership over the object to be able to write into it. It almost negates the chance of concurrent modification of the storage, but it is still possible since the `Database` implements the `Clone` trait. To be sure that we don't corrupt the state of the database, the `commit_changes` function implements additional safety checks to be sure that we commit updates per each height only once time.

    - Side changes:
      - The `drop` function was moved from `Database` to `RocksDB` as a preparation for the state rewind since the read view should also keep the drop function until it is destroyed.
      - The `StatisticTable` table lives in the off-chain worker.
      - Removed duplication of the `Database` from the `dap::ConcreteStorage` since it is already available from the VM.
      - The executor return only produced `Changes` instead of the storage transaction, which simplifies the interaction between modules and port definition.
      - The logic related to the iteration over the storage is moved to the `fuel-core-storage` crate and is now reusable. It provides an `iterator` method that duplicates the logic from `MemoryStore` on iterating over the `BTreeMap` and methods like `iter_all`, `iter_all_by_prefix`, etc. It was done in a separate revivable [commit](https://github.com/FuelLabs/fuel-core/pull/1694/commits/5b9bd78320e6f36d0650ec05698f12f7d1b3c7c9).
      - The `MemoryTransactionView` is fully replaced by the `StorageTransactionInner`.
      - Removed `flush` method from the `Database` since it is not needed after https://github.com/FuelLabs/fuel-core/pull/1664.

- [#1693](https://github.com/FuelLabs/fuel-core/pull/1693): The change separates the initial chain state from the chain config and stores them in separate files when generating a snapshot. The state snapshot can be generated in a new format where parquet is used for compression and indexing while postcard is used for encoding. This enables importing in a stream like fashion which reduces memory requirements. Json encoding is still supported to enable easy manual setup. However, parquet is preferred for large state files.

  ### Snapshot command

  The CLI was expanded to allow customizing the used encoding. Snapshots are now generated along with a metadata file describing the encoding used. The metadata file contains encoding details as well as the location of additional files inside the snapshot directory containing the actual data. The chain config is always generated in the JSON format.

  The snapshot command now has the '--output-directory' for specifying where to save the snapshot.

  ### Run command

  The run command now includes the 'db_prune' flag which when provided will prune the existing db and start genesis from the provided snapshot metadata file or the local testnet configuration.

  The snapshot metadata file contains paths to the chain config file and files containing chain state items (coins, messages, contracts, contract states, and balances), which are loaded via streaming.

  Each item group in the genesis process is handled by a separate worker, allowing for parallel loading. Workers stream file contents in batches.

  A database transaction is committed every time an item group is successfully loaded. Resumability is achieved by recording the last loaded group index within the same db tx. If loading is aborted, the remaining workers are shutdown. Upon restart, workers resume from the last processed group.

  ### Contract States and Balances

  Using uniform-sized batches may result in batches containing items from multiple contracts. Optimal performance can presumably be achieved by selecting a batch size that typically encompasses an entire contract's state or balance, allowing for immediate initialization of relevant Merkle trees.

### Removed

- [#1757](https://github.com/FuelLabs/fuel-core/pull/1757): Removed `protobuf` from everywhere since `libp2p` uses `quick-protobuf`.

## [Version 0.23.0]

### Added

- [#1713](https://github.com/FuelLabs/fuel-core/pull/1713): Added automatic `impl` of traits `StorageWrite` and `StorageRead` for `StructuredStorage`. Tables that use a `Blueprint` can be read and written using these interfaces provided by structured storage types.
- [#1671](https://github.com/FuelLabs/fuel-core/pull/1671): Added a new `Merklized` blueprint that maintains the binary Merkle tree over the storage data. It supports only the insertion of the objects without removing them.
- [#1657](https://github.com/FuelLabs/fuel-core/pull/1657): Moved `ContractsInfo` table from `fuel-vm` to on-chain tables, and created version-able `ContractsInfoType` to act as the table's data type.

### Changed

- [#1872](https://github.com/FuelLabs/fuel-core/pull/1872): Added Eq and PartialEq derives to TransactionStatus and TransactionResponse to enable comparison in the e2e tests.
- [#1723](https://github.com/FuelLabs/fuel-core/pull/1723): Notify about imported blocks from the off-chain worker.
- [#1717](https://github.com/FuelLabs/fuel-core/pull/1717): The fix for the [#1657](https://github.com/FuelLabs/fuel-core/pull/1657) to include the contract into `ContractsInfo` table.
- [#1657](https://github.com/FuelLabs/fuel-core/pull/1657): Upgrade to `fuel-vm` 0.46.0.
- [#1671](https://github.com/FuelLabs/fuel-core/pull/1671): The logic related to the `FuelBlockIdsToHeights` is moved to the off-chain worker.
- [#1663](https://github.com/FuelLabs/fuel-core/pull/1663): Reduce the punishment criteria for mempool gossipping.
- [#1658](https://github.com/FuelLabs/fuel-core/pull/1658): Removed `Receipts` table. Instead, receipts are part of the `TransactionStatuses` table.
- [#1640](https://github.com/FuelLabs/fuel-core/pull/1640): Upgrade to fuel-vm 0.45.0.
- [#1635](https://github.com/FuelLabs/fuel-core/pull/1635): Move updating of the owned messages and coins to off-chain worker.
- [#1650](https://github.com/FuelLabs/fuel-core/pull/1650): Add api endpoint for getting estimates for future gas prices
- [#1649](https://github.com/FuelLabs/fuel-core/pull/1649): Add api endpoint for getting latest gas price
- [#1600](https://github.com/FuelLabs/fuel-core/pull/1640): Upgrade to fuel-vm 0.45.0
- [#1633](https://github.com/FuelLabs/fuel-core/pull/1633): Notify services about importing of the genesis block.
- [#1625](https://github.com/FuelLabs/fuel-core/pull/1625): Making relayer independent from the executor and preparation for the force transaction inclusion.
- [#1613](https://github.com/FuelLabs/fuel-core/pull/1613): Add api endpoint to retrieve a message by its nonce.
- [#1612](https://github.com/FuelLabs/fuel-core/pull/1612): Use `AtomicView` in all services for consistent results.
- [#1597](https://github.com/FuelLabs/fuel-core/pull/1597): Unify namespacing for `libp2p` modules
- [#1591](https://github.com/FuelLabs/fuel-core/pull/1591): Simplify libp2p dependencies and not depend on all sub modules directly.
- [#1590](https://github.com/FuelLabs/fuel-core/pull/1590): Use `AtomicView` in the `TxPool` to read the state of the database during insertion of the transactions.
- [#1587](https://github.com/FuelLabs/fuel-core/pull/1587): Use `BlockHeight` as a primary key for the `FuelsBlock` table.
- [#1585](https://github.com/FuelLabs/fuel-core/pull/1585): Let `NetworkBehaviour` macro generate `FuelBehaviorEvent` in p2p
- [#1579](https://github.com/FuelLabs/fuel-core/pull/1579): The change extracts the off-chain-related logic from the executor and moves it to the GraphQL off-chain worker. It creates two new concepts - Off-chain and On-chain databases where the GraphQL worker has exclusive ownership of the database and may modify it without intersecting with the On-chain database.
- [#1577](https://github.com/FuelLabs/fuel-core/pull/1577): Moved insertion of sealed blocks into the `BlockImporter` instead of the executor.
- [#1574](https://github.com/FuelLabs/fuel-core/pull/1574): Penalizes peers for sending invalid responses or for not replying at all.
- [#1601](https://github.com/FuelLabs/fuel-core/pull/1601): Fix formatting in docs and check that `cargo doc` passes in the CI.
- [#1636](https://github.com/FuelLabs/fuel-core/pull/1636): Add more docs to GraphQL DAP API.

#### Breaking

- [#1725](https://github.com/FuelLabs/fuel-core/pull/1725): All API endpoints now are prefixed with `/v1` version. New usage looks like: `/v1/playground`, `/v1/graphql`, `/v1/graphql-sub`, `/v1/metrics`, `/v1/health`.
- [#1722](https://github.com/FuelLabs/fuel-core/pull/1722): Bugfix: Zero `predicate_gas_used` field during validation of the produced block.
- [#1714](https://github.com/FuelLabs/fuel-core/pull/1714): The change bumps the `fuel-vm` to `0.47.1`. It breaks several breaking changes into the protocol:
  - All malleable fields are zero during the execution and unavailable through the GTF getters. Accessing them via the memory directly is still possible, but they are zero.
  - The `Transaction` doesn't define the gas price anymore. The gas price is defined by the block producer and recorded in the `Mint` transaction at the end of the block. A price of future blocks can be fetched through a [new API nedopoint](https://github.com/FuelLabs/fuel-core/issues/1641) and the price of the last block can be fetch or via the block or another [API endpoint](https://github.com/FuelLabs/fuel-core/issues/1647).
  - The `GasPrice` policy is replaced with the `Tip` policy. The user may specify in the native tokens how much he wants to pay the block producer to include his transaction in the block. It is the prioritization mechanism to incentivize the block producer to include users transactions earlier.
  - The `MaxFee` policy is mandatory to set. Without it, the transaction pool will reject the transaction. Since the block producer defines the gas price, the only way to control how much user agreed to pay can be done only through this policy.
  - The `maturity` field is removed from the `Input::Coin`. The same affect can be achieve with the `Maturity` policy on the transaction and predicate. This changes breaks how input coin is created and removes the passing of this argument.
  - The metadata of the `Checked<Tx>` doesn't contain `max_fee` and `min_fee` anymore. Only `max_gas` and `min_gas`. The `max_fee` is controlled by the user via the `MaxFee` policy.
  - Added automatic `impl` of traits `StorageWrite` and `StorageRead` for `StructuredStorage`. Tables that use a `Blueprint` can be read and written using these interfaces provided by structured storage types.

- [#1712](https://github.com/FuelLabs/fuel-core/pull/1712): Make `ContractUtxoInfo` type a version-able enum for use in the `ContractsLatestUtxo`table.
- [#1657](https://github.com/FuelLabs/fuel-core/pull/1657): Changed `CROO` gas price type from `Word` to `DependentGasPrice`. The dependent gas price values are dummy values while awaiting updated benchmarks.
- [#1671](https://github.com/FuelLabs/fuel-core/pull/1671): The GraphQL API uses block height instead of the block id where it is possible. The transaction status contains `block_height` instead of the `block_id`.
- [#1675](https://github.com/FuelLabs/fuel-core/pull/1675): Simplify GQL schema by disabling contract resolvers in most cases, and just return a ContractId scalar instead.
- [#1658](https://github.com/FuelLabs/fuel-core/pull/1658): Receipts are part of the transaction status. 
    Removed `reason` from the `TransactionExecutionResult::Failed`. It can be calculated based on the program state and receipts.
    Also, it is not possible to fetch `receipts` from the `Transaction` directly anymore. Instead, you need to fetch `status` and its receipts.
- [#1646](https://github.com/FuelLabs/fuel-core/pull/1646): Remove redundant receipts from queries.
- [#1639](https://github.com/FuelLabs/fuel-core/pull/1639): Make Merkle metadata, i.e. `SparseMerkleMetadata` and `DenseMerkleMetadata` type version-able enums
- [#1632](https://github.com/FuelLabs/fuel-core/pull/1632): Make `Message` type a version-able enum
- [#1631](https://github.com/FuelLabs/fuel-core/pull/1631): Modify api endpoint to dry run multiple transactions.
- [#1629](https://github.com/FuelLabs/fuel-core/pull/1629): Use a separate database for each data domain. Each database has its own folder where data is stored.
- [#1628](https://github.com/FuelLabs/fuel-core/pull/1628): Make `CompressedCoin` type a version-able enum
- [#1616](https://github.com/FuelLabs/fuel-core/pull/1616): Make `BlockHeader` type a version-able enum
- [#1614](https://github.com/FuelLabs/fuel-core/pull/1614): Use the default consensus key regardless of trigger mode. The change is breaking because it removes the `--dev-keys` argument. If the `debug` flag is set, the default consensus key will be used, regardless of the trigger mode.
- [#1596](https://github.com/FuelLabs/fuel-core/pull/1596): Make `Consensus` type a version-able enum
- [#1593](https://github.com/FuelLabs/fuel-core/pull/1593): Make `Block` type a version-able enum
- [#1576](https://github.com/FuelLabs/fuel-core/pull/1576): The change moves the implementation of the storage traits for required tables from `fuel-core` to `fuel-core-storage` crate. The change also adds a more flexible configuration of the encoding/decoding per the table and allows the implementation of specific behaviors for the table in a much easier way. It unifies the encoding between database, SMTs, and iteration, preventing mismatching bytes representation on the Rust type system level. Plus, it increases the re-usage of the code by applying the same blueprint to other tables.
    
    It is a breaking PR because it changes database encoding/decoding for some tables.
    
    ### StructuredStorage
    
    The change adds a new type `StructuredStorage`. It is a wrapper around the key-value storage that implements the storage traits(`StorageInspect`, `StorageMutate`, `StorageRead`, etc) for the tables with blueprint. This blueprint works in tandem with the `TableWithBlueprint` trait. The table may implement `TableWithBlueprint` specifying the blueprint, as an example:
    
    ```rust
    impl TableWithBlueprint for ContractsRawCode {
        type Blueprint = Plain<Raw, Raw>;
    
        fn column() -> Column {
            Column::ContractsRawCode
        }
    }
    ```
    
    It is a definition of the blueprint for the `ContractsRawCode` table. It has a plain blueprint meaning it simply encodes/decodes bytes and stores/loads them into/from the storage. As a key codec and value codec, it uses a `Raw` encoding/decoding that simplifies writing bytes and loads them back into the memory without applying any serialization or deserialization algorithm.
    
    If the table implements `TableWithBlueprint` and the selected codec satisfies all blueprint requirements, the corresponding storage traits for that table are implemented on the `StructuredStorage` type.
    
    ### Codecs
    
    Each blueprint allows customizing the key and value codecs. It allows the use of different codecs for different tables, taking into account the complexity and weight of the data and providing a way of more optimal implementation.
    
    That property may be very useful to perform migration in a more easier way. Plus, it also can be a `no_std` migration potentially allowing its fraud proving.
    
    An example of migration:
    
    ```rust
    /// Define the table for V1 value encoding/decoding.
    impl TableWithBlueprint for ContractsRawCodeV1 {
        type Blueprint = Plain<Raw, Raw>;
    
        fn column() -> Column {
            Column::ContractsRawCode
        }
    }
    
    /// Define the table for V2 value encoding/decoding.
    /// It uses `Postcard` codec for the value instead of `Raw` codec.
    ///
    /// # Dev-note: The columns is the same.
    impl TableWithBlueprint for ContractsRawCodeV2 {
        type Blueprint = Plain<Raw, Postcard>;
    
        fn column() -> Column {
            Column::ContractsRawCode
        }
    }
    
    fn migration(storage: &mut Database) {
        let mut iter = storage.iter_all::<ContractsRawCodeV1>(None);
        while let Ok((key, value)) = iter.next() {
            // Insert into the same table but with another codec.
            storage.storage::<ContractsRawCodeV2>().insert(key, value);
        }
    }
    ```
    
    ### Structures
    
    The blueprint of the table defines its behavior. As an example, a `Plain` blueprint simply encodes/decodes bytes and stores/loads them into/from the storage. The `SMT` blueprint builds a sparse merkle tree on top of the key-value pairs.
    
    Implementing a blueprint one time, we can apply it to any table satisfying the requirements of this blueprint. It increases the re-usage of the code and minimizes duplication.
    
    It can be useful if we decide to create global roots for all required tables that are used in fraud proving.
    
    ```rust
    impl TableWithBlueprint for SpentMessages {
        type Blueprint = Plain<Raw, Postcard>;
    
        fn column() -> Column {
            Column::SpentMessages
        }
    }
                     |
                     |
                    \|/
    
    impl TableWithBlueprint for SpentMessages {
        type Blueprint =
            Sparse<Raw, Postcard, SpentMessagesMerkleMetadata, SpentMessagesMerkleNodes>;
    
        fn column() -> Column {
            Column::SpentMessages
        }
    }
    ```
    
    ### Side changes
    
    #### `iter_all`
    The `iter_all` functionality now accepts the table instead of `K` and `V` generics. It is done to use the correct codec during deserialization. Also, the table definition provides the column.
    
    #### Duplicated unit tests
    
    The `fuel-core-storage` crate provides macros that generate unit tests. Almost all tables had the same test like `get`, `insert`, `remove`, `exist`. All duplicated tests were moved to macros. The unique one still stays at the same place where it was before.
    
    #### `StorageBatchMutate`
    
    Added a new `StorageBatchMutate` trait that we can move to `fuel-storage` crate later. It allows batch operations on the storage. It may be more performant in some cases.

- [#1573](https://github.com/FuelLabs/fuel-core/pull/1573): Remove nested p2p request/response encoding. Only breaks p2p networking compatibility with older fuel-core versions, but is otherwise fully internal.


## [Version 0.22.4]

### Added

- [#1743](https://github.com/FuelLabs/fuel-core/pull/1743): Added blacklisting of the transactions on the `TxPool` level.
  ```shell
        --tx-blacklist-addresses <TX_BLACKLIST_ADDRESSES>
            The list of banned addresses ignored by the `TxPool`
            
            [env: TX_BLACKLIST_ADDRESSES=]
  
        --tx-blacklist-coins <TX_BLACKLIST_COINS>
            The list of banned coins ignored by the `TxPool`
            
            [env: TX_BLACKLIST_COINS=]
  
        --tx-blacklist-messages <TX_BLACKLIST_MESSAGES>
            The list of banned messages ignored by the `TxPool`
            
            [env: TX_BLACKLIST_MESSAGES=]
  
        --tx-blacklist-contracts <TX_BLACKLIST_CONTRACTS>
            The list of banned contracts ignored by the `TxPool`
            
            [env: TX_BLACKLIST_CONTRACTS=]
  ```

## [Version 0.22.3]

### Added

- [#1732](https://github.com/FuelLabs/fuel-core/pull/1732): Added `Clone` bounds to most datatypes of `fuel-core-client`.

## [Version 0.22.2]

### Added

- [#1729](https://github.com/FuelLabs/fuel-core/pull/1729): Exposed the `schema.sdl` file from `fuel-core-client`. The user can create his own queries by using this file.

## [Version 0.22.1]

### Fixed
- [#1664](https://github.com/FuelLabs/fuel-core/pull/1664): Fixed long database initialization after restart of the node by setting limit to the WAL file.


## [Version 0.22.0]

### Added

- [#1515](https://github.com/FuelLabs/fuel-core/pull/1515): Added support of `--version` command for `fuel-core-keygen` binary.
- [#1504](https://github.com/FuelLabs/fuel-core/pull/1504): A `Success` or `Failure` variant of `TransactionStatus` returned by a query now contains the associated receipts generated by transaction execution.

#### Breaking
- [#1531](https://github.com/FuelLabs/fuel-core/pull/1531): Make `fuel-core-executor` `no_std` compatible. It affects the `fuel-core` crate because it uses the `fuel-core-executor` crate. The change is breaking because of moved types.
- [#1524](https://github.com/FuelLabs/fuel-core/pull/1524): Adds information about connected peers to the GQL API.

### Changed

- [#1517](https://github.com/FuelLabs/fuel-core/pull/1517): Changed default gossip heartbeat interval to 500ms. 
- [#1520](https://github.com/FuelLabs/fuel-core/pull/1520): Extract `executor` into `fuel-core-executor` crate.

### Fixed

#### Breaking
- [#1536](https://github.com/FuelLabs/fuel-core/pull/1536): The change fixes the contracts tables to not touch SMT nodes of foreign contracts. Before, it was possible to invalidate the SMT from another contract. It is a breaking change and requires re-calculating the whole state from the beginning with new SMT roots. 
- [#1542](https://github.com/FuelLabs/fuel-core/pull/1542): Migrates information about peers to NodeInfo instead of ChainInfo. It also elides information about peers in the default node_info query.

## [Version 0.21.0]

This release focuses on preparing `fuel-core` for the mainnet environment:
- Most of the changes improved the security and stability of the node.
- The gas model was reworked to cover all aspects of execution.
- The benchmarking system was significantly enhanced, covering worst scenarios.
- A new set of benchmarks was added to track the accuracy of gas prices.
- Optimized heavy operations and removed/replaced exploitable functionality.

Besides that, there are more concrete changes:
- Unified naming conventions for all CLI arguments. Added dependencies between related fields to avoid misconfiguration in case of missing arguments. Added `--debug` flag that enables additional functionality like a debugger.
- Improved telemetry to cover the internal work of services and added support for the Pyroscope, allowing it to generate real-time flamegraphs to track performance.
- Improved stability of the P2P layer and adjusted the updating of reputation. The speed of block synchronization was significantly increased.
- The node is more stable and resilient. Improved DoS resistance and resource management. Fixed critical bugs during state transition.
- Reworked the `Mint` transaction to accumulate the fee from block production inside the contract defined by the block producer.

FuelVM received a lot of safety and stability improvements:
- The audit helped identify some bugs and errors that have been successfully fixed.
- Updated the gas price model to charge for resources used during the transaction lifecycle.
- Added `no_std` and 32 bit system support. This opens doors for fraud proving in the future.
- Removed the `ChainId` from the `PredicateId` calculation, allowing the use of predicates cross-chain.
- Improvements in the performance of some storage-related opcodes.
- Support the `ECAL` instruction that allows adding custom functionality to the VM. It can be used to create unique rollups or advanced indexers in the future.
- Support of [transaction policies](https://github.com/FuelLabs/fuel-vm/blob/master/CHANGELOG.md#version-0420) provides additional safety for the user. 
    It also allows the implementation of a multi-dimensional price model in the future, making the transaction execution cheaper and allowing more transactions that don't affect storage.
- Refactored errors, returning more detailed errors to the user, simplifying debugging.

### Added

- [#1503](https://github.com/FuelLabs/fuel-core/pull/1503): Add `gtf` opcode sanity check.
- [#1502](https://github.com/FuelLabs/fuel-core/pull/1502): Added price benchmark for `vm_initialization`.
- [#1501](https://github.com/FuelLabs/fuel-core/pull/1501): Add a CLI command for generating a fee collection contract.
- [#1492](https://github.com/FuelLabs/fuel-core/pull/1492): Support backward iteration in the RocksDB. It allows backward queries that were not allowed before.
- [#1490](https://github.com/FuelLabs/fuel-core/pull/1490): Add push and pop benchmarks.
- [#1485](https://github.com/FuelLabs/fuel-core/pull/1485): Prepare rc release of fuel core v0.21
- [#1476](https://github.com/FuelLabs/fuel-core/pull/1453): Add the majority of the "other" benchmarks for contract opcodes.
- [#1473](https://github.com/FuelLabs/fuel-core/pull/1473): Expose fuel-core version as a constant
- [#1469](https://github.com/FuelLabs/fuel-core/pull/1469): Added support of bloom filter for RocksDB tables and increased the block cache.
- [#1465](https://github.com/FuelLabs/fuel-core/pull/1465): Improvements for keygen cli and crates
- [#1642](https://github.com/FuelLabs/fuel-core/pull/1462): Added benchmark to measure the performance of contract state and contract ID calculation; use for gas costing.
- [#1457](https://github.com/FuelLabs/fuel-core/pull/1457): Fixing incorrect measurement for fast(µs) opcodes.
- [#1456](https://github.com/FuelLabs/fuel-core/pull/1456): Added flushing of the RocksDB during a graceful shutdown.
- [#1456](https://github.com/FuelLabs/fuel-core/pull/1456): Added more logs to track the service lifecycle.
- [#1453](https://github.com/FuelLabs/fuel-core/pull/1453): Add the majority of the "sanity" benchmarks for contract opcodes.
- [#1452](https://github.com/FuelLabs/fuel-core/pull/1452): Added benchmark to measure the performance of contract root calculation when utilizing the maximum contract size; used for gas costing of contract root during predicate owner validation.
- [#1449](https://github.com/FuelLabs/fuel-core/pull/1449): Fix coin pagination in e2e test client.
- [#1447](https://github.com/FuelLabs/fuel-core/pull/1447): Add timeout for continuous e2e tests
- [#1444](https://github.com/FuelLabs/fuel-core/pull/1444): Add "sanity" benchmarks for memory opcodes.
- [#1437](https://github.com/FuelLabs/fuel-core/pull/1437): Add some transaction throughput tests for basic transfers.
- [#1436](https://github.com/FuelLabs/fuel-core/pull/1436): Add a github action to continuously test beta-4.
- [#1433](https://github.com/FuelLabs/fuel-core/pull/1433): Add "sanity" benchmarks for flow opcodes.
- [#1432](https://github.com/FuelLabs/fuel-core/pull/1432): Add a new `--api-request-timeout` argument to control TTL for GraphQL requests.
- [#1430](https://github.com/FuelLabs/fuel-core/pull/1430): Add "sanity" benchmarks for crypto opcodes.
- [#1426](https://github.com/FuelLabs/fuel-core/pull/1426) Split keygen into a create and a binary.
- [#1419](https://github.com/FuelLabs/fuel-core/pull/1419): Add additional "sanity" benchmarks for arithmetic op code instructions.
- [#1411](https://github.com/FuelLabs/fuel-core/pull/1411): Added WASM and `no_std` compatibility.
- [#1405](https://github.com/FuelLabs/fuel-core/pull/1405): Use correct names for service metrics.
- [#1400](https://github.com/FuelLabs/fuel-core/pull/1400): Add releasy beta to fuel-core so that new commits to fuel-core master triggers fuels-rs.
- [#1371](https://github.com/FuelLabs/fuel-core/pull/1371): Add new client function for querying the `MessageStatus` for a specific message (by `Nonce`).
- [#1356](https://github.com/FuelLabs/fuel-core/pull/1356): Add peer reputation reporting to heartbeat code.
- [#1355](https://github.com/FuelLabs/fuel-core/pull/1355): Added new metrics related to block importing, such as tps, sync delays etc.
- [#1339](https://github.com/FuelLabs/fuel-core/pull/1339): Adds `baseAssetId` to `FeeParameters` in the GraphQL API.
- [#1331](https://github.com/FuelLabs/fuel-core/pull/1331): Add peer reputation reporting to block import code.
- [#1324](https://github.com/FuelLabs/fuel-core/pull/1324): Added pyroscope profiling to fuel-core, intended to be used by a secondary docker image that has debug symbols enabled.
- [#1309](https://github.com/FuelLabs/fuel-core/pull/1309): Add documentation for running debug builds with CLion and Visual Studio Code.  
- [#1308](https://github.com/FuelLabs/fuel-core/pull/1308): Add support for loading .env files when compiling with the `env` feature. This allows users to conveniently supply CLI arguments in a secure and IDE-agnostic way. 
- [#1304](https://github.com/FuelLabs/fuel-core/pull/1304): Implemented `submit_and_await_commit_with_receipts` method for `FuelClient`.
- [#1286](https://github.com/FuelLabs/fuel-core/pull/1286): Include readable names for test cases where missing.
- [#1274](https://github.com/FuelLabs/fuel-core/pull/1274): Added tests to benchmark block synchronization.
- [#1263](https://github.com/FuelLabs/fuel-core/pull/1263): Add gas benchmarks for `ED19` and `ECR1` instructions.

### Changed

- [#1512](https://github.com/FuelLabs/fuel-core/pull/1512): Internally simplify merkle_contract_state_range.
- [#1507](https://github.com/FuelLabs/fuel-core/pull/1507): Updated chain configuration to be ready for beta 5 network. It includes opcode prices from the latest benchmark and contract for the block producer.
- [#1477](https://github.com/FuelLabs/fuel-core/pull/1477): Upgraded the Rust version used in CI and containers to 1.73.0. Also includes associated Clippy changes.
- [#1469](https://github.com/FuelLabs/fuel-core/pull/1469): Replaced usage of `MemoryTransactionView` by `Checkpoint` database in the benchmarks.
- [#1468](https://github.com/FuelLabs/fuel-core/pull/1468): Bumped version of the `fuel-vm` to `v0.40.0`. It brings some breaking changes into consensus parameters API because of changes in the underlying types.
- [#1466](https://github.com/FuelLabs/fuel-core/pull/1466): Handling overflows during arithmetic operations.
- [#1460](https://github.com/FuelLabs/fuel-core/pull/1460): Change tracking branch from main to master for releasy tests.
- [#1454](https://github.com/FuelLabs/fuel-core/pull/1454): Update gas benchmarks for opcodes that append receipts.
- [#1440](https://github.com/FuelLabs/fuel-core/pull/1440): Don't report reserved nodes that send invalid transactions.
- [#1439](https://github.com/FuelLabs/fuel-core/pull/1439): Reduced memory BMT consumption during creation of the header.
- [#1434](https://github.com/FuelLabs/fuel-core/pull/1434): Continue gossiping transactions to reserved peers regardless of gossiping reputation score.
- [#1408](https://github.com/FuelLabs/fuel-core/pull/1408): Update gas benchmarks for storage opcodes to use a pre-populated database to get more accurate worst-case costs.
- [#1399](https://github.com/FuelLabs/fuel-core/pull/1399): The Relayer now queries Ethereum for its latest finalized block instead of using a configurable "finalization period" to presume finality.
- [#1397](https://github.com/FuelLabs/fuel-core/pull/1397): Improved keygen. Created a crate to be included from forc plugins and upgraded internal library to drop requirement of protoc to build
- [#1395](https://github.com/FuelLabs/fuel-core/pull/1395): Add DependentCost benchmarks for `k256`, `s256` and `mcpi` instructions.
- [#1393](https://github.com/FuelLabs/fuel-core/pull/1393): Increase heartbeat timeout from `2` to `60` seconds, as suggested in [this issue](https://github.com/FuelLabs/fuel-core/issues/1330).
- [#1392](https://github.com/FuelLabs/fuel-core/pull/1392): Fixed an overflow in `message_proof`.
- [#1390](https://github.com/FuelLabs/fuel-core/pull/1390): Up the `ethers` version to `2` to fix an issue with `tungstenite`.
- [#1383](https://github.com/FuelLabs/fuel-core/pull/1383): Disallow usage of `log` crate internally in favor of `tracing` crate.
- [#1380](https://github.com/FuelLabs/fuel-core/pull/1380): Add preliminary, hard-coded config values for heartbeat peer reputation, removing `todo`.
- [#1377](https://github.com/FuelLabs/fuel-core/pull/1377): Remove `DiscoveryEvent` and use `KademliaEvent` directly in `DiscoveryBehavior`.
- [#1366](https://github.com/FuelLabs/fuel-core/pull/1366): Improve caching during docker builds in CI by replacing gha
- [#1358](https://github.com/FuelLabs/fuel-core/pull/1358): Upgraded the Rust version used in CI to 1.72.0. Also includes associated Clippy changes.
- [#1349](https://github.com/FuelLabs/fuel-core/pull/1349): Updated peer-to-peer transactions API to support multiple blocks in a single request, and updated block synchronization to request multiple blocks based on the configured range of headers.
- [#1342](https://github.com/FuelLabs/fuel-core/pull/1342): Add error handling for P2P requests to return `None` to requester and log error.
- [#1318](https://github.com/FuelLabs/fuel-core/pull/1318): Modified block synchronization to use asynchronous task execution when retrieving block headers.
- [#1314](https://github.com/FuelLabs/fuel-core/pull/1314): Removed `types::ConsensusParameters` in favour of `fuel_tx:ConsensusParameters`.
- [#1302](https://github.com/FuelLabs/fuel-core/pull/1302): Removed the usage of flake and building of the bridge contract ABI.
    It simplifies the maintenance and updating of the events, requiring only putting the event definition into the codebase of the relayer.
- [#1293](https://github.com/FuelLabs/fuel-core/issues/1293): Parallelized the `estimate_predicates` endpoint to utilize all available threads.
- [#1270](https://github.com/FuelLabs/fuel-core/pull/1270): Modify the way block headers are retrieved from peers to be done in batches.

#### Breaking
- [#1506](https://github.com/FuelLabs/fuel-core/pull/1506): Added validation of the coin's fields during block production and validation. Before, it was possible to submit a transaction that didn't match the coin's values in the database, allowing printing/using unavailable assets.
- [#1491](https://github.com/FuelLabs/fuel-core/pull/1491): Removed unused request and response variants from the Gossipsub implementation, as well as related definitions and tests. Specifically, this removes gossiping of `ConsensusVote` and `NewBlock` events.
- [#1472](https://github.com/FuelLabs/fuel-core/pull/1472): Upgraded `fuel-vm` to `v0.42.0`. It introduces transaction policies that changes layout of the transaction. FOr more information check the [v0.42.0](https://github.com/FuelLabs/fuel-vm/pull/635) release.
- [#1470](https://github.com/FuelLabs/fuel-core/pull/1470): Divide `DependentCost` into "light" and "heavy" operations.
- [#1464](https://github.com/FuelLabs/fuel-core/pull/1464): Avoid possible truncation of higher bits. It may invalidate the code that truncated higher bits causing different behavior on 32-bit vs. 64-bit systems. The change affects some endpoints that now require lesser integers.
- [#1432](https://github.com/FuelLabs/fuel-core/pull/1432): All subscriptions and requests have a TTL now. So each subscription lifecycle is limited in time. If the subscription is closed because of TTL, it means that you subscribed after your transaction had been dropped by the network.
- [#1407](https://github.com/FuelLabs/fuel-core/pull/1407): The recipient is a `ContractId` instead of `Address`. The block producer should deploy its contract to receive the transaction fee. The collected fee is zero until the recipient contract is set.
- [#1407](https://github.com/FuelLabs/fuel-core/pull/1407): The `Mint` transaction is reworked with new fields to support the account-base model. It affects serialization and deserialization of the transaction and also affects GraphQL schema.
- [#1407](https://github.com/FuelLabs/fuel-core/pull/1407): The `Mint` transaction is the last transaction in the block instead of the first.
- [#1374](https://github.com/FuelLabs/fuel-core/pull/1374): Renamed `base_chain_height` to `da_height` and return current relayer height instead of latest Fuel block height.
- [#1367](https://github.com/FuelLabs/fuel-core/pull/1367): Update to the latest version of fuel-vm.
- [#1363](https://github.com/FuelLabs/fuel-core/pull/1363): Change message_proof api to take `nonce` instead of `message_id`
- [#1355](https://github.com/FuelLabs/fuel-core/pull/1355): Removed the `metrics` feature flag from the fuel-core crate, and metrics are now included by default.
- [#1339](https://github.com/FuelLabs/fuel-core/pull/1339): Added a new required field called `base_asset_id` to the `FeeParameters` definition in `ConsensusParameters`, as well as default values for `base_asset_id` in the `beta` and `dev` chain specifications.
- [#1322](https://github.com/FuelLabs/fuel-core/pull/1322):
  The `debug` flag is added to the CLI. The flag should be used for local development only. Enabling debug mode:
      - Allows GraphQL Endpoints to arbitrarily advance blocks.
      - Enables debugger GraphQL Endpoints.
      - Allows setting `utxo_validation` to `false`.
- [#1318](https://github.com/FuelLabs/fuel-core/pull/1318): Removed the `--sync-max-header-batch-requests` CLI argument, and renamed `--sync-max-get-txns` to `--sync-block-stream-buffer-size` to better represent the current behavior in the import.
- [#1290](https://github.com/FuelLabs/fuel-core/pull/1290): Standardize CLI args to use `-` instead of `_`.
- [#1279](https://github.com/FuelLabs/fuel-core/pull/1279): Added a new CLI flag to enable the Relayer service `--enable-relayer`, and disabled the Relayer service by default. When supplying the `--enable-relayer` flag, the `--relayer` argument becomes mandatory, and omitting it is an error. Similarly, providing a `--relayer` argument without the `--enable-relayer` flag is an error. Lastly, providing the `--keypair` or `--network` arguments will also produce an error if the `--enable-p2p` flag is not set.
- [#1262](https://github.com/FuelLabs/fuel-core/pull/1262): The `ConsensusParameters` aggregates all configuration data related to the consensus. It contains many fields that are segregated by the usage. The API of some functions was affected to use lesser types instead the whole `ConsensusParameters`. It is a huge breaking change requiring repetitively monotonically updating all places that use the `ConsensusParameters`. But during updating, consider that maybe you can use lesser types. Usage of them may simplify signatures of methods and make them more user-friendly and transparent.

### Removed

#### Breaking
- [#1484](https://github.com/FuelLabs/fuel-core/pull/1484): Removed `--network` CLI argument. Now the name of the network is fetched form chain configuration.
- [#1399](https://github.com/FuelLabs/fuel-core/pull/1399): Removed `relayer-da-finalization` parameter from the relayer CLI.
- [#1338](https://github.com/FuelLabs/fuel-core/pull/1338): Updated GraphQL client to use `DependentCost` for `k256`, `mcpi`, `s256`, `scwq`, `swwq` opcodes.
- [#1322](https://github.com/FuelLabs/fuel-core/pull/1322): The `manual_blocks_enabled` flag is removed from the CLI. The analog is a `debug` flag.<|MERGE_RESOLUTION|>--- conflicted
+++ resolved
@@ -7,20 +7,17 @@
 ## [Unreleased]
 
 ### Added
-<<<<<<< HEAD
 - [2648](https://github.com/FuelLabs/fuel-core/pull/2648): Add feature-flagged field to block header `fault_proving_header` that contains a commitment to all transaction ids.
-
-### Fixed
-- [2646](https://github.com/FuelLabs/fuel-core/pull/2646): Improved performance of fetching block height by caching it when the view is created.
-=======
 - [2150](https://github.com/FuelLabs/fuel-core/pull/2150): Upgraded `libp2p` to `0.54.1` and introduced `ConnectionLimiter` to limit pending incoming/outgoing connections.
 - [2648](https://github.com/FuelLabs/fuel-core/pull/2648): Add feature-flagged field to block header `fault_proving_header` that contains a commitment to all transaction ids.
 
+### Fixed
+- [2646](https://github.com/FuelLabs/fuel-core/pull/2646): Improved performance of fetching block height by caching it when the view is created.
+
 ### Changed
 
 - [2653](https://github.com/FuelLabs/fuel-core/pull/2653): Added cleaner error for wasm-executor upon failed deserialization.
 
->>>>>>> 0300e469
 
 ## [Version 0.41.6]
 
