# Change Log
All notable changes to this project will be documented in this file.

The format is based on [Keep a Changelog](http://keepachangelog.com/)
and this project adheres to [Semantic Versioning](http://semver.org/).

## [Unreleased]

### Fixed
- [2366](https://github.com/FuelLabs/fuel-core/pull/2366): The `importer_gas_price_for_block` metric is properly collected.

### Added
- [2321](https://github.com/FuelLabs/fuel-core/pull/2321): New metrics for the txpool: "The size of transactions in the txpool" (`txpool_tx_size`), "The time spent by a transaction in the txpool in seconds" (`txpool_tx_time_in_txpool_seconds`), The number of transactions in the txpool (`txpool_number_of_transactions`), "The number of transactions pending verification before entering the txpool" (`txpool_number_of_transactions_pending_verification`), "The number of executable transactions in the txpool" (`txpool_number_of_executable_transactions`), "The time it took to select transactions for inclusion in a block in nanoseconds" (`txpool_select_transaction_time_nanoseconds`), The time it took to insert a transaction in the txpool in milliseconds (`txpool_insert_transaction_time_milliseconds`).
<<<<<<< HEAD
- [2361](https://github.com/FuelLabs/fuel-core/pull/2361): Add caches to the sync service to not reask for data it already fetched from the network.
=======
- [2376](https://github.com/FuelLabs/fuel-core/pull/2376): Add a way to fetch transactions in P2P without specifying a peer.
>>>>>>> c80f3ace

## [Version 0.40.0]

### Added
- [2347](https://github.com/FuelLabs/fuel-core/pull/2347): Add GraphQL complexity histogram to metrics.
- [2350](https://github.com/FuelLabs/fuel-core/pull/2350): Added a new CLI flag `graphql-number-of-threads` to limit the number of threads used by the GraphQL service. The default value is `2`, `0` enables the old behavior.
- [2335](https://github.com/FuelLabs/fuel-core/pull/2335): Added CLI arguments for configuring GraphQL query costs.

### Fixed
- [2345](https://github.com/FuelLabs/fuel-core/pull/2345): In PoA increase priority of block creation timer trigger compare to txpool event management

### Changed
- [2334](https://github.com/FuelLabs/fuel-core/pull/2334): Prepare the GraphQL service for the switching to `async` methods.
- [2310](https://github.com/FuelLabs/fuel-core/pull/2310): New metrics: "The gas prices used in a block" (`importer_gas_price_for_block`), "The total gas used in a block" (`importer_gas_per_block`), "The total fee (gwei) paid by transactions in a block" (`importer_fee_per_block_gwei`), "The total number of transactions in a block" (`importer_transactions_per_block`), P2P metrics for swarm and protocol.
- [2340](https://github.com/FuelLabs/fuel-core/pull/2340): Avoid long heavy tasks in the GraphQL service by splitting work into batches.
- [2341](https://github.com/FuelLabs/fuel-core/pull/2341): Updated all pagination queries to work with the async stream instead of the sync iterator.
- [2350](https://github.com/FuelLabs/fuel-core/pull/2350): Limited the number of threads used by the GraphQL service.

#### Breaking
- [2310](https://github.com/FuelLabs/fuel-core/pull/2310): The `metrics` command-line parameter has been replaced with `disable-metrics`. Metrics are now enabled by default, with the option to disable them entirely or on a per-module basis.
- [2341](https://github.com/FuelLabs/fuel-core/pull/2341): The maximum number of processed coins from the `coins_to_spend` query is limited to `max_inputs`.

## [Version 0.39.0]

### Added
- [2324](https://github.com/FuelLabs/fuel-core/pull/2324): Added metrics for sync, async processor and for all GraphQL queries.
- [2320](https://github.com/FuelLabs/fuel-core/pull/2320): Added new CLI flag `graphql-max-resolver-recursive-depth` to limit recursion within resolver. The default value it "1".


## Fixed
- [2320](https://github.com/FuelLabs/fuel-core/issues/2320): Prevent `/health` and `/v1/health` from being throttled by the concurrency limiter.
- [2322](https://github.com/FuelLabs/fuel-core/issues/2322): Set the salt of genesis contracts to zero on execution.
- [2324](https://github.com/FuelLabs/fuel-core/pull/2324): Ignore peer if we already are syncing transactions from it.

#### Breaking

- [2320](https://github.com/FuelLabs/fuel-core/pull/2330): Reject queries that are recursive during the resolution of the query.

### Changed

#### Breaking
- [2311](https://github.com/FuelLabs/fuel-core/pull/2311): Changed the text of the error returned by the executor if gas overflows.


## [Version 0.38.0]

### Added
- [2309](https://github.com/FuelLabs/fuel-core/pull/2309): Limit number of concurrent queries to the graphql service.
- [2216](https://github.com/FuelLabs/fuel-core/pull/2216): Add more function to the state and task of TxPoolV2 to handle the future interactions with others modules (PoA, BlockProducer, BlockImporter and P2P).
- [2263](https://github.com/FuelLabs/fuel-core/pull/2263): Transaction pool is now included in all modules of the code it has requires modifications on different modules : 
    - The PoA is now notify only when there is new transaction and not using the `tx_update_sender` anymore.
    - The Pool transaction source for the executor is now locking the pool until the block production is finished.
    - Reading operations on the pool is now asynchronous and it’s the less prioritized operation on the Pool, API has been updated accordingly.
    - GasPrice is no more using async to allow the transactions verifications to not use async anymore 

    We also added a lot of new configuration cli parameters to fine-tune TxPool configuration.
    This PR also changes the way we are making the heavy work processor and a sync and asynchronous version is available in services folder (usable by anyone)
    P2P now use separate heavy work processor for DB and TxPool interactions.

### Removed
- [2306](https://github.com/FuelLabs/fuel-core/pull/2306): Removed hack for genesis asset contract from the code.

## [Version 0.37.1]

### Fixed
- [2304](https://github.com/FuelLabs/fuel-core/pull/2304): Add initialization for the genesis base asset contract.

## [Version 0.37.0]

### Added
- [1609](https://github.com/FuelLabs/fuel-core/pull/1609): Add DA compression support. Compressed blocks are stored in the offchain database when blocks are produced, and can be fetched using the GraphQL API.
- [2290](https://github.com/FuelLabs/fuel-core/pull/2290): Added a new CLI argument `--graphql-max-directives`. The default value is `10`.
- [2195](https://github.com/FuelLabs/fuel-core/pull/2195): Added enforcement of the limit on the size of the L2 transactions per block according to the `block_transaction_size_limit` parameter.
- [2131](https://github.com/FuelLabs/fuel-core/pull/2131): Add flow in TxPool in order to ask to newly connected peers to share their transaction pool
- [2182](https://github.com/FuelLabs/fuel-core/pull/2151): Limit number of transactions that can be fetched via TxSource::next
- [2189](https://github.com/FuelLabs/fuel-core/pull/2151): Select next DA height to never include more than u16::MAX -1 transactions from L1.
- [2265](https://github.com/FuelLabs/fuel-core/pull/2265): Integrate Block Committer API for DA Block Costs.
- [2162](https://github.com/FuelLabs/fuel-core/pull/2162): Pool structure with dependencies, etc.. for the next transaction pool module. Also adds insertion/verification process in PoolV2 and tests refactoring
- [2280](https://github.com/FuelLabs/fuel-core/pull/2280): Allow comma separated relayer addresses in cli
- [2299](https://github.com/FuelLabs/fuel-core/pull/2299): Support blobs in the predicates.
- [2300](https://github.com/FuelLabs/fuel-core/pull/2300): Added new function to `fuel-core-client` for checking whether a blob exists.

### Changed

#### Breaking
- [2299](https://github.com/FuelLabs/fuel-core/pull/2299): Anyone who wants to participate in the transaction broadcasting via p2p must upgrade to support new predicates on the TxPool level.
- [2299](https://github.com/FuelLabs/fuel-core/pull/2299): Upgraded `fuel-vm` to `0.58.0`. More information in the [release](https://github.com/FuelLabs/fuel-vm/releases/tag/v0.58.0).
- [2276](https://github.com/FuelLabs/fuel-core/pull/2276): Changed how complexity for blocks is calculated. The default complexity now is 80_000. All queries that somehow touch the block header now are more expensive.
- [2290](https://github.com/FuelLabs/fuel-core/pull/2290): Added a new GraphQL limit on number of `directives`. The default value is `10`.
- [2206](https://github.com/FuelLabs/fuel-core/pull/2206): Use timestamp of last block when dry running transactions.
- [2153](https://github.com/FuelLabs/fuel-core/pull/2153): Updated default gas costs for the local testnet configuration to match `fuel-core 0.35.0`.

## [Version 0.36.0]

### Added
- [2135](https://github.com/FuelLabs/fuel-core/pull/2135): Added metrics logging for number of blocks served over the p2p req/res protocol.
- [2151](https://github.com/FuelLabs/fuel-core/pull/2151): Added limitations on gas used during dry_run in API.
- [2188](https://github.com/FuelLabs/fuel-core/pull/2188): Added the new variant `V2` for the `ConsensusParameters` which contains the new `block_transaction_size_limit` parameter.
- [2163](https://github.com/FuelLabs/fuel-core/pull/2163): Added runnable task for fetching block committer data.
- [2204](https://github.com/FuelLabs/fuel-core/pull/2204): Added `dnsaddr` resolution for TLD without suffixes.

### Changed

#### Breaking
- [2199](https://github.com/FuelLabs/fuel-core/pull/2199): Applying several breaking changes to the WASM interface from backlog:
  - Get the module to execute WASM byte code from the storage first, an fallback to the built-in version in the case of the `FUEL_ALWAYS_USE_WASM`.
  - Added `host_v1` with a new `peek_next_txs_size` method, that accepts `tx_number_limit` and `size_limit`.
  - Added new variant of the return type to pass the validation result. It removes block serialization and deserialization and should improve performance.
  - Added a V1 execution result type that uses `JSONError` instead of postcard serialized error. It adds flexibility of how variants of the error can be managed. More information about it in https://github.com/FuelLabs/fuel-vm/issues/797. The change also moves `TooManyOutputs` error to the top. It shows that `JSONError` works as expected.
- [2145](https://github.com/FuelLabs/fuel-core/pull/2145): feat: Introduce time port in PoA service.
- [2155](https://github.com/FuelLabs/fuel-core/pull/2155): Added trait declaration for block committer data
- [2142](https://github.com/FuelLabs/fuel-core/pull/2142): Added benchmarks for varied forms of db lookups to assist in optimizations.
- [2158](https://github.com/FuelLabs/fuel-core/pull/2158): Log the public address of the signing key, if it is specified
- [2188](https://github.com/FuelLabs/fuel-core/pull/2188): Upgraded the `fuel-vm` to `0.57.0`. More information in the [release](https://github.com/FuelLabs/fuel-vm/releases/tag/v0.57.0).

## [Version 0.35.0]

### Added
- [2122](https://github.com/FuelLabs/fuel-core/pull/2122): Changed the relayer URI address to be a vector and use a quorum provider. The `relayer` argument now supports multiple URLs to fetch information from different sources.
- [2119](https://github.com/FuelLabs/fuel-core/pull/2119): GraphQL query fields for retrieving information about upgrades.

### Changed
- [2113](https://github.com/FuelLabs/fuel-core/pull/2113): Modify the way the gas price service and shared algo is initialized to have some default value based on best guess instead of `None`, and initialize service before graphql.
- [2112](https://github.com/FuelLabs/fuel-core/pull/2112): Alter the way the sealed blocks are fetched with a given height.
- [2120](https://github.com/FuelLabs/fuel-core/pull/2120): Added `submitAndAwaitStatus` subscription endpoint which returns the `SubmittedStatus` after the transaction is submitted as well as the `TransactionStatus` subscription.
- [2115](https://github.com/FuelLabs/fuel-core/pull/2115): Add test for `SignMode` `is_available` method.
- [2124](https://github.com/FuelLabs/fuel-core/pull/2124): Generalize the way p2p req/res protocol handles requests.

#### Breaking

- [2040](https://github.com/FuelLabs/fuel-core/pull/2040): Added full `no_std` support state transition related crates. The crates now require the "alloc" feature to be enabled. Following crates are affected:
  - `fuel-core-types`
  - `fuel-core-storage`
  - `fuel-core-executor`
- [2116](https://github.com/FuelLabs/fuel-core/pull/2116): Replace `H160` in config and cli options of relayer by `Bytes20` of `fuel-types`

### Fixed
- [2134](https://github.com/FuelLabs/fuel-core/pull/2134): Perform RecoveryID normalization for AWS KMS -generated signatures.

## [Version 0.34.0]

### Added
- [2051](https://github.com/FuelLabs/fuel-core/pull/2051): Add support for AWS KMS signing for the PoA consensus module. The new key can be specified with `--consensus-aws-kms AWS_KEY_ARN`.
- [2092](https://github.com/FuelLabs/fuel-core/pull/2092): Allow iterating by keys in rocksdb, and other storages.
- [2096](https://github.com/FuelLabs/fuel-core/pull/2096): GraphQL query field to fetch blob byte code by its blob ID.

### Changed
- [2106](https://github.com/FuelLabs/fuel-core/pull/2106): Remove deadline clock in POA and replace with tokio time functions.

- [2035](https://github.com/FuelLabs/fuel-core/pull/2035): Small code optimizations.
    - The optimized code specifies the capacity when initializing the HashSet, avoiding potential multiple reallocations of memory during element insertion.
    - The optimized code uses the return value of HashSet::insert to check if the insertion was successful. If the insertion fails (i.e., the element already exists), it returns an error. This reduces one lookup operation.
    - The optimized code simplifies the initialization logic of exclude by using the Option::map_or_else method.

#### Breaking
- [2051](https://github.com/FuelLabs/fuel-core/pull/2051): Misdocumented `CONSENSUS_KEY` environ variable has been removed, use `CONSENSUS_KEY_SECRET` instead. Also raises MSRV to `1.79.0`.

### Fixed

- [2106](https://github.com/FuelLabs/fuel-core/pull/2106): Handle the case when nodes with overriding start on the fresh network.
- [2105](https://github.com/FuelLabs/fuel-core/pull/2105): Fixed the rollback functionality to work with empty gas price database.

## [Version 0.33.0]

### Added
- [2094](https://github.com/FuelLabs/fuel-core/pull/2094): Added support for predefined blocks provided via the filesystem.
- [2094](https://github.com/FuelLabs/fuel-core/pull/2094): Added `--predefined-blocks-path` CLI argument to pass the path to the predefined blocks.
- [2081](https://github.com/FuelLabs/fuel-core/pull/2081): Enable producer to include predefined blocks.
- [2079](https://github.com/FuelLabs/fuel-core/pull/2079): Open unknown columns in the RocksDB for forward compatibility.

### Changed
- [2076](https://github.com/FuelLabs/fuel-core/pull/2076): Replace usages of `iter_all` with `iter_all_keys` where necessary.

#### Breaking
- [2080](https://github.com/FuelLabs/fuel-core/pull/2080): Reject Upgrade txs with invalid wasm on txpool level.
- [2082](https://github.com/FuelLabs/fuel-core/pull/2088): Move `TxPoolError` from `fuel-core-types` to `fuel-core-txpool`.
- [2086](https://github.com/FuelLabs/fuel-core/pull/2086): Added support for PoA key rotation.
- [2086](https://github.com/FuelLabs/fuel-core/pull/2086): Support overriding of the non consensus parameters in the chain config.

### Fixed

- [2094](https://github.com/FuelLabs/fuel-core/pull/2094): Fixed bug in rollback logic because of wrong ordering of modifications.

## [Version 0.32.1]

### Added
- [2061](https://github.com/FuelLabs/fuel-core/pull/2061): Allow querying filled transaction body from the status.

### Changed
- [2067](https://github.com/FuelLabs/fuel-core/pull/2067): Return error from TxPool level if the `BlobId` is known.
- [2064](https://github.com/FuelLabs/fuel-core/pull/2064): Allow gas price metadata values to be overridden with config

### Fixes
- [2060](https://github.com/FuelLabs/fuel-core/pull/2060): Use `min-gas-price` as a starting point if `start-gas-price` is zero.
- [2059](https://github.com/FuelLabs/fuel-core/pull/2059): Remove unwrap that is breaking backwards compatibility
- [2063](https://github.com/FuelLabs/fuel-core/pull/2063): Don't use historical view during dry run.

## [Version 0.32.0]

### Added
- [1983](https://github.com/FuelLabs/fuel-core/pull/1983): Add adapters for gas price service for accessing database values

### Breaking
- [2048](https://github.com/FuelLabs/fuel-core/pull/2048): Disable SMT for `ContractsAssets` and `ContractsState` for the production mode of the `fuel-core`. The SMT still is used in benchmarks and tests.
- [#1988](https://github.com/FuelLabs/fuel-core/pull/1988): Updated `fuel-vm` to `0.56.0` ([release notes](https://github.com/FuelLabs/fuel-vm/releases/tag/v0.55.0)). Adds Blob transaction support.
- [2025](https://github.com/FuelLabs/fuel-core/pull/2025): Add new V0 algorithm for gas price to services.
    This change includes new flags for the CLI:
        - "starting-gas-price" - the starting gas price for the gas price algorithm
        - "gas-price-change-percent" - the percent change for each gas price update
        - "gas-price-threshold-percent" - the threshold percent for determining if the gas price will be increase or decreased
    And the following CLI flags are serving a new purpose
        - "min-gas-price" - the minimum gas price that the gas price algorithm will return
- [2045](https://github.com/FuelLabs/fuel-core/pull/2045): Include withdrawal message only if transaction is executed successfully.
- [2041](https://github.com/FuelLabs/fuel-core/pull/2041): Add code for startup of the gas price algorithm updater so 
    the gas price db on startup is always in sync with the on chain db

## [Version 0.31.0]

### Added
- [#2014](https://github.com/FuelLabs/fuel-core/pull/2014): Added a separate thread for the block importer.
- [#2013](https://github.com/FuelLabs/fuel-core/pull/2013): Added a separate thread to process P2P database lookups.
- [#2004](https://github.com/FuelLabs/fuel-core/pull/2004): Added new CLI argument `continue-services-on-error` to control internal flow of services.
- [#2004](https://github.com/FuelLabs/fuel-core/pull/2004): Added handling of incorrect shutdown of the off-chain GraphQL worker by using state rewind feature.
- [#2007](https://github.com/FuelLabs/fuel-core/pull/2007): Improved metrics:
  - Added database metrics per column.
  - Added statistic about commit time of each database.
  - Refactored how metrics are registered: Now, we use only one register shared between all metrics. This global register is used to encode all metrics.
- [#1996](https://github.com/FuelLabs/fuel-core/pull/1996): Added support for rollback command when state rewind feature is enabled. The command allows the rollback of the state of the blockchain several blocks behind until the end of the historical window. The default historical window it 7 days.
- [#1996](https://github.com/FuelLabs/fuel-core/pull/1996): Added support for the state rewind feature. The feature allows the execution of the blocks in the past and the same execution results to be received. Together with forkless upgrades, execution of any block from the past is possible if historical data exist for the target block height.
- [#1994](https://github.com/FuelLabs/fuel-core/pull/1994): Added the actual implementation for the `AtomicView::latest_view`.
- [#1972](https://github.com/FuelLabs/fuel-core/pull/1972): Implement `AlgorithmUpdater` for `GasPriceService`
- [#1948](https://github.com/FuelLabs/fuel-core/pull/1948): Add new `AlgorithmV1` and `AlgorithmUpdaterV1` for the gas price. Include tools for analysis
- [#1676](https://github.com/FuelLabs/fuel-core/pull/1676): Added new CLI arguments:
    - `graphql-max-depth`
    - `graphql-max-complexity`
    - `graphql-max-recursive-depth`

### Changed
- [#2015](https://github.com/FuelLabs/fuel-core/pull/2015): Small fixes for the database:
  - Fixed the name for historical columns - Metrics was working incorrectly for historical columns.
  - Added recommended setting for the RocksDB - The source of recommendation is official documentation https://github.com/facebook/rocksdb/wiki/Setup-Options-and-Basic-Tuning#other-general-options.
  - Removed repairing since it could corrupt the database if fails - Several users reported about the corrupted state of the database after having a "Too many descriptors" error where in logs, repairing of the database also failed with this error creating a `lost` folder.
- [#2010](https://github.com/FuelLabs/fuel-core/pull/2010): Updated the block importer to allow more blocks to be in the queue. It improves synchronization speed and mitigate the impact of other services on synchronization speed.
- [#2006](https://github.com/FuelLabs/fuel-core/pull/2006): Process block importer events first under P2P pressure.
- [#2002](https://github.com/FuelLabs/fuel-core/pull/2002): Adapted the block producer to react to checked transactions that were using another version of consensus parameters during validation in the TxPool. After an upgrade of the consensus parameters of the network, TxPool could store invalid `Checked` transactions. This change fixes that by tracking the version that was used to validate the transactions.
- [#1999](https://github.com/FuelLabs/fuel-core/pull/1999): Minimize the number of panics in the codebase.
- [#1990](https://github.com/FuelLabs/fuel-core/pull/1990): Use latest view for mutate GraphQL queries after modification of the node.
- [#1992](https://github.com/FuelLabs/fuel-core/pull/1992): Parse multiple relayer contracts, `RELAYER-V2-LISTENING-CONTRACTS` env variable using a `,` delimiter.
- [#1980](https://github.com/FuelLabs/fuel-core/pull/1980): Add `Transaction` to relayer 's event filter

#### Breaking
- [#2012](https://github.com/FuelLabs/fuel-core/pull/2012): Bumped the `fuel-vm` to `0.55.0` release. More about the change [here](https://github.com/FuelLabs/fuel-vm/releases/tag/v0.55.0).
- [#2001](https://github.com/FuelLabs/fuel-core/pull/2001): Prevent GraphQL query body to be huge and cause OOM. The default body size is `1MB`. The limit can be changed by the `graphql-request-body-bytes-limit` CLI argument.
- [#1991](https://github.com/FuelLabs/fuel-core/pull/1991): Prepare the database to use different types than `Database` for atomic view.
- [#1989](https://github.com/FuelLabs/fuel-core/pull/1989): Extract `HistoricalView` trait from the `AtomicView`.
- [#1676](https://github.com/FuelLabs/fuel-core/pull/1676): New `fuel-core-client` is incompatible with the old `fuel-core` because of two requested new fields.
- [#1676](https://github.com/FuelLabs/fuel-core/pull/1676): Changed default value for `api-request-timeout` to be `30s`.
- [#1676](https://github.com/FuelLabs/fuel-core/pull/1676): Now, GraphQL API has complexity and depth limitations on the queries. The default complexity limit is `20000`. It is ~50 blocks per request with transaction IDs and ~2-5 full blocks.

### Fixed
- [#2000](https://github.com/FuelLabs/fuel-core/pull/2000): Use correct query name in metrics for aliased queries.

## [Version 0.30.0]

### Added
- [#1975](https://github.com/FuelLabs/fuel-core/pull/1975): Added `DependentCost` benchmarks for the `cfe` and `cfei` opcodes.
- [#1975](https://github.com/FuelLabs/fuel-core/pull/1975): Added `DependentCost` for the `cfe` opcode to the `GasCosts` endpoint.
- [#1974](https://github.com/FuelLabs/fuel-core/pull/1974): Optimized the work of `InMemoryTransaction` for lookups and empty insertion.

### Changed
- [#1973](https://github.com/FuelLabs/fuel-core/pull/1973): Updated VM initialization benchmark to include many inputs and outputs.

#### Breaking
- [#1975](https://github.com/FuelLabs/fuel-core/pull/1975): Updated gas prices according to new release.
- [#1975](https://github.com/FuelLabs/fuel-core/pull/1975): Changed `GasCosts` endpoint to return `DependentCost` for the `cfei` opcode via `cfeiDependentCost`.
- [#1975](https://github.com/FuelLabs/fuel-core/pull/1975): Use `fuel-vm 0.54.0`. More information in the [release](https://github.com/FuelLabs/fuel-vm/releases/tag/v0.54.0).

## [Version 0.29.0]

### Added
- [#1889](https://github.com/FuelLabs/fuel-core/pull/1889): Add new `FuelGasPriceProvider` that receives the gas price algorithm from a `GasPriceService`

### Changed
- [#1942](https://github.com/FuelLabs/fuel-core/pull/1942): Sequential relayer's commits.
- [#1952](https://github.com/FuelLabs/fuel-core/pull/1952): Change tip sorting to ratio between tip and max gas sorting in txpool
- [#1960](https://github.com/FuelLabs/fuel-core/pull/1960): Update fuel-vm to v0.53.0.
- [#1964](https://github.com/FuelLabs/fuel-core/pull/1964): Add `creation_instant` as second sort key in tx pool

### Fixed
- [#1962](https://github.com/FuelLabs/fuel-core/pull/1962): Fixes the error message for incorrect keypair's path.
- [#1950](https://github.com/FuelLabs/fuel-core/pull/1950): Fix cursor `BlockHeight` encoding in `SortedTXCursor`

## [Version 0.28.0]

### Changed
- [#1934](https://github.com/FuelLabs/fuel-core/pull/1934): Updated benchmark for the `aloc` opcode to be `DependentCost`. Updated `vm_initialization` benchmark to exclude growing of memory(It is handled by VM reuse).
- [#1916](https://github.com/FuelLabs/fuel-core/pull/1916): Speed up synchronisation of the blocks for the `fuel-core-sync` service.
- [#1888](https://github.com/FuelLabs/fuel-core/pull/1888): optimization: Reuse VM memory across executions.

#### Breaking

- [#1934](https://github.com/FuelLabs/fuel-core/pull/1934): Changed `GasCosts` endpoint to return `DependentCost` for the `aloc` opcode via `alocDependentCost`.
- [#1934](https://github.com/FuelLabs/fuel-core/pull/1934): Updated default gas costs for the local testnet configuration. All opcodes became cheaper.
- [#1924](https://github.com/FuelLabs/fuel-core/pull/1924): `dry_run_opt` has new `gas_price: Option<u64>` argument
- [#1888](https://github.com/FuelLabs/fuel-core/pull/1888): Upgraded `fuel-vm` to `0.51.0`. See [release](https://github.com/FuelLabs/fuel-vm/releases/tag/v0.51.0) for more information.

### Added
- [#1939](https://github.com/FuelLabs/fuel-core/pull/1939): Added API functions to open a RocksDB in different modes.
- [#1929](https://github.com/FuelLabs/fuel-core/pull/1929): Added support of customization of the state transition version in the `ChainConfig`.

### Removed
- [#1913](https://github.com/FuelLabs/fuel-core/pull/1913): Removed dead code from the project.

### Fixed
- [#1921](https://github.com/FuelLabs/fuel-core/pull/1921): Fixed unstable `gossipsub_broadcast_tx_with_accept` test.
- [#1915](https://github.com/FuelLabs/fuel-core/pull/1915): Fixed reconnection issue in the dev cluster with AWS cluster.
- [#1914](https://github.com/FuelLabs/fuel-core/pull/1914): Fixed halting of the node during synchronization in PoA service.

## [Version 0.27.0]

### Added

- [#1895](https://github.com/FuelLabs/fuel-core/pull/1895): Added backward and forward compatibility integration tests for forkless upgrades.
- [#1898](https://github.com/FuelLabs/fuel-core/pull/1898): Enforce increasing of the `Executor::VERSION` on each release.

### Changed

- [#1906](https://github.com/FuelLabs/fuel-core/pull/1906): Makes `cli::snapshot::Command` members public such that clients can create and execute snapshot commands programmatically. This enables snapshot execution in external programs, such as the regenesis test suite. 
- [#1891](https://github.com/FuelLabs/fuel-core/pull/1891): Regenesis now preserves `FuelBlockMerkleData` and `FuelBlockMerkleMetadata` in the off-chain table. These tables are checked when querying message proofs.
- [#1886](https://github.com/FuelLabs/fuel-core/pull/1886): Use ref to `Block` in validation code
- [#1876](https://github.com/FuelLabs/fuel-core/pull/1876): Updated benchmark to include the worst scenario for `CROO` opcode. Also include consensus parameters in bench output.
- [#1879](https://github.com/FuelLabs/fuel-core/pull/1879): Return the old behaviour for the `discovery_works` test.
- [#1848](https://github.com/FuelLabs/fuel-core/pull/1848): Added `version` field to the `Block` and `BlockHeader` GraphQL entities. Added corresponding `version` field to the `Block` and `BlockHeader` client types in `fuel-core-client`.
- [#1873](https://github.com/FuelLabs/fuel-core/pull/1873/): Separate dry runs from block production in executor code, remove `ExecutionKind` and `ExecutionType`, remove `thread_block_transaction` concept, remove `PartialBlockComponent` type, refactor away `inner` functions.
- [#1900](https://github.com/FuelLabs/fuel-core/pull/1900): Update the root README as `fuel-core run` no longer has `--chain` as an option. It has been replaced by `--snapshot`.

#### Breaking

- [#1894](https://github.com/FuelLabs/fuel-core/pull/1894): Use testnet configuration for local testnet.
- [#1894](https://github.com/FuelLabs/fuel-core/pull/1894): Removed support for helm chart.
- [#1910](https://github.com/FuelLabs/fuel-core/pull/1910): `fuel-vm` upgraded to `0.50.0`. More information in the [changelog](https://github.com/FuelLabs/fuel-vm/releases/tag/v0.50.0).

## [Version 0.26.0]

### Fixed

#### Breaking

- [#1868](https://github.com/FuelLabs/fuel-core/pull/1868): Include the `event_inbox_root` in the header hash. Changed types of the `transactions_count` to `u16` and `message_receipt_count` to `u32` instead of `u64`. Updated the application hash root calculation to not pad numbers.
- [#1866](https://github.com/FuelLabs/fuel-core/pull/1866): Fixed a runtime panic that occurred when restarting a node. The panic happens when the relayer database is already populated, and the relayer attempts an empty commit during start up. This invalid commit is removed in this PR.
- [#1871](https://github.com/FuelLabs/fuel-core/pull/1871): Fixed `block` endpoint to return fetch the blocks from both databases after regenesis.
- [#1856](https://github.com/FuelLabs/fuel-core/pull/1856): Replaced instances of `Union` with `Enum` for GraphQL definitions of `ConsensusParametersVersion` and related types. This is needed because `Union` does not support multiple `Version`s inside discriminants or empty variants. 
- [#1870](https://github.com/FuelLabs/fuel-core/pull/1870): Fixed benchmarks for the `0.25.3`. 
- [#1870](https://github.com/FuelLabs/fuel-core/pull/1870): Improves the performance of getting the size of the contract from the `InMemoryTransaction`.
- [#1851](https://github.com/FuelLabs/fuel-core/pull/1851/): Provided migration capabilities (enabled addition of new column families) to RocksDB instance.

### Added 

- [#1853](https://github.com/FuelLabs/fuel-core/pull/1853): Added a test case to verify the database's behavior when new columns are added to the RocksDB database.
- [#1860](https://github.com/FuelLabs/fuel-core/pull/1860): Regenesis now preserves `FuelBlockIdsToHeights` off-chain table.

### Changed

- [#1847](https://github.com/FuelLabs/fuel-core/pull/1847): Simplify the validation interface to use `Block`. Remove `Validation` variant of `ExecutionKind`.
- [#1832](https://github.com/FuelLabs/fuel-core/pull/1832): Snapshot generation can be cancelled. Progress is also reported.
- [#1837](https://github.com/FuelLabs/fuel-core/pull/1837): Refactor the executor and separate validation from the other use cases

## [Version 0.25.2]

### Fixed

- [#1844](https://github.com/FuelLabs/fuel-core/pull/1844): Fixed the publishing of the `fuel-core 0.25.1` release.
- [#1842](https://github.com/FuelLabs/fuel-core/pull/1842): Ignore RUSTSEC-2024-0336: `rustls::ConnectionCommon::complete_io` could fall into an infinite loop based on network

## [Version 0.25.1]

### Fixed

- [#1840](https://github.com/FuelLabs/fuel-core/pull/1840): Fixed the publishing of the `fuel-core 0.25.0` release.

## [Version 0.25.0]

### Fixed

- [#1821](https://github.com/FuelLabs/fuel-core/pull/1821): Can handle missing tables in snapshot.
- [#1814](https://github.com/FuelLabs/fuel-core/pull/1814): Bugfix: the `iter_all_by_prefix` was not working for all tables. The change adds a `Rust` level filtering.

### Added

- [#1831](https://github.com/FuelLabs/fuel-core/pull/1831): Included the total gas and fee used by transaction into `TransactionStatus`.
- [#1821](https://github.com/FuelLabs/fuel-core/pull/1821): Propagate shutdown signal to (re)genesis. Also add progress bar for (re)genesis.
- [#1813](https://github.com/FuelLabs/fuel-core/pull/1813): Added back support for `/health` endpoint.
- [#1799](https://github.com/FuelLabs/fuel-core/pull/1799): Snapshot creation is now concurrent.
- [#1811](https://github.com/FuelLabs/fuel-core/pull/1811): Regenesis now preserves old blocks and transactions for GraphQL API.

### Changed

- [#1833](https://github.com/FuelLabs/fuel-core/pull/1833): Regenesis of `SpentMessages` and `ProcessedTransactions`.
- [#1830](https://github.com/FuelLabs/fuel-core/pull/1830): Use versioning enum for WASM executor input and output.
- [#1816](https://github.com/FuelLabs/fuel-core/pull/1816): Updated the upgradable executor to fetch the state transition bytecode from the database when the version doesn't match a native one. This change enables the WASM executor in the "production" build and requires a `wasm32-unknown-unknown` target.
- [#1812](https://github.com/FuelLabs/fuel-core/pull/1812): Follow-up PR to simplify the logic around parallel snapshot creation.
- [#1809](https://github.com/FuelLabs/fuel-core/pull/1809): Fetch `ConsensusParameters` from the database
- [#1808](https://github.com/FuelLabs/fuel-core/pull/1808): Fetch consensus parameters from the provider.

#### Breaking

- [#1826](https://github.com/FuelLabs/fuel-core/pull/1826): The changes make the state transition bytecode part of the `ChainConfig`. It guarantees the state transition's availability for the network's first blocks.
    The change has many minor improvements in different areas related to the state transition bytecode:
    - The state transition bytecode lies in its own file(`state_transition_bytecode.wasm`) along with the chain config file. The `ChainConfig` loads it automatically when `ChainConfig::load` is called and pushes it back when `ChainConfig::write` is called.
    - The `fuel-core` release bundle also contains the `fuel-core-wasm-executor.wasm` file of the corresponding executor version.
    - The regenesis process now considers the last block produced by the previous network. When we create a (re)genesis block of a new network, it has the `height = last_block_of_old_netowkr + 1`. It continues the old network and doesn't overlap blocks(before, we had `old_block.height == new_genesis_block.hegiht`).
    - Along with the new block height, the regenesis process also increases the state transition bytecode and consensus parameters versions. It guarantees that a new network doesn't use values from the previous network and allows us not to migrate `StateTransitionBytecodeVersions` and `ConsensusParametersVersions` tables.
    - Added a new CLI argument, `native-executor-version,` that allows overriding of the default version of the native executor. It can be useful for side rollups that have their own history of executor upgrades.
    - Replaced:
      
      ```rust
               let file = std::fs::File::open(path)?;
               let mut snapshot: Self = serde_json::from_reader(&file)?;
      ```
      
      with a:
      
      ```rust
               let mut json = String::new();
               std::fs::File::open(&path)
                   .with_context(|| format!("Could not open snapshot file: {path:?}"))?
                   .read_to_string(&mut json)?;
               let mut snapshot: Self = serde_json::from_str(json.as_str())?;
      ```
      because it is 100 times faster for big JSON files.
    - Updated all tests to use `Config::local_node_*` instead of working with the `SnapshotReader` directly. It is the preparation of the tests for the futures bumps of the `Executor::VERSION`. When we increase the version, all tests continue to use `GenesisBlock.state_transition_bytecode = 0` while the version is different, which forces the usage of the WASM executor, while for tests, we still prefer to test native execution. The `Config::local_node_*` handles it and forces the executor to use the native version.
    - Reworked the `build.rs` file of the upgradable executor. The script now caches WASM bytecode to avoid recompilation. Also, fixed the issue with outdated WASM bytecode. The script reacts on any modifications of the `fuel-core-wasm-executor` and forces recompilation (it is why we need the cache), so WASM bytecode always is actual now.
- [#1822](https://github.com/FuelLabs/fuel-core/pull/1822): Removed support of `Create` transaction from debugger since it doesn't have any script to execute.
- [#1822](https://github.com/FuelLabs/fuel-core/pull/1822): Use `fuel-vm 0.49.0` with new transactions types - `Upgrade` and `Upload`. Also added `max_bytecode_subsections` field to the `ConsensusParameters` to limit the number of bytecode subsections in the state transition bytecode. 
- [#1816](https://github.com/FuelLabs/fuel-core/pull/1816): Updated the upgradable executor to fetch the state transition bytecode from the database when the version doesn't match a native one. This change enables the WASM executor in the "production" build and requires a `wasm32-unknown-unknown` target.

## [Version 0.24.2]

### Changed

#### Breaking
- [#1798](https://github.com/FuelLabs/fuel-core/pull/1798): Add nonce to relayed transactions and also hash full messages in the inbox root.

### Fixed

- [#1802](https://github.com/FuelLabs/fuel-core/pull/1802): Fixed a runtime panic that occurred when restarting a node. The panic was caused by an invalid database commit while loading an existing off-chain database. The invalid commit is removed in this PR.
- [#1803](https://github.com/FuelLabs/fuel-core/pull/1803): Produce block when da height haven't changed.
- [#1795](https://github.com/FuelLabs/fuel-core/pull/1795): Fixed the building of the `fuel-core-wasm-executor` to work outside of the `fuel-core` context. The change uses the path to the manifest file of the `fuel-core-upgradable-executor` to build the `fuel-core-wasm-executor` instead of relying on the workspace.

## [Version 0.24.1]

### Added

- [#1787](https://github.com/FuelLabs/fuel-core/pull/1787): Handle processing of relayed (forced) transactions
- [#1786](https://github.com/FuelLabs/fuel-core/pull/1786): Regenesis now includes off-chain tables.
- [#1716](https://github.com/FuelLabs/fuel-core/pull/1716): Added support of WASM state transition along with upgradable execution that works with native(std) and WASM(non-std) executors. The `fuel-core` now requires a `wasm32-unknown-unknown` target to build.
- [#1770](https://github.com/FuelLabs/fuel-core/pull/1770): Add the new L1 event type for forced transactions.
- [#1767](https://github.com/FuelLabs/fuel-core/pull/1767): Added consensus parameters version and state transition version to the `ApplicationHeader` to describe what was used to produce this block.
- [#1760](https://github.com/FuelLabs/fuel-core/pull/1760): Added tests to verify that the network operates with a custom chain id and base asset id.
- [#1752](https://github.com/FuelLabs/fuel-core/pull/1752): Add `ProducerGasPrice` trait that the `Producer` depends on to get the gas price for the block.
- [#1747](https://github.com/FuelLabs/fuel-core/pull/1747): The DA block height is now included in the genesis state.
- [#1740](https://github.com/FuelLabs/fuel-core/pull/1740): Remove optional fields from genesis configs
- [#1737](https://github.com/FuelLabs/fuel-core/pull/1737): Remove temporary tables for calculating roots during genesis.
- [#1731](https://github.com/FuelLabs/fuel-core/pull/1731): Expose `schema.sdl` from `fuel-core-client`.

### Changed

#### Breaking

- [1785](https://github.com/FuelLabs/fuel-core/pull/1785): Producer will only include DA height if it has enough gas to include the associate forced transactions.
- [#1771](https://github.com/FuelLabs/fuel-core/pull/1771): Contract 'states' and 'balances' brought back into `ContractConfig`. Parquet now writes a file per table.
- [1779](https://github.com/FuelLabs/fuel-core/pull/1779): Modify Relayer service to order Events from L1 by block index
- [#1783](https://github.com/FuelLabs/fuel-core/pull/1783): The PR upgrade `fuel-vm` to `0.48.0` release. Because of some breaking changes, we also adapted our codebase to follow them: 
  - Implementation of `Default` for configs was moved under the `test-helpers` feature. The `fuel-core` binary uses testnet configuration instead of `Default::default`(for cases when `ChainConfig` was not provided by the user).
  - All parameter types are enums now and require corresponding modifications across the codebase(we need to use getters and setters). The GraphQL API remains the same for simplicity, but each parameter now has one more field - `version`, that can be used to decide how to deserialize. 
  - The `UtxoId` type now is 34 bytes instead of 33. It affects hex representation and requires adding `00`.
  - The `block_gas_limit` was moved to `ConsensusParameters` from `ChainConfig`. It means the block producer doesn't specify the block gas limit anymore, and we don't need to propagate this information.
  - The `bytecodeLength` field is removed from the `Create` transaction.
  - Removed `ConsensusParameters` from executor config because `ConsensusParameters::default` is not available anymore. Instead, executors fetch `ConsensusParameters` from the database.

- [#1769](https://github.com/FuelLabs/fuel-core/pull/1769): Include new field on header for the merkle root of imported events. Rename other message root field.
- [#1768](https://github.com/FuelLabs/fuel-core/pull/1768): Moved `ContractsInfo` table to the off-chain database. Removed `salt` field from the `ContractConfig`.
- [#1761](https://github.com/FuelLabs/fuel-core/pull/1761): Adjustments to the upcoming testnet configs:
  - Decreased the max size of the contract/predicate/script to be 100KB.
  - Decreased the max size of the transaction to be 110KB.
  - Decreased the max number of storage slots to be 1760(110KB / 64).
  - Removed fake coins from the genesis state.
  - Renamed folders to be "testnet" and "dev-testnet".
  - The name of the networks are "Upgradable Testnet" and "Upgradable Dev Testnet".

- [#1694](https://github.com/FuelLabs/fuel-core/pull/1694): The change moves the database transaction logic from the `fuel-core` to the `fuel-core-storage` level. The corresponding [issue](https://github.com/FuelLabs/fuel-core/issues/1589) described the reason behind it.

    ## Technical details of implementation

    - The change splits the `KeyValueStore` into `KeyValueInspect` and `KeyValueMutate`, as well the `Blueprint` into `BlueprintInspect` and `BlueprintMutate`. It allows requiring less restricted constraints for any read-related operations.

    - One of the main ideas of the change is to allow for the actual storage only to implement `KeyValueInspect` and `Modifiable` without the `KeyValueMutate`. It simplifies work with the databases and provides a safe way of interacting with them (Modification into the database can only go through the `Modifiable::commit_changes`). This feature is used to [track the height](https://github.com/FuelLabs/fuel-core/pull/1694/files#diff-c95a3d57a39feac7c8c2f3b193a24eec39e794413adc741df36450f9a4539898) of each database during commits and even limit how commits are done, providing additional safety. This part of the change was done as a [separate commit](https://github.com/FuelLabs/fuel-core/pull/1694/commits/7b1141ac838568e3590f09dd420cb24a6946bd32).
    
    - The `StorageTransaction` is a `StructuredStorage` that uses `InMemoryTransaction` inside to accumulate modifications. Only `InMemoryTransaction` has a real implementation of the `KeyValueMutate`(Other types only implement it in tests).
    
    - The implementation of the `Modifiable` for the `Database` contains a business logic that provides additional safety but limits the usage of the database. The `Database` now tracks its height and is responsible for its updates. In the `commit_changes` function, it analyzes the changes that were done and tries to find a new height(For example, in the case of the `OnChain` database, we are looking for a new `Block` in the `FuelBlocks` table).
    
    - As was planned in the issue, now the executor has full control over how commits to the storage are done.
    
    - All mutation methods now require `&mut self` - exclusive ownership over the object to be able to write into it. It almost negates the chance of concurrent modification of the storage, but it is still possible since the `Database` implements the `Clone` trait. To be sure that we don't corrupt the state of the database, the `commit_changes` function implements additional safety checks to be sure that we commit updates per each height only once time.

    - Side changes:
      - The `drop` function was moved from `Database` to `RocksDB` as a preparation for the state rewind since the read view should also keep the drop function until it is destroyed.
      - The `StatisticTable` table lives in the off-chain worker.
      - Removed duplication of the `Database` from the `dap::ConcreteStorage` since it is already available from the VM.
      - The executor return only produced `Changes` instead of the storage transaction, which simplifies the interaction between modules and port definition.
      - The logic related to the iteration over the storage is moved to the `fuel-core-storage` crate and is now reusable. It provides an `iterator` method that duplicates the logic from `MemoryStore` on iterating over the `BTreeMap` and methods like `iter_all`, `iter_all_by_prefix`, etc. It was done in a separate revivable [commit](https://github.com/FuelLabs/fuel-core/pull/1694/commits/5b9bd78320e6f36d0650ec05698f12f7d1b3c7c9).
      - The `MemoryTransactionView` is fully replaced by the `StorageTransactionInner`.
      - Removed `flush` method from the `Database` since it is not needed after https://github.com/FuelLabs/fuel-core/pull/1664.

- [#1693](https://github.com/FuelLabs/fuel-core/pull/1693): The change separates the initial chain state from the chain config and stores them in separate files when generating a snapshot. The state snapshot can be generated in a new format where parquet is used for compression and indexing while postcard is used for encoding. This enables importing in a stream like fashion which reduces memory requirements. Json encoding is still supported to enable easy manual setup. However, parquet is preferred for large state files.

  ### Snapshot command

  The CLI was expanded to allow customizing the used encoding. Snapshots are now generated along with a metadata file describing the encoding used. The metadata file contains encoding details as well as the location of additional files inside the snapshot directory containing the actual data. The chain config is always generated in the JSON format.

  The snapshot command now has the '--output-directory' for specifying where to save the snapshot.

  ### Run command

  The run command now includes the 'db_prune' flag which when provided will prune the existing db and start genesis from the provided snapshot metadata file or the local testnet configuration.

  The snapshot metadata file contains paths to the chain config file and files containing chain state items (coins, messages, contracts, contract states, and balances), which are loaded via streaming.

  Each item group in the genesis process is handled by a separate worker, allowing for parallel loading. Workers stream file contents in batches.

  A database transaction is committed every time an item group is successfully loaded. Resumability is achieved by recording the last loaded group index within the same db tx. If loading is aborted, the remaining workers are shutdown. Upon restart, workers resume from the last processed group.

  ### Contract States and Balances

  Using uniform-sized batches may result in batches containing items from multiple contracts. Optimal performance can presumably be achieved by selecting a batch size that typically encompasses an entire contract's state or balance, allowing for immediate initialization of relevant Merkle trees.

### Removed

- [#1757](https://github.com/FuelLabs/fuel-core/pull/1757): Removed `protobuf` from everywhere since `libp2p` uses `quick-protobuf`.

## [Version 0.23.0]

### Added

- [#1713](https://github.com/FuelLabs/fuel-core/pull/1713): Added automatic `impl` of traits `StorageWrite` and `StorageRead` for `StructuredStorage`. Tables that use a `Blueprint` can be read and written using these interfaces provided by structured storage types.
- [#1671](https://github.com/FuelLabs/fuel-core/pull/1671): Added a new `Merklized` blueprint that maintains the binary Merkle tree over the storage data. It supports only the insertion of the objects without removing them.
- [#1657](https://github.com/FuelLabs/fuel-core/pull/1657): Moved `ContractsInfo` table from `fuel-vm` to on-chain tables, and created version-able `ContractsInfoType` to act as the table's data type.

### Changed

- [#1872](https://github.com/FuelLabs/fuel-core/pull/1872): Added Eq and PartialEq derives to TransactionStatus and TransactionResponse to enable comparison in the e2e tests.
- [#1723](https://github.com/FuelLabs/fuel-core/pull/1723): Notify about imported blocks from the off-chain worker.
- [#1717](https://github.com/FuelLabs/fuel-core/pull/1717): The fix for the [#1657](https://github.com/FuelLabs/fuel-core/pull/1657) to include the contract into `ContractsInfo` table.
- [#1657](https://github.com/FuelLabs/fuel-core/pull/1657): Upgrade to `fuel-vm` 0.46.0.
- [#1671](https://github.com/FuelLabs/fuel-core/pull/1671): The logic related to the `FuelBlockIdsToHeights` is moved to the off-chain worker.
- [#1663](https://github.com/FuelLabs/fuel-core/pull/1663): Reduce the punishment criteria for mempool gossipping.
- [#1658](https://github.com/FuelLabs/fuel-core/pull/1658): Removed `Receipts` table. Instead, receipts are part of the `TransactionStatuses` table.
- [#1640](https://github.com/FuelLabs/fuel-core/pull/1640): Upgrade to fuel-vm 0.45.0.
- [#1635](https://github.com/FuelLabs/fuel-core/pull/1635): Move updating of the owned messages and coins to off-chain worker.
- [#1650](https://github.com/FuelLabs/fuel-core/pull/1650): Add api endpoint for getting estimates for future gas prices
- [#1649](https://github.com/FuelLabs/fuel-core/pull/1649): Add api endpoint for getting latest gas price
- [#1600](https://github.com/FuelLabs/fuel-core/pull/1640): Upgrade to fuel-vm 0.45.0
- [#1633](https://github.com/FuelLabs/fuel-core/pull/1633): Notify services about importing of the genesis block.
- [#1625](https://github.com/FuelLabs/fuel-core/pull/1625): Making relayer independent from the executor and preparation for the force transaction inclusion.
- [#1613](https://github.com/FuelLabs/fuel-core/pull/1613): Add api endpoint to retrieve a message by its nonce.
- [#1612](https://github.com/FuelLabs/fuel-core/pull/1612): Use `AtomicView` in all services for consistent results.
- [#1597](https://github.com/FuelLabs/fuel-core/pull/1597): Unify namespacing for `libp2p` modules
- [#1591](https://github.com/FuelLabs/fuel-core/pull/1591): Simplify libp2p dependencies and not depend on all sub modules directly.
- [#1590](https://github.com/FuelLabs/fuel-core/pull/1590): Use `AtomicView` in the `TxPool` to read the state of the database during insertion of the transactions.
- [#1587](https://github.com/FuelLabs/fuel-core/pull/1587): Use `BlockHeight` as a primary key for the `FuelsBlock` table.
- [#1585](https://github.com/FuelLabs/fuel-core/pull/1585): Let `NetworkBehaviour` macro generate `FuelBehaviorEvent` in p2p
- [#1579](https://github.com/FuelLabs/fuel-core/pull/1579): The change extracts the off-chain-related logic from the executor and moves it to the GraphQL off-chain worker. It creates two new concepts - Off-chain and On-chain databases where the GraphQL worker has exclusive ownership of the database and may modify it without intersecting with the On-chain database.
- [#1577](https://github.com/FuelLabs/fuel-core/pull/1577): Moved insertion of sealed blocks into the `BlockImporter` instead of the executor.
- [#1574](https://github.com/FuelLabs/fuel-core/pull/1574): Penalizes peers for sending invalid responses or for not replying at all.
- [#1601](https://github.com/FuelLabs/fuel-core/pull/1601): Fix formatting in docs and check that `cargo doc` passes in the CI.
- [#1636](https://github.com/FuelLabs/fuel-core/pull/1636): Add more docs to GraphQL DAP API.

#### Breaking

- [#1725](https://github.com/FuelLabs/fuel-core/pull/1725): All API endpoints now are prefixed with `/v1` version. New usage looks like: `/v1/playground`, `/v1/graphql`, `/v1/graphql-sub`, `/v1/metrics`, `/v1/health`.
- [#1722](https://github.com/FuelLabs/fuel-core/pull/1722): Bugfix: Zero `predicate_gas_used` field during validation of the produced block.
- [#1714](https://github.com/FuelLabs/fuel-core/pull/1714): The change bumps the `fuel-vm` to `0.47.1`. It breaks several breaking changes into the protocol:
  - All malleable fields are zero during the execution and unavailable through the GTF getters. Accessing them via the memory directly is still possible, but they are zero.
  - The `Transaction` doesn't define the gas price anymore. The gas price is defined by the block producer and recorded in the `Mint` transaction at the end of the block. A price of future blocks can be fetched through a [new API nedopoint](https://github.com/FuelLabs/fuel-core/issues/1641) and the price of the last block can be fetch or via the block or another [API endpoint](https://github.com/FuelLabs/fuel-core/issues/1647).
  - The `GasPrice` policy is replaced with the `Tip` policy. The user may specify in the native tokens how much he wants to pay the block producer to include his transaction in the block. It is the prioritization mechanism to incentivize the block producer to include users transactions earlier.
  - The `MaxFee` policy is mandatory to set. Without it, the transaction pool will reject the transaction. Since the block producer defines the gas price, the only way to control how much user agreed to pay can be done only through this policy.
  - The `maturity` field is removed from the `Input::Coin`. The same affect can be achieve with the `Maturity` policy on the transaction and predicate. This changes breaks how input coin is created and removes the passing of this argument.
  - The metadata of the `Checked<Tx>` doesn't contain `max_fee` and `min_fee` anymore. Only `max_gas` and `min_gas`. The `max_fee` is controlled by the user via the `MaxFee` policy.
  - Added automatic `impl` of traits `StorageWrite` and `StorageRead` for `StructuredStorage`. Tables that use a `Blueprint` can be read and written using these interfaces provided by structured storage types.

- [#1712](https://github.com/FuelLabs/fuel-core/pull/1712): Make `ContractUtxoInfo` type a version-able enum for use in the `ContractsLatestUtxo`table.
- [#1657](https://github.com/FuelLabs/fuel-core/pull/1657): Changed `CROO` gas price type from `Word` to `DependentGasPrice`. The dependent gas price values are dummy values while awaiting updated benchmarks.
- [#1671](https://github.com/FuelLabs/fuel-core/pull/1671): The GraphQL API uses block height instead of the block id where it is possible. The transaction status contains `block_height` instead of the `block_id`.
- [#1675](https://github.com/FuelLabs/fuel-core/pull/1675): Simplify GQL schema by disabling contract resolvers in most cases, and just return a ContractId scalar instead.
- [#1658](https://github.com/FuelLabs/fuel-core/pull/1658): Receipts are part of the transaction status. 
    Removed `reason` from the `TransactionExecutionResult::Failed`. It can be calculated based on the program state and receipts.
    Also, it is not possible to fetch `receipts` from the `Transaction` directly anymore. Instead, you need to fetch `status` and its receipts.
- [#1646](https://github.com/FuelLabs/fuel-core/pull/1646): Remove redundant receipts from queries.
- [#1639](https://github.com/FuelLabs/fuel-core/pull/1639): Make Merkle metadata, i.e. `SparseMerkleMetadata` and `DenseMerkleMetadata` type version-able enums
- [#1632](https://github.com/FuelLabs/fuel-core/pull/1632): Make `Message` type a version-able enum
- [#1631](https://github.com/FuelLabs/fuel-core/pull/1631): Modify api endpoint to dry run multiple transactions.
- [#1629](https://github.com/FuelLabs/fuel-core/pull/1629): Use a separate database for each data domain. Each database has its own folder where data is stored.
- [#1628](https://github.com/FuelLabs/fuel-core/pull/1628): Make `CompressedCoin` type a version-able enum
- [#1616](https://github.com/FuelLabs/fuel-core/pull/1616): Make `BlockHeader` type a version-able enum
- [#1614](https://github.com/FuelLabs/fuel-core/pull/1614): Use the default consensus key regardless of trigger mode. The change is breaking because it removes the `--dev-keys` argument. If the `debug` flag is set, the default consensus key will be used, regardless of the trigger mode.
- [#1596](https://github.com/FuelLabs/fuel-core/pull/1596): Make `Consensus` type a version-able enum
- [#1593](https://github.com/FuelLabs/fuel-core/pull/1593): Make `Block` type a version-able enum
- [#1576](https://github.com/FuelLabs/fuel-core/pull/1576): The change moves the implementation of the storage traits for required tables from `fuel-core` to `fuel-core-storage` crate. The change also adds a more flexible configuration of the encoding/decoding per the table and allows the implementation of specific behaviors for the table in a much easier way. It unifies the encoding between database, SMTs, and iteration, preventing mismatching bytes representation on the Rust type system level. Plus, it increases the re-usage of the code by applying the same blueprint to other tables.
    
    It is a breaking PR because it changes database encoding/decoding for some tables.
    
    ### StructuredStorage
    
    The change adds a new type `StructuredStorage`. It is a wrapper around the key-value storage that implements the storage traits(`StorageInspect`, `StorageMutate`, `StorageRead`, etc) for the tables with blueprint. This blueprint works in tandem with the `TableWithBlueprint` trait. The table may implement `TableWithBlueprint` specifying the blueprint, as an example:
    
    ```rust
    impl TableWithBlueprint for ContractsRawCode {
        type Blueprint = Plain<Raw, Raw>;
    
        fn column() -> Column {
            Column::ContractsRawCode
        }
    }
    ```
    
    It is a definition of the blueprint for the `ContractsRawCode` table. It has a plain blueprint meaning it simply encodes/decodes bytes and stores/loads them into/from the storage. As a key codec and value codec, it uses a `Raw` encoding/decoding that simplifies writing bytes and loads them back into the memory without applying any serialization or deserialization algorithm.
    
    If the table implements `TableWithBlueprint` and the selected codec satisfies all blueprint requirements, the corresponding storage traits for that table are implemented on the `StructuredStorage` type.
    
    ### Codecs
    
    Each blueprint allows customizing the key and value codecs. It allows the use of different codecs for different tables, taking into account the complexity and weight of the data and providing a way of more optimal implementation.
    
    That property may be very useful to perform migration in a more easier way. Plus, it also can be a `no_std` migration potentially allowing its fraud proving.
    
    An example of migration:
    
    ```rust
    /// Define the table for V1 value encoding/decoding.
    impl TableWithBlueprint for ContractsRawCodeV1 {
        type Blueprint = Plain<Raw, Raw>;
    
        fn column() -> Column {
            Column::ContractsRawCode
        }
    }
    
    /// Define the table for V2 value encoding/decoding.
    /// It uses `Postcard` codec for the value instead of `Raw` codec.
    ///
    /// # Dev-note: The columns is the same.
    impl TableWithBlueprint for ContractsRawCodeV2 {
        type Blueprint = Plain<Raw, Postcard>;
    
        fn column() -> Column {
            Column::ContractsRawCode
        }
    }
    
    fn migration(storage: &mut Database) {
        let mut iter = storage.iter_all::<ContractsRawCodeV1>(None);
        while let Ok((key, value)) = iter.next() {
            // Insert into the same table but with another codec.
            storage.storage::<ContractsRawCodeV2>().insert(key, value);
        }
    }
    ```
    
    ### Structures
    
    The blueprint of the table defines its behavior. As an example, a `Plain` blueprint simply encodes/decodes bytes and stores/loads them into/from the storage. The `SMT` blueprint builds a sparse merkle tree on top of the key-value pairs.
    
    Implementing a blueprint one time, we can apply it to any table satisfying the requirements of this blueprint. It increases the re-usage of the code and minimizes duplication.
    
    It can be useful if we decide to create global roots for all required tables that are used in fraud proving.
    
    ```rust
    impl TableWithBlueprint for SpentMessages {
        type Blueprint = Plain<Raw, Postcard>;
    
        fn column() -> Column {
            Column::SpentMessages
        }
    }
                     |
                     |
                    \|/
    
    impl TableWithBlueprint for SpentMessages {
        type Blueprint =
            Sparse<Raw, Postcard, SpentMessagesMerkleMetadata, SpentMessagesMerkleNodes>;
    
        fn column() -> Column {
            Column::SpentMessages
        }
    }
    ```
    
    ### Side changes
    
    #### `iter_all`
    The `iter_all` functionality now accepts the table instead of `K` and `V` generics. It is done to use the correct codec during deserialization. Also, the table definition provides the column.
    
    #### Duplicated unit tests
    
    The `fuel-core-storage` crate provides macros that generate unit tests. Almost all tables had the same test like `get`, `insert`, `remove`, `exist`. All duplicated tests were moved to macros. The unique one still stays at the same place where it was before.
    
    #### `StorageBatchMutate`
    
    Added a new `StorageBatchMutate` trait that we can move to `fuel-storage` crate later. It allows batch operations on the storage. It may be more performant in some cases.

- [#1573](https://github.com/FuelLabs/fuel-core/pull/1573): Remove nested p2p request/response encoding. Only breaks p2p networking compatibility with older fuel-core versions, but is otherwise fully internal.


## [Version 0.22.4]

### Added

- [#1743](https://github.com/FuelLabs/fuel-core/pull/1743): Added blacklisting of the transactions on the `TxPool` level.
  ```shell
        --tx-blacklist-addresses <TX_BLACKLIST_ADDRESSES>
            The list of banned addresses ignored by the `TxPool`
            
            [env: TX_BLACKLIST_ADDRESSES=]
  
        --tx-blacklist-coins <TX_BLACKLIST_COINS>
            The list of banned coins ignored by the `TxPool`
            
            [env: TX_BLACKLIST_COINS=]
  
        --tx-blacklist-messages <TX_BLACKLIST_MESSAGES>
            The list of banned messages ignored by the `TxPool`
            
            [env: TX_BLACKLIST_MESSAGES=]
  
        --tx-blacklist-contracts <TX_BLACKLIST_CONTRACTS>
            The list of banned contracts ignored by the `TxPool`
            
            [env: TX_BLACKLIST_CONTRACTS=]
  ```

## [Version 0.22.3]

### Added

- [#1732](https://github.com/FuelLabs/fuel-core/pull/1732): Added `Clone` bounds to most datatypes of `fuel-core-client`.

## [Version 0.22.2]

### Added

- [#1729](https://github.com/FuelLabs/fuel-core/pull/1729): Exposed the `schema.sdl` file from `fuel-core-client`. The user can create his own queries by using this file.

## [Version 0.22.1]

### Fixed
- [#1664](https://github.com/FuelLabs/fuel-core/pull/1664): Fixed long database initialization after restart of the node by setting limit to the WAL file.


## [Version 0.22.0]

### Added

- [#1515](https://github.com/FuelLabs/fuel-core/pull/1515): Added support of `--version` command for `fuel-core-keygen` binary.
- [#1504](https://github.com/FuelLabs/fuel-core/pull/1504): A `Success` or `Failure` variant of `TransactionStatus` returned by a query now contains the associated receipts generated by transaction execution.

#### Breaking
- [#1531](https://github.com/FuelLabs/fuel-core/pull/1531): Make `fuel-core-executor` `no_std` compatible. It affects the `fuel-core` crate because it uses the `fuel-core-executor` crate. The change is breaking because of moved types.
- [#1524](https://github.com/FuelLabs/fuel-core/pull/1524): Adds information about connected peers to the GQL API.

### Changed

- [#1517](https://github.com/FuelLabs/fuel-core/pull/1517): Changed default gossip heartbeat interval to 500ms. 
- [#1520](https://github.com/FuelLabs/fuel-core/pull/1520): Extract `executor` into `fuel-core-executor` crate.

### Fixed

#### Breaking
- [#1536](https://github.com/FuelLabs/fuel-core/pull/1536): The change fixes the contracts tables to not touch SMT nodes of foreign contracts. Before, it was possible to invalidate the SMT from another contract. It is a breaking change and requires re-calculating the whole state from the beginning with new SMT roots. 
- [#1542](https://github.com/FuelLabs/fuel-core/pull/1542): Migrates information about peers to NodeInfo instead of ChainInfo. It also elides information about peers in the default node_info query.

## [Version 0.21.0]

This release focuses on preparing `fuel-core` for the mainnet environment:
- Most of the changes improved the security and stability of the node.
- The gas model was reworked to cover all aspects of execution.
- The benchmarking system was significantly enhanced, covering worst scenarios.
- A new set of benchmarks was added to track the accuracy of gas prices.
- Optimized heavy operations and removed/replaced exploitable functionality.

Besides that, there are more concrete changes:
- Unified naming conventions for all CLI arguments. Added dependencies between related fields to avoid misconfiguration in case of missing arguments. Added `--debug` flag that enables additional functionality like a debugger.
- Improved telemetry to cover the internal work of services and added support for the Pyroscope, allowing it to generate real-time flamegraphs to track performance.
- Improved stability of the P2P layer and adjusted the updating of reputation. The speed of block synchronization was significantly increased.
- The node is more stable and resilient. Improved DoS resistance and resource management. Fixed critical bugs during state transition.
- Reworked the `Mint` transaction to accumulate the fee from block production inside the contract defined by the block producer.

FuelVM received a lot of safety and stability improvements:
- The audit helped identify some bugs and errors that have been successfully fixed.
- Updated the gas price model to charge for resources used during the transaction lifecycle.
- Added `no_std` and 32 bit system support. This opens doors for fraud proving in the future.
- Removed the `ChainId` from the `PredicateId` calculation, allowing the use of predicates cross-chain.
- Improvements in the performance of some storage-related opcodes.
- Support the `ECAL` instruction that allows adding custom functionality to the VM. It can be used to create unique rollups or advanced indexers in the future.
- Support of [transaction policies](https://github.com/FuelLabs/fuel-vm/blob/master/CHANGELOG.md#version-0420) provides additional safety for the user. 
    It also allows the implementation of a multi-dimensional price model in the future, making the transaction execution cheaper and allowing more transactions that don't affect storage.
- Refactored errors, returning more detailed errors to the user, simplifying debugging.

### Added

- [#1503](https://github.com/FuelLabs/fuel-core/pull/1503): Add `gtf` opcode sanity check.
- [#1502](https://github.com/FuelLabs/fuel-core/pull/1502): Added price benchmark for `vm_initialization`.
- [#1501](https://github.com/FuelLabs/fuel-core/pull/1501): Add a CLI command for generating a fee collection contract.
- [#1492](https://github.com/FuelLabs/fuel-core/pull/1492): Support backward iteration in the RocksDB. It allows backward queries that were not allowed before.
- [#1490](https://github.com/FuelLabs/fuel-core/pull/1490): Add push and pop benchmarks.
- [#1485](https://github.com/FuelLabs/fuel-core/pull/1485): Prepare rc release of fuel core v0.21
- [#1476](https://github.com/FuelLabs/fuel-core/pull/1453): Add the majority of the "other" benchmarks for contract opcodes.
- [#1473](https://github.com/FuelLabs/fuel-core/pull/1473): Expose fuel-core version as a constant
- [#1469](https://github.com/FuelLabs/fuel-core/pull/1469): Added support of bloom filter for RocksDB tables and increased the block cache.
- [#1465](https://github.com/FuelLabs/fuel-core/pull/1465): Improvements for keygen cli and crates
- [#1642](https://github.com/FuelLabs/fuel-core/pull/1462): Added benchmark to measure the performance of contract state and contract ID calculation; use for gas costing.
- [#1457](https://github.com/FuelLabs/fuel-core/pull/1457): Fixing incorrect measurement for fast(µs) opcodes.
- [#1456](https://github.com/FuelLabs/fuel-core/pull/1456): Added flushing of the RocksDB during a graceful shutdown.
- [#1456](https://github.com/FuelLabs/fuel-core/pull/1456): Added more logs to track the service lifecycle.
- [#1453](https://github.com/FuelLabs/fuel-core/pull/1453): Add the majority of the "sanity" benchmarks for contract opcodes.
- [#1452](https://github.com/FuelLabs/fuel-core/pull/1452): Added benchmark to measure the performance of contract root calculation when utilizing the maximum contract size; used for gas costing of contract root during predicate owner validation.
- [#1449](https://github.com/FuelLabs/fuel-core/pull/1449): Fix coin pagination in e2e test client.
- [#1447](https://github.com/FuelLabs/fuel-core/pull/1447): Add timeout for continuous e2e tests
- [#1444](https://github.com/FuelLabs/fuel-core/pull/1444): Add "sanity" benchmarks for memory opcodes.
- [#1437](https://github.com/FuelLabs/fuel-core/pull/1437): Add some transaction throughput tests for basic transfers.
- [#1436](https://github.com/FuelLabs/fuel-core/pull/1436): Add a github action to continuously test beta-4.
- [#1433](https://github.com/FuelLabs/fuel-core/pull/1433): Add "sanity" benchmarks for flow opcodes.
- [#1432](https://github.com/FuelLabs/fuel-core/pull/1432): Add a new `--api-request-timeout` argument to control TTL for GraphQL requests.
- [#1430](https://github.com/FuelLabs/fuel-core/pull/1430): Add "sanity" benchmarks for crypto opcodes.
- [#1426](https://github.com/FuelLabs/fuel-core/pull/1426) Split keygen into a create and a binary.
- [#1419](https://github.com/FuelLabs/fuel-core/pull/1419): Add additional "sanity" benchmarks for arithmetic op code instructions.
- [#1411](https://github.com/FuelLabs/fuel-core/pull/1411): Added WASM and `no_std` compatibility.
- [#1405](https://github.com/FuelLabs/fuel-core/pull/1405): Use correct names for service metrics.
- [#1400](https://github.com/FuelLabs/fuel-core/pull/1400): Add releasy beta to fuel-core so that new commits to fuel-core master triggers fuels-rs.
- [#1371](https://github.com/FuelLabs/fuel-core/pull/1371): Add new client function for querying the `MessageStatus` for a specific message (by `Nonce`).
- [#1356](https://github.com/FuelLabs/fuel-core/pull/1356): Add peer reputation reporting to heartbeat code.
- [#1355](https://github.com/FuelLabs/fuel-core/pull/1355): Added new metrics related to block importing, such as tps, sync delays etc.
- [#1339](https://github.com/FuelLabs/fuel-core/pull/1339): Adds `baseAssetId` to `FeeParameters` in the GraphQL API.
- [#1331](https://github.com/FuelLabs/fuel-core/pull/1331): Add peer reputation reporting to block import code.
- [#1324](https://github.com/FuelLabs/fuel-core/pull/1324): Added pyroscope profiling to fuel-core, intended to be used by a secondary docker image that has debug symbols enabled.
- [#1309](https://github.com/FuelLabs/fuel-core/pull/1309): Add documentation for running debug builds with CLion and Visual Studio Code.  
- [#1308](https://github.com/FuelLabs/fuel-core/pull/1308): Add support for loading .env files when compiling with the `env` feature. This allows users to conveniently supply CLI arguments in a secure and IDE-agnostic way. 
- [#1304](https://github.com/FuelLabs/fuel-core/pull/1304): Implemented `submit_and_await_commit_with_receipts` method for `FuelClient`.
- [#1286](https://github.com/FuelLabs/fuel-core/pull/1286): Include readable names for test cases where missing.
- [#1274](https://github.com/FuelLabs/fuel-core/pull/1274): Added tests to benchmark block synchronization.
- [#1263](https://github.com/FuelLabs/fuel-core/pull/1263): Add gas benchmarks for `ED19` and `ECR1` instructions.

### Changed

- [#1512](https://github.com/FuelLabs/fuel-core/pull/1512): Internally simplify merkle_contract_state_range.
- [#1507](https://github.com/FuelLabs/fuel-core/pull/1507): Updated chain configuration to be ready for beta 5 network. It includes opcode prices from the latest benchmark and contract for the block producer.
- [#1477](https://github.com/FuelLabs/fuel-core/pull/1477): Upgraded the Rust version used in CI and containers to 1.73.0. Also includes associated Clippy changes.
- [#1469](https://github.com/FuelLabs/fuel-core/pull/1469): Replaced usage of `MemoryTransactionView` by `Checkpoint` database in the benchmarks.
- [#1468](https://github.com/FuelLabs/fuel-core/pull/1468): Bumped version of the `fuel-vm` to `v0.40.0`. It brings some breaking changes into consensus parameters API because of changes in the underlying types.
- [#1466](https://github.com/FuelLabs/fuel-core/pull/1466): Handling overflows during arithmetic operations.
- [#1460](https://github.com/FuelLabs/fuel-core/pull/1460): Change tracking branch from main to master for releasy tests.
- [#1454](https://github.com/FuelLabs/fuel-core/pull/1454): Update gas benchmarks for opcodes that append receipts.
- [#1440](https://github.com/FuelLabs/fuel-core/pull/1440): Don't report reserved nodes that send invalid transactions.
- [#1439](https://github.com/FuelLabs/fuel-core/pull/1439): Reduced memory BMT consumption during creation of the header.
- [#1434](https://github.com/FuelLabs/fuel-core/pull/1434): Continue gossiping transactions to reserved peers regardless of gossiping reputation score.
- [#1408](https://github.com/FuelLabs/fuel-core/pull/1408): Update gas benchmarks for storage opcodes to use a pre-populated database to get more accurate worst-case costs.
- [#1399](https://github.com/FuelLabs/fuel-core/pull/1399): The Relayer now queries Ethereum for its latest finalized block instead of using a configurable "finalization period" to presume finality.
- [#1397](https://github.com/FuelLabs/fuel-core/pull/1397): Improved keygen. Created a crate to be included from forc plugins and upgraded internal library to drop requirement of protoc to build
- [#1395](https://github.com/FuelLabs/fuel-core/pull/1395): Add DependentCost benchmarks for `k256`, `s256` and `mcpi` instructions.
- [#1393](https://github.com/FuelLabs/fuel-core/pull/1393): Increase heartbeat timeout from `2` to `60` seconds, as suggested in [this issue](https://github.com/FuelLabs/fuel-core/issues/1330).
- [#1392](https://github.com/FuelLabs/fuel-core/pull/1392): Fixed an overflow in `message_proof`.
- [#1390](https://github.com/FuelLabs/fuel-core/pull/1390): Up the `ethers` version to `2` to fix an issue with `tungstenite`.
- [#1383](https://github.com/FuelLabs/fuel-core/pull/1383): Disallow usage of `log` crate internally in favor of `tracing` crate.
- [#1380](https://github.com/FuelLabs/fuel-core/pull/1380): Add preliminary, hard-coded config values for heartbeat peer reputation, removing `todo`.
- [#1377](https://github.com/FuelLabs/fuel-core/pull/1377): Remove `DiscoveryEvent` and use `KademliaEvent` directly in `DiscoveryBehavior`.
- [#1366](https://github.com/FuelLabs/fuel-core/pull/1366): Improve caching during docker builds in CI by replacing gha
- [#1358](https://github.com/FuelLabs/fuel-core/pull/1358): Upgraded the Rust version used in CI to 1.72.0. Also includes associated Clippy changes.
- [#1349](https://github.com/FuelLabs/fuel-core/pull/1349): Updated peer-to-peer transactions API to support multiple blocks in a single request, and updated block synchronization to request multiple blocks based on the configured range of headers.
- [#1342](https://github.com/FuelLabs/fuel-core/pull/1342): Add error handling for P2P requests to return `None` to requester and log error.
- [#1318](https://github.com/FuelLabs/fuel-core/pull/1318): Modified block synchronization to use asynchronous task execution when retrieving block headers.
- [#1314](https://github.com/FuelLabs/fuel-core/pull/1314): Removed `types::ConsensusParameters` in favour of `fuel_tx:ConsensusParameters`.
- [#1302](https://github.com/FuelLabs/fuel-core/pull/1302): Removed the usage of flake and building of the bridge contract ABI.
    It simplifies the maintenance and updating of the events, requiring only putting the event definition into the codebase of the relayer.
- [#1293](https://github.com/FuelLabs/fuel-core/issues/1293): Parallelized the `estimate_predicates` endpoint to utilize all available threads.
- [#1270](https://github.com/FuelLabs/fuel-core/pull/1270): Modify the way block headers are retrieved from peers to be done in batches.

#### Breaking
- [#1506](https://github.com/FuelLabs/fuel-core/pull/1506): Added validation of the coin's fields during block production and validation. Before, it was possible to submit a transaction that didn't match the coin's values in the database, allowing printing/using unavailable assets.
- [#1491](https://github.com/FuelLabs/fuel-core/pull/1491): Removed unused request and response variants from the Gossipsub implementation, as well as related definitions and tests. Specifically, this removes gossiping of `ConsensusVote` and `NewBlock` events.
- [#1472](https://github.com/FuelLabs/fuel-core/pull/1472): Upgraded `fuel-vm` to `v0.42.0`. It introduces transaction policies that changes layout of the transaction. FOr more information check the [v0.42.0](https://github.com/FuelLabs/fuel-vm/pull/635) release.
- [#1470](https://github.com/FuelLabs/fuel-core/pull/1470): Divide `DependentCost` into "light" and "heavy" operations.
- [#1464](https://github.com/FuelLabs/fuel-core/pull/1464): Avoid possible truncation of higher bits. It may invalidate the code that truncated higher bits causing different behavior on 32-bit vs. 64-bit systems. The change affects some endpoints that now require lesser integers.
- [#1432](https://github.com/FuelLabs/fuel-core/pull/1432): All subscriptions and requests have a TTL now. So each subscription lifecycle is limited in time. If the subscription is closed because of TTL, it means that you subscribed after your transaction had been dropped by the network.
- [#1407](https://github.com/FuelLabs/fuel-core/pull/1407): The recipient is a `ContractId` instead of `Address`. The block producer should deploy its contract to receive the transaction fee. The collected fee is zero until the recipient contract is set.
- [#1407](https://github.com/FuelLabs/fuel-core/pull/1407): The `Mint` transaction is reworked with new fields to support the account-base model. It affects serialization and deserialization of the transaction and also affects GraphQL schema.
- [#1407](https://github.com/FuelLabs/fuel-core/pull/1407): The `Mint` transaction is the last transaction in the block instead of the first.
- [#1374](https://github.com/FuelLabs/fuel-core/pull/1374): Renamed `base_chain_height` to `da_height` and return current relayer height instead of latest Fuel block height.
- [#1367](https://github.com/FuelLabs/fuel-core/pull/1367): Update to the latest version of fuel-vm.
- [#1363](https://github.com/FuelLabs/fuel-core/pull/1363): Change message_proof api to take `nonce` instead of `message_id`
- [#1355](https://github.com/FuelLabs/fuel-core/pull/1355): Removed the `metrics` feature flag from the fuel-core crate, and metrics are now included by default.
- [#1339](https://github.com/FuelLabs/fuel-core/pull/1339): Added a new required field called `base_asset_id` to the `FeeParameters` definition in `ConsensusParameters`, as well as default values for `base_asset_id` in the `beta` and `dev` chain specifications.
- [#1322](https://github.com/FuelLabs/fuel-core/pull/1322):
  The `debug` flag is added to the CLI. The flag should be used for local development only. Enabling debug mode:
      - Allows GraphQL Endpoints to arbitrarily advance blocks.
      - Enables debugger GraphQL Endpoints.
      - Allows setting `utxo_validation` to `false`.
- [#1318](https://github.com/FuelLabs/fuel-core/pull/1318): Removed the `--sync-max-header-batch-requests` CLI argument, and renamed `--sync-max-get-txns` to `--sync-block-stream-buffer-size` to better represent the current behavior in the import.
- [#1290](https://github.com/FuelLabs/fuel-core/pull/1290): Standardize CLI args to use `-` instead of `_`.
- [#1279](https://github.com/FuelLabs/fuel-core/pull/1279): Added a new CLI flag to enable the Relayer service `--enable-relayer`, and disabled the Relayer service by default. When supplying the `--enable-relayer` flag, the `--relayer` argument becomes mandatory, and omitting it is an error. Similarly, providing a `--relayer` argument without the `--enable-relayer` flag is an error. Lastly, providing the `--keypair` or `--network` arguments will also produce an error if the `--enable-p2p` flag is not set.
- [#1262](https://github.com/FuelLabs/fuel-core/pull/1262): The `ConsensusParameters` aggregates all configuration data related to the consensus. It contains many fields that are segregated by the usage. The API of some functions was affected to use lesser types instead the whole `ConsensusParameters`. It is a huge breaking change requiring repetitively monotonically updating all places that use the `ConsensusParameters`. But during updating, consider that maybe you can use lesser types. Usage of them may simplify signatures of methods and make them more user-friendly and transparent.

### Removed

#### Breaking
- [#1484](https://github.com/FuelLabs/fuel-core/pull/1484): Removed `--network` CLI argument. Now the name of the network is fetched form chain configuration.
- [#1399](https://github.com/FuelLabs/fuel-core/pull/1399): Removed `relayer-da-finalization` parameter from the relayer CLI.
- [#1338](https://github.com/FuelLabs/fuel-core/pull/1338): Updated GraphQL client to use `DependentCost` for `k256`, `mcpi`, `s256`, `scwq`, `swwq` opcodes.
- [#1322](https://github.com/FuelLabs/fuel-core/pull/1322): The `manual_blocks_enabled` flag is removed from the CLI. The analog is a `debug` flag.<|MERGE_RESOLUTION|>--- conflicted
+++ resolved
@@ -11,11 +11,8 @@
 
 ### Added
 - [2321](https://github.com/FuelLabs/fuel-core/pull/2321): New metrics for the txpool: "The size of transactions in the txpool" (`txpool_tx_size`), "The time spent by a transaction in the txpool in seconds" (`txpool_tx_time_in_txpool_seconds`), The number of transactions in the txpool (`txpool_number_of_transactions`), "The number of transactions pending verification before entering the txpool" (`txpool_number_of_transactions_pending_verification`), "The number of executable transactions in the txpool" (`txpool_number_of_executable_transactions`), "The time it took to select transactions for inclusion in a block in nanoseconds" (`txpool_select_transaction_time_nanoseconds`), The time it took to insert a transaction in the txpool in milliseconds (`txpool_insert_transaction_time_milliseconds`).
-<<<<<<< HEAD
+- [2376](https://github.com/FuelLabs/fuel-core/pull/2376): Add a way to fetch transactions in P2P without specifying a peer.
 - [2361](https://github.com/FuelLabs/fuel-core/pull/2361): Add caches to the sync service to not reask for data it already fetched from the network.
-=======
-- [2376](https://github.com/FuelLabs/fuel-core/pull/2376): Add a way to fetch transactions in P2P without specifying a peer.
->>>>>>> c80f3ace
 
 ## [Version 0.40.0]
 
