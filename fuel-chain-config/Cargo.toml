[package]
name = "fuel-chain-config"
version = "0.15.0"
authors = ["Fuel Labs <contact@fuel.sh>"]
categories = ["cryptography::cryptocurrencies"]
edition = "2021"
homepage = "https://fuel.network/"
keywords = ["blockchain", "cryptocurrencies", "fuel-client"]
license = "BUSL-1.1"
repository = "https://github.com/FuelLabs/fuel-core"
description = "Fuel Chain config types"

[dependencies]
anyhow = "1.0"
<<<<<<< HEAD
bincode = "1.3"
fuel-core-interfaces = { path = "../fuel-core-interfaces", version = "0.14.1", features = [
=======
fuel-core-interfaces = { path = "../fuel-core-interfaces", version = "0.15.0", features = [
>>>>>>> 5cb9ea97
    "serde",
] }
fuel-poa-coordinator = { path = "../fuel-poa-coordinator", version = "0.15.0" }
hex = { version = "0.4", features = ["serde"] }
itertools = "0.10"
rand = "0.8"
serde = { version = "1.0", features = ["derive"] }
serde_json = { version = "1.0", features = ["raw_value"] }
serde_with = "1.11"
tracing = "0.1"

[dev-dependencies]
insta = "1.8"<|MERGE_RESOLUTION|>--- conflicted
+++ resolved
@@ -12,12 +12,8 @@
 
 [dependencies]
 anyhow = "1.0"
-<<<<<<< HEAD
 bincode = "1.3"
-fuel-core-interfaces = { path = "../fuel-core-interfaces", version = "0.14.1", features = [
-=======
 fuel-core-interfaces = { path = "../fuel-core-interfaces", version = "0.15.0", features = [
->>>>>>> 5cb9ea97
     "serde",
 ] }
 fuel-poa-coordinator = { path = "../fuel-poa-coordinator", version = "0.15.0" }
