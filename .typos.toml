[default]
extend-ignore-identifiers-re = [
    "TRO",
    "tro",
    "Tro",
    "typ",
    "aloc",
    "ALOC",
<<<<<<< HEAD
    "Aloc",
=======
>>>>>>> 89ced002
]<|MERGE_RESOLUTION|>--- conflicted
+++ resolved
@@ -6,8 +6,4 @@
     "typ",
     "aloc",
     "ALOC",
-<<<<<<< HEAD
-    "Aloc",
-=======
->>>>>>> 89ced002
 ]