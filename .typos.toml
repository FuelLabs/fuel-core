[default]
extend-ignore-identifiers-re = [
    "TRO",
    "tro",
    "Tro",
<<<<<<< HEAD
    "typ"
=======
    "typ",
>>>>>>> 6e60af9f
]<|MERGE_RESOLUTION|>--- conflicted
+++ resolved
@@ -3,9 +3,5 @@
     "TRO",
     "tro",
     "Tro",
-<<<<<<< HEAD
-    "typ"
-=======
     "typ",
->>>>>>> 6e60af9f
 ]