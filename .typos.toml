--- conflicted
+++ resolved
@@ -6,8 +6,5 @@
     "typ",
     "aloc",
     "ALOC",
-<<<<<<< HEAD
-=======
     "Aloc",
->>>>>>> 412be8ad
 ]