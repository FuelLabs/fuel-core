[advisories]
ignore = [
    "RUSTSEC-2024-0421", # https://github.com/FuelLabs/fuel-core/issues/2488
    "RUSTSEC-2025-0009", # https://github.com/FuelLabs/fuel-core/issues/2814
<<<<<<< HEAD
    "RUSTSEC-2025-0006", # https://github.com/FuelLabs/fuel-core/issues/2815
=======
>>>>>>> e25c7d68
]<|MERGE_RESOLUTION|>--- conflicted
+++ resolved
@@ -2,8 +2,4 @@
 ignore = [
     "RUSTSEC-2024-0421", # https://github.com/FuelLabs/fuel-core/issues/2488
     "RUSTSEC-2025-0009", # https://github.com/FuelLabs/fuel-core/issues/2814
-<<<<<<< HEAD
-    "RUSTSEC-2025-0006", # https://github.com/FuelLabs/fuel-core/issues/2815
-=======
->>>>>>> e25c7d68
 ]