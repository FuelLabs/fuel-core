--- conflicted
+++ resolved
@@ -35,11 +35,7 @@
 serde_json = "1.0"
 sha3 = "0.10"
 thiserror = "1.0"
-<<<<<<< HEAD
-tokio = { version = "1.20", features = ["macros"] }
-=======
-tokio = { version = "1.21", features = ["macros"]}
->>>>>>> e54e2884
+tokio = { version = "1.21", features = ["macros"] }
 tracing = "0.1"
 tracing-subscriber = "0.3.9"
 url = "2.2"
@@ -52,7 +48,7 @@
 mockall = "0.11"
 rand = "0.8"
 test-case = "2.2"
-tokio = { version = "1.20", features = ["macros", "test-util"] }
+tokio = { version = "1.21", features = ["macros", "test-util"] }
 tracing-test = "0.2"
 
 [features]
