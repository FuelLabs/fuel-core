[package]
name = "fuel-relayer"
version = "0.0.0"
authors = ["Fuel Labs <contact@fuel.sh>"]
edition = "2021"
repository = "https://github.com/FuelLabs/fuel-core"
description = "Fuel Relayer"
publish = false

[dependencies]
anyhow = "1.0"
async-trait = "0.1"
bytes = "1.1"
chrono = "0.4"
env_logger = "0.9"
ethers-contract = { git = "https://github.com/rakita/ethers-rs.git", branch = "master", default-features = false, features = [
    "abigen",
] }
ethers-core = { git = "https://github.com/rakita/ethers-rs.git", branch = "master", default-features = false }
ethers-middleware = { git = "https://github.com/rakita/ethers-rs.git", branch = "master", default-features = false }
ethers-providers = { git = "https://github.com/rakita/ethers-rs.git", branch = "master", default-features = false, features = [
    "ws",
    "rustls",
] }
ethers-signers = { git = "https://github.com/rakita/ethers-rs.git", branch = "master", default-features = false }
features = "0.10"
<<<<<<< HEAD
fuel-core-interfaces = { path = "../fuel-core-interfaces", package = "fuel-core-interfaces", version = "0.7.0" }
fuel-crypto = "0.4"
=======
fuel-core-interfaces = { path = "../fuel-core-interfaces", package = "fuel-core-interfaces", version = "0.7.1" }
>>>>>>> 233cb77c
fuel-tx = { version = "0.10", features = ["serde"] }
fuel-types = { version = "0.5", features = ["serde"] }
futures = "0.3"
hex = "0.4"
lazy_static = "1.4"
parking_lot = "0.12"
serde = "1.0"
serde_json = "1.0"
thiserror = "1.0"
tokio = { version = "1.15", features = ["full"] }
tracing = "0.1"
tracing-subscriber = "0.3.9"
url = "2.2"

[dev-dependencies]
fuel-core-interfaces = { path = "../fuel-core-interfaces", package = "fuel-core-interfaces", version = "0.7.1", features = [
    "test_helpers",
] }
fuel-types = { version = "0.5", features = ["serde", "random"] }
rand = "0.8"
tracing-test = "0.2"

[features]
test-helpers = ["fuel-core-interfaces/test_helpers"]

# Example of customizing binaries in Cargo.toml.
[[bin]]
name = "testrun"
# path needs to be specified (even though this is the default path) due
# to a bug in cargo-chef https://github.com/LukeMathWalker/cargo-chef/issues/128
path = "src/bin/testrun.rs"
test = true
bench = false
required-features = ["test-helpers"]<|MERGE_RESOLUTION|>--- conflicted
+++ resolved
@@ -24,12 +24,8 @@
 ] }
 ethers-signers = { git = "https://github.com/rakita/ethers-rs.git", branch = "master", default-features = false }
 features = "0.10"
-<<<<<<< HEAD
-fuel-core-interfaces = { path = "../fuel-core-interfaces", package = "fuel-core-interfaces", version = "0.7.0" }
-fuel-crypto = "0.4"
-=======
 fuel-core-interfaces = { path = "../fuel-core-interfaces", package = "fuel-core-interfaces", version = "0.7.1" }
->>>>>>> 233cb77c
+fuel-crypto = "0.5"
 fuel-tx = { version = "0.10", features = ["serde"] }
 fuel-types = { version = "0.5", features = ["serde"] }
 futures = "0.3"
