--- conflicted
+++ resolved
@@ -172,12 +172,7 @@
     }
 
     /// Used in two places. On initial sync and when new fuel blocks is
-<<<<<<< HEAD
-    /// Done
     pub async fn commit_diffs(
-=======
-    pub async fn flush_validator_diffs(
->>>>>>> 2298ebed
         &mut self,
         db: &mut dyn RelayerDb,
         finalized_da_height: u64,
