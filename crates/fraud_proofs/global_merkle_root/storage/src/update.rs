use crate::{
    column::Column,
    Coins,
    ConsensusParametersVersions,
    ContractsLatestUtxo,
    Messages,
    StateTransitionBytecodeVersions,
};
use alloc::{
    borrow::Cow,
    vec,
    vec::Vec,
};
use fuel_core_storage::{
    blueprint::BlueprintInspect,
    iter::{
        IterableStore,
        IteratorOverTable,
    },
    kv_store::KeyValueInspect,
    structured_storage::TableWithBlueprint,
    transactional::StorageTransaction,
    Mappable,
    StorageAsMut,
};
use fuel_core_types::{
    blockchain::{
        block::Block,
        header::{
            ConsensusParametersVersion,
            StateTransitionBytecodeVersion,
        },
    },
    entities::{
        coins::coin::CompressedCoinV1,
        contract::ContractUtxoInfo,
    },
    fuel_asm::Word,
    fuel_tx::{
        field::{
            InputContract,
            Inputs,
            OutputContract,
            Outputs,
            UpgradePurpose as _,
        },
        input::{
            self,
            coin::{
                CoinPredicate,
                CoinSigned,
            },
            message::{
                MessageCoinPredicate,
                MessageCoinSigned,
                MessageDataPredicate,
                MessageDataSigned,
            },
        },
        output::{
            self,
        },
        Address,
        AssetId,
        ChargeableTransaction,
        Input,
        Output,
        Transaction,
        TxPointer,
        UniqueIdentifier,
        UpgradeBody,
        UpgradeMetadata,
        UpgradePurpose,
        UtxoId,
    },
    fuel_types::{
        BlockHeight,
        ChainId,
    },
    services::executor::{
        Error as ExecutorError,
        TransactionValidityError,
    },
};

<<<<<<< HEAD
pub trait UpdateMerkleizedTables {
    fn update_merklized_tables(
        self,
=======
pub trait UpdateMerkleizedTables: Sized {
    fn update_merkleized_tables(
        &mut self,
>>>>>>> a36f417a
        chain_id: ChainId,
        block: &Block,
        latest_state_transition_bytecode_version: StateTransitionBytecodeVersion,
        latest_consensus_parameters_version: ConsensusParametersVersion,
<<<<<<< HEAD
    ) -> anyhow::Result<()>;
=======
    ) -> anyhow::Result<&mut Self>;
}

pub trait GetMerkleizedTablesParameters:
    KeyValueInspect<Column = Column> + Sized
{
    fn get_latest_version<M>(&self) -> anyhow::Result<Option<M::OwnedKey>>
    where
        M: Mappable + TableWithBlueprint<Column = Column>,
        M::Blueprint: BlueprintInspect<M, Self>,
        M::OwnedKey: Ord;

    fn get_latest_consensus_parameters_version(
        &self,
    ) -> anyhow::Result<ConsensusParametersVersion> {
        self.get_latest_version::<ConsensusParametersVersions>()
            .map(|version| version.unwrap_or_default())
    }

    fn get_latest_state_transition_bytecode_version(
        &self,
    ) -> anyhow::Result<StateTransitionBytecodeVersion> {
        self.get_latest_version::<StateTransitionBytecodeVersions>()
            .map(|version| version.unwrap_or_default())
    }
}

impl<Storage> GetMerkleizedTablesParameters for Storage
where
    Storage: KeyValueInspect<Column = Column> + IterableStore<Column = Column>,
{
    fn get_latest_version<M>(&self) -> anyhow::Result<Option<M::OwnedKey>>
    where
        M: Mappable + TableWithBlueprint<Column = Column>,
        M::Blueprint: BlueprintInspect<M, Storage>,
        M::OwnedKey: Ord,
    {
        // Do not make any assumption the order of versions in the iterator.
        // This can be optimized later on by taking into account how versions are sorted.
        let keys_iterator =
            <Storage as IteratorOverTable>::iter_all_keys::<M>(self, None);

        let mut latest_key: Option<M::OwnedKey> = None;
        for key in keys_iterator {
            match key {
                Ok(key) => {
                    if let Some(previous_key) = latest_key {
                        latest_key = Some(previous_key.max(key));
                    } else {
                        latest_key = Some(key);
                    }
                }
                Err(err) => {
                    return Err(err.into());
                }
            }
        }

        Ok(latest_key)
    }
>>>>>>> a36f417a
}

pub trait GetMerkleizedTablesParameters:
    KeyValueInspect<Column = Column> + Sized
{
    fn get_latest_version<M>(&self) -> anyhow::Result<Option<M::OwnedKey>>
    where
        M: Mappable + TableWithBlueprint<Column = Column>,
        M::Blueprint: BlueprintInspect<M, Self>,
        M::OwnedKey: Ord;

    fn get_latest_consensus_parameters_version(
        &self,
    ) -> anyhow::Result<ConsensusParametersVersion> {
        self.get_latest_version::<ConsensusParametersVersions>()
            .map(|version| version.unwrap_or_default())
    }

    fn get_latest_state_transition_bytecode_version(
        &self,
    ) -> anyhow::Result<StateTransitionBytecodeVersion> {
        self.get_latest_version::<StateTransitionBytecodeVersions>()
            .map(|version| version.unwrap_or_default())
    }
}

impl<Storage> GetMerkleizedTablesParameters for Storage
where
    Storage: KeyValueInspect<Column = Column> + IterableStore<Column = Column>,
{
    fn get_latest_version<M>(&self) -> anyhow::Result<Option<M::OwnedKey>>
    where
        M: Mappable + TableWithBlueprint<Column = Column>,
        M::Blueprint: BlueprintInspect<M, Storage>,
        M::OwnedKey: Ord,
    {
        // Do not make any assumption the order of versions in the iterator.
        // This can be optimized later on by taking into account how versions are sorted.
        let keys_iterator =
            <Storage as IteratorOverTable>::iter_all_keys::<M>(self, None);

        let mut latest_key: Option<M::OwnedKey> = None;
        for key in keys_iterator {
            match key {
                Ok(key) => {
                    if let Some(previous_key) = latest_key {
                        latest_key = Some(previous_key.max(key));
                    } else {
                        latest_key = Some(key);
                    }
                }
                Err(err) => {
                    return Err(err.into());
                }
            }
        }

        Ok(latest_key)
    }
}

impl<Storage> UpdateMerkleizedTables for &mut StorageTransaction<Storage>
where
    Storage: KeyValueInspect<Column = Column>,
{
<<<<<<< HEAD
    fn update_merklized_tables(
        self,
=======
    fn update_merkleized_tables(
        &mut self,
>>>>>>> a36f417a
        chain_id: ChainId,
        block: &Block,
        latest_state_transition_bytecode_version: StateTransitionBytecodeVersion,
        latest_consensus_parameters_version: ConsensusParametersVersion,
<<<<<<< HEAD
    ) -> anyhow::Result<()> {
        let mut update_transaction = UpdateMerklizedTablesTransaction {
=======
    ) -> anyhow::Result<&mut Self> {
        let mut update_transaction = UpdateMerkleizedTablesTransaction {
>>>>>>> a36f417a
            chain_id,
            storage: self,
            latest_state_transition_bytecode_version,
            latest_consensus_parameters_version,
        };

        update_transaction.process_block(block)?;

        Ok(self)
    }
}

struct UpdateMerkleizedTablesTransaction<'a, Storage> {
    chain_id: ChainId,
    storage: &'a mut StorageTransaction<Storage>,
    latest_consensus_parameters_version: ConsensusParametersVersion,
    latest_state_transition_bytecode_version: StateTransitionBytecodeVersion,
}

impl<'a, Storage> UpdateMerkleizedTablesTransaction<'a, Storage>
where
    Storage: KeyValueInspect<Column = Column>,
{
    // TODO(#2588): Proper result type
    pub fn process_block(&mut self, block: &Block) -> anyhow::Result<()> {
        let block_height = *block.header().height();

        for (tx_idx, tx) in block.transactions().iter().enumerate() {
            let tx_idx: u16 =
                u16::try_from(tx_idx).map_err(|_| ExecutorError::TooManyTransactions)?;
            self.process_transaction(block_height, tx_idx, tx)?;
        }

        Ok(())
    }

    fn process_transaction(
        &mut self,
        block_height: BlockHeight,
        tx_idx: u16,
        tx: &Transaction,
    ) -> anyhow::Result<()> {
        let inputs = tx.inputs();
        for input in inputs.iter() {
            self.process_input(input)?;
        }

        let tx_pointer = TxPointer::new(block_height, tx_idx);
        for (output_index, output) in tx.outputs().iter().enumerate() {
            let output_index =
                u16::try_from(output_index).map_err(|_| ExecutorError::TooManyOutputs)?;

            let tx_id = tx.id(&self.chain_id);
            let utxo_id = UtxoId::new(tx_id, output_index);
            self.process_output(tx_pointer, utxo_id, &inputs, output)?;
        }

<<<<<<< HEAD
        match tx {
            Transaction::Upgrade(tx) => {
                self.process_upgrade_transaction(tx)?;
            }
            _ => {}
=======
        if let Transaction::Upgrade(tx) = tx {
            self.process_upgrade_transaction(tx)?;
>>>>>>> a36f417a
        }
        // TODO(#2583): Add the transaction to the `ProcessedTransactions` table.
        // TODO(#2585): Insert uplodade bytecodes.
        // TODO(#2586): Insert blobs.
        // TODO(#2587): Insert raw code for created contracts.

        Ok(())
    }

    fn process_input(&mut self, input: &Input) -> anyhow::Result<()> {
        match input {
            Input::CoinSigned(CoinSigned { utxo_id, .. })
            | Input::CoinPredicate(CoinPredicate { utxo_id, .. }) => {
                self.storage.storage_as_mut::<Coins>().remove(utxo_id)?;
            }
            Input::Contract(_) => {
                // Do nothing, since we are interested in output values
            }
            Input::MessageCoinSigned(MessageCoinSigned { nonce, .. })
            | Input::MessageCoinPredicate(MessageCoinPredicate { nonce, .. }) => {
                self.storage.storage_as_mut::<Messages>().remove(nonce)?;
            }
            // The messages below are retryable, it means that if execution failed,
            // message is not spend.
            Input::MessageDataSigned(MessageDataSigned { nonce, .. })
            | Input::MessageDataPredicate(MessageDataPredicate { nonce, .. }) => {
                // TODO(#2589): Figure out how to know the status of the execution.
                //  We definitely can do it via providing all receipts and verifying
                //  the script root. But maybe we have less expensive way.
                let success_status = false;
                if success_status {
                    self.storage.storage_as_mut::<Messages>().remove(nonce)?;
                }
            }
        }

        Ok(())
    }

    fn process_output(
        &mut self,
        tx_pointer: TxPointer,
        utxo_id: UtxoId,
        inputs: &[Input],
        output: &Output,
    ) -> anyhow::Result<()> {
        match output {
            Output::Coin {
                to,
                amount,
                asset_id,
            }
            | Output::Change {
                to,
                amount,
                asset_id,
            }
            | Output::Variable {
                to,
                amount,
                asset_id,
            } => {
                self.insert_coin_if_it_has_amount(
                    tx_pointer, utxo_id, *to, *amount, *asset_id,
                )?;
            }
            Output::Contract(contract) => {
                self.try_insert_latest_contract_utxo(
                    tx_pointer, utxo_id, inputs, *contract,
                )?;
            }
            Output::ContractCreated { contract_id, .. } => {
                self.storage.storage::<ContractsLatestUtxo>().insert(
                    contract_id,
                    &ContractUtxoInfo::V1((utxo_id, tx_pointer).into()),
                )?;
            }
        }
        Ok(())
    }

    fn insert_coin_if_it_has_amount(
        &mut self,
        tx_pointer: TxPointer,
        utxo_id: UtxoId,
        owner: Address,
        amount: Word,
        asset_id: AssetId,
    ) -> anyhow::Result<()> {
        // Only insert a coin output if it has some amount.
        // This is because variable or transfer outputs won't have any value
        // if there's a revert or panic and shouldn't be added to the utxo set.
        if amount > Word::MIN {
            let coin = CompressedCoinV1 {
                owner,
                amount,
                asset_id,
                tx_pointer,
            }
            .into();

            let previous_coin =
                self.storage.storage::<Coins>().replace(&utxo_id, &coin)?;

            // We should never overwrite coins.
            // TODO(#2588): Return error instead.
            assert!(previous_coin.is_none());
        }

        Ok(())
    }

    fn try_insert_latest_contract_utxo(
        &mut self,
        tx_pointer: TxPointer,
        utxo_id: UtxoId,
        inputs: &[Input],
        contract: output::contract::Contract,
    ) -> anyhow::Result<()> {
        if let Some(Input::Contract(input::contract::Contract { contract_id, .. })) =
            inputs.get(contract.input_index as usize)
        {
            self.storage.storage::<ContractsLatestUtxo>().insert(
                contract_id,
                &ContractUtxoInfo::V1((utxo_id, tx_pointer).into()),
            )?;
        } else {
            Err(ExecutorError::TransactionValidity(
                TransactionValidityError::InvalidContractInputIndex(utxo_id),
            ))?;
        }
        Ok(())
    }

    fn process_upgrade_transaction(
        &mut self,
        tx: &ChargeableTransaction<UpgradeBody, UpgradeMetadata>,
    ) -> anyhow::Result<()> {
        let Some(metadata) = tx.metadata().clone().map(|metadata| metadata.body) else {
            return Err(anyhow::anyhow!("Invalid upgrade metadata"));
        };

        match metadata {
            UpgradeMetadata::ConsensusParameters {
                consensus_parameters,
                calculated_checksum: _,
            } => {
                let Some(next_consensus_parameters_version) =
                    self.latest_consensus_parameters_version.checked_add(1)
                else {
                    return Err(anyhow::anyhow!("Invalid consensus parameters version"));
                };
                self.latest_consensus_parameters_version =
                    next_consensus_parameters_version;
                self.storage
                    .storage::<ConsensusParametersVersions>()
                    .insert(
                        &self.latest_consensus_parameters_version,
                        &consensus_parameters,
                    )?;
            }
            UpgradeMetadata::StateTransition => match tx.upgrade_purpose() {
                UpgradePurpose::ConsensusParameters { .. } => panic!(
                    "Upgrade with StateTransition metadata should have StateTransition purpose"
                ),
                UpgradePurpose::StateTransition { root } => {
                    let Some(next_state_transition_bytecode_version) =
                        self.latest_state_transition_bytecode_version.checked_add(1)
                    else {
                        return Err(anyhow::anyhow!(
                            "Invalid state transition bytecode version"
                        ));
                    };
                    self.latest_state_transition_bytecode_version =
                        next_state_transition_bytecode_version;
                    self.storage
                        .storage::<StateTransitionBytecodeVersions>()
<<<<<<< HEAD
                        .insert(&self.latest_state_transition_bytecode_version, &root)?;
=======
                        .insert(&self.latest_state_transition_bytecode_version, root)?;
>>>>>>> a36f417a
                }
            },
        }

        Ok(())
    }
}

pub trait TransactionInputs {
    fn inputs(&self) -> Cow<Vec<Input>>;
}

pub trait TransactionOutputs {
    fn outputs(&self) -> Cow<Vec<Output>>;
}

impl TransactionInputs for Transaction {
    fn inputs(&self) -> Cow<Vec<Input>> {
        match self {
            Transaction::Script(tx) => Cow::Borrowed(tx.inputs()),
            Transaction::Create(tx) => Cow::Borrowed(tx.inputs()),
            Transaction::Mint(tx) => {
                Cow::Owned(vec![Input::Contract(tx.input_contract().clone())])
            }
            Transaction::Upgrade(tx) => Cow::Borrowed(tx.inputs()),
            Transaction::Upload(tx) => Cow::Borrowed(tx.inputs()),
            Transaction::Blob(tx) => Cow::Borrowed(tx.inputs()),
        }
    }
}

impl TransactionOutputs for Transaction {
    fn outputs(&self) -> Cow<Vec<Output>> {
        match self {
            Transaction::Script(tx) => Cow::Borrowed(tx.outputs()),
            Transaction::Create(tx) => Cow::Borrowed(tx.outputs()),
            Transaction::Mint(tx) => {
                Cow::Owned(vec![Output::Contract(*tx.output_contract())])
            }
            Transaction::Upgrade(tx) => Cow::Borrowed(tx.outputs()),
            Transaction::Upload(tx) => Cow::Borrowed(tx.outputs()),
            Transaction::Blob(tx) => Cow::Borrowed(tx.outputs()),
        }
    }
}

#[cfg(test)]
#[allow(non_snake_case)]
mod tests {
<<<<<<< HEAD
=======
    use crate::column::TableColumn;

>>>>>>> a36f417a
    use super::*;

    use fuel_core_storage::{
        structured_storage::test::InMemoryStorage,
        transactional::{
            ReadTransaction,
            WriteTransaction,
        },
        StorageAsRef,
    };
<<<<<<< HEAD
    use fuel_core_types::fuel_tx::{
        Bytes32,
        ContractId,
        TxId,
=======
    use fuel_core_types::{
        fuel_crypto::Hasher,
        fuel_tx::{
            Bytes32,
            ConsensusParameters,
            ContractId,
            Finalizable,
            TransactionBuilder,
            TxId,
            Witness,
        },
>>>>>>> a36f417a
    };

    use rand::{
        rngs::StdRng,
        Rng,
        SeedableRng,
    };

    #[test]
<<<<<<< HEAD
=======
    /// When encountering a transaction with a coin output,
    /// `process_output` should ensure this coin is
    /// populated in the `Coins` table.
>>>>>>> a36f417a
    fn process_output__should_insert_coin() {
        let mut rng = StdRng::seed_from_u64(1337);

        // Given
        let mut storage: InMemoryStorage<Column> = InMemoryStorage::default();
        let mut storage_tx = storage.write_transaction();
<<<<<<< HEAD
        let mut update_tx = storage_tx.update_transaction();
=======
        let mut storage_update_tx =
            storage_tx.construct_update_merkleized_tables_transaction();
>>>>>>> a36f417a

        let tx_pointer = random_tx_pointer(&mut rng);
        let utxo_id = random_utxo_id(&mut rng);
        let inputs = vec![];

        let output_amount = rng.gen();
        let output_address = random_address(&mut rng);
        let output = Output::Coin {
            to: output_address,
            amount: output_amount,
            asset_id: AssetId::zeroed(),
        };

        // When
<<<<<<< HEAD
        update_tx
=======
        storage_update_tx
>>>>>>> a36f417a
            .process_output(tx_pointer, utxo_id, &inputs, &output)
            .unwrap();

        storage_tx.commit().unwrap();

        let inserted_coin = storage
            .read_transaction()
            .storage_as_ref::<Coins>()
            .get(&utxo_id)
            .unwrap()
            .unwrap()
            .into_owned();

        // Then
        assert_eq!(*inserted_coin.amount(), output_amount);
        assert_eq!(*inserted_coin.owner(), output_address);
    }

    #[test]
<<<<<<< HEAD
=======
    /// When encountering a transaction with a contract created output,
    /// `process_output` should ensure an appropriate contract UTxO is
    /// populated in the `ContractCreated` table.
>>>>>>> a36f417a
    fn process_output__should_insert_latest_contract_utxo_when_contract_created() {
        let mut rng = StdRng::seed_from_u64(1337);

        // Given
        let mut storage: InMemoryStorage<Column> = InMemoryStorage::default();
        let mut storage_tx = storage.write_transaction();
<<<<<<< HEAD
        let mut update_tx = storage_tx.update_transaction();
=======
        let mut storage_update_tx =
            storage_tx.construct_update_merkleized_tables_transaction();
>>>>>>> a36f417a

        let tx_pointer = random_tx_pointer(&mut rng);
        let utxo_id = random_utxo_id(&mut rng);
        let inputs = vec![];

        let contract_id = random_contract_id(&mut rng);
        let output = Output::ContractCreated {
            contract_id,
            state_root: Bytes32::zeroed(),
        };

        // When
<<<<<<< HEAD
        update_tx
=======
        storage_update_tx
>>>>>>> a36f417a
            .process_output(tx_pointer, utxo_id, &inputs, &output)
            .unwrap();

        storage_tx.commit().unwrap();

        let inserted_contract_utxo = storage
            .read_transaction()
            .storage_as_ref::<ContractsLatestUtxo>()
            .get(&contract_id)
            .unwrap()
            .unwrap()
            .into_owned();

        // Then
        assert_eq!(inserted_contract_utxo.utxo_id(), &utxo_id);
    }

    #[test]
<<<<<<< HEAD
=======
    /// When encountering a transaction with a contract output,
    /// `process_output` should ensure an appropriate contract UTxO is
    /// populated in the `ContractCreated` table.
>>>>>>> a36f417a
    fn process_output__should_update_latest_contract_utxo_when_interacting_with_contract()
    {
        let mut rng = StdRng::seed_from_u64(1337);

        // Given
        let mut storage: InMemoryStorage<Column> = InMemoryStorage::default();
        let mut storage_tx = storage.write_transaction();
<<<<<<< HEAD
        let mut update_tx = storage_tx.update_transaction();
=======
        let mut storage_update_tx =
            storage_tx.construct_update_merkleized_tables_transaction();
>>>>>>> a36f417a

        let tx_pointer = random_tx_pointer(&mut rng);
        let utxo_id = random_utxo_id(&mut rng);

        let contract_id = random_contract_id(&mut rng);
        let input_contract = input::contract::Contract {
            contract_id,
            ..Default::default()
        };
        let inputs = vec![Input::Contract(input_contract)];

        let output_contract = output::contract::Contract {
            input_index: 0,
            ..Default::default()
        };

        let output = Output::Contract(output_contract);

        // When
<<<<<<< HEAD
        update_tx
=======
        storage_update_tx
>>>>>>> a36f417a
            .process_output(tx_pointer, utxo_id, &inputs, &output)
            .unwrap();

        storage_tx.commit().unwrap();

        let inserted_contract_utxo = storage
            .read_transaction()
            .storage_as_ref::<ContractsLatestUtxo>()
            .get(&contract_id)
            .unwrap()
            .unwrap()
            .into_owned();

        // Then
        assert_eq!(inserted_contract_utxo.utxo_id(), &utxo_id);
    }

    #[test]
<<<<<<< HEAD
=======
    /// When encountering a transaction with a coin input,
    /// `process_input` should ensure this coin is
    /// removed from the `Coins` table, as this coin is no longer
    /// a part of the active UTxO set.
>>>>>>> a36f417a
    fn process_input__should_remove_coin() {
        let mut rng = StdRng::seed_from_u64(1337);

        // Given
        let mut storage: InMemoryStorage<Column> = InMemoryStorage::default();
        let mut storage_tx = storage.write_transaction();
<<<<<<< HEAD
        let mut update_tx = storage_tx.update_transaction();
=======
        let mut storage_update_tx =
            storage_tx.construct_update_merkleized_tables_transaction();
>>>>>>> a36f417a

        let output_amount = rng.gen();
        let output_address = random_address(&mut rng);
        let tx_pointer = random_tx_pointer(&mut rng);
        let utxo_id = random_utxo_id(&mut rng);
        let inputs = vec![];

        let output = Output::Coin {
            to: output_address,
            amount: output_amount,
            asset_id: AssetId::zeroed(),
        };

        let input = Input::CoinSigned(CoinSigned {
            utxo_id,
            ..Default::default()
        });

        // When
<<<<<<< HEAD
        update_tx
            .process_output(tx_pointer, utxo_id, &inputs, &output)
            .unwrap();

        update_tx.process_input(&input).unwrap();
=======
        storage_update_tx
            .process_output(tx_pointer, utxo_id, &inputs, &output)
            .unwrap();

        storage_update_tx.process_input(&input).unwrap();
>>>>>>> a36f417a

        storage_tx.commit().unwrap();

        // Then
        assert!(storage
            .read_transaction()
            .storage_as_ref::<Coins>()
            .get(&utxo_id)
            .unwrap()
            .is_none());
    }

<<<<<<< HEAD
=======
    #[test]
    fn process_upgrade_transaction_should_update_latest_state_transition_bytecode_version_when_interacting_with_relevant_upgrade(
    ) {
        // Given
        let upgrade_tx = TransactionBuilder::upgrade(UpgradePurpose::StateTransition {
            root: Bytes32::zeroed(),
        })
        .finalize();

        let mut storage = InMemoryStorage::default();

        // When
        let state_transition_bytecode_version_before_upgrade = storage
            .get_latest_state_transition_bytecode_version()
            .expect("InMemoryStorage does not return error");

        let mut storage_tx = storage.write_transaction();
        let mut update_tx = storage_tx.construct_update_merkleized_tables_transaction();
        update_tx.process_upgrade_transaction(&upgrade_tx).unwrap();
        storage_tx.commit().unwrap();
        let state_transition_bytecode_version_after_upgrade = storage
            .get_latest_state_transition_bytecode_version()
            .expect("InMemoryStorage does not return error");
        let state_transition_bytecode_root_after_upgrade = storage
            .get(
                &[0, 0, 0, 1],
                Column::TableColumn(TableColumn::StateTransitionBytecodeVersions),
            )
            .expect("In memory Storage should not return an error")
            .expect("State transition bytecode version after upgrade should be present");
        // Then
        assert_eq!(state_transition_bytecode_version_before_upgrade, 0);
        assert_eq!(state_transition_bytecode_version_after_upgrade, 1);
        assert_eq!(
            &*state_transition_bytecode_root_after_upgrade,
            Bytes32::zeroed().as_ref()
        );
    }

    #[test]
    fn process_upgrade_transaction_should_update_latest_consensus_parameters_version_when_interacting_with_relevant_upgrade(
    ) {
        // Given
        let consensus_parameters = ConsensusParameters::default();
        let serialized_consensus_parameters =
            postcard::to_allocvec(&consensus_parameters)
                .expect("Consensus parameters serialization should succeed");
        let tx_witness = Witness::from(serialized_consensus_parameters.clone());
        let serialized_witness = tx_witness.as_vec();
        let checksum = Hasher::hash(serialized_witness);
        let upgrade_tx =
            TransactionBuilder::upgrade(UpgradePurpose::ConsensusParameters {
                witness_index: 0,
                checksum,
            })
            .add_witness(tx_witness)
            .finalize();

        let mut storage = InMemoryStorage::default();

        // When
        let consensus_parameters_version_before_upgrade = storage
            .get_latest_consensus_parameters_version()
            .expect("InMemoryStorage does not return error");

        let mut storage_tx = storage.write_transaction();
        let mut update_tx = storage_tx.construct_update_merkleized_tables_transaction();
        update_tx.process_upgrade_transaction(&upgrade_tx).unwrap();
        storage_tx.commit().unwrap();
        let consensus_parameters_version_after_upgrade = storage
            .get_latest_consensus_parameters_version()
            .expect("InMemoryStorage does not return error");
        let serialized_consensus_parameters_after_upgrade = storage
            .get(
                &[0, 0, 0, 1],
                Column::TableColumn(TableColumn::ConsensusParametersVersions),
            )
            .expect("In memory Storage should not return an error")
            .expect("State transition bytecode version after upgrade should be present");

        // Then
        assert_eq!(consensus_parameters_version_before_upgrade, 0);
        assert_eq!(consensus_parameters_version_after_upgrade, 1);
        assert_eq!(
            &*serialized_consensus_parameters_after_upgrade,
            &serialized_consensus_parameters
        );
    }

>>>>>>> a36f417a
    fn random_utxo_id(rng: &mut impl rand::RngCore) -> UtxoId {
        let mut txid = TxId::default();
        rng.fill_bytes(txid.as_mut());
        let output_index = rng.gen();

        UtxoId::new(txid, output_index)
    }

    fn random_tx_pointer(rng: &mut impl rand::RngCore) -> TxPointer {
        let block_height = BlockHeight::new(rng.gen());
        let tx_index = rng.gen();

        TxPointer::new(block_height, tx_index)
    }

    fn random_address(rng: &mut impl rand::RngCore) -> Address {
        let mut address = Address::default();
        rng.fill_bytes(address.as_mut());

        address
    }

    fn random_contract_id(rng: &mut impl rand::RngCore) -> ContractId {
        let mut contract_id = ContractId::default();
        rng.fill_bytes(contract_id.as_mut());

        contract_id
    }

<<<<<<< HEAD
    trait UpdateTransaction<'a>: Sized + 'a {
        type Storage;
        fn update_transaction(
            self,
        ) -> UpdateMerklizedTablesTransaction<'a, Self::Storage>;
    }

    impl<'a, Storage> UpdateTransaction<'a> for &'a mut StorageTransaction<Storage> {
        type Storage = Storage;

        fn update_transaction(
            self,
        ) -> UpdateMerklizedTablesTransaction<'a, Self::Storage> {
            UpdateMerklizedTablesTransaction {
                chain_id: ChainId::default(),
                storage: self,
                latest_consensus_parameters_version: 0,
                latest_state_transition_bytecode_version: 0,
=======
    trait ConstructUpdateMerkleizedTablesTransactionForTests<'a>: Sized + 'a {
        type Storage;
        fn construct_update_merkleized_tables_transaction(
            self,
        ) -> UpdateMerkleizedTablesTransaction<'a, Self::Storage>;
    }

    impl<'a, Storage> ConstructUpdateMerkleizedTablesTransactionForTests<'a>
        for &'a mut StorageTransaction<Storage>
    {
        type Storage = Storage;

        fn construct_update_merkleized_tables_transaction(
            self,
        ) -> UpdateMerkleizedTablesTransaction<'a, Self::Storage> {
            UpdateMerkleizedTablesTransaction {
                chain_id: ChainId::default(),
                storage: self,
                latest_consensus_parameters_version: Default::default(),
                latest_state_transition_bytecode_version: Default::default(),
>>>>>>> a36f417a
            }
        }
    }
}<|MERGE_RESOLUTION|>--- conflicted
+++ resolved
@@ -83,22 +83,13 @@
     },
 };
 
-<<<<<<< HEAD
-pub trait UpdateMerkleizedTables {
-    fn update_merklized_tables(
-        self,
-=======
 pub trait UpdateMerkleizedTables: Sized {
     fn update_merkleized_tables(
         &mut self,
->>>>>>> a36f417a
         chain_id: ChainId,
         block: &Block,
         latest_state_transition_bytecode_version: StateTransitionBytecodeVersion,
         latest_consensus_parameters_version: ConsensusParametersVersion,
-<<<<<<< HEAD
-    ) -> anyhow::Result<()>;
-=======
     ) -> anyhow::Result<&mut Self>;
 }
 
@@ -159,90 +150,20 @@
 
         Ok(latest_key)
     }
->>>>>>> a36f417a
-}
-
-pub trait GetMerkleizedTablesParameters:
-    KeyValueInspect<Column = Column> + Sized
-{
-    fn get_latest_version<M>(&self) -> anyhow::Result<Option<M::OwnedKey>>
-    where
-        M: Mappable + TableWithBlueprint<Column = Column>,
-        M::Blueprint: BlueprintInspect<M, Self>,
-        M::OwnedKey: Ord;
-
-    fn get_latest_consensus_parameters_version(
-        &self,
-    ) -> anyhow::Result<ConsensusParametersVersion> {
-        self.get_latest_version::<ConsensusParametersVersions>()
-            .map(|version| version.unwrap_or_default())
-    }
-
-    fn get_latest_state_transition_bytecode_version(
-        &self,
-    ) -> anyhow::Result<StateTransitionBytecodeVersion> {
-        self.get_latest_version::<StateTransitionBytecodeVersions>()
-            .map(|version| version.unwrap_or_default())
-    }
-}
-
-impl<Storage> GetMerkleizedTablesParameters for Storage
-where
-    Storage: KeyValueInspect<Column = Column> + IterableStore<Column = Column>,
-{
-    fn get_latest_version<M>(&self) -> anyhow::Result<Option<M::OwnedKey>>
-    where
-        M: Mappable + TableWithBlueprint<Column = Column>,
-        M::Blueprint: BlueprintInspect<M, Storage>,
-        M::OwnedKey: Ord,
-    {
-        // Do not make any assumption the order of versions in the iterator.
-        // This can be optimized later on by taking into account how versions are sorted.
-        let keys_iterator =
-            <Storage as IteratorOverTable>::iter_all_keys::<M>(self, None);
-
-        let mut latest_key: Option<M::OwnedKey> = None;
-        for key in keys_iterator {
-            match key {
-                Ok(key) => {
-                    if let Some(previous_key) = latest_key {
-                        latest_key = Some(previous_key.max(key));
-                    } else {
-                        latest_key = Some(key);
-                    }
-                }
-                Err(err) => {
-                    return Err(err.into());
-                }
-            }
-        }
-
-        Ok(latest_key)
-    }
-}
-
-impl<Storage> UpdateMerkleizedTables for &mut StorageTransaction<Storage>
+}
+
+impl<Storage> UpdateMerkleizedTables for StorageTransaction<Storage>
 where
     Storage: KeyValueInspect<Column = Column>,
 {
-<<<<<<< HEAD
-    fn update_merklized_tables(
-        self,
-=======
     fn update_merkleized_tables(
         &mut self,
->>>>>>> a36f417a
         chain_id: ChainId,
         block: &Block,
         latest_state_transition_bytecode_version: StateTransitionBytecodeVersion,
         latest_consensus_parameters_version: ConsensusParametersVersion,
-<<<<<<< HEAD
-    ) -> anyhow::Result<()> {
-        let mut update_transaction = UpdateMerklizedTablesTransaction {
-=======
     ) -> anyhow::Result<&mut Self> {
         let mut update_transaction = UpdateMerkleizedTablesTransaction {
->>>>>>> a36f417a
             chain_id,
             storage: self,
             latest_state_transition_bytecode_version,
@@ -300,16 +221,8 @@
             self.process_output(tx_pointer, utxo_id, &inputs, output)?;
         }
 
-<<<<<<< HEAD
-        match tx {
-            Transaction::Upgrade(tx) => {
-                self.process_upgrade_transaction(tx)?;
-            }
-            _ => {}
-=======
         if let Transaction::Upgrade(tx) = tx {
             self.process_upgrade_transaction(tx)?;
->>>>>>> a36f417a
         }
         // TODO(#2583): Add the transaction to the `ProcessedTransactions` table.
         // TODO(#2585): Insert uplodade bytecodes.
@@ -487,11 +400,7 @@
                         next_state_transition_bytecode_version;
                     self.storage
                         .storage::<StateTransitionBytecodeVersions>()
-<<<<<<< HEAD
-                        .insert(&self.latest_state_transition_bytecode_version, &root)?;
-=======
                         .insert(&self.latest_state_transition_bytecode_version, root)?;
->>>>>>> a36f417a
                 }
             },
         }
@@ -541,11 +450,8 @@
 #[cfg(test)]
 #[allow(non_snake_case)]
 mod tests {
-<<<<<<< HEAD
-=======
     use crate::column::TableColumn;
 
->>>>>>> a36f417a
     use super::*;
 
     use fuel_core_storage::{
@@ -556,12 +462,6 @@
         },
         StorageAsRef,
     };
-<<<<<<< HEAD
-    use fuel_core_types::fuel_tx::{
-        Bytes32,
-        ContractId,
-        TxId,
-=======
     use fuel_core_types::{
         fuel_crypto::Hasher,
         fuel_tx::{
@@ -573,7 +473,6 @@
             TxId,
             Witness,
         },
->>>>>>> a36f417a
     };
 
     use rand::{
@@ -583,24 +482,17 @@
     };
 
     #[test]
-<<<<<<< HEAD
-=======
     /// When encountering a transaction with a coin output,
     /// `process_output` should ensure this coin is
     /// populated in the `Coins` table.
->>>>>>> a36f417a
     fn process_output__should_insert_coin() {
         let mut rng = StdRng::seed_from_u64(1337);
 
         // Given
         let mut storage: InMemoryStorage<Column> = InMemoryStorage::default();
         let mut storage_tx = storage.write_transaction();
-<<<<<<< HEAD
-        let mut update_tx = storage_tx.update_transaction();
-=======
         let mut storage_update_tx =
             storage_tx.construct_update_merkleized_tables_transaction();
->>>>>>> a36f417a
 
         let tx_pointer = random_tx_pointer(&mut rng);
         let utxo_id = random_utxo_id(&mut rng);
@@ -615,11 +507,7 @@
         };
 
         // When
-<<<<<<< HEAD
-        update_tx
-=======
         storage_update_tx
->>>>>>> a36f417a
             .process_output(tx_pointer, utxo_id, &inputs, &output)
             .unwrap();
 
@@ -639,24 +527,17 @@
     }
 
     #[test]
-<<<<<<< HEAD
-=======
     /// When encountering a transaction with a contract created output,
     /// `process_output` should ensure an appropriate contract UTxO is
     /// populated in the `ContractCreated` table.
->>>>>>> a36f417a
     fn process_output__should_insert_latest_contract_utxo_when_contract_created() {
         let mut rng = StdRng::seed_from_u64(1337);
 
         // Given
         let mut storage: InMemoryStorage<Column> = InMemoryStorage::default();
         let mut storage_tx = storage.write_transaction();
-<<<<<<< HEAD
-        let mut update_tx = storage_tx.update_transaction();
-=======
         let mut storage_update_tx =
             storage_tx.construct_update_merkleized_tables_transaction();
->>>>>>> a36f417a
 
         let tx_pointer = random_tx_pointer(&mut rng);
         let utxo_id = random_utxo_id(&mut rng);
@@ -669,11 +550,7 @@
         };
 
         // When
-<<<<<<< HEAD
-        update_tx
-=======
         storage_update_tx
->>>>>>> a36f417a
             .process_output(tx_pointer, utxo_id, &inputs, &output)
             .unwrap();
 
@@ -692,12 +569,9 @@
     }
 
     #[test]
-<<<<<<< HEAD
-=======
     /// When encountering a transaction with a contract output,
     /// `process_output` should ensure an appropriate contract UTxO is
     /// populated in the `ContractCreated` table.
->>>>>>> a36f417a
     fn process_output__should_update_latest_contract_utxo_when_interacting_with_contract()
     {
         let mut rng = StdRng::seed_from_u64(1337);
@@ -705,12 +579,8 @@
         // Given
         let mut storage: InMemoryStorage<Column> = InMemoryStorage::default();
         let mut storage_tx = storage.write_transaction();
-<<<<<<< HEAD
-        let mut update_tx = storage_tx.update_transaction();
-=======
         let mut storage_update_tx =
             storage_tx.construct_update_merkleized_tables_transaction();
->>>>>>> a36f417a
 
         let tx_pointer = random_tx_pointer(&mut rng);
         let utxo_id = random_utxo_id(&mut rng);
@@ -730,11 +600,7 @@
         let output = Output::Contract(output_contract);
 
         // When
-<<<<<<< HEAD
-        update_tx
-=======
         storage_update_tx
->>>>>>> a36f417a
             .process_output(tx_pointer, utxo_id, &inputs, &output)
             .unwrap();
 
@@ -753,25 +619,18 @@
     }
 
     #[test]
-<<<<<<< HEAD
-=======
     /// When encountering a transaction with a coin input,
     /// `process_input` should ensure this coin is
     /// removed from the `Coins` table, as this coin is no longer
     /// a part of the active UTxO set.
->>>>>>> a36f417a
     fn process_input__should_remove_coin() {
         let mut rng = StdRng::seed_from_u64(1337);
 
         // Given
         let mut storage: InMemoryStorage<Column> = InMemoryStorage::default();
         let mut storage_tx = storage.write_transaction();
-<<<<<<< HEAD
-        let mut update_tx = storage_tx.update_transaction();
-=======
         let mut storage_update_tx =
             storage_tx.construct_update_merkleized_tables_transaction();
->>>>>>> a36f417a
 
         let output_amount = rng.gen();
         let output_address = random_address(&mut rng);
@@ -791,19 +650,11 @@
         });
 
         // When
-<<<<<<< HEAD
-        update_tx
-            .process_output(tx_pointer, utxo_id, &inputs, &output)
-            .unwrap();
-
-        update_tx.process_input(&input).unwrap();
-=======
         storage_update_tx
             .process_output(tx_pointer, utxo_id, &inputs, &output)
             .unwrap();
 
         storage_update_tx.process_input(&input).unwrap();
->>>>>>> a36f417a
 
         storage_tx.commit().unwrap();
 
@@ -816,8 +667,6 @@
             .is_none());
     }
 
-<<<<<<< HEAD
-=======
     #[test]
     fn process_upgrade_transaction_should_update_latest_state_transition_bytecode_version_when_interacting_with_relevant_upgrade(
     ) {
@@ -907,7 +756,6 @@
         );
     }
 
->>>>>>> a36f417a
     fn random_utxo_id(rng: &mut impl rand::RngCore) -> UtxoId {
         let mut txid = TxId::default();
         rng.fill_bytes(txid.as_mut());
@@ -937,26 +785,6 @@
         contract_id
     }
 
-<<<<<<< HEAD
-    trait UpdateTransaction<'a>: Sized + 'a {
-        type Storage;
-        fn update_transaction(
-            self,
-        ) -> UpdateMerklizedTablesTransaction<'a, Self::Storage>;
-    }
-
-    impl<'a, Storage> UpdateTransaction<'a> for &'a mut StorageTransaction<Storage> {
-        type Storage = Storage;
-
-        fn update_transaction(
-            self,
-        ) -> UpdateMerklizedTablesTransaction<'a, Self::Storage> {
-            UpdateMerklizedTablesTransaction {
-                chain_id: ChainId::default(),
-                storage: self,
-                latest_consensus_parameters_version: 0,
-                latest_state_transition_bytecode_version: 0,
-=======
     trait ConstructUpdateMerkleizedTablesTransactionForTests<'a>: Sized + 'a {
         type Storage;
         fn construct_update_merkleized_tables_transaction(
@@ -977,7 +805,6 @@
                 storage: self,
                 latest_consensus_parameters_version: Default::default(),
                 latest_state_transition_bytecode_version: Default::default(),
->>>>>>> a36f417a
             }
         }
     }
