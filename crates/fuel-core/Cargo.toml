--- conflicted
+++ resolved
@@ -46,13 +46,8 @@
 ], optional = true }
 serde = { workspace = true, features = ["derive"] }
 serde_json = { workspace = true, features = ["raw_value"] }
-<<<<<<< HEAD
 strum = { workspace = true, features = ["derive"] }
-strum_macros = "0.24"
-=======
-strum = { workspace = true }
 strum_macros = { workspace = true }
->>>>>>> 16817f22
 tempfile = { workspace = true, optional = true }
 thiserror = "1.0"
 tokio = { workspace = true, features = ["macros", "rt-multi-thread"] }
