[package]
authors = { workspace = true }
categories = ["concurrency", "cryptography::cryptocurrencies", "emulators"]
description = "Fuel client library is aggregation of all fuels service. It contains the all business logic of the fuel protocol."
edition = { workspace = true }
homepage = { workspace = true }
keywords = ["blockchain", "cryptocurrencies", "fuel-vm", "vm"]
license = { workspace = true }
name = "fuel-core"
repository = { workspace = true }
rust-version = { workspace = true }
version = { workspace = true }

[features]
default = ["rocksdb", "serde"]
serde = ["dep:serde_with"]
p2p = ["dep:fuel-core-p2p", "dep:fuel-core-sync"]
relayer = ["dep:fuel-core-relayer"]
rpc = ["fuel-core/rpc", "dep:fuel-core-block-aggregator-api"]
shared-sequencer = ["dep:fuel-core-shared-sequencer", "dep:cosmrs"]
rocksdb = ["dep:rocksdb", "dep:tempfile", "dep:num_cpus"]
backup = ["rocksdb", "fuel-core-database/backup"]
test-helpers = [
    "fuel-core-database/test-helpers",
    "fuel-core-p2p?/test-helpers",
    "fuel-core-storage/test-helpers",
    "fuel-core-chain-config/test-helpers",
    "fuel-core-txpool/test-helpers",
    "fuel-core-tx-status-manager/test-helpers",
    "fuel-core-services/test-helpers",
    "fuel-core-shared-sequencer?/test-helpers",
    "fuel-core-importer/test-helpers",
    "fuel-core-poa/test-helpers",
    "dep:mockall",
]
# features to enable in production, but increase build times
rocksdb-production = ["rocksdb", "rocksdb/jemalloc"]
wasm-executor = ["fuel-core-upgradable-executor/wasm-executor"]
parallel-executor = ["fuel-core-parallel-executor"]
fault-proving = [
    "fuel-core-types/fault-proving",
    "fuel-core-executor/fault-proving",
    "fuel-core-storage/fault-proving",
    "fuel-core-chain-config/fault-proving",
<<<<<<< HEAD
    "fuel-core-block-aggregator-api/fault-proving",
=======
    "fuel-core-block-aggregator-api?/fault-proving",
>>>>>>> fea570ef
    "fuel-core-database/fault-proving",
    "fuel-core-sync?/fault-proving",
    "fuel-core-importer/fault-proving",
    "fuel-core-poa/fault-proving",
    "fuel-core-compression-service/fault-proving",
    "fuel-core-upgradable-executor/fault-proving",
]

[dependencies]
anyhow = { workspace = true }
async-graphql = { workspace = true }
async-graphql-value = { workspace = true }
async-trait = { workspace = true }
axum = { workspace = true }
clap = { workspace = true, features = ["derive"] }
cosmrs = { version = "0.21", optional = true }
derive_more = { workspace = true }
enum-iterator = { workspace = true }
fuel-core-block-aggregator-api = { workspace = true, optional = true }
fuel-core-chain-config = { workspace = true, features = ["std"] }
fuel-core-compression-service = { workspace = true }
fuel-core-consensus-module = { workspace = true }
fuel-core-database = { workspace = true }
fuel-core-executor = { workspace = true, features = ["std"] }
fuel-core-gas-price-service = { workspace = true }
fuel-core-importer = { workspace = true }
fuel-core-metrics = { workspace = true }
fuel-core-p2p = { workspace = true, optional = true }
fuel-core-parallel-executor = { workspace = true, optional = true }
fuel-core-poa = { workspace = true }
fuel-core-producer = { workspace = true }
fuel-core-relayer = { workspace = true, optional = true }
fuel-core-services = { workspace = true }
fuel-core-shared-sequencer = { workspace = true, optional = true }
fuel-core-storage = { workspace = true }
fuel-core-sync = { workspace = true, optional = true }
fuel-core-syscall = { workspace = true }
fuel-core-tx-status-manager = { workspace = true }
fuel-core-txpool = { workspace = true }
fuel-core-types = { workspace = true, features = ["alloc", "serde"] }
fuel-core-upgradable-executor = { workspace = true }
futures = { workspace = true }
hex = { workspace = true }
hyper = { workspace = true }
indicatif = { workspace = true, default-features = true }
itertools = { workspace = true }
libc = { version = "0.2.177" }
mockall = { workspace = true, optional = true }
num_cpus = { version = "1.16.0", optional = true }
parking_lot = { workspace = true }
postcard = { workspace = true }
rand = { workspace = true }
rocksdb = { version = "0.21", default-features = false, features = [
    "lz4",
    "multi-threaded-cf",
], optional = true }
serde = { workspace = true, features = ["derive"] }
serde_json = { workspace = true, features = ["raw_value"] }
serde_with = { workspace = true, optional = true }
strum = { workspace = true, features = ["derive"] }
strum_macros = { workspace = true }
tempfile = { workspace = true, optional = true }
thiserror = "1.0"
tokio = { workspace = true, features = ["macros", "rt-multi-thread"] }
tokio-rayon = { workspace = true }
tokio-stream = { workspace = true, features = ["sync"] }
tokio-util = { workspace = true }
tower = { version = "0.4", features = ["limit"] }
tower-http = { version = "0.4", features = ["set-header", "trace", "timeout"] }
tracing = { workspace = true }
url = { workspace = true }
uuid = { version = "1.1", features = ["v4"] }

[dev-dependencies]
assert_matches = "1.5"
fuel-core = { path = ".", features = ["test-helpers"] }
fuel-core-executor = { workspace = true, features = [
    "std",
    "test-helpers",
    "limited-tx-count",
] }
fuel-core-services = { path = "./../services", features = ["test-helpers"] }
fuel-core-storage = { path = "./../storage", features = ["test-helpers"] }
fuel-core-trace = { path = "./../trace" }
fuel-core-types = { path = "./../types", features = ["test-helpers", "random"] }
fuel-core-upgradable-executor = { workspace = true, features = [
    "test-helpers",
] }
proptest = { workspace = true }
sha2 = { workspace = true, features = ["default"] }
test-case = { workspace = true }
test-strategy = { workspace = true }
tokio-test = "0.4.4"
tracing-subscriber = { workspace = true }<|MERGE_RESOLUTION|>--- conflicted
+++ resolved
@@ -42,11 +42,7 @@
     "fuel-core-executor/fault-proving",
     "fuel-core-storage/fault-proving",
     "fuel-core-chain-config/fault-proving",
-<<<<<<< HEAD
-    "fuel-core-block-aggregator-api/fault-proving",
-=======
     "fuel-core-block-aggregator-api?/fault-proving",
->>>>>>> fea570ef
     "fuel-core-database/fault-proving",
     "fuel-core-sync?/fault-proving",
     "fuel-core-importer/fault-proving",
