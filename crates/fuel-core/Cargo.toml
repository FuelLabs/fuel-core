--- conflicted
+++ resolved
@@ -47,11 +47,7 @@
 serde = { workspace = true, features = ["derive"] }
 serde_json = { workspace = true, features = ["raw_value"] }
 strum = { workspace = true }
-<<<<<<< HEAD
-strum_macros = "0.24"
-=======
 strum_macros = { workspace = true }
->>>>>>> a33a100e
 tempfile = { workspace = true, optional = true }
 thiserror = "1.0"
 tokio = { workspace = true, features = ["macros", "rt-multi-thread"] }
