--- conflicted
+++ resolved
@@ -129,10 +129,7 @@
     }
 }
 
-<<<<<<< HEAD
-#[cfg(feature = "test-helpers")]
-impl<Description, M> StorageBatchMutate<M> for Database<Description>
-=======
+#[cfg(feature = "test-helpers")]
 impl<M, Description> StorageWrite<M> for Database<Description>
 where
     Description: DatabaseDescription,
@@ -157,8 +154,8 @@
     }
 }
 
-impl<M> StorageBatchMutate<M> for Database
->>>>>>> 517a15ae
+#[cfg(feature = "test-helpers")]
+impl<Description, M> StorageBatchMutate<M> for Database<Description>
 where
     Description: DatabaseDescription,
     M: Mappable,
