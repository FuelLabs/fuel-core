use crate::database::Database;
use fuel_core_chain_config::TableEntry;
use fuel_core_storage::{
    iter::{
        IterDirection,
        IteratorOverTable,
    },
    not_found,
    tables::{
        ContractsAssets,
        ContractsLatestUtxo,
        ContractsRawCode,
        ContractsState,
    },
    ContractsAssetKey,
    Result as StorageResult,
    StorageAsRef,
};
use fuel_core_types::fuel_types::{
    AssetId,
    ContractId,
};
use itertools::Itertools;

impl Database {
    pub fn iter_contract_state(
        &self,
    ) -> impl Iterator<Item = StorageResult<TableEntry<ContractsState>>> + '_ {
        self.iter_all::<ContractsState>(None)
            .map_ok(|(key, value)| TableEntry { key, value })
    }

    pub fn iter_contract_balance(
        &self,
    ) -> impl Iterator<Item = StorageResult<TableEntry<ContractsAssets>>> + '_ {
        self.iter_all::<ContractsAssets>(None)
            .map_ok(|(key, value)| TableEntry { key, value })
    }

    pub fn iter_contracts_code(
        &self,
    ) -> impl Iterator<Item = StorageResult<TableEntry<ContractsRawCode>>> + '_ {
        self.iter_all::<ContractsRawCode>(None)
            .map_ok(|(key, value)| TableEntry { key, value })
    }

    pub fn iter_contracts_info(
        &self,
    ) -> impl Iterator<Item = StorageResult<TableEntry<ContractsInfo>>> + '_ {
        self.iter_all::<ContractsInfo>(None)
            .map_ok(|(key, value)| TableEntry { key, value })
    }

    pub fn iter_contracts_latest_utxo(
        &self,
    ) -> impl Iterator<Item = StorageResult<TableEntry<ContractsLatestUtxo>>> + '_ {
        self.iter_all::<ContractsLatestUtxo>(None)
            .map_ok(|(key, value)| TableEntry { key, value })
    }

    pub fn contract_code(
        &self,
        contract_id: ContractId,
    ) -> StorageResult<TableEntry<ContractsRawCode>> {
        self.storage::<ContractsRawCode>()
            .get(&contract_id)?
            .map(|value| TableEntry {
                key: contract_id,
                value: value.into_owned(),
            })
<<<<<<< HEAD
            .ok_or_else(|| not_found!("ContractsRawCode"))
    }

    pub fn contract_info(
        &self,
        contract_id: ContractId,
    ) -> StorageResult<TableEntry<ContractsInfo>> {
        self.storage::<ContractsInfo>()
            .get(&contract_id)?
            .map(|value| TableEntry {
                key: contract_id,
                value: value.into_owned(),
            })
            .ok_or_else(|| not_found!("ContractsInfo"))
    }

    pub fn contract_latest_utxo(
        &self,
        contract_id: ContractId,
    ) -> StorageResult<TableEntry<ContractsLatestUtxo>> {
        self.storage::<ContractsLatestUtxo>()
            .get(&contract_id)?
            .map(|value| TableEntry {
                key: contract_id,
                value: value.into_owned(),
            })
            .ok_or_else(|| not_found!("ContractsLatestUtxo"))
=======
            .ok_or_else(|| not_found!("ContractsRawCode"))?;

        let latest_utxo = self
            .storage::<ContractsLatestUtxo>()
            .get(&contract_id)
            .unwrap()
            .expect("contract does not exist")
            .into_owned();
        let utxo_id = latest_utxo.utxo_id();
        let tx_pointer = latest_utxo.tx_pointer();

        Ok(ContractConfig {
            contract_id,
            code,
            tx_id: *utxo_id.tx_id(),
            output_index: utxo_id.output_index(),
            tx_pointer_block_height: tx_pointer.block_height(),
            tx_pointer_tx_idx: tx_pointer.tx_index(),
        })
>>>>>>> 8018aa0f
    }

    pub fn filter_contract_balances(
        &self,
        contract: ContractId,
        start_asset: Option<AssetId>,
        direction: Option<IterDirection>,
    ) -> impl Iterator<Item = StorageResult<TableEntry<ContractsAssets>>> + '_ {
        let start_asset =
            start_asset.map(|asset| ContractsAssetKey::new(&contract, &asset));
        self.iter_all_filtered::<ContractsAssets, _>(
            Some(contract),
            start_asset.as_ref(),
            direction,
        )
        .map_ok(|(key, value)| TableEntry { key, value })
    }

    pub fn filter_contract_states(
        &self,
        contract_id: ContractId,
    ) -> impl Iterator<Item = StorageResult<TableEntry<ContractsState>>> + '_ {
        self.iter_all_by_prefix::<ContractsState, _>(Some(contract_id))
            .map_ok(|(key, value)| TableEntry { key, value })
    }
}

#[cfg(test)]
mod tests {
    use super::*;
    use crate::database::database_description::on_chain::OnChain;
    use fuel_core_storage::StorageAsMut;
    use fuel_core_types::fuel_tx::Contract;
    use rand::{
        RngCore,
        SeedableRng,
    };

    #[test]
    fn raw_code_put_huge_contract() {
        let rng = &mut rand::rngs::StdRng::seed_from_u64(2322u64);
        let contract_id: ContractId = ContractId::from([1u8; 32]);
        let mut bytes = vec![0; 16 * 1024 * 1024];
        rng.fill_bytes(bytes.as_mut());
        let contract: Contract = Contract::from(bytes);

        let database = &mut Database::<OnChain>::default();
        database
            .storage::<ContractsRawCode>()
            .insert(&contract_id, contract.as_ref())
            .unwrap();

        let returned: Contract = database
            .storage::<ContractsRawCode>()
            .get(&contract_id)
            .unwrap()
            .unwrap()
            .into_owned();
        assert_eq!(returned, contract);
    }
}<|MERGE_RESOLUTION|>--- conflicted
+++ resolved
@@ -1,25 +1,12 @@
 use crate::database::Database;
 use fuel_core_chain_config::TableEntry;
 use fuel_core_storage::{
-    iter::{
-        IterDirection,
-        IteratorOverTable,
-    },
+    iter::{IterDirection, IteratorOverTable},
     not_found,
-    tables::{
-        ContractsAssets,
-        ContractsLatestUtxo,
-        ContractsRawCode,
-        ContractsState,
-    },
-    ContractsAssetKey,
-    Result as StorageResult,
-    StorageAsRef,
+    tables::{ContractsAssets, ContractsLatestUtxo, ContractsRawCode, ContractsState},
+    ContractsAssetKey, Result as StorageResult, StorageAsRef,
 };
-use fuel_core_types::fuel_types::{
-    AssetId,
-    ContractId,
-};
+use fuel_core_types::fuel_types::{AssetId, ContractId};
 use itertools::Itertools;
 
 impl Database {
@@ -44,13 +31,6 @@
             .map_ok(|(key, value)| TableEntry { key, value })
     }
 
-    pub fn iter_contracts_info(
-        &self,
-    ) -> impl Iterator<Item = StorageResult<TableEntry<ContractsInfo>>> + '_ {
-        self.iter_all::<ContractsInfo>(None)
-            .map_ok(|(key, value)| TableEntry { key, value })
-    }
-
     pub fn iter_contracts_latest_utxo(
         &self,
     ) -> impl Iterator<Item = StorageResult<TableEntry<ContractsLatestUtxo>>> + '_ {
@@ -68,21 +48,7 @@
                 key: contract_id,
                 value: value.into_owned(),
             })
-<<<<<<< HEAD
             .ok_or_else(|| not_found!("ContractsRawCode"))
-    }
-
-    pub fn contract_info(
-        &self,
-        contract_id: ContractId,
-    ) -> StorageResult<TableEntry<ContractsInfo>> {
-        self.storage::<ContractsInfo>()
-            .get(&contract_id)?
-            .map(|value| TableEntry {
-                key: contract_id,
-                value: value.into_owned(),
-            })
-            .ok_or_else(|| not_found!("ContractsInfo"))
     }
 
     pub fn contract_latest_utxo(
@@ -96,27 +62,6 @@
                 value: value.into_owned(),
             })
             .ok_or_else(|| not_found!("ContractsLatestUtxo"))
-=======
-            .ok_or_else(|| not_found!("ContractsRawCode"))?;
-
-        let latest_utxo = self
-            .storage::<ContractsLatestUtxo>()
-            .get(&contract_id)
-            .unwrap()
-            .expect("contract does not exist")
-            .into_owned();
-        let utxo_id = latest_utxo.utxo_id();
-        let tx_pointer = latest_utxo.tx_pointer();
-
-        Ok(ContractConfig {
-            contract_id,
-            code,
-            tx_id: *utxo_id.tx_id(),
-            output_index: utxo_id.output_index(),
-            tx_pointer_block_height: tx_pointer.block_height(),
-            tx_pointer_tx_idx: tx_pointer.tx_index(),
-        })
->>>>>>> 8018aa0f
     }
 
     pub fn filter_contract_balances(
@@ -150,10 +95,7 @@
     use crate::database::database_description::on_chain::OnChain;
     use fuel_core_storage::StorageAsMut;
     use fuel_core_types::fuel_tx::Contract;
-    use rand::{
-        RngCore,
-        SeedableRng,
-    };
+    use rand::{RngCore, SeedableRng};
 
     #[test]
     fn raw_code_put_huge_contract() {
