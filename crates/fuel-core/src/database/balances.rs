<<<<<<< HEAD
=======
use crate::database::Database;
use fuel_core_chain_config::ContractBalanceConfig;
>>>>>>> 41108896
use fuel_core_storage::{
    tables::{
        merkle::ContractsAssetsMerkleMetadata,
        ContractsAssets,
    },
    ContractsAssetKey,
    Error as StorageError,
    StorageAsRef,
    StorageBatchMutate,
};
use fuel_core_types::{
    fuel_asm::Word,
    fuel_types::{
        AssetId,
        ContractId,
    },
};
use itertools::Itertools;

pub trait BalancesInitializer {
    /// Initialize the balances of the contract from the all leafs.
    /// This method is more performant than inserting balances one by one.
    fn init_contract_balances<S>(
        &mut self,
        contract_id: &ContractId,
        balances: S,
    ) -> Result<(), StorageError>
    where
        S: Iterator<Item = (AssetId, Word)>;
}

impl<S> BalancesInitializer for S
where
    S: StorageBatchMutate<ContractsAssets>,
{
    fn init_contract_balances<I>(
        &mut self,
        contract_id: &ContractId,
        balances: I,
    ) -> Result<(), StorageError>
    where
        I: Iterator<Item = (AssetId, Word)>,
    {
        let balances = balances
            .map(|(asset, balance)| {
                (ContractsAssetKey::new(contract_id, &asset), balance)
            })
            .collect_vec();
        #[allow(clippy::map_identity)]
        <_ as StorageBatchMutate<ContractsAssets>>::init_storage(
            self,
            &mut balances.iter().map(|(key, value)| (key, value)),
        )
    }

    pub fn update_contract_balances(
        &mut self,
        balances: impl IntoIterator<Item = ContractBalanceConfig>,
    ) -> Result<(), StorageError> {
        balances
            .into_iter()
            .group_by(|s| s.contract_id)
            .into_iter()
            .try_for_each(|(contract_id, entries)| {
                if self.assets_present(&contract_id)? {
                    self.db_insert_contract_balances(entries.into_iter().collect_vec())
                } else {
                    self.init_contract_balances(
                        &contract_id,
                        entries.into_iter().map(|e| (e.asset_id, e.amount)),
                    )
                }
            })?;

        Ok(())
    }

    fn db_insert_contract_balances(
        &mut self,
        balances: impl IntoIterator<Item = ContractBalanceConfig>,
    ) -> Result<(), StorageError> {
        let balance_entries = balances
            .into_iter()
            .map(|balance_entry| {
                let db_key = ContractsAssetKey::new(
                    &balance_entry.contract_id,
                    &balance_entry.asset_id,
                );
                (db_key, balance_entry.amount)
            })
            .collect_vec();

        #[allow(clippy::map_identity)]
        let balance_entries_iter =
            balance_entries.iter().map(|(key, value)| (key, value));

        <_ as StorageBatchMutate<ContractsAssets>>::insert_batch(
            &mut self.data,
            balance_entries_iter,
        )?;

        Ok(())
    }

    fn assets_present(&mut self, key: &ContractId) -> Result<bool, StorageError> {
        Ok(self
            .storage::<ContractsAssetsMerkleMetadata>()
            .get(key)?
            .is_some())
    }
}

#[cfg(test)]
mod tests {
    use std::{
        collections::HashSet,
        iter::repeat_with,
    };

    use super::*;
<<<<<<< HEAD
    use crate::database::{
        database_description::on_chain::OnChain,
        Database,
    };
    use fuel_core_storage::{
        transactional::IntoTransaction,
=======
    use crate::database::database_description::on_chain::OnChain;
    use fuel_core_storage::{
        tables::merkle::ContractsAssetsMerkleMetadata,
>>>>>>> 41108896
        StorageAsMut,
    };
    use fuel_core_types::fuel_types::AssetId;
    use rand::{
        rngs::StdRng,
        Rng,
        SeedableRng,
    };

    fn random_asset_id<R>(rng: &mut R) -> AssetId
    where
        R: Rng + ?Sized,
    {
        let mut bytes = [0u8; 32];
        rng.fill(bytes.as_mut());
        bytes.into()
    }

    #[test]
    fn init_contract_balances_works() {
        use rand::{
            rngs::StdRng,
            RngCore,
            SeedableRng,
        };

        let rng = &mut StdRng::seed_from_u64(1234);
        let gen = || Some((random_asset_id(rng), rng.next_u64()));
        let data = core::iter::from_fn(gen).take(5_000).collect::<Vec<_>>();

        let contract_id = ContractId::from([1u8; 32]);
        let mut init_database = Database::<OnChain>::default().into_transaction();

        init_database
            .init_contract_balances(&contract_id, data.clone().into_iter())
            .expect("Should init contract");
        let init_root = init_database
            .storage::<ContractsAssets>()
            .root(&contract_id)
            .expect("Should get root");

        let mut seq_database = Database::<OnChain>::default().into_transaction();
        for (asset, value) in data.iter() {
            seq_database
                .storage::<ContractsAssets>()
                .insert(&ContractsAssetKey::new(&contract_id, asset), value)
                .expect("Should insert a state");
        }
        let seq_root = seq_database
            .storage::<ContractsAssets>()
            .root(&contract_id)
            .expect("Should get root");

        assert_eq!(init_root, seq_root);

        for (asset, value) in data.into_iter() {
            let init_value = init_database
                .storage::<ContractsAssets>()
                .get(&ContractsAssetKey::new(&contract_id, &asset))
                .expect("Should get a state from init database")
                .unwrap()
                .into_owned();
            let seq_value = seq_database
                .storage::<ContractsAssets>()
                .get(&ContractsAssetKey::new(&contract_id, &asset))
                .expect("Should get a state from seq database")
                .unwrap()
                .into_owned();
            assert_eq!(init_value, value);
            assert_eq!(seq_value, value);
        }
    }

    fn random_bytes<R>(rng: &mut R) -> [u8; 32]
    where
        R: Rng + ?Sized,
    {
        rng.gen()
    }

    mod update_contract_balance {
        use fuel_core_types::{
            fuel_merkle::sparse::{
                self,
                MerkleTreeKey,
            },
            fuel_types::canonical::Deserialize,
        };

        use super::*;

        #[test]
        fn balances_inserted_into_db() {
            // given
            let mut rng = StdRng::seed_from_u64(0);
            let balance_groups = repeat_with(|| ContractBalanceConfig {
                contract_id: ContractId::from_bytes(&random_bytes(&mut rng)).unwrap(),
                asset_id: AssetId::from(random_bytes(&mut rng)),
                amount: rng.gen(),
            })
            .chunks(100)
            .into_iter()
            .map(|chunk| chunk.collect_vec())
            .take(10)
            .collect_vec();

            let database = &mut Database::default();

            // when
            for group in &balance_groups {
                database
                    .update_contract_balances(group.clone())
                    .expect("Should insert contract balances");
            }

            // then
            let balances_in_db: Vec<_> = database
                .iter_all::<ContractsAssets>(None)
                .collect::<Result<Vec<_>, _>>()
                .unwrap()
                .into_iter()
                .map(|(key, amount)| {
                    let contract_id = *key.contract_id();
                    let asset_id = *key.asset_id();

                    ContractBalanceConfig {
                        contract_id,
                        asset_id,
                        amount,
                    }
                })
                .collect();

            let original_balances = balance_groups
                .into_iter()
                .flatten()
                .sorted()
                .collect::<Vec<_>>();

            assert_eq!(balances_in_db, original_balances);
        }

        fn merkalize(balance: &[ContractBalanceConfig]) -> [u8; 32] {
            let balance = balance.iter().map(|b| {
                let ckey = ContractsAssetKey::new(&b.contract_id, &b.asset_id);
                (MerkleTreeKey::new(ckey), b.amount.to_be_bytes())
            });
            sparse::in_memory::MerkleTree::root_from_set(balance.into_iter())
        }

        #[test]
        fn metadata_updated_single_contract() {
            // given
            let mut rng = StdRng::seed_from_u64(0);
            let contract_id = ContractId::from(random_bytes(&mut rng));
            let balances = repeat_with(|| ContractBalanceConfig {
                contract_id,
                asset_id: AssetId::from(random_bytes(&mut rng)),
                amount: rng.gen(),
            })
            .take(100)
            .collect_vec();

            let database = &mut Database::default();

            // when
            database.update_contract_balances(balances.clone()).unwrap();

            // then
            let expected_root = merkalize(&balances);
            let metadata = database
                .storage::<ContractsAssetsMerkleMetadata>()
                .get(&contract_id)
                .unwrap()
                .unwrap();

            assert_eq!(*metadata.root(), expected_root);
        }

        #[test]
        fn metadata_updated_multiple_contracts() {
            // given
            let mut rng = StdRng::seed_from_u64(0);

            let contract_ids = [[1; 32], [2; 32], [3; 32]].map(ContractId::from);

            let balance_per_contract = contract_ids
                .iter()
                .map(|contract_id| {
                    repeat_with(|| ContractBalanceConfig {
                        contract_id: *contract_id,
                        asset_id: AssetId::from(random_bytes(&mut rng)),
                        amount: rng.gen(),
                    })
                    .take(10)
                    .collect_vec()
                })
                .collect_vec();

            let database = &mut Database::default();

            // when
            let balances = balance_per_contract.clone().into_iter().flatten();
            database.update_contract_balances(balances).unwrap();

            // then
            let all_metadata = contract_ids
                .into_iter()
                .map(|contract_id| {
                    let root = *database
                        .storage::<ContractsAssetsMerkleMetadata>()
                        .get(&contract_id)
                        .unwrap()
                        .unwrap()
                        .root();
                    (contract_id, root)
                })
                .collect::<HashSet<_>>();

            let expected = HashSet::from([
                (contract_ids[0], merkalize(&balance_per_contract[0])),
                (contract_ids[1], merkalize(&balance_per_contract[1])),
                (contract_ids[2], merkalize(&balance_per_contract[2])),
            ]);

            assert_eq!(all_metadata, expected);
        }

        #[test]
        fn metadata_updated_multiple_contracts_shuffled() {
            // given
            let mut rng = StdRng::seed_from_u64(0);

            let contract_ids = [[1; 32], [2; 32], [3; 32]].map(ContractId::from);

            let balance_per_contract = contract_ids
                .iter()
                .map(|contract_id| {
                    repeat_with(|| ContractBalanceConfig {
                        contract_id: *contract_id,
                        asset_id: AssetId::from(random_bytes(&mut rng)),
                        amount: rng.gen(),
                    })
                    .take(10)
                    .collect_vec()
                })
                .collect_vec();

            let database = &mut Database::default();

            // when
            use itertools::Itertools;
            let contract_0_balance = balance_per_contract[0]
                .iter()
                .chunks(2)
                .into_iter()
                .map(|chunk| chunk.collect_vec())
                .collect_vec();
            let contract_1_balance = balance_per_contract[1]
                .iter()
                .chunks(2)
                .into_iter()
                .map(|chunk| chunk.collect_vec())
                .collect_vec();
            let contract_2_balance = balance_per_contract[2]
                .iter()
                .chunks(2)
                .into_iter()
                .map(|chunk| chunk.collect_vec())
                .collect_vec();

            let shuffled_balance = contract_0_balance
                .into_iter()
                .interleave(contract_1_balance)
                .interleave(contract_2_balance)
                .flatten()
                .cloned()
                .collect_vec();
            database.update_contract_balances(shuffled_balance).unwrap();

            // then
            let all_metadata = contract_ids
                .into_iter()
                .map(|contract_id| {
                    let root = *database
                        .storage::<ContractsAssetsMerkleMetadata>()
                        .get(&contract_id)
                        .unwrap()
                        .unwrap()
                        .root();
                    (contract_id, root)
                })
                .collect::<Vec<_>>();

            let expected = [
                (contract_ids[0], merkalize(&balance_per_contract[0])),
                (contract_ids[1], merkalize(&balance_per_contract[1])),
                (contract_ids[2], merkalize(&balance_per_contract[2])),
            ];
            assert_eq!(all_metadata, expected);
        }
    }
}<|MERGE_RESOLUTION|>--- conflicted
+++ resolved
@@ -1,8 +1,3 @@
-<<<<<<< HEAD
-=======
-use crate::database::Database;
-use fuel_core_chain_config::ContractBalanceConfig;
->>>>>>> 41108896
 use fuel_core_storage::{
     tables::{
         merkle::ContractsAssetsMerkleMetadata,
@@ -123,18 +118,12 @@
     };
 
     use super::*;
-<<<<<<< HEAD
     use crate::database::{
         database_description::on_chain::OnChain,
         Database,
     };
     use fuel_core_storage::{
         transactional::IntoTransaction,
-=======
-    use crate::database::database_description::on_chain::OnChain;
-    use fuel_core_storage::{
-        tables::merkle::ContractsAssetsMerkleMetadata,
->>>>>>> 41108896
         StorageAsMut,
     };
     use fuel_core_types::fuel_types::AssetId;
