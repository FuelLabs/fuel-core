--- conflicted
+++ resolved
@@ -79,17 +79,10 @@
             database,
         }
     }
-<<<<<<< HEAD
-
-    pub fn block_height(&self) -> u32 {
-        self.current_block_height
-    }
 
     pub fn database_mut(&mut self) -> &mut Database {
         &mut self.database
     }
-=======
->>>>>>> 8575ee01
 }
 
 impl<M: Mappable> StorageInspect<M> for VmDatabase
