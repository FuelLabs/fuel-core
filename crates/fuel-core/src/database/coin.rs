<<<<<<< HEAD
use crate::{
    database::{
        storage::{
            DatabaseColumn,
            ToDatabaseKey,
        },
        Column,
        Database,
        Error as DatabaseError,
        Result as DatabaseResult,
    },
    state::IterDirection,
=======
use crate::database::{
    Column,
    Database,
    Error as DatabaseError,
    Result as DatabaseResult,
>>>>>>> 99cb2cad
};
use fuel_core_chain_config::CoinConfig;
use fuel_core_storage::{
    iter::IterDirection,
    tables::Coins,
    Error as StorageError,
    Mappable,
    StorageAsMut,
    StorageInspect,
    StorageMutate,
};
use fuel_core_txpool::types::TxId;
use fuel_core_types::{
    entities::coin::CompressedCoin,
    fuel_tx::{
        Address,
        Bytes32,
        UtxoId,
    },
};
use std::borrow::Cow;

// TODO: Reuse `fuel_vm::storage::double_key` macro.
pub fn owner_coin_id_key(owner: &Address, coin_id: &UtxoId) -> OwnedCoinKey {
    let mut default = [0u8; Address::LEN + TxId::LEN + 1];
    default[0..Address::LEN].copy_from_slice(owner.as_ref());
    default[Address::LEN..].copy_from_slice(utxo_id_to_bytes(coin_id).as_ref());
    default
}

fn utxo_id_to_bytes(utxo_id: &UtxoId) -> [u8; TxId::LEN + 1] {
    let mut default = [0; TxId::LEN + 1];
    default[0..TxId::LEN].copy_from_slice(utxo_id.tx_id().as_ref());
    default[TxId::LEN] = utxo_id.output_index();
    default
}

/// The storage table of owned coin ids. Maps addresses to owned coins.
pub struct OwnedCoins;
/// The storage key for owned coins: `Address ++ UtxoId`
pub type OwnedCoinKey = [u8; Address::LEN + TxId::LEN + 1];

impl Mappable for OwnedCoins {
    type Key = Self::OwnedKey;
    type OwnedKey = OwnedCoinKey;
    type Value = Self::OwnedValue;
    type OwnedValue = bool;
}

impl DatabaseColumn for OwnedCoins {
    fn column() -> Column {
        Column::OwnedCoins
    }
}

impl ToDatabaseKey for OwnedCoinKey {
    type Type<'a> = &'a [u8];

    fn database_key(&self) -> Self::Type<'_> {
        &self[..]
    }
}

impl StorageInspect<Coins> for Database {
    type Error = StorageError;

    fn get(&self, key: &UtxoId) -> Result<Option<Cow<CompressedCoin>>, Self::Error> {
        Database::get(self, &utxo_id_to_bytes(key), Column::Coins).map_err(Into::into)
    }

    fn contains_key(&self, key: &UtxoId) -> Result<bool, Self::Error> {
        Database::contains_key(self, &utxo_id_to_bytes(key), Column::Coins)
            .map_err(Into::into)
    }
}

impl StorageMutate<Coins> for Database {
    fn insert(
        &mut self,
        key: &UtxoId,
        value: &CompressedCoin,
    ) -> Result<Option<CompressedCoin>, Self::Error> {
        let coin_by_owner = owner_coin_id_key(&value.owner, key);
        // insert primary record
        let insert = Database::insert(self, utxo_id_to_bytes(key), Column::Coins, value)?;
        // insert secondary index by owner
        self.storage_as_mut::<OwnedCoins>()
            .insert(&coin_by_owner, &true)?;
        Ok(insert)
    }

    fn remove(&mut self, key: &UtxoId) -> Result<Option<CompressedCoin>, Self::Error> {
        let coin: Option<CompressedCoin> =
            Database::remove(self, &utxo_id_to_bytes(key), Column::Coins)?;

        // cleanup secondary index
        if let Some(coin) = &coin {
            let key = owner_coin_id_key(&coin.owner, key);
            self.storage_as_mut::<OwnedCoins>().remove(&key)?;
        }

        Ok(coin)
    }
}

impl Database {
    pub fn owned_coins_ids(
        &self,
        owner: &Address,
        start_coin: Option<UtxoId>,
        direction: Option<IterDirection>,
    ) -> impl Iterator<Item = DatabaseResult<UtxoId>> + '_ {
        self.iter_all_filtered::<Vec<u8>, bool, _, _>(
            Column::OwnedCoins,
            Some(*owner),
            start_coin.map(|b| owner_coin_id_key(owner, &b)),
            direction,
        )
        // Safety: key is always 64 bytes
        .map(|res| {
            res.map(|(key, _)| {
                UtxoId::new(
                    unsafe { Bytes32::from_slice_unchecked(&key[32..64]) },
                    key[64],
                )
            })
        })
    }

    pub fn get_coin_config(&self) -> DatabaseResult<Option<Vec<CoinConfig>>> {
        let configs = self
            .iter_all::<Vec<u8>, CompressedCoin>(Column::Coins, None)
            .map(|raw_coin| -> DatabaseResult<CoinConfig> {
                let coin = raw_coin?;

                let byte_id =
                    Bytes32::new(coin.0[..32].try_into().map_err(DatabaseError::from)?);
                let output_index = coin.0[32];

                Ok(CoinConfig {
                    tx_id: Some(byte_id),
                    output_index: Some(output_index),
                    tx_pointer_block_height: Some(
                        coin.1.tx_pointer.block_height().into(),
                    ),
                    tx_pointer_tx_idx: Some(coin.1.tx_pointer.tx_index()),
                    maturity: Some(coin.1.maturity),
                    owner: coin.1.owner,
                    amount: coin.1.amount,
                    asset_id: coin.1.asset_id,
                })
            })
            .collect::<DatabaseResult<Vec<CoinConfig>>>()?;

        Ok(Some(configs))
    }
}<|MERGE_RESOLUTION|>--- conflicted
+++ resolved
@@ -1,23 +1,12 @@
-<<<<<<< HEAD
-use crate::{
-    database::{
-        storage::{
-            DatabaseColumn,
-            ToDatabaseKey,
-        },
-        Column,
-        Database,
-        Error as DatabaseError,
-        Result as DatabaseResult,
+use crate::database::{
+    storage::{
+        DatabaseColumn,
+        ToDatabaseKey,
     },
-    state::IterDirection,
-=======
-use crate::database::{
     Column,
     Database,
     Error as DatabaseError,
     Result as DatabaseResult,
->>>>>>> 99cb2cad
 };
 use fuel_core_chain_config::CoinConfig;
 use fuel_core_storage::{
