use crate::{
    database::{
        Column,
        Database,
        Result as DatabaseResult,
    },
    state::IterDirection,
};
use fuel_core_chain_config::MessageConfig;
use fuel_core_storage::{
    tables::{
        Messages,
        SpentMessages,
    },
    Error as StorageError,
    Result as StorageResult,
    StorageInspect,
    StorageMutate,
};
use fuel_core_types::{
    entities::message::{
        CompressedMessage,
        MessageStatus,
    },
    fuel_types::{
        Address,
        Bytes32,
        MessageId,
    },
};
use std::{
    borrow::Cow,
    ops::Deref,
};

use super::storage::DatabaseColumn;

impl StorageInspect<Messages> for Database {
    type Error = StorageError;

    fn get(
        &self,
        key: &MessageId,
    ) -> Result<Option<Cow<CompressedMessage>>, Self::Error> {
        Database::get(self, key.as_ref(), Column::Messages).map_err(Into::into)
    }

    fn contains_key(&self, key: &MessageId) -> Result<bool, Self::Error> {
        Database::contains_key(self, key.as_ref(), Column::Messages).map_err(Into::into)
    }
}

impl StorageMutate<Messages> for Database {
    fn insert(
        &mut self,
        key: &MessageId,
        value: &CompressedMessage,
    ) -> Result<Option<CompressedMessage>, Self::Error> {
        // insert primary record
        let result = Database::insert(self, key.as_ref(), Column::Messages, value)?;

        // insert secondary record by owner
        let _: Option<bool> = Database::insert(
            self,
            owner_msg_id_key(&value.recipient, key),
            Column::OwnedMessageIds,
            &true,
        )?;

        Ok(result)
    }

    fn remove(
        &mut self,
        key: &MessageId,
    ) -> Result<Option<CompressedMessage>, Self::Error> {
        let result: Option<CompressedMessage> =
            Database::remove(self, key.as_ref(), Column::Messages)?;

        if let Some(message) = &result {
            Database::remove::<bool>(
                self,
                &owner_msg_id_key(&message.recipient, key),
                Column::OwnedMessageIds,
            )?;
        }

        Ok(result)
    }
}

impl DatabaseColumn for SpentMessages {
    fn column() -> Column {
        Column::SpentMessages
    }
}

impl Database {
    pub fn owned_message_ids(
        &self,
        owner: &Address,
        start_message_id: Option<MessageId>,
        direction: Option<IterDirection>,
    ) -> impl Iterator<Item = DatabaseResult<MessageId>> + '_ {
        self.iter_all_filtered::<Vec<u8>, bool, _, _>(
            Column::OwnedMessageIds,
            Some(*owner),
            start_message_id.map(|msg_id| owner_msg_id_key(owner, &msg_id)),
            direction,
        )
        // Safety: key is always 64 bytes
        .map(|res| {
            res.map(|(key, _)| {
                MessageId::new(unsafe { *Bytes32::from_slice_unchecked(&key[32..64]) })
            })
        })
    }

    pub fn all_messages(
        &self,
        start: Option<MessageId>,
        direction: Option<IterDirection>,
    ) -> impl Iterator<Item = DatabaseResult<CompressedMessage>> + '_ {
        let start = start.map(|v| v.deref().to_vec());
<<<<<<< HEAD
        self.iter_all::<Vec<u8>, CompressedMessage>(
            Column::Messages,
            None,
            start,
            direction,
        )
        .map(|res| res.map(|(_, message)| message))
=======
        self.iter_all_by_start::<Vec<u8>, Message, _>(Column::Messages, start, direction)
            .map(|res| res.map(|(_, message)| message))
>>>>>>> da4ae8a5
    }

    pub fn get_message_config(&self) -> StorageResult<Option<Vec<MessageConfig>>> {
        let configs = self
            .all_messages(None, None)
            .filter_map(|msg| {
                // Return only unspent messages
                if let Ok(msg) = msg {
                    match self.is_message_spent(&msg.id()) {
                        Ok(false) => Some(Ok(msg)),
                        Ok(true) => None,
                        Err(e) => Some(Err(e)),
                    }
                } else {
                    Some(msg.map_err(StorageError::from))
                }
            })
            .map(|msg| -> StorageResult<MessageConfig> {
                let msg = msg?;

                Ok(MessageConfig {
                    sender: msg.sender,
                    recipient: msg.recipient,
                    nonce: msg.nonce,
                    amount: msg.amount,
                    data: msg.data,
                    da_height: msg.da_height,
                })
            })
            .collect::<StorageResult<Vec<MessageConfig>>>()?;

        Ok(Some(configs))
    }

    pub fn is_message_spent(&self, message_id: &MessageId) -> StorageResult<bool> {
        fuel_core_storage::StorageAsRef::storage::<SpentMessages>(&self)
            .contains_key(message_id)
    }

    pub fn message_status(&self, message_id: &MessageId) -> StorageResult<MessageStatus> {
        if self.is_message_spent(message_id)? {
            Ok(MessageStatus::Spent)
        } else {
            Ok(MessageStatus::Unspent)
        }
    }
}

// TODO: Reuse `fuel_vm::storage::double_key` macro.
/// Get a Key by chaining Owner + MessageId
fn owner_msg_id_key(
    owner: &Address,
    msg_id: &MessageId,
) -> [u8; Address::LEN + MessageId::LEN] {
    let mut default = [0u8; Address::LEN + MessageId::LEN];
    default[0..Address::LEN].copy_from_slice(owner.as_ref());
    default[Address::LEN..].copy_from_slice(msg_id.as_ref());
    default
}

#[cfg(test)]
mod tests {
    use super::*;
    use fuel_core_storage::StorageAsMut;

    #[test]
    fn owned_message_ids() {
        let mut db = Database::default();
        let message = CompressedMessage::default();

        // insert a message with the first id
        let first_id = MessageId::new([1; 32]);
        let _ = db
            .storage::<Messages>()
            .insert(&first_id, &message)
            .unwrap();

        // insert a message with the second id with the same Owner
        let second_id = MessageId::new([2; 32]);
        let _ = db
            .storage::<Messages>()
            .insert(&second_id, &message)
            .unwrap();

        // verify that 2 message IDs are associated with a single Owner/Recipient
        let owned_msg_ids = db.owned_message_ids(&message.recipient, None, None);
        assert_eq!(owned_msg_ids.count(), 2);

        // remove the first message with its given id
        let _ = db.storage::<Messages>().remove(&first_id).unwrap();

        // verify that only second ID is left
        let owned_msg_ids: Vec<_> = db
            .owned_message_ids(&message.recipient, None, None)
            .collect();
        assert_eq!(owned_msg_ids.first().unwrap().as_ref().unwrap(), &second_id);
        assert_eq!(owned_msg_ids.len(), 1);

        // remove the second message with its given id
        let _ = db.storage::<Messages>().remove(&second_id).unwrap();
        let owned_msg_ids = db.owned_message_ids(&message.recipient, None, None);
        assert_eq!(owned_msg_ids.count(), 0);
    }
}<|MERGE_RESOLUTION|>--- conflicted
+++ resolved
@@ -122,18 +122,12 @@
         direction: Option<IterDirection>,
     ) -> impl Iterator<Item = DatabaseResult<CompressedMessage>> + '_ {
         let start = start.map(|v| v.deref().to_vec());
-<<<<<<< HEAD
-        self.iter_all::<Vec<u8>, CompressedMessage>(
+        self.iter_all_by_start::<Vec<u8>, CompressedMessage, _>(
             Column::Messages,
-            None,
             start,
             direction,
         )
         .map(|res| res.map(|(_, message)| message))
-=======
-        self.iter_all_by_start::<Vec<u8>, Message, _>(Column::Messages, start, direction)
-            .map(|res| res.map(|(_, message)| message))
->>>>>>> da4ae8a5
     }
 
     pub fn get_message_config(&self) -> StorageResult<Option<Vec<MessageConfig>>> {
