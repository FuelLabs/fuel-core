--- conflicted
+++ resolved
@@ -295,20 +295,15 @@
             max_queries_resolver_recursive_depth,
         ))
         .extension(async_graphql::extensions::Tracing)
-<<<<<<< HEAD
-        .extension(ViewExtension::new())
         // `RequiredFuelBlockHeightExtension` uses the view set by the ViewExtension.
         // Do not reorder this line before adding the `ViewExtension`.
-        .extension(RequiredFuelBlockHeightExtension::new())
-        .extension(CurrentStfVersionExtension::new())
-        .extension(CurrentConsensusParametersVersionExtension::new())
-=======
         .extension(RequiredFuelBlockHeightExtension::new(
             required_fuel_block_height_tolerance,
             required_fuel_block_height_timeout,
             block_height_subscriber,
         ))
->>>>>>> c0975a0c
+        .extension(CurrentStfVersionExtension::new())
+        .extension(CurrentConsensusParametersVersionExtension::new())
         .finish();
 
     let graphql_endpoint = "/v1/graphql";
