--- conflicted
+++ resolved
@@ -65,11 +65,7 @@
 use std::sync::Arc;
 
 use super::storage::{
-<<<<<<< HEAD
     assets::AssetDetails,
-    balances::TotalBalanceAmount,
-};
-=======
     balances::TotalBalanceAmount,
     coins::CoinsToSpendIndexEntry,
 };
@@ -78,7 +74,6 @@
     pub big_coins_iter: BoxedIter<'a, Result<CoinsToSpendIndexEntry, StorageError>>,
     pub dust_coins_iter: BoxedIter<'a, Result<CoinsToSpendIndexEntry, StorageError>>,
 }
->>>>>>> 2b3c4de5
 
 pub trait OffChainDatabase: Send + Sync {
     fn block_height(&self, block_id: &BlockId) -> StorageResult<BlockHeight>;
