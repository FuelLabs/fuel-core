--- conflicted
+++ resolved
@@ -1,4 +1,7 @@
-use super::storage::balances::TotalBalanceAmount;
+use super::storage::{
+    assets::AssetDetails,
+    balances::TotalBalanceAmount,
+};
 use crate::fuel_core_graphql_api::storage::coins::CoinsToSpendIndexKey;
 use async_trait::async_trait;
 use fuel_core_services::stream::BoxStream;
@@ -66,15 +69,6 @@
 };
 use std::sync::Arc;
 
-<<<<<<< HEAD
-use super::storage::{
-    assets::AssetDetails,
-    balances::TotalBalanceAmount,
-    coins::CoinsToSpendIndexEntry,
-};
-
-=======
->>>>>>> 2691437c
 pub struct CoinsToSpendIndexIter<'a> {
     pub big_coins_iter: BoxedIter<'a, Result<CoinsToSpendIndexKey, StorageError>>,
     pub dust_coins_iter: BoxedIter<'a, Result<CoinsToSpendIndexKey, StorageError>>,
