use super::storage::{
    assets::AssetDetails,
    balances::TotalBalanceAmount,
};
use crate::fuel_core_graphql_api::storage::coins::CoinsToSpendIndexKey;
use async_trait::async_trait;
use fuel_core_services::stream::BoxStream;
use fuel_core_storage::{
    iter::{
        BoxedIter,
        IterDirection,
    },
    tables::{
        BlobData,
        Coins,
        ContractsAssets,
        ContractsRawCode,
        Messages,
        StateTransitionBytecodeVersions,
        UploadedBytecodes,
    },
    Error as StorageError,
    Result as StorageResult,
    StorageInspect,
    StorageRead,
};
use fuel_core_txpool::{
    TxPoolStats,
    TxStatusMessage,
};
use fuel_core_types::{
    blockchain::{
        block::CompressedBlock,
        consensus::Consensus,
        header::{
            ConsensusParametersVersion,
            StateTransitionBytecodeVersion,
        },
        primitives::{
            BlockId,
            DaBlockHeight,
        },
    },
    entities::relayer::{
        message::{
            MerkleProof,
            Message,
        },
        transaction::RelayedTransactionStatus,
    },
    fuel_tx::{
        Bytes32,
        ConsensusParameters,
        Salt,
        Transaction,
        TxId,
        TxPointer,
        UtxoId,
    },
    fuel_types::{
        Address,
        AssetId,
        BlockHeight,
        ContractId,
        Nonce,
    },
    fuel_vm::interpreter::Memory,
    services::{
        executor::{
            StorageReadReplayEvent,
            TransactionExecutionStatus,
        },
        graphql_api::ContractBalance,
        p2p::PeerInfo,
        txpool::TransactionStatus,
    },
    tai64::Tai64,
};
use std::sync::Arc;

pub struct CoinsToSpendIndexIter<'a> {
    pub big_coins_iter: BoxedIter<'a, Result<CoinsToSpendIndexKey, StorageError>>,
    pub dust_coins_iter: BoxedIter<'a, Result<CoinsToSpendIndexKey, StorageError>>,
}

pub trait OffChainDatabase: Send + Sync {
    fn block_height(&self, block_id: &BlockId) -> StorageResult<BlockHeight>;

    fn da_compressed_block(&self, height: &BlockHeight) -> StorageResult<Vec<u8>>;

    fn tx_status(&self, tx_id: &TxId) -> StorageResult<TransactionStatus>;

    fn balance(
        &self,
        owner: &Address,
        asset_id: &AssetId,
        base_asset_id: &AssetId,
    ) -> StorageResult<TotalBalanceAmount>;

    fn balances<'a>(
        &'a self,
        owner: &Address,
        start: Option<AssetId>,
        base_asset_id: &'a AssetId,
        direction: IterDirection,
    ) -> BoxedIter<'a, StorageResult<(AssetId, TotalBalanceAmount)>>;

    fn owned_coins_ids(
        &self,
        owner: &Address,
        start_coin: Option<UtxoId>,
        direction: IterDirection,
    ) -> BoxedIter<'_, StorageResult<UtxoId>>;

    fn owned_message_ids(
        &self,
        owner: &Address,
        start_message_id: Option<Nonce>,
        direction: IterDirection,
    ) -> BoxedIter<'_, StorageResult<Nonce>>;

    fn owned_transactions_ids(
        &self,
        owner: Address,
        start: Option<TxPointer>,
        direction: IterDirection,
    ) -> BoxedIter<StorageResult<(TxPointer, TxId)>>;

    fn coins_to_spend_index(
        &self,
        owner: &Address,
        asset_id: &AssetId,
    ) -> CoinsToSpendIndexIter;

    fn contract_salt(&self, contract_id: &ContractId) -> StorageResult<Salt>;

    fn old_block(&self, height: &BlockHeight) -> StorageResult<CompressedBlock>;

    fn old_blocks(
        &self,
        height: Option<BlockHeight>,
        direction: IterDirection,
    ) -> BoxedIter<'_, StorageResult<CompressedBlock>>;

    fn old_block_consensus(&self, height: &BlockHeight) -> StorageResult<Consensus>;

    fn old_transaction(&self, id: &TxId) -> StorageResult<Option<Transaction>>;

    fn relayed_tx_status(
        &self,
        id: Bytes32,
    ) -> StorageResult<Option<RelayedTransactionStatus>>;

    fn message_is_spent(&self, nonce: &Nonce) -> StorageResult<bool>;

    fn asset_info(&self, asset_id: &AssetId) -> StorageResult<Option<AssetDetails>>;
}

/// The on chain database port expected by GraphQL API service.
pub trait OnChainDatabase:
    Send
    + Sync
    + DatabaseBlocks
    + DatabaseMessages
    + StorageInspect<Coins, Error = StorageError>
    + StorageRead<BlobData, Error = StorageError>
    + StorageInspect<StateTransitionBytecodeVersions, Error = StorageError>
    + StorageInspect<UploadedBytecodes, Error = StorageError>
    + DatabaseContracts
    + DatabaseChain
    + DatabaseMessageProof
{
}

/// Trait that specifies all the getters required for blocks.
pub trait DatabaseBlocks {
    /// Get a transaction by its id.
    fn transaction(&self, tx_id: &TxId) -> StorageResult<Transaction>;

    /// Get a block by its height.
    fn block(&self, height: &BlockHeight) -> StorageResult<CompressedBlock>;

    fn blocks(
        &self,
        height: Option<BlockHeight>,
        direction: IterDirection,
    ) -> BoxedIter<'_, StorageResult<CompressedBlock>>;

    fn latest_height(&self) -> StorageResult<BlockHeight>;

    /// Get the consensus for a block.
    fn consensus(&self, id: &BlockHeight) -> StorageResult<Consensus>;
}

/// Trait that specifies all the getters required for DA compressed blocks.
pub trait DatabaseDaCompressedBlocks {
    /// Get a DA compressed block by its height.
    fn da_compressed_block(&self, height: &BlockHeight) -> StorageResult<Vec<u8>>;

    fn latest_height(&self) -> StorageResult<BlockHeight>;
}

/// Trait that specifies all the getters required for messages.
pub trait DatabaseMessages: StorageInspect<Messages, Error = StorageError> {
    fn all_messages(
        &self,
        start_message_id: Option<Nonce>,
        direction: IterDirection,
    ) -> BoxedIter<'_, StorageResult<Message>>;

    fn message_exists(&self, nonce: &Nonce) -> StorageResult<bool>;
}

pub trait DatabaseRelayedTransactions {
    fn transaction_status(
        &self,
        id: Bytes32,
    ) -> StorageResult<Option<RelayedTransactionStatus>>;
}

/// Trait that specifies all the getters required for contract.
pub trait DatabaseContracts:
    StorageInspect<ContractsRawCode, Error = StorageError>
    + StorageInspect<ContractsAssets, Error = StorageError>
{
    fn contract_balances(
        &self,
        contract: ContractId,
        start_asset: Option<AssetId>,
        direction: IterDirection,
    ) -> BoxedIter<StorageResult<ContractBalance>>;

    fn contract_storage_slots(
        &self,
        contract: ContractId,
    ) -> BoxedIter<StorageResult<(Bytes32, Vec<u8>)>>;

    fn contract_storage_balances(
        &self,
        contract: ContractId,
    ) -> BoxedIter<StorageResult<ContractBalance>>;
}

/// Trait that specifies all the getters required for chain metadata.
pub trait DatabaseChain {
    fn da_height(&self) -> StorageResult<DaBlockHeight>;
}

#[async_trait]
pub trait TxPoolPort: Send + Sync {
    async fn transaction(&self, id: TxId) -> anyhow::Result<Option<Transaction>>;

    async fn submission_time(&self, id: TxId) -> anyhow::Result<Option<Tai64>>;

    async fn insert(&self, txs: Transaction) -> anyhow::Result<()>;

    fn tx_update_subscribe(
        &self,
        tx_id: TxId,
    ) -> anyhow::Result<BoxStream<TxStatusMessage>>;

    fn latest_pool_stats(&self) -> TxPoolStats;
}

#[async_trait]
pub trait BlockProducerPort: Send + Sync {
    async fn dry_run_txs(
        &self,
        transactions: Vec<Transaction>,
        height: Option<BlockHeight>,
        time: Option<Tai64>,
        utxo_validation: Option<bool>,
        gas_price: Option<u64>,
    ) -> anyhow::Result<Vec<TransactionExecutionStatus>>;

    async fn storage_read_replay(
        &self,
        height: BlockHeight,
    ) -> anyhow::Result<Vec<StorageReadReplayEvent>>;
}

#[async_trait::async_trait]
pub trait ConsensusModulePort: Send + Sync {
    async fn manually_produce_blocks(
        &self,
        start_time: Option<Tai64>,
        number_of_blocks: u32,
    ) -> anyhow::Result<()>;
}

/// Trait that specifies queries supported by the database.
pub trait DatabaseMessageProof: Send + Sync {
    /// Gets the [`MerkleProof`] for the message block at `message_block_height` height
    /// relatively to the commit block where message block <= commit block.
    fn block_history_proof(
        &self,
        message_block_height: &BlockHeight,
        commit_block_height: &BlockHeight,
    ) -> StorageResult<MerkleProof>;
}

#[async_trait::async_trait]
pub trait P2pPort: Send + Sync {
    async fn all_peer_info(&self) -> anyhow::Result<Vec<PeerInfo>>;
}

/// Trait for defining how to estimate gas price for future blocks
pub trait GasPriceEstimate: Send + Sync {
    /// The worst case scenario for gas price at a given horizon
    fn worst_case_gas_price(&self, height: BlockHeight) -> Option<u64>;
}

/// Trait for getting VM memory.
#[async_trait::async_trait]
pub trait MemoryPool {
    type Memory: Memory + Send + Sync + 'static;

    /// Get the memory instance.
    async fn get_memory(&self) -> Self::Memory;
}

pub mod worker {
    use super::super::storage::blocks::FuelBlockIdsToHeights;
    use crate::{
        fuel_core_graphql_api::storage::{
            coins::OwnedCoins,
            contracts::ContractsInfo,
            messages::{
                OwnedMessageIds,
                SpentMessages,
            },
        },
        graphql_api::storage::{
            assets::AssetsInfo,
            balances::{
                CoinBalances,
                MessageBalances,
            },
            coins::CoinsToSpendIndex,
            da_compression::*,
            old::{
                OldFuelBlockConsensus,
                OldFuelBlocks,
                OldTransactions,
            },
            relayed_transactions::RelayedTransactionStatuses,
        },
    };
    use derive_more::Display;
    use fuel_core_services::stream::BoxStream;
    use fuel_core_storage::{
        Error as StorageError,
        Result as StorageResult,
        StorageMutate,
    };
    use fuel_core_types::{
        fuel_tx::{
            Address,
            Bytes32,
        },
        fuel_types::BlockHeight,
        services::{
            block_importer::SharedImportResult,
            txpool::TransactionStatus,
        },
    };

    pub trait OnChainDatabase: Send + Sync {
        /// Returns the latest block height.
        fn latest_height(&self) -> StorageResult<Option<BlockHeight>>;
    }

    pub trait OffChainDatabase: Send + Sync {
        type Transaction<'a>: OffChainDatabaseTransaction
        where
            Self: 'a;

        /// Returns the latest block height.
        fn latest_height(&self) -> StorageResult<Option<BlockHeight>>;

        /// Creates a write database transaction.
        fn transaction(&mut self) -> Self::Transaction<'_>;

        /// Checks if Balances indexation functionality is available.
        fn balances_indexation_enabled(&self) -> StorageResult<bool>;

        /// Checks if CoinsToSpend indexation functionality is available.
        fn coins_to_spend_indexation_enabled(&self) -> StorageResult<bool>;

        /// Checks if AssetMetadata indexation functionality is available.
        fn asset_metadata_indexation_enabled(&self) -> StorageResult<bool>;
    }

    /// Represents either the Genesis Block or a block at a specific height
    #[derive(Copy, Clone, Debug, Display, PartialEq, Eq, Hash, Ord, PartialOrd)]
    pub enum BlockAt {
        /// Block at a specific height
        Specific(BlockHeight),
        /// Genesis block
        Genesis,
    }

    pub trait OffChainDatabaseTransaction:
        StorageMutate<OwnedMessageIds, Error = StorageError>
        + StorageMutate<OwnedCoins, Error = StorageError>
        + StorageMutate<FuelBlockIdsToHeights, Error = StorageError>
        + StorageMutate<ContractsInfo, Error = StorageError>
        + StorageMutate<OldFuelBlocks, Error = StorageError>
        + StorageMutate<OldFuelBlockConsensus, Error = StorageError>
        + StorageMutate<OldTransactions, Error = StorageError>
        + StorageMutate<SpentMessages, Error = StorageError>
        + StorageMutate<RelayedTransactionStatuses, Error = StorageError>
        + StorageMutate<CoinBalances, Error = StorageError>
        + StorageMutate<MessageBalances, Error = StorageError>
        + StorageMutate<CoinsToSpendIndex, Error = StorageError>
        + StorageMutate<DaCompressedBlocks, Error = StorageError>
        + StorageMutate<DaCompressionTemporalRegistryAddress, Error = StorageError>
        + StorageMutate<DaCompressionTemporalRegistryAssetId, Error = StorageError>
        + StorageMutate<DaCompressionTemporalRegistryContractId, Error = StorageError>
        + StorageMutate<DaCompressionTemporalRegistryScriptCode, Error = StorageError>
        + StorageMutate<DaCompressionTemporalRegistryPredicateCode, Error = StorageError>
        + StorageMutate<DaCompressionTemporalRegistryIndex, Error = StorageError>
        + StorageMutate<DaCompressionTemporalRegistryTimestamps, Error = StorageError>
        + StorageMutate<DaCompressionTemporalRegistryEvictorCache, Error = StorageError>
        + StorageMutate<AssetsInfo, Error = StorageError>
        + MaybeTemporalRegistryV2Bounds
    {
        fn record_tx_id_owner(
            &mut self,
            owner: &Address,
            block_height: BlockHeight,
            tx_idx: u16,
            tx_id: &Bytes32,
        ) -> StorageResult<()>;

        fn update_tx_status(
            &mut self,
            id: &Bytes32,
            status: TransactionStatus,
        ) -> StorageResult<Option<TransactionStatus>>;

        /// Update metadata about the total number of transactions on the chain.
        /// Returns the total count after the update.
        fn increase_tx_count(&mut self, new_txs_count: u64) -> StorageResult<u64>;

        /// Gets the total number of transactions on the chain from metadata.
        fn get_tx_count(&self) -> StorageResult<u64>;

        /// Commits the underlying changes into the database.
        fn commit(self) -> StorageResult<()>;
    }

    #[cfg(feature = "fault-proving")]
    pub mod v2_off_chain_database_tx {
        use super::*;
        use v2::{
            address::DaCompressionTemporalRegistryAddressV2,
            asset_id::DaCompressionTemporalRegistryAssetIdV2,
            contract_id::DaCompressionTemporalRegistryContractIdV2,
            evictor_cache::DaCompressionTemporalRegistryEvictorCacheV2,
            predicate_code::DaCompressionTemporalRegistryPredicateCodeV2,
            registry_index::DaCompressionTemporalRegistryIndexV2,
            script_code::DaCompressionTemporalRegistryScriptCodeV2,
            timestamps::DaCompressionTemporalRegistryTimestampsV2,
        };

        pub trait TemporalRegistryV2Bounds: StorageMutate<DaCompressionTemporalRegistryAddressV2, Error = StorageError>
            + StorageMutate<DaCompressionTemporalRegistryAssetIdV2, Error = StorageError>
            + StorageMutate<DaCompressionTemporalRegistryContractIdV2, Error = StorageError>
            + StorageMutate<DaCompressionTemporalRegistryScriptCodeV2, Error = StorageError>
            + StorageMutate<
                DaCompressionTemporalRegistryPredicateCodeV2,
                Error = StorageError,
            > + StorageMutate<DaCompressionTemporalRegistryIndexV2, Error = StorageError>
            + StorageMutate<DaCompressionTemporalRegistryTimestampsV2, Error = StorageError>
            + StorageMutate<
                DaCompressionTemporalRegistryEvictorCacheV2,
                Error = StorageError,
            >
        {
        }

        impl<T> TemporalRegistryV2Bounds for T where
            T: StorageMutate<
                    DaCompressionTemporalRegistryAddressV2,
                    Error = StorageError,
                > + StorageMutate<
                    DaCompressionTemporalRegistryAssetIdV2,
                    Error = StorageError,
                > + StorageMutate<
                    DaCompressionTemporalRegistryContractIdV2,
                    Error = StorageError,
                > + StorageMutate<
                    DaCompressionTemporalRegistryScriptCodeV2,
                    Error = StorageError,
                > + StorageMutate<
                    DaCompressionTemporalRegistryPredicateCodeV2,
                    Error = StorageError,
                > + StorageMutate<DaCompressionTemporalRegistryIndexV2, Error = StorageError>
                + StorageMutate<
                    DaCompressionTemporalRegistryTimestampsV2,
                    Error = StorageError,
                > + StorageMutate<
                    DaCompressionTemporalRegistryEvictorCacheV2,
                    Error = StorageError,
                >
        {
        }
    }

    #[cfg(not(feature = "fault-proving"))]
    pub mod not_fault_proving {
        pub trait MaybeTemporalRegistryV2Bounds {}
        impl<T> MaybeTemporalRegistryV2Bounds for T {}
    }

    #[cfg(not(feature = "fault-proving"))]
    pub use not_fault_proving::MaybeTemporalRegistryV2Bounds;
    #[cfg(feature = "fault-proving")]
    pub use v2_off_chain_database_tx::TemporalRegistryV2Bounds as MaybeTemporalRegistryV2Bounds;

    pub trait BlockImporter: Send + Sync {
        /// Returns a stream of imported block.
        fn block_events(&self) -> BoxStream<SharedImportResult>;

        /// Return the import result at the given height.
        fn block_event_at_height(
            &self,
            height: BlockAt,
        ) -> anyhow::Result<SharedImportResult>;
    }

    pub trait TxPool: Send + Sync {
        /// Sends the complete status of the transaction.
        fn send_complete(
            &self,
            id: Bytes32,
            block_height: &BlockHeight,
            status: TransactionStatus,
        );
    }
}

pub trait ChainStateProvider: Send + Sync {
    /// Returns current consensus parameters.
    fn current_consensus_params(&self) -> Arc<ConsensusParameters>;

    /// Returns current consensus parameters version.
    fn current_consensus_parameters_version(&self) -> ConsensusParametersVersion;

    /// Returns consensus parameters at a specific version.
    fn consensus_params_at_version(
        &self,
        version: &ConsensusParametersVersion,
    ) -> anyhow::Result<Arc<ConsensusParameters>>;
<<<<<<< HEAD
}

pub trait OnChainDatabaseAt: Send + Sync {
    fn contract_slot_values(
        &self,
        contract_id: ContractId,
        storage_slots: Vec<Bytes32>,
    ) -> BoxedIter<StorageResult<(Bytes32, Vec<u8>)>>;

    fn contract_balance_values(
        &self,
        contract_id: ContractId,
        assets: Vec<AssetId>,
    ) -> BoxedIter<StorageResult<ContractBalance>>;
}

pub trait OffChainDatabaseAt: Send + Sync {}
=======

    /// Returns the current state transition bytecode version.
    fn current_stf_version(&self) -> StateTransitionBytecodeVersion;
}
>>>>>>> d809d690
<|MERGE_RESOLUTION|>--- conflicted
+++ resolved
@@ -553,7 +553,9 @@
         &self,
         version: &ConsensusParametersVersion,
     ) -> anyhow::Result<Arc<ConsensusParameters>>;
-<<<<<<< HEAD
+
+    /// Returns the current state transition bytecode version.
+    fn current_stf_version(&self) -> StateTransitionBytecodeVersion;
 }
 
 pub trait OnChainDatabaseAt: Send + Sync {
@@ -570,10 +572,4 @@
     ) -> BoxedIter<StorageResult<ContractBalance>>;
 }
 
-pub trait OffChainDatabaseAt: Send + Sync {}
-=======
-
-    /// Returns the current state transition bytecode version.
-    fn current_stf_version(&self) -> StateTransitionBytecodeVersion;
-}
->>>>>>> d809d690
+pub trait OffChainDatabaseAt: Send + Sync {}