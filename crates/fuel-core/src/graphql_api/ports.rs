--- conflicted
+++ resolved
@@ -35,11 +35,8 @@
         transaction::RelayedTransactionStatus,
     },
     fuel_tx::{
-<<<<<<< HEAD
         Bytes32,
-=======
         ConsensusParameters,
->>>>>>> df142c61
         Salt,
         Transaction,
         TxId,
