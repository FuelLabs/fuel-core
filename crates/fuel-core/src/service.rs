use std::{
    net::SocketAddr,
    sync::Arc,
};

<<<<<<< HEAD
use adapters::ready_signal::ReadySignal;
=======
use adapters::TxStatusManagerAdapter;
>>>>>>> 0af8ec26
pub use config::{
    Config,
    DbType,
    RelayerConsensusConfig,
    VMConfig,
};
use fuel_core_chain_config::{
    ConsensusConfig,
    GenesisCommitment,
};
use fuel_core_poa::{
    ports::BlockImporter,
    verifier::verify_consensus,
};
pub use fuel_core_services::Service as ServiceTrait;
use fuel_core_services::{
    RunnableService,
    RunnableTask,
    ServiceRunner,
    State,
    StateWatcher,
    TaskNextAction,
};
use fuel_core_storage::{
    not_found,
    tables::SealedBlockConsensus,
    transactional::{
        AtomicView,
        ReadTransaction,
        StorageChanges,
    },
    IsNotFound,
    StorageAsMut,
};
use fuel_core_types::blockchain::consensus::Consensus;

use crate::{
    combined_database::{
        CombinedDatabase,
        ShutdownListener,
    },
    database::Database,
    service::{
        adapters::{
            ExecutorAdapter,
            PoAAdapter,
        },
        sub_services::TxPoolSharedState,
    },
};

use self::adapters::BlockImporterAdapter;

pub mod adapters;
pub mod config;
pub mod genesis;
pub mod metrics;
mod query;
pub mod sub_services;
pub mod vm_pool;

#[derive(Clone)]
pub struct SharedState {
    /// The PoA adaptor around the shared state of the consensus module.
    pub poa_adapter: PoAAdapter,
    /// The transaction pool shared state.
    pub txpool_shared_state: TxPoolSharedState,
    /// The Tx Status Manager
    pub tx_status_manager: TxStatusManagerAdapter,
    /// The P2P network shared state.
    #[cfg(feature = "p2p")]
    pub network: Option<fuel_core_p2p::service::SharedState>,
    #[cfg(feature = "relayer")]
    /// The Relayer shared state.
    pub relayer: Option<fuel_core_relayer::SharedState>,
    /// The GraphQL shared state.
    pub graph_ql: crate::fuel_core_graphql_api::api_service::SharedState,
    /// The underlying database.
    pub database: CombinedDatabase,
    /// Subscribe to new block production.
    pub block_importer: BlockImporterAdapter,
    /// The executor to validate blocks.
    pub executor: ExecutorAdapter,
    /// The config of the service.
    pub config: Config,
}

pub struct FuelService {
    /// The `ServiceRunner` used for `FuelService`.
    ///
    /// # Dev-note: The `FuelService` is already exposed as a public API and used by many crates.
    /// To provide a user-friendly API and avoid breaking many downstream crates, `ServiceRunner`
    /// is wrapped inside.
    runner: ServiceRunner<Task>,
    /// The shared state of the service
    pub sub_services: Arc<SubServices>,
    /// The shared state of the service
    pub shared: SharedState,
    /// The address bound by the system for serving the API
    pub bound_address: SocketAddr,
}

impl Drop for FuelService {
    fn drop(&mut self) {
        self.send_stop_signal();
    }
}

impl FuelService {
    /// Creates a `FuelService` instance from service config
    #[tracing::instrument(skip_all, fields(name = %config.name))]
    pub fn new<Shutdown>(
        mut database: CombinedDatabase,
        config: Config,
        shutdown_listener: &mut Shutdown,
    ) -> anyhow::Result<Self>
    where
        Shutdown: ShutdownListener,
    {
        let config = config.make_config_consistent();

        // initialize state
        tracing::info!("Initializing database");
        database.check_version()?;

        Self::make_database_compatible_with_config(
            &mut database,
            &config,
            shutdown_listener,
        )?;

        // initialize sub services
        tracing::info!("Initializing sub services");
        database.sync_aux_db_heights(shutdown_listener)?;

        let block_production_ready_signal = ReadySignal::new();

        let (services, shared) = sub_services::init_sub_services(
            &config,
            database,
            block_production_ready_signal.clone(),
        )?;

        let sub_services = Arc::new(services);
        let task = Task::new(sub_services.clone(), shared.clone())?;
        let runner = ServiceRunner::new_with_params(
            task,
            TaskParams {
                block_production_ready_signal,
            },
        );
        let bound_address = runner.shared.graph_ql.bound_address;

        Ok(FuelService {
            sub_services,
            bound_address,
            shared,
            runner,
        })
    }

    /// Creates and starts fuel node instance from service config
    pub async fn new_node(config: Config) -> anyhow::Result<Self> {
        // initialize database
        let combined_database =
            CombinedDatabase::from_config(&config.combined_db_config)?;

        Self::from_combined_database(combined_database, config).await
    }

    /// Creates and starts fuel node instance from service config and a pre-existing on-chain database
    pub async fn from_database(
        database: Database,
        config: Config,
    ) -> anyhow::Result<Self> {
        let combined_database = CombinedDatabase::new(
            database,
            Default::default(),
            Default::default(),
            Default::default(),
        );
        Self::from_combined_database(combined_database, config).await
    }

    /// Creates and starts fuel node instance from service config and a pre-existing combined database
    pub async fn from_combined_database(
        combined_database: CombinedDatabase,
        config: Config,
    ) -> anyhow::Result<Self> {
        let mut listener = crate::ShutdownListener::spawn();
        let service = Self::new(combined_database, config, &mut listener)?;
        let state = service.start_and_await().await?;

        if !state.started() {
            return Err(anyhow::anyhow!(
                "The state of the service is not started: {state:?}"
            ));
        }
        Ok(service)
    }

    #[cfg(feature = "relayer")]
    /// Wait for the Relayer to be in sync with
    /// the data availability layer.
    ///
    /// Yields until the relayer reaches a point where it
    /// considered up to date. Note that there's no guarantee
    /// the relayer will ever catch up to the da layer and
    /// may fall behind immediately after this future completes.
    ///
    /// The only guarantee is that if this future completes then
    /// the relayer did reach consistency with the da layer for
    /// some period of time.
    pub async fn await_relayer_synced(&self) -> anyhow::Result<()> {
        if let Some(relayer_handle) = &self.runner.shared.relayer {
            relayer_handle.await_synced().await?;
        }
        Ok(())
    }

    fn make_database_compatible_with_config<Shutdown>(
        combined_database: &mut CombinedDatabase,
        config: &Config,
        shutdown_listener: &mut Shutdown,
    ) -> anyhow::Result<()>
    where
        Shutdown: ShutdownListener,
    {
        let start_up_consensus_config = &config.snapshot_reader.chain_config().consensus;

        let mut found_override_height = None;
        match start_up_consensus_config {
            ConsensusConfig::PoA { .. } => {
                // We don't support overriding of the heights for PoA version 1.
            }
            ConsensusConfig::PoAV2(poa) => {
                let on_chain_view = combined_database.on_chain().latest_view()?;

                for override_height in poa.get_all_overrides().keys() {
                    let Some(current_height) = on_chain_view.maybe_latest_height()?
                    else {
                        // Database is empty, nothing to rollback
                        return Ok(());
                    };

                    if override_height > &current_height {
                        return Ok(());
                    }

                    let block_header = on_chain_view
                        .get_sealed_block_header(override_height)?
                        .ok_or(not_found!("SealedBlockHeader"))?;
                    let header = block_header.entity;
                    let seal = block_header.consensus;

                    if let Consensus::PoA(poa_seal) = seal {
                        let block_valid = verify_consensus(
                            start_up_consensus_config,
                            &header,
                            &poa_seal,
                        );

                        if !block_valid {
                            found_override_height = Some(override_height);
                        }
                    } else {
                        return Err(anyhow::anyhow!(
                            "The consensus at override height {override_height} is not PoA."
                        ));
                    };
                }
            }
        }

        if let Some(override_height) = found_override_height {
            let rollback_height = override_height.pred().ok_or(anyhow::anyhow!(
                "The override height is zero. \
                The override height should be greater than zero."
            ))?;
            tracing::warn!(
                "The consensus at override height {override_height} \
                does not match with the database. \
                Rollbacking the database to the height {rollback_height}"
            );
            combined_database.rollback_to(rollback_height, shutdown_listener)?;
        }

        Ok(())
    }

    fn override_chain_config_if_needed(&self) -> anyhow::Result<()> {
        let chain_config = self.shared.config.snapshot_reader.chain_config();
        let on_chain_view = self.shared.database.on_chain().latest_view()?;
        let chain_config_hash = chain_config.root()?.into();
        let mut initialized_genesis = on_chain_view.get_genesis()?;
        let genesis_chain_config_hash = initialized_genesis.chain_config_hash;

        if genesis_chain_config_hash != chain_config_hash {
            tracing::warn!(
                "The genesis chain config hash({genesis_chain_config_hash}) \
                is different from the current one({chain_config_hash}). \
                Updating the genesis consensus parameters."
            );

            let genesis_block_height =
                on_chain_view.genesis_height()?.ok_or(anyhow::anyhow!(
                    "The genesis block height is not found in the database \
                    during overriding the chain config hash."
                ))?;
            let mut database_tx = on_chain_view.read_transaction();

            initialized_genesis.chain_config_hash = chain_config_hash;
            database_tx
                .storage_as_mut::<SealedBlockConsensus>()
                .insert(
                    &genesis_block_height,
                    &Consensus::Genesis(initialized_genesis),
                )?;

            self.shared.database.on_chain().data.commit_changes(
                Some(genesis_block_height),
                StorageChanges::Changes(database_tx.into_changes()),
            )?;
        }

        Ok(())
    }

    async fn prepare_genesis(&self, watcher: &StateWatcher) -> anyhow::Result<()> {
        // check if chain is initialized
        if let Err(err) = self.shared.database.on_chain().latest_view()?.get_genesis() {
            if err.is_not_found() {
                let result = genesis::execute_genesis_block(
                    watcher.clone(),
                    &self.shared.config,
                    &self.shared.database,
                )
                .await?;

                self.shared.block_importer.commit_result(result).await?;
            }
        }

        // repopulate missing tables
        genesis::recover_missing_tables_from_genesis_state_config(
            watcher.clone(),
            &self.shared.config,
            &self.shared.database,
        )
        .await?;

        self.override_chain_config_if_needed()
    }
}

impl FuelService {
    /// Start all sub services and await for them to start.
    pub async fn start_and_await(&self) -> anyhow::Result<State> {
        let watcher = self.runner.state_watcher();
        self.prepare_genesis(&watcher).await?;
        self.runner.start_and_await().await
    }

    /// Sends the stop signal to all sub services.
    pub fn send_stop_signal(&self) -> bool {
        self.runner.stop()
    }

    /// Awaits for all services to shutdown.
    pub async fn await_shutdown(&self) -> anyhow::Result<State> {
        self.runner.await_stop().await
    }

    /// Sends the stop signal to all sub services and awaits for all services to shutdown.
    pub async fn send_stop_signal_and_await_shutdown(&self) -> anyhow::Result<State> {
        self.runner.stop_and_await().await
    }

    pub fn state(&self) -> State {
        self.runner.state()
    }

    pub fn sub_services(&self) -> &SubServices {
        self.sub_services.as_ref()
    }
}

pub type SubServices = Vec<Box<dyn ServiceTrait + Send + Sync + 'static>>;

struct Task {
    /// The list of started sub services.
    services: Arc<SubServices>,
    /// The address bound by the system for serving the API
    pub shared: SharedState,
}

impl Task {
    /// Private inner method for initializing the fuel service task
    pub fn new(services: Arc<SubServices>, shared: SharedState) -> anyhow::Result<Task> {
        Ok(Task { services, shared })
    }
}

#[derive(Default)]
struct TaskParams {
    block_production_ready_signal: ReadySignal,
}

#[async_trait::async_trait]
impl RunnableService for Task {
    const NAME: &'static str = "FuelService";
    type SharedData = SharedState;
    type Task = Task;
    type TaskParams = TaskParams;

    fn shared_data(&self) -> Self::SharedData {
        self.shared.clone()
    }

    async fn into_task(
        mut self,
        watcher: &StateWatcher,
        params: Self::TaskParams,
    ) -> anyhow::Result<Self::Task> {
        let mut watcher = watcher.clone();

        for service in self.services.iter() {
            tokio::select! {
                _ = watcher.wait_stopping_or_stopped() => {
                    break;
                }
                result = service.start_and_await() => {
                    result?;
                }
            }
        }

        params.block_production_ready_signal.send_ready_signal();

        Ok(self)
    }
}

impl RunnableTask for Task {
    #[tracing::instrument(skip_all)]
    async fn run(&mut self, watcher: &mut StateWatcher) -> TaskNextAction {
        let mut stop_signals = vec![];
        for service in self.services.iter() {
            stop_signals.push(service.await_stop())
        }
        stop_signals.push(Box::pin(watcher.while_started()));

        let (result, _, _) = futures::future::select_all(stop_signals).await;

        if let Err(err) = result {
            tracing::error!("Got an error during listen for shutdown: {}", err);
        }

        // We received the stop signal from any of one source, so stop this service and
        // all sub-services.
        TaskNextAction::Stop
    }

    async fn shutdown(self) -> anyhow::Result<()> {
        for service in self.services.iter() {
            let result = service.stop_and_await().await;

            if let Err(err) = result {
                tracing::error!(
                    "Got and error during awaiting for stop of the service: {}",
                    err
                );
            }
        }
        Ok(())
    }
}

#[allow(non_snake_case)]
#[cfg(test)]
mod tests {
    use crate::{
        service::{
            Config,
            FuelService,
        },
        ShutdownListener,
    };
    use fuel_core_services::State;
    use std::{
        thread::sleep,
        time::Duration,
    };

    #[tokio::test]
    async fn stop_sub_service_shutdown_all_services() {
        // The test verify that if we stop any of sub-services
        let mut i = 0;
        loop {
            let mut shutdown = ShutdownListener::spawn();
            let service =
                FuelService::new(Default::default(), Config::local_node(), &mut shutdown)
                    .unwrap();
            service.start_and_await().await.unwrap();
            sleep(Duration::from_secs(1));
            for service in service.sub_services() {
                assert_eq!(service.state(), State::Started);
            }

            if i < service.sub_services().len() {
                service.sub_services()[i].stop_and_await().await.unwrap();
                tokio::time::timeout(Duration::from_secs(5), service.await_shutdown())
                    .await
                    .expect("Failed to stop the service in reasonable period of time")
                    .expect("Failed to stop the service");
            } else {
                break;
            }
            i += 1;
        }

        // Current services:
        // -    tx status manager
        // -    graphql
        // -    graphql worker
        // -    txpool
        // -    PoA
        // -    gas price service
        // -    chain info provider
        #[allow(unused_mut)]
        let mut expected_services = 7;

        // Relayer service is disabled with `Config::local_node`.
        // #[cfg(feature = "relayer")]
        // {
        //     expected_services += 1;
        // }
        #[cfg(feature = "p2p")]
        {
            // p2p & sync
            expected_services += 2;
        }
        #[cfg(feature = "shared-sequencer")]
        {
            expected_services += 1;
        }

        // # Dev-note: Update the `expected_services` when we add/remove a new/old service.
        assert_eq!(i, expected_services);
    }

    #[tokio::test]
    async fn stop_and_await___stops_all_services() {
        let mut shutdown = ShutdownListener::spawn();
        let service =
            FuelService::new(Default::default(), Config::local_node(), &mut shutdown)
                .unwrap();
        service.start_and_await().await.unwrap();
        let sub_services_watchers: Vec<_> = service
            .sub_services()
            .iter()
            .map(|s| s.state_watcher())
            .collect();

        sleep(Duration::from_secs(1));
        for service in service.sub_services() {
            assert_eq!(service.state(), State::Started);
        }
        service.send_stop_signal_and_await_shutdown().await.unwrap();

        for mut service in sub_services_watchers {
            // Check that the state is `Stopped`(not `StoppedWithError`)
            assert_eq!(service.borrow_and_update().clone(), State::Stopped);
        }
    }
}<|MERGE_RESOLUTION|>--- conflicted
+++ resolved
@@ -3,11 +3,8 @@
     sync::Arc,
 };
 
-<<<<<<< HEAD
 use adapters::ready_signal::ReadySignal;
-=======
 use adapters::TxStatusManagerAdapter;
->>>>>>> 0af8ec26
 pub use config::{
     Config,
     DbType,
