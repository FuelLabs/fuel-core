--- conflicted
+++ resolved
@@ -3,14 +3,10 @@
     sync::Arc,
 };
 
-<<<<<<< HEAD
-use adapters::TxStatusManagerAdapter;
-=======
 use adapters::{
     ready_signal::ReadySignal,
     TxStatusManagerAdapter,
 };
->>>>>>> 2e5f2a6c
 pub use config::{
     Config,
     DbType,
