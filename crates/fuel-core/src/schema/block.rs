--- conflicted
+++ resolved
@@ -105,13 +105,8 @@
         self.0.header().clone().into()
     }
 
-<<<<<<< HEAD
     async fn consensus(&self, ctx: &Context<'_>) -> Result<Consensus, BlockError> {
         let query: &Database = ctx.data_unchecked();
-=======
-    async fn consensus(&self, ctx: &Context<'_>) -> async_graphql::Result<Consensus> {
-        let query: &ReadView = ctx.data_unchecked();
->>>>>>> 97ab3084
         let id = self.0.header().id();
         let core_consensus = query.consensus(&id).map_err(BlockError::FuelCoreStorage)?;
 
