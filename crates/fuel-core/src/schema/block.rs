use super::scalars::{
    Bytes32,
    Tai64Timestamp,
};
use crate::{
<<<<<<< HEAD
    database::Database,
    executor::Executor,
    query::{
        BlockQueryContext,
        BlockQueryData,
=======
    fuel_core_graphql_api::{
        service::{
            Database,
            Executor,
        },
        Config as GraphQLConfig,
>>>>>>> a5514420
    },
    schema::{
        scalars::{
            BlockId,
            Signature,
            U64,
        },
        tx::types::Transaction,
    },
    state::IterDirection,
};
use anyhow::anyhow;
use async_graphql::{
    connection::{
        Connection,
        EmptyFields,
    },
    Context,
    InputObject,
    Object,
    SimpleObject,
    Union,
};
use fuel_core_poa::service::seal_block;
use fuel_core_producer::ports::Executor as ExecutorTrait;
use fuel_core_storage::{
    not_found,
    tables::{
        FuelBlocks,
        SealedBlockConsensus,
        Transactions,
    },
    Result as StorageResult,
    StorageAsRef,
};
use fuel_core_types::{
    blockchain::{
        block::{
            CompressedBlock,
            PartialFuelBlock,
        },
        header::{
            ApplicationHeader,
            BlockHeader,
            ConsensusHeader,
            PartialBlockHeader,
        },
    },
    fuel_types,
    services::executor::{
        ExecutionBlock,
        ExecutionResult,
    },
    tai64::Tai64,
};
use itertools::Itertools;

pub struct Block {
    pub(crate) header: Header,
    pub(crate) transactions: Vec<fuel_types::Bytes32>,
}

pub struct Header(pub(crate) BlockHeader);

#[derive(Union)]
pub enum Consensus {
    Genesis(Genesis),
    PoA(PoAConsensus),
}

type CoreGenesis = fuel_core_types::blockchain::consensus::Genesis;
type CoreConsensus = fuel_core_types::blockchain::consensus::Consensus;

#[derive(SimpleObject)]
pub struct Genesis {
    /// The chain configs define what consensus type to use, what settlement layer to use,
    /// rules of block validity, etc.
    pub chain_config_hash: Bytes32,
    /// The Binary Merkle Tree root of all genesis coins.
    pub coins_root: Bytes32,
    /// The Binary Merkle Tree root of state, balances, contracts code hash of each contract.
    pub contracts_root: Bytes32,
    /// The Binary Merkle Tree root of all genesis messages.
    pub messages_root: Bytes32,
}

pub struct PoAConsensus {
    signature: Signature,
}

#[Object]
impl Block {
    async fn id(&self) -> BlockId {
        let bytes: fuel_core_types::fuel_types::Bytes32 = self.header.0.id().into();
        bytes.into()
    }

    async fn header(&self) -> &Header {
        &self.header
    }

    async fn consensus(&self, ctx: &Context<'_>) -> async_graphql::Result<Consensus> {
        let db = ctx.data_unchecked::<Database>().clone();
        let id = self.header.0.id().into();
        let consensus = db
            .storage::<SealedBlockConsensus>()
            .get(&id)
            .map(|c| c.map(|c| c.into_owned().into()))?
            .ok_or(not_found!(SealedBlockConsensus))?;

        Ok(consensus)
    }

    async fn transactions(
        &self,
        ctx: &Context<'_>,
    ) -> async_graphql::Result<Vec<Transaction>> {
        let db = ctx.data_unchecked::<Database>().clone();
        self.transactions
            .iter()
            .map(|tx_id| {
                Ok(Transaction(
                    db.storage::<Transactions>()
                        .get(tx_id)
                        .and_then(|v| v.ok_or(not_found!(Transactions)))?
                        .into_owned(),
                ))
            })
            .collect()
    }
}

#[Object]
impl Header {
    /// Hash of the header
    async fn id(&self) -> BlockId {
        let bytes: fuel_core_types::fuel_types::Bytes32 = self.0.id().into();
        bytes.into()
    }

    /// The layer 1 height of messages and events to include since the last layer 1 block number.
    async fn da_height(&self) -> U64 {
        self.0.da_height.0.into()
    }

    /// Number of transactions in this block.
    async fn transactions_count(&self) -> U64 {
        self.0.transactions_count.into()
    }

    /// Number of output messages in this block.
    async fn output_messages_count(&self) -> U64 {
        self.0.output_messages_count.into()
    }

    /// Merkle root of transactions.
    async fn transactions_root(&self) -> Bytes32 {
        self.0.transactions_root.into()
    }

    /// Merkle root of messages in this block.
    async fn output_messages_root(&self) -> Bytes32 {
        self.0.output_messages_root.into()
    }

    /// Fuel block height.
    async fn height(&self) -> U64 {
        (*self.0.height()).into()
    }

    /// Merkle root of all previous block header hashes.
    async fn prev_root(&self) -> Bytes32 {
        (*self.0.prev_root()).into()
    }

    /// The block producer time.
    async fn time(&self) -> Tai64Timestamp {
        Tai64Timestamp(self.0.time())
    }

    /// Hash of the application header.
    async fn application_hash(&self) -> Bytes32 {
        (*self.0.application_hash()).into()
    }
}

#[Object]
impl PoAConsensus {
    /// Gets the signature of the block produced by `PoA` consensus.
    async fn signature(&self) -> Signature {
        self.signature
    }
}

#[derive(Default)]
pub struct BlockQuery;

#[Object]
impl BlockQuery {
    async fn block(
        &self,
        ctx: &Context<'_>,
        #[graphql(desc = "ID of the block")] id: Option<BlockId>,
        #[graphql(desc = "Height of the block")] height: Option<U64>,
    ) -> async_graphql::Result<Option<Block>> {
        let data = BlockQueryContext(ctx.data_unchecked());
        let id = match (id, height) {
            (Some(_), Some(_)) => {
                return Err(async_graphql::Error::new(
                    "Can't provide both an id and a height",
                ))
            }
            (Some(id), None) => id.into(),
            (None, Some(height)) => {
                let height: u64 = height.into();
                data.block_id(height).map_err(|_| {
                    async_graphql::Error::new(format!(
                        "Block with height {} not found",
                        height
                    ))
                })?
            }
            (None, None) => {
                return Err(async_graphql::Error::new("Missing either id or height"))
            }
        };

        let block = data.block(id)??;

        Ok(Some(Block {
            header: crate::schema::block::Header(block.0),
            transactions: block.1,
        }))
    }

    async fn blocks(
        &self,
        ctx: &Context<'_>,
        first: Option<i32>,
        after: Option<String>,
        last: Option<i32>,
        before: Option<String>,
    ) -> async_graphql::Result<Connection<usize, Block, EmptyFields, EmptyFields>> {
        let db = ctx.data_unchecked::<Database>();
        crate::schema::query_pagination(after, before, first, last, |start, direction| {
            blocks_query(db, *start, direction)
        })
        .await
    }
}

#[derive(Default)]
pub struct HeaderQuery;

#[Object]
impl HeaderQuery {
    async fn header(
        &self,
        ctx: &Context<'_>,
        #[graphql(desc = "ID of the block")] id: Option<BlockId>,
        #[graphql(desc = "Height of the block")] height: Option<U64>,
    ) -> async_graphql::Result<Option<Header>> {
        Ok(BlockQuery {}
            .block(ctx, id, height)
            .await?
            .map(|b| b.header))
    }

    async fn headers(
        &self,
        ctx: &Context<'_>,
        first: Option<i32>,
        after: Option<String>,
        last: Option<i32>,
        before: Option<String>,
    ) -> async_graphql::Result<Connection<usize, Header, EmptyFields, EmptyFields>> {
        let db = ctx.data_unchecked::<Database>();
        crate::schema::query_pagination(after, before, first, last, |start, direction| {
            blocks_query(db, *start, direction)
        })
        .await
    }
}

fn blocks_query<T>(
    db: &Database,
    start: Option<usize>,
    direction: IterDirection,
) -> StorageResult<impl Iterator<Item = StorageResult<(usize, T)>> + '_>
where
    T: async_graphql::OutputType,
    T: From<CompressedBlock>,
{
    // TODO: Remove `try_collect`
    let blocks: Vec<_> = db
        .all_block_ids(start.map(Into::into), Some(direction))
        .try_collect()?;
    let blocks = blocks.into_iter().map(move |(height, id)| {
        let value = db
            .storage::<FuelBlocks>()
            .get(&id)
            .transpose()
            .ok_or(not_found!(FuelBlocks))??
            .into_owned();

        Ok((height.to_usize(), value.into()))
    });

    Ok(blocks)
}

#[derive(Default)]
pub struct BlockMutation;

#[derive(InputObject)]
struct TimeParameters {
    /// The time to set on the first block
    start_time: U64,
    /// The time interval between subsequent blocks
    block_time_interval: U64,
}

#[Object]
impl BlockMutation {
    async fn produce_blocks(
        &self,
        ctx: &Context<'_>,
        blocks_to_produce: U64,
        time: Option<TimeParameters>,
    ) -> async_graphql::Result<U64> {
        let db = ctx.data_unchecked::<Database>();
        let executor = ctx.data_unchecked::<Executor>().clone();
        let config = ctx.data_unchecked::<GraphQLConfig>().clone();

        if !config.manual_blocks_enabled {
            return Err(
                anyhow!("Manual Blocks must be enabled to use this endpoint").into(),
            )
        }
        // todo!("trigger block production manually");

        let block_time = get_time_closure(db, time, blocks_to_produce.0)?;

        for idx in 0..blocks_to_produce.0 {
            let current_height = db.get_block_height()?.unwrap_or_default();
            let new_block_height = current_height + 1u32.into();

            let block = PartialFuelBlock::new(
                PartialBlockHeader {
                    consensus: ConsensusHeader {
                        height: new_block_height,
                        time: block_time(idx),
                        prev_root: Default::default(),
                        generated: Default::default(),
                    },
                    application: ApplicationHeader {
                        da_height: Default::default(),
                        generated: Default::default(),
                    },
                    metadata: Default::default(),
                },
                vec![],
            );

            // TODO: Instead of using raw `Executor` here, we need to use `CM` - Consensus Module.
            //  It will guarantee that the block is entirely valid and all information is stored.
            //  For that, we need to manually trigger block production and reset/ignore timers
            //  inside CM for `blocks_to_produce` blocks. Also in this case `CM` will notify
            //  `TxPool` about a new block.
            let (ExecutionResult { block, .. }, mut db_transaction) = executor
                .execute_without_commit(ExecutionBlock::Production(block))?
                .into();
            seal_block(&config.consensus_key, &block, db_transaction.as_mut())?;
            db_transaction.commit()?;
        }

        db.get_block_height()?
            .map(|new_height| Ok(new_height.into()))
            .ok_or("Block height not found")?
    }
}

fn get_time_closure(
    db: &Database,
    time_parameters: Option<TimeParameters>,
    blocks_to_produce: u64,
) -> anyhow::Result<Box<dyn Fn(u64) -> Tai64 + Send>> {
    if let Some(params) = time_parameters {
        check_start_after_latest_block(db, params.start_time.0)?;
        check_block_time_overflow(&params, blocks_to_produce)?;

        return Ok(Box::new(move |idx: u64| {
            let (timestamp, _) = params
                .start_time
                .0
                .overflowing_add(params.block_time_interval.0.overflowing_mul(idx).0);
            Tai64(timestamp)
        }))
    };

    Ok(Box::new(|_| Tai64::now()))
}

fn check_start_after_latest_block(db: &Database, start_time: u64) -> anyhow::Result<()> {
    let current_height = db.get_block_height()?.unwrap_or_default();

    if current_height.as_usize() == 0 {
        return Ok(())
    }

    let latest_time = db.block_time(current_height.into())?.0;
    if latest_time > start_time {
        return Err(anyhow!(
            "The start time must be set after the latest block time: {}",
            latest_time
        ))
    }

    Ok(())
}

fn check_block_time_overflow(
    params: &TimeParameters,
    blocks_to_produce: u64,
) -> anyhow::Result<()> {
    let (final_offset, overflow_mul) = params
        .block_time_interval
        .0
        .overflowing_mul(blocks_to_produce);
    let (_, overflow_add) = params.start_time.0.overflowing_add(final_offset);

    if overflow_mul || overflow_add {
        return Err(anyhow!("The provided time parameters lead to an overflow"))
    };

    Ok(())
}

impl From<CompressedBlock> for Block {
    fn from(block: CompressedBlock) -> Self {
        let (header, transactions) = block.into_inner();
        Block {
            header: Header(header),
            transactions,
        }
    }
}

impl From<CompressedBlock> for Header {
    fn from(block: CompressedBlock) -> Self {
        Header(block.into_inner().0)
    }
}

impl From<CoreGenesis> for Genesis {
    fn from(genesis: CoreGenesis) -> Self {
        Genesis {
            chain_config_hash: genesis.chain_config_hash.into(),
            coins_root: genesis.coins_root.into(),
            contracts_root: genesis.contracts_root.into(),
            messages_root: genesis.messages_root.into(),
        }
    }
}

impl From<CoreConsensus> for Consensus {
    fn from(consensus: CoreConsensus) -> Self {
        match consensus {
            CoreConsensus::Genesis(genesis) => Consensus::Genesis(genesis.into()),
            CoreConsensus::PoA(poa) => Consensus::PoA(PoAConsensus {
                signature: poa.signature.into(),
            }),
        }
    }
}<|MERGE_RESOLUTION|>--- conflicted
+++ resolved
@@ -3,20 +3,12 @@
     Tai64Timestamp,
 };
 use crate::{
-<<<<<<< HEAD
     database::Database,
     executor::Executor,
+    fuel_core_graphql_api::Config as GraphQLConfig,
     query::{
         BlockQueryContext,
         BlockQueryData,
-=======
-    fuel_core_graphql_api::{
-        service::{
-            Database,
-            Executor,
-        },
-        Config as GraphQLConfig,
->>>>>>> a5514420
     },
     schema::{
         scalars::{
