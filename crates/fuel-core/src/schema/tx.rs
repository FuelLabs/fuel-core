use crate::{
    fuel_core_graphql_api::{
        service::{
            BlockProducer,
            Database,
            TxPool,
        },
        IntoApiResult,
    },
    graphql_api::Config,
    query::{
        transaction_status_change,
        BlockQueryData,
        SimpleTransactionData,
        TransactionQueryData,
        TxnStatusChangeState,
    },
    schema::scalars::{
        Address,
        HexString,
        SortedTxCursor,
        TransactionId,
        TxPointer,
    },
};
use anyhow::anyhow;
use async_graphql::{
    connection::{
        Connection,
        EmptyFields,
    },
    Context,
    Object,
    Subscription,
};
use fuel_core_storage::{
    iter::IterDirection,
    Result as StorageResult,
};
use fuel_core_types::{
    fuel_tx::{
        Cacheable,
        Transaction as FuelTx,
        UniqueIdentifier,
    },
    fuel_types,
    fuel_types::bytes::Deserializable,
};
use futures::{
    Stream,
    TryStreamExt,
};
use itertools::Itertools;
use std::{
    iter,
    sync::Arc,
};
use types::Transaction;

use self::types::TransactionStatus;

pub mod input;
pub mod output;
pub mod receipt;
pub mod types;

#[derive(Default)]
pub struct TxQuery;

#[Object]
impl TxQuery {
    async fn transaction(
        &self,
        ctx: &Context<'_>,
        #[graphql(desc = "The ID of the transaction")] id: TransactionId,
    ) -> async_graphql::Result<Option<Transaction>> {
        let query: &Database = ctx.data_unchecked();
        let id = id.0;
        let txpool = ctx.data_unchecked::<TxPool>();

        if let Some(transaction) = txpool.transaction(id) {
            Ok(Some(Transaction(transaction, id)))
        } else {
            query.transaction(&id).map(|tx| (tx, id)).into_api_result()
        }
    }

    async fn transactions(
        &self,
        ctx: &Context<'_>,
        first: Option<i32>,
        after: Option<String>,
        last: Option<i32>,
        before: Option<String>,
    ) -> async_graphql::Result<
        Connection<SortedTxCursor, Transaction, EmptyFields, EmptyFields>,
    > {
        let db_query: &Database = ctx.data_unchecked();
        let tx_query: &Database = ctx.data_unchecked();
        crate::schema::query_pagination(
            after,
            before,
            first,
            last,
            |start: &Option<SortedTxCursor>, direction| {
                let start = *start;
                let block_id = start.map(|sorted| sorted.block_height);
                let all_block_ids = db_query.compressed_blocks(block_id, direction);

                let all_txs = all_block_ids
                    .map(move |block| {
                        block.map(|fuel_block| {
                            let (header, mut txs) = fuel_block.into_inner();

                            if direction == IterDirection::Reverse {
                                txs.reverse();
                            }

                            txs.into_iter().zip(iter::repeat(*header.height()))
                        })
                    })
                    .flatten_ok()
                    .map(|result| {
                        result.map(|(tx_id, block_height)| {
                            SortedTxCursor::new(block_height, tx_id.into())
                        })
                    })
                    .skip_while(move |result| {
                        if let Ok(sorted) = result {
                            if let Some(start) = start {
                                return sorted != &start
                            }
                        }
                        false
                    });
                let all_txs = all_txs.map(|result: StorageResult<SortedTxCursor>| {
                    result.and_then(|sorted| {
                        let tx = tx_query.transaction(&sorted.tx_id.0)?;

                        Ok((sorted, (tx, sorted.tx_id.0).into()))
                    })
                });

                Ok(all_txs)
            },
        )
        .await
    }

    async fn transactions_by_owner(
        &self,
        ctx: &Context<'_>,
        owner: Address,
        first: Option<i32>,
        after: Option<String>,
        last: Option<i32>,
        before: Option<String>,
    ) -> async_graphql::Result<Connection<TxPointer, Transaction, EmptyFields, EmptyFields>>
    {
        // Rocksdb doesn't support reverse iteration over a prefix
        if matches!(last, Some(last) if last > 0) {
            return Err(
                anyhow!("reverse pagination isn't supported for this resource").into(),
            )
        }

        let query: &Database = ctx.data_unchecked();
        let config = ctx.data_unchecked::<Config>();
        let owner = fuel_types::Address::from(owner);

        crate::schema::query_pagination(
            after,
            before,
            first,
            last,
            |start: &Option<TxPointer>, direction| {
                let start = (*start).map(Into::into);
                let txs =
                    query
                        .owned_transactions(owner, start, direction)
                        .map(|result| {
                            result.map(|(cursor, tx)| {
                                let tx_id = tx.id(&config.transaction_parameters);
                                (cursor.into(), (tx, tx_id).into())
                            })
                        });
                Ok(txs)
            },
        )
        .await
    }
}

#[derive(Default)]
pub struct TxMutation;

#[Object]
impl TxMutation {
    /// Execute a dry-run of the transaction using a fork of current state, no changes are committed.
    async fn dry_run(
        &self,
        ctx: &Context<'_>,
        tx: HexString,
        // If set to false, disable input utxo validation, overriding the configuration of the node.
        // This allows for non-existent inputs to be used without signature validation
        // for read-only calls.
        utxo_validation: Option<bool>,
    ) -> async_graphql::Result<Vec<receipt::Receipt>> {
        let block_producer = ctx.data_unchecked::<BlockProducer>();
        let config = ctx.data_unchecked::<Config>();

        let mut tx = FuelTx::from_bytes(&tx.0)?;
        tx.precompute(&config.transaction_parameters);

        let receipts = block_producer.dry_run_tx(tx, None, utxo_validation).await?;
        Ok(receipts.iter().map(Into::into).collect())
    }

    /// Submits transaction to the txpool
    async fn submit(
        &self,
        ctx: &Context<'_>,
        tx: HexString,
    ) -> async_graphql::Result<Transaction> {
        let txpool = ctx.data_unchecked::<TxPool>();
        let config = ctx.data_unchecked::<Config>();
        let mut tx = FuelTx::from_bytes(&tx.0)?;
<<<<<<< HEAD
        tx.precompute(&config.transaction_parameters);
=======
        tx.precompute();
        // TODO: use spawn_blocking here
>>>>>>> 9cfb628c
        let _: Vec<_> = txpool
            .insert(vec![Arc::new(tx.clone())])
            .into_iter()
            .try_collect()?;
        let id = tx.id(&config.transaction_parameters);

        let tx = Transaction(tx, id);
        Ok(tx)
    }
}

#[derive(Default)]
pub struct TxStatusSubscription;

struct StreamState<'a> {
    txpool: &'a TxPool,
    db: &'a Database,
}

#[Subscription]
impl TxStatusSubscription {
    /// Returns a stream of status updates for the given transaction id.
    /// If the current status is [`TransactionStatus::Success`], [`TransactionStatus::SqueezedOut`]
    /// or [`TransactionStatus::Failed`] the stream will return that and end immediately.
    /// If the current status is [`TransactionStatus::Submitted`] this will be returned
    /// and the stream will wait for a future update.
    ///
    /// This stream will wait forever so it's advised to use within a timeout.
    ///
    /// It is possible for the stream to miss an update if it is polled slower
    /// then the updates arrive. In such a case the stream will close without
    /// a status. If this occurs the stream can simply be restarted to return
    /// the latest status.
    async fn status_change<'a>(
        &self,
        ctx: &Context<'a>,
        #[graphql(desc = "The ID of the transaction")] id: TransactionId,
    ) -> impl Stream<Item = async_graphql::Result<TransactionStatus>> + 'a {
        let txpool = ctx.data_unchecked::<TxPool>();
        let db = ctx.data_unchecked::<Database>();
        let rx = txpool.tx_update_subscribe();
        let state = StreamState { txpool, db };

        transaction_status_change(state, rx, id.into())
            .await
            .map_err(async_graphql::Error::from)
    }
}

#[async_trait::async_trait]
impl<'a> TxnStatusChangeState for StreamState<'a> {
    async fn get_tx_status(
        &self,
        id: fuel_types::Bytes32,
    ) -> StorageResult<Option<TransactionStatus>> {
        types::get_tx_status(id, self.db, self.txpool).await
    }
}<|MERGE_RESOLUTION|>--- conflicted
+++ resolved
@@ -225,12 +225,8 @@
         let txpool = ctx.data_unchecked::<TxPool>();
         let config = ctx.data_unchecked::<Config>();
         let mut tx = FuelTx::from_bytes(&tx.0)?;
-<<<<<<< HEAD
         tx.precompute(&config.transaction_parameters);
-=======
-        tx.precompute();
         // TODO: use spawn_blocking here
->>>>>>> 9cfb628c
         let _: Vec<_> = txpool
             .insert(vec![Arc::new(tx.clone())])
             .into_iter()
