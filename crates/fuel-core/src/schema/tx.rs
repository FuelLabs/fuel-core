--- conflicted
+++ resolved
@@ -539,13 +539,7 @@
             Err(StorageError::NotFound(_, _)) => Ok(self
                 .tx_status_manager
                 .submission_time(id)
-<<<<<<< HEAD
-                .map(|time| txpool::TransactionStatus::Submitted { time })),
-=======
-                .await
-                .map_err(|e| anyhow::anyhow!(e))?
                 .map(|time| txpool::TransactionStatus::Submitted { timestamp: time })),
->>>>>>> a4a42771
             Err(err) => Err(err),
         }
     }
