use super::scalars::{
    AssetId,
    U16,
    U32,
    U64,
};
use crate::{
    coins_query::CoinsQueryError,
    fuel_core_graphql_api::{
        api_service::{
            BlockProducer,
            ChainInfoProvider,
            TxPool,
        },
        query_costs,
        Config as GraphQLConfig,
        IntoApiResult,
    },
    graphql_api::{
        database::ReadView,
        ports::MemoryPool,
    },
    query::{
        asset_query::Exclude,
        transaction_status_change,
        TxnStatusChangeState,
    },
    schema::{
        coins::ExcludeInput,
        gas_price::EstimateGasPriceExt,
        scalars::{
            Address,
            HexString,
            SortedTxCursor,
            TransactionId,
            TxPointer,
        },
        tx::{
            assemble_tx::{
                AssembleArguments,
                AssembleTx,
            },
            types::{
                AssembleTransactionResult,
                TransactionStatus,
            },
        },
        ReadViewProvider,
    },
    service::adapters::SharedMemoryPool,
};
use async_graphql::{
    connection::{
        Connection,
        EmptyFields,
    },
    Context,
    Object,
    Subscription,
};
use fuel_core_storage::{
    iter::IterDirection,
    Error as StorageError,
    IsNotFound,
    Result as StorageResult,
};
use fuel_core_txpool::TxStatusMessage;
use fuel_core_types::{
    blockchain::transaction::TransactionExt,
    fuel_tx::{
        self,
        Bytes32,
        Cacheable,
        Transaction as FuelTx,
        UniqueIdentifier,
    },
    fuel_types::{
        self,
        canonical::Deserialize,
    },
    fuel_vm::checked_transaction::{
        CheckPredicateParams,
        EstimatePredicates,
    },
    services::txpool,
};
use futures::{
    Stream,
    TryStreamExt,
};
use std::{
    borrow::Cow,
    iter,
    sync::Arc,
};
use types::{
    DryRunTransactionExecutionStatus,
    StorageReadReplayEvent,
    Transaction,
};

mod assemble_tx;
pub mod input;
pub mod output;
pub mod receipt;
pub mod types;
pub mod upgrade_purpose;

#[derive(Default)]
pub struct TxQuery;

#[Object]
impl TxQuery {
    #[graphql(complexity = "query_costs().storage_read + child_complexity")]
    async fn transaction(
        &self,
        ctx: &Context<'_>,
        #[graphql(desc = "The ID of the transaction")] id: TransactionId,
    ) -> async_graphql::Result<Option<Transaction>> {
        let query = ctx.read_view()?;
        let id = id.0;
        let txpool = ctx.data_unchecked::<TxPool>();

        if let Some(transaction) = txpool.transaction(id).await? {
            Ok(Some(Transaction(transaction, id)))
        } else {
            query
                .transaction(&id)
                .map(|tx| Transaction::from_tx(id, tx))
                .into_api_result()
        }
    }

    // We assume that each block has 100 transactions.
    #[graphql(complexity = "{\
        (query_costs().tx_get + child_complexity) \
        * (first.unwrap_or_default() as usize + last.unwrap_or_default() as usize)
    }")]
    async fn transactions(
        &self,
        ctx: &Context<'_>,
        first: Option<i32>,
        after: Option<String>,
        last: Option<i32>,
        before: Option<String>,
    ) -> async_graphql::Result<
        Connection<SortedTxCursor, Transaction, EmptyFields, EmptyFields>,
    > {
        use futures::stream::StreamExt;
        let query = ctx.read_view()?;
        let query_ref = query.as_ref();
        crate::schema::query_pagination(
            after,
            before,
            first,
            last,
            |start: &Option<SortedTxCursor>, direction| {
                let start = *start;
                let block_id = start.map(|sorted| sorted.block_height);
                let compressed_blocks = query.compressed_blocks(block_id, direction);

                let all_txs = compressed_blocks
                    .map_ok(move |fuel_block| {
                        let (header, mut txs) = fuel_block.into_inner();

                        if direction == IterDirection::Reverse {
                            txs.reverse();
                        }

                        let iter = txs.into_iter().zip(iter::repeat(*header.height()));
                        futures::stream::iter(iter).map(Ok)
                    })
                    .try_flatten()
                    .map_ok(|(tx_id, block_height)| {
                        SortedTxCursor::new(block_height, tx_id.into())
                    })
                    .try_skip_while(move |sorted| {
                        let skip = if let Some(start) = start {
                            sorted != &start
                        } else {
                            false
                        };

                        async move { Ok::<_, StorageError>(skip) }
                    })
                    .chunks(query_ref.batch_size)
                    .map(|chunk| {
                        use itertools::Itertools;

                        let chunk = chunk.into_iter().try_collect::<_, Vec<_>, _>()?;
                        Ok::<_, StorageError>(chunk)
                    })
                    .try_filter_map(move |chunk| {
                        let async_query = query_ref.clone();
                        async move {
                            let tx_ids = chunk
                                .iter()
                                .map(|sorted| sorted.tx_id.0)
                                .collect::<Vec<_>>();
                            let txs = async_query.transactions(tx_ids).await;
                            let txs = txs.into_iter().zip(chunk.into_iter()).map(
                                |(result, sorted)| {
                                    result.map(|tx| {
                                        (sorted, Transaction::from_tx(sorted.tx_id.0, tx))
                                    })
                                },
                            );
                            Ok(Some(futures::stream::iter(txs)))
                        }
                    })
                    .try_flatten();

                Ok(all_txs)
            },
        )
        .await
    }

    #[graphql(complexity = "{\
        query_costs().storage_iterator\
        + (query_costs().storage_read + first.unwrap_or_default() as usize) * child_complexity \
        + (query_costs().storage_read + last.unwrap_or_default() as usize) * child_complexity\
    }")]
    async fn transactions_by_owner(
        &self,
        ctx: &Context<'_>,
        owner: Address,
        first: Option<i32>,
        after: Option<String>,
        last: Option<i32>,
        before: Option<String>,
    ) -> async_graphql::Result<Connection<TxPointer, Transaction, EmptyFields, EmptyFields>>
    {
        use futures::stream::StreamExt;
        let query = ctx.read_view()?;
        let params = ctx
            .data_unchecked::<ChainInfoProvider>()
            .current_consensus_params();
        let owner = fuel_types::Address::from(owner);

        crate::schema::query_pagination(
            after,
            before,
            first,
            last,
            |start: &Option<TxPointer>, direction| {
                let start = (*start).map(Into::into);
                let txs =
                    query
                        .owned_transactions(owner, start, direction)
                        .map(|result| {
                            result.map(|(cursor, tx)| {
                                let tx_id = tx.id(&params.chain_id());
                                (cursor.into(), Transaction::from_tx(tx_id, tx))
                            })
                        });
                Ok(txs)
            },
        )
        .await
    }

    /// Assembles the transaction based on the provided requirements.
    /// The return transaction contains:
    /// - Input coins to cover `required_balances`
    /// - Input coins to cover the fee of the transaction based on the gas price from `block_horizon`
    /// - `Change` or `Destroy` outputs for all assets from the inputs
    /// - `Variable` outputs in the case they are required during the execution
    /// - `Contract` inputs and outputs in the case they are required during the execution
    /// - Reserved witness slots for signed coins filled with `64` zeroes
    /// - Set script gas limit(unless `script` is empty)
    /// - Estimated predicates, if `estimate_predicates == true`
    ///
    /// Returns an error if:
    /// - The number of required balances exceeds the maximum number of inputs allowed.
    /// - The fee address index is out of bounds.
    /// - The same asset has multiple change policies(either the receiver of
    ///     the change is different, or one of the policies states about the destruction
    ///     of the token while the other does not). The `Change` output from the transaction
    ///     also count as a `ChangePolicy`.
    /// - The number of excluded coin IDs exceeds the maximum number of inputs allowed.
    /// - Required assets have multiple entries.
    /// - If accounts don't have sufficient amounts to cover the transaction requirements in assets.
    /// - If a constructed transaction breaks the rules defined by consensus parameters.
    #[graphql(complexity = "query_costs().assemble_tx")]
    #[allow(clippy::too_many_arguments)]
    async fn assemble_tx(
        &self,
        ctx: &Context<'_>,
        #[graphql(
            desc = "The original transaction that contains application level logic only"
        )]
        tx: HexString,
        #[graphql(
            desc = "Number of blocks into the future to estimate the gas price for"
        )]
        block_horizon: U32,
        #[graphql(
            desc = "The list of required balances for the transaction to include as inputs. \
                    The list should be created based on the application-required assets. \
                    The base asset requirement should not require assets to cover the \
                    transaction fee, which will be calculated and added automatically \
                    at the end of the assembly process."
        )]
        required_balances: Vec<schema_types::RequiredBalance>,
        #[graphql(desc = "The index from the `required_balances` list \
                that points to the address who pays fee for the transaction. \
                If you only want to cover the fee of transaction, you can set the required balance \
                to 0, set base asset and point to this required address.")]
        fee_address_index: U16,
        #[graphql(
            desc = "The list of resources to exclude from the selection for the inputs"
        )]
        exclude_input: Option<ExcludeInput>,
        #[graphql(
            desc = "Perform the estimation of the predicates before cover fee of the transaction"
        )]
        estimate_predicates: Option<bool>,
        #[graphql(
            desc = "During the phase of the fee calculation, adds `reserve_gas` to the \
                    total gas used by the transaction and fetch assets to cover the fee."
        )]
        reserve_gas: Option<U64>,
    ) -> async_graphql::Result<AssembleTransactionResult> {
        let consensus_parameters = ctx
            .data_unchecked::<ChainInfoProvider>()
            .current_consensus_params();

        let max_input = consensus_parameters.tx_params().max_inputs();

        if required_balances.len() > max_input as usize {
            return Err(CoinsQueryError::TooManyCoinsSelected {
                required: required_balances.len(),
                max: max_input,
            }
            .into());
        }

        let fee_index: u16 = fee_address_index.into();
        let estimate_predicates: bool = estimate_predicates.unwrap_or(false);
        let reserve_gas: u64 = reserve_gas.map(Into::into).unwrap_or(0);

        let excluded_id_count = exclude_input.as_ref().map_or(0, |exclude| {
            exclude.utxos.len().saturating_add(exclude.messages.len())
        });
        if excluded_id_count > max_input as usize {
            return Err(CoinsQueryError::TooManyExcludedId {
                provided: excluded_id_count,
                allowed: max_input,
            }
            .into());
        }

        let required_balances: Vec<RequiredBalance> =
            required_balances.into_iter().map(Into::into).collect();
        let exclude: Exclude = exclude_input.into();

        let gas_price = ctx.estimate_gas_price(Some(block_horizon.into()))?;

        let tx = FuelTx::from_bytes(&tx.0)?;

        let read_view = Arc::new(ctx.read_view()?.into_owned());
        let block_producer = ctx.data_unchecked::<BlockProducer>();
        let shared_memory_pool = ctx.data_unchecked::<SharedMemoryPool>();

        let arguments = AssembleArguments {
            fee_index,
            required_balances,
            exclude,
            estimate_predicates,
            reserve_gas,
            consensus_parameters,
            gas_price,
            block_producer,
            read_view,
            shared_memory_pool,
        };

        let assembled_tx: fuel_tx::Transaction = match tx {
            fuel_tx::Transaction::Script(tx) => {
                AssembleTx::new(tx, arguments)?.assemble().await?.into()
            }
            fuel_tx::Transaction::Create(tx) => {
                AssembleTx::new(tx, arguments)?.assemble().await?.into()
            }
            fuel_tx::Transaction::Mint(_) => {
                return Err(anyhow::anyhow!("Mint transaction is not supported").into());
            }
            fuel_tx::Transaction::Upgrade(tx) => {
                AssembleTx::new(tx, arguments)?.assemble().await?.into()
            }
            fuel_tx::Transaction::Upload(tx) => {
                AssembleTx::new(tx, arguments)?.assemble().await?.into()
            }
            fuel_tx::Transaction::Blob(tx) => {
                AssembleTx::new(tx, arguments)?.assemble().await?.into()
            }
        };

        let (assembled_tx, status) = block_producer
            .dry_run_txs(vec![assembled_tx], None, None, Some(false), Some(gas_price))
            .await?
            .into_iter()
            .next()
            .ok_or(anyhow::anyhow!(
                "Failed to do the final `dry_run` of the assembled transaction"
            ))?;

        let result = AssembleTransactionResult {
            tx_id: status.id,
            tx: assembled_tx,
            status: status.result,
            gas_price,
        };

        Ok(result)
    }

    /// Estimate the predicate gas for the provided transaction
    #[graphql(complexity = "query_costs().estimate_predicates + child_complexity")]
    async fn estimate_predicates(
        &self,
        ctx: &Context<'_>,
        tx: HexString,
    ) -> async_graphql::Result<Transaction> {
        let query = ctx.read_view()?.into_owned();

        let mut tx = FuelTx::from_bytes(&tx.0)?;

        let params = ctx
            .data_unchecked::<ChainInfoProvider>()
            .current_consensus_params();

        let memory_pool = ctx.data_unchecked::<SharedMemoryPool>();
        let memory = memory_pool.get_memory().await;

        let parameters = CheckPredicateParams::from(params.as_ref());
        let tx = tokio_rayon::spawn_fifo(move || {
            let result = tx.estimate_predicates(&parameters, memory, &query);
            result.map(|_| tx)
        })
        .await
        .map_err(|err| anyhow::anyhow!("{:?}", err))?;

        Ok(Transaction::from_tx(tx.id(&params.chain_id()), tx))
    }

    #[cfg(feature = "test-helpers")]
    /// Returns all possible receipts for test purposes.
    async fn all_receipts(&self) -> Vec<receipt::Receipt> {
        receipt::all_receipts()
            .into_iter()
            .map(Into::into)
            .collect()
    }

    /// Execute a dry-run of multiple transactions using a fork of current state, no changes are committed.
    #[graphql(
        complexity = "query_costs().dry_run * txs.len() + child_complexity * txs.len()"
    )]
    async fn dry_run(
        &self,
        ctx: &Context<'_>,
        txs: Vec<HexString>,
        // If set to false, disable input utxo validation, overriding the configuration of the node.
        // This allows for non-existent inputs to be used without signature validation
        // for read-only calls.
        utxo_validation: Option<bool>,
        gas_price: Option<U64>,
        // This can be used to run the dry-run on top of a past block.
        // Requires `--historical-execution` flag to be enabled.
        block_height: Option<U32>,
    ) -> async_graphql::Result<Vec<DryRunTransactionExecutionStatus>> {
        let config = ctx.data_unchecked::<GraphQLConfig>().clone();
        let block_producer = ctx.data_unchecked::<BlockProducer>();
        let consensus_params = ctx
            .data_unchecked::<ChainInfoProvider>()
            .current_consensus_params();
        let block_gas_limit = consensus_params.block_gas_limit();

        if block_height.is_some() && !config.historical_execution {
            return Err(anyhow::anyhow!(
                "The `blockHeight` parameter requires the `--historical-execution` option"
            )
            .into());
        }

        let mut transactions = txs
            .iter()
            .map(|tx| FuelTx::from_bytes(&tx.0))
            .collect::<Result<Vec<FuelTx>, _>>()?;
        transactions.iter_mut().try_fold::<_, _, async_graphql::Result<u64>>(0u64, |acc, tx| {
            let gas = tx.max_gas(&consensus_params)?;
            let gas = gas.saturating_add(acc);
            if gas > block_gas_limit {
                return Err(anyhow::anyhow!("The sum of the gas usable by the transactions is greater than the block gas limit").into());
            }
            tx.precompute(&consensus_params.chain_id())?;
            Ok(gas)
        })?;

        let tx_statuses = block_producer
            .dry_run_txs(
                transactions,
                block_height.map(|x| x.into()),
                None, // TODO(#1749): Pass parameter from API
                utxo_validation,
                gas_price.map(|x| x.into()),
            )
            .await?;
        let tx_statuses = tx_statuses
            .into_iter()
            .map(|(_, status)| DryRunTransactionExecutionStatus(status))
            .collect();

        Ok(tx_statuses)
    }

    /// Get execution trace for an already-executed block.
    #[graphql(complexity = "query_costs().storage_read_replay + child_complexity")]
    async fn storage_read_replay(
        &self,
        ctx: &Context<'_>,
        height: U32,
    ) -> async_graphql::Result<Vec<StorageReadReplayEvent>> {
        let config = ctx.data_unchecked::<GraphQLConfig>();
        if !config.historical_execution {
            return Err(anyhow::anyhow!(
                "`--historical-execution` is required for this operation"
            )
            .into());
        }

        let block_height = height.into();
        let block_producer = ctx.data_unchecked::<BlockProducer>();
        Ok(block_producer
            .storage_read_replay(block_height)
            .await?
            .into_iter()
            .map(StorageReadReplayEvent::from)
            .collect())
    }
}

#[derive(Default)]
pub struct TxMutation;

#[Object]
impl TxMutation {
    /// Execute a dry-run of multiple transactions using a fork of current state, no changes are committed.
    #[graphql(
        complexity = "query_costs().dry_run * txs.len() + child_complexity * txs.len()",
        deprecation = "This doesn't need to be a mutation. Use query of the same name instead."
    )]
    async fn dry_run(
        &self,
        ctx: &Context<'_>,
        txs: Vec<HexString>,
        // If set to false, disable input utxo validation, overriding the configuration of the node.
        // This allows for non-existent inputs to be used without signature validation
        // for read-only calls.
        utxo_validation: Option<bool>,
        gas_price: Option<U64>,
        // This can be used to run the dry-run on top of a past block.
        // Requires `--historical-execution` flag to be enabled.
        block_height: Option<U32>,
    ) -> async_graphql::Result<Vec<DryRunTransactionExecutionStatus>> {
        TxQuery::dry_run(&TxQuery, ctx, txs, utxo_validation, gas_price, block_height)
            .await
    }

    /// Submits transaction to the `TxPool`.
    ///
    /// Returns submitted transaction if the transaction is included in the `TxPool` without problems.
    #[graphql(complexity = "query_costs().submit + child_complexity")]
    async fn submit(
        &self,
        ctx: &Context<'_>,
        tx: HexString,
    ) -> async_graphql::Result<Transaction> {
        let txpool = ctx.data_unchecked::<TxPool>();
        let params = ctx
            .data_unchecked::<ChainInfoProvider>()
            .current_consensus_params();
        let tx = FuelTx::from_bytes(&tx.0)?;

        txpool
            .insert(tx.clone())
            .await
            .map_err(|e| anyhow::anyhow!(e))?;
        let id = tx.id(&params.chain_id());

        let tx = Transaction(tx, id);
        Ok(tx)
    }
}

#[derive(Default)]
pub struct TxStatusSubscription;

#[Subscription]
impl TxStatusSubscription {
    /// Returns a stream of status updates for the given transaction id.
    /// If the current status is [`TransactionStatus::Success`], [`TransactionStatus::SqueezedOut`]
    /// or [`TransactionStatus::Failed`] the stream will return that and end immediately.
    /// If the current status is [`TransactionStatus::Submitted`] this will be returned
    /// and the stream will wait for a future update.
    ///
    /// This stream will wait forever so it's advised to use within a timeout.
    ///
    /// It is possible for the stream to miss an update if it is polled slower
    /// then the updates arrive. In such a case the stream will close without
    /// a status. If this occurs the stream can simply be restarted to return
    /// the latest status.
    #[graphql(complexity = "query_costs().status_change + child_complexity")]
    async fn status_change<'a>(
        &self,
        ctx: &'a Context<'a>,
        #[graphql(desc = "The ID of the transaction")] id: TransactionId,
    ) -> anyhow::Result<impl Stream<Item = async_graphql::Result<TransactionStatus>> + 'a>
    {
        let txpool = ctx.data_unchecked::<TxPool>();
        let rx = txpool.tx_update_subscribe(id.into())?;
        let query = ctx.read_view()?;

        let status_change_state = StatusChangeState { txpool, query };
        Ok(
            transaction_status_change(status_change_state, rx, id.into())
                .await
                .map_err(async_graphql::Error::from),
        )
    }

    /// Submits transaction to the `TxPool` and await either confirmation or failure.
    #[graphql(complexity = "query_costs().submit_and_await + child_complexity")]
    async fn submit_and_await<'a>(
        &self,
        ctx: &'a Context<'a>,
        tx: HexString,
    ) -> async_graphql::Result<
        impl Stream<Item = async_graphql::Result<TransactionStatus>> + 'a,
    > {
        use tokio_stream::StreamExt;
        let subscription = submit_and_await_status(ctx, tx).await?;

        Ok(subscription
            .skip_while(|event| matches!(event, Ok(TransactionStatus::Submitted(..))))
            .take(1))
    }

    /// Submits the transaction to the `TxPool` and returns a stream of events.
    /// Compared to the `submitAndAwait`, the stream also contains `
    /// SubmittedStatus` as an intermediate state.
    #[graphql(complexity = "query_costs().submit_and_await + child_complexity")]
    async fn submit_and_await_status<'a>(
        &self,
        ctx: &'a Context<'a>,
        tx: HexString,
    ) -> async_graphql::Result<
        impl Stream<Item = async_graphql::Result<TransactionStatus>> + 'a,
    > {
        submit_and_await_status(ctx, tx).await
    }
}

async fn submit_and_await_status<'a>(
    ctx: &'a Context<'a>,
    tx: HexString,
) -> async_graphql::Result<
    impl Stream<Item = async_graphql::Result<TransactionStatus>> + 'a,
> {
    use tokio_stream::StreamExt;
    let txpool = ctx.data_unchecked::<TxPool>();
    let params = ctx
        .data_unchecked::<ChainInfoProvider>()
        .current_consensus_params();
    let tx = FuelTx::from_bytes(&tx.0)?;
    let tx_id = tx.id(&params.chain_id());
    let subscription = txpool.tx_update_subscribe(tx_id)?;

    txpool.insert(tx).await?;

    Ok(subscription
        .map(move |event| match event {
            TxStatusMessage::Status(status) => {
                let status = TransactionStatus::new(tx_id, status);
                Ok(status)
            }
            TxStatusMessage::FailedStatus => {
                Err(anyhow::anyhow!("Failed to get transaction status").into())
            }
        })
        .take(2))
}

struct StatusChangeState<'a> {
    query: Cow<'a, ReadView>,
    txpool: &'a TxPool,
}

impl<'a> TxnStatusChangeState for StatusChangeState<'a> {
    async fn get_tx_status(
        &self,
        id: Bytes32,
    ) -> StorageResult<Option<txpool::TransactionStatus>> {
        match self.query.tx_status(&id) {
            Ok(status) => Ok(Some(status.into())),
            Err(StorageError::NotFound(_, _)) => Ok(self
                .txpool
                .submission_time(id)
                .await
                .map_err(|e| anyhow::anyhow!(e))?
                .map(|time| txpool::TransactionStatus::Submitted { timestamp: time })),
            Err(err) => Err(err),
        }
    }
}

<<<<<<< HEAD
pub mod schema_types {
    use super::*;

    #[derive(async_graphql::Enum, Clone, Copy, Hash, PartialEq, Eq, PartialOrd, Ord)]
    pub enum Destroy {
        Destroy,
    }

    #[derive(async_graphql::OneofObject)]
    pub enum ChangePolicy {
        /// Adds `Output::Change` to the transaction if it is not already present.
        /// Sending remaining assets to the provided address.
        Change(Address),
        /// Destroys the remaining assets by the transaction for provided address.
        Destroy(Destroy),
    }

    #[derive(async_graphql::OneofObject)]
    pub enum Account {
        Address(Address),
        Predicate(Predicate),
    }

    #[derive(async_graphql::InputObject)]
    pub struct Predicate {
        // The address of the predicate can be different from the actual bytecode.
        // This feature is used by wallets during estimation of the predicate that requires
        // signature verification. They provide a mocked version of the predicate that
        // returns `true` even if the signature doesn't match.
        pub predicate_address: Address,
        pub predicate: HexString,
        pub predicate_data: HexString,
    }

    #[derive(async_graphql::InputObject)]
    pub struct RequiredBalance {
        pub asset_id: AssetId,
        pub amount: U64,
        pub account: Account,
        pub change_policy: ChangePolicy,
    }
}

#[derive(Clone, Copy, PartialEq, Eq)]
pub enum ChangePolicy {
    /// Adds `Output::Change` to the transaction if it is not already present.
    /// Sending remaining assets to the provided address.
    Change(fuel_tx::Address),
    /// Destroys the remaining assets by the transaction for provided address.
    Destroy,
}

#[derive(Clone)]
pub enum Account {
    Address(fuel_tx::Address),
    Predicate(Predicate),
}

impl Account {
    pub fn owner(&self) -> fuel_tx::Address {
        match self {
            Account::Address(address) => *address,
            Account::Predicate(predicate) => predicate.predicate_address,
        }
    }
}

#[derive(Clone)]
pub struct Predicate {
    pub predicate_address: fuel_tx::Address,
    pub predicate: Vec<u8>,
    pub predicate_data: Vec<u8>,
}

struct RequiredBalance {
    asset_id: fuel_tx::AssetId,
    amount: fuel_tx::Word,
    account: Account,
    change_policy: ChangePolicy,
}

impl From<schema_types::RequiredBalance> for RequiredBalance {
    fn from(required_balance: schema_types::RequiredBalance) -> Self {
        let asset_id: fuel_tx::AssetId = required_balance.asset_id.into();
        let amount: fuel_tx::Word = required_balance.amount.into();
        let account = match required_balance.account {
            schema_types::Account::Address(address) => Account::Address(address.into()),
            schema_types::Account::Predicate(predicate) => {
                let predicate_address = predicate.predicate_address.into();
                let predicate_data = predicate.predicate_data.into();
                let predicate = predicate.predicate.into();
                Account::Predicate(Predicate {
                    predicate_address,
                    predicate,
                    predicate_data,
                })
            }
        };

        let change_policy = match required_balance.change_policy {
            schema_types::ChangePolicy::Change(address) => {
                ChangePolicy::Change(address.into())
            }
            schema_types::ChangePolicy::Destroy(_) => ChangePolicy::Destroy,
        };

        Self {
            asset_id,
            amount,
            account,
            change_policy,
=======
pub trait ContextExt {
    fn try_find_tx(
        &self,
        id: Bytes32,
    ) -> impl std::future::Future<Output = StorageResult<Option<FuelTx>>> + Send;
}

impl<'a> ContextExt for Context<'a> {
    async fn try_find_tx(&self, id: Bytes32) -> StorageResult<Option<FuelTx>> {
        let query = self.read_view()?;
        let txpool = self.data_unchecked::<TxPool>();

        if let Some(tx) = txpool.transaction(id).await? {
            Ok(Some(tx))
        } else {
            let result = query.transaction(&id);

            if result.is_not_found() {
                Ok(None)
            } else {
                result.map(Some)
            }
>>>>>>> 29c8e045
        }
    }
}<|MERGE_RESOLUTION|>--- conflicted
+++ resolved
@@ -716,7 +716,6 @@
     }
 }
 
-<<<<<<< HEAD
 pub mod schema_types {
     use super::*;
 
@@ -828,7 +827,10 @@
             amount,
             account,
             change_policy,
-=======
+        }
+    }
+}
+
 pub trait ContextExt {
     fn try_find_tx(
         &self,
@@ -851,7 +853,6 @@
             } else {
                 result.map(Some)
             }
->>>>>>> 29c8e045
         }
     }
 }