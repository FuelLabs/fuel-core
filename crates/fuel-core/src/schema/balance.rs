--- conflicted
+++ resolved
@@ -97,11 +97,8 @@
     // Rust SDK sends a query with child_complexity ≅ 11 and we want to support slightly more
     // than 10k items in a single query (so we target 11k). The total complexity would be 11k * 11 = 121k,
     // but since our default limit is 80k, we need the 0.66 factor.
-<<<<<<< HEAD
-=======
     // We use the expected cost for the balance_query to differiate between indexation case and non-indexation case.
     // We assume that the balance_query cost is 0 when the indexation is available.
->>>>>>> e342cd78
     #[graphql(complexity = "if query_costs().balance_query == 0 { \
         (child_complexity as f32 * first.unwrap_or_default() as f32 * 0.66) as usize + \
         (child_complexity as f32 * last.unwrap_or_default() as f32 * 0.66) as usize
