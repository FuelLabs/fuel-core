<<<<<<< HEAD
=======
use crate::schema::scalars::{
    Address,
    AssetId,
    Bytes32,
    ContractId,
    UtxoId,
    U16,
    U64,
};
>>>>>>> 38c7a585
use async_graphql::{
    Object,
    Union,
};

use fuel_core_types::{
    fuel_asm::Word,
    fuel_tx,
    fuel_tx::output,
    fuel_types,
};

<<<<<<< HEAD
use crate::schema::scalars::{
    Address,
    AssetId,
    Bytes32,
    ContractId,
    U16,
    U64,
};
=======
pub struct ResolvedOutput {
    utxo_id: fuel_tx::UtxoId,
    output: output::Output,
}

#[Object]
impl ResolvedOutput {
    async fn utxo_id(&self) -> UtxoId {
        self.utxo_id.into()
    }

    async fn output(&self) -> Output {
        (&self.output).into()
    }
}

impl From<(fuel_tx::UtxoId, output::Output)> for ResolvedOutput {
    fn from(value: (fuel_tx::UtxoId, output::Output)) -> Self {
        let (utxo_id, output) = value;
        ResolvedOutput { utxo_id, output }
    }
}
>>>>>>> 38c7a585

#[derive(Union)]
pub enum Output {
    Coin(CoinOutput),
    DataCoin(DataCoinOutput),
    Contract(ContractOutput),
    Change(ChangeOutput),
    Variable(VariableOutput),
    ContractCreated(ContractCreated),
}

pub struct CoinOutput {
    to: fuel_types::Address,
    amount: Word,
    asset_id: fuel_types::AssetId,
}

#[Object]
impl CoinOutput {
    async fn to(&self) -> Address {
        self.to.into()
    }

    async fn amount(&self) -> U64 {
        self.amount.into()
    }

    async fn asset_id(&self) -> AssetId {
        self.asset_id.into()
    }
}

pub struct DataCoinOutput {
    to: fuel_types::Address,
    amount: Word,
    asset_id: fuel_types::AssetId,
    data: Vec<u8>,
}

#[Object]
impl DataCoinOutput {
    async fn to(&self) -> Address {
        self.to.into()
    }

    async fn amount(&self) -> U64 {
        self.amount.into()
    }

    async fn asset_id(&self) -> AssetId {
        self.asset_id.into()
    }

    async fn data(&self) -> &Vec<u8> {
        &self.data
    }
}
pub struct ChangeOutput(CoinOutput);

#[Object]
impl ChangeOutput {
    async fn to(&self) -> Address {
        self.0.to.into()
    }

    async fn amount(&self) -> U64 {
        self.0.amount.into()
    }

    async fn asset_id(&self) -> AssetId {
        self.0.asset_id.into()
    }
}

pub struct VariableOutput(CoinOutput);

#[Object]
impl VariableOutput {
    async fn to(&self) -> Address {
        self.0.to.into()
    }

    async fn amount(&self) -> U64 {
        self.0.amount.into()
    }

    async fn asset_id(&self) -> AssetId {
        self.0.asset_id.into()
    }
}

pub struct ContractOutput {
    input_index: u16,
    balance_root: fuel_types::Bytes32,
    state_root: fuel_types::Bytes32,
}

#[Object]
impl ContractOutput {
    async fn input_index(&self) -> U16 {
        self.input_index.into()
    }

    async fn balance_root(&self) -> Bytes32 {
        self.balance_root.into()
    }

    async fn state_root(&self) -> Bytes32 {
        self.state_root.into()
    }
}

pub struct ContractCreated {
    contract_id: fuel_types::ContractId,
    state_root: fuel_types::Bytes32,
}

#[Object]
impl ContractCreated {
    async fn contract(&self) -> ContractId {
        self.contract_id.into()
    }

    async fn state_root(&self) -> Bytes32 {
        self.state_root.into()
    }
}

impl From<&fuel_tx::Output> for Output {
    fn from(output: &fuel_tx::Output) -> Self {
        match output {
            fuel_tx::Output::Coin {
                to,
                amount,
                asset_id,
            } => Output::Coin(CoinOutput {
                to: *to,
                amount: *amount,
                asset_id: *asset_id,
            }),
            fuel_tx::Output::DataCoin {
                to,
                amount,
                asset_id,
                data,
            } => Output::DataCoin(DataCoinOutput {
                to: *to,
                amount: *amount,
                asset_id: *asset_id,
                data: data.to_vec(),
            }),
            fuel_tx::Output::Contract(contract) => Output::Contract(contract.into()),
            fuel_tx::Output::Change {
                to,
                amount,
                asset_id,
            } => Output::Change(ChangeOutput(CoinOutput {
                to: *to,
                amount: *amount,
                asset_id: *asset_id,
            })),
            fuel_tx::Output::Variable {
                to,
                amount,
                asset_id,
            } => Output::Variable(VariableOutput(CoinOutput {
                to: *to,
                amount: *amount,
                asset_id: *asset_id,
            })),
            fuel_tx::Output::ContractCreated {
                contract_id,
                state_root,
            } => Output::ContractCreated(ContractCreated {
                contract_id: *contract_id,
                state_root: *state_root,
            }),
        }
    }
}

impl From<&output::contract::Contract> for ContractOutput {
    fn from(value: &output::contract::Contract) -> Self {
        let output::contract::Contract {
            input_index,
            balance_root,
            state_root,
        } = value;
        ContractOutput {
            input_index: *input_index,
            balance_root: *balance_root,
            state_root: *state_root,
        }
    }
}<|MERGE_RESOLUTION|>--- conflicted
+++ resolved
@@ -1,5 +1,15 @@
-<<<<<<< HEAD
-=======
+use async_graphql::{
+    Object,
+    Union,
+};
+
+use fuel_core_types::{
+    fuel_asm::Word,
+    fuel_tx,
+    fuel_tx::output,
+    fuel_types,
+};
+
 use crate::schema::scalars::{
     Address,
     AssetId,
@@ -9,29 +19,7 @@
     U16,
     U64,
 };
->>>>>>> 38c7a585
-use async_graphql::{
-    Object,
-    Union,
-};
-
-use fuel_core_types::{
-    fuel_asm::Word,
-    fuel_tx,
-    fuel_tx::output,
-    fuel_types,
-};
-
-<<<<<<< HEAD
-use crate::schema::scalars::{
-    Address,
-    AssetId,
-    Bytes32,
-    ContractId,
-    U16,
-    U64,
-};
-=======
+
 pub struct ResolvedOutput {
     utxo_id: fuel_tx::UtxoId,
     output: output::Output,
@@ -54,7 +42,6 @@
         ResolvedOutput { utxo_id, output }
     }
 }
->>>>>>> 38c7a585
 
 #[derive(Union)]
 pub enum Output {
