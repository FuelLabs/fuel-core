--- conflicted
+++ resolved
@@ -433,22 +433,6 @@
             }
         }
     }
-<<<<<<< HEAD
-
-    pub fn is_final(&self) -> bool {
-        match self {
-            TransactionStatus::Success(_)
-            | TransactionStatus::Failure(_)
-            | TransactionStatus::SqueezedOut(_)
-            | TransactionStatus::PreconfirmationSqueezedOut(_) => true,
-            TransactionStatus::Submitted(_)
-            | TransactionStatus::PreconfirmationSuccess(_)
-            | TransactionStatus::PreconfirmationFailure(_) => false,
-        }
-    }
-}
-=======
->>>>>>> aef46bcc
 
     pub fn is_final(&self) -> bool {
         match self {
