use crate::{
    database::{
        transaction::DatabaseTransaction,
        transactions::TransactionIndex,
        vm_database::VmDatabase,
        Database,
    },
    service::Config,
};
use fuel_core_executor::refs::ContractRef;
use fuel_core_storage::{
    tables::{
        Coins,
        ContractsLatestUtxo,
        FuelBlocks,
        Receipts,
        SpentMessages,
        Transactions,
    },
    transactional::{
        StorageTransaction,
        Transaction as StorageTransactionTrait,
    },
    StorageAsMut,
    StorageAsRef,
    StorageInspect,
};
use fuel_core_types::{
    blockchain::{
        block::{
            Block,
            PartialFuelBlock,
        },
        header::PartialBlockHeader,
        primitives::{
            BlockHeight,
            DaBlockHeight,
        },
    },
    entities::{
        coin::{
            CoinStatus,
            CompressedCoin,
        },
        contract::ContractUtxoInfo,
    },
    fuel_asm::{
        RegId,
        Word,
    },
    fuel_tx::{
        field::{
            Inputs,
            Outputs,
            TxPointer as TxPointerField,
        },
        Address,
        AssetId,
        Bytes32,
        Input,
        Mint,
        Output,
        Receipt,
        Transaction,
        TransactionFee,
        TxPointer,
        UniqueIdentifier,
        UtxoId,
    },
    fuel_types::MessageId,
    fuel_vm::{
        checked_transaction::{
            Checked,
            CreateCheckedMetadata,
            IntoChecked,
            ScriptCheckedMetadata,
        },
        interpreter::{
            CheckedMetadata,
            ExecutableTransaction,
        },
        state::StateTransition,
        Backtrace as FuelBacktrace,
        Interpreter,
        PredicateStorage,
    },
    services::{
        executor::{
            Error as ExecutorError,
            ExecutionBlock,
            ExecutionKind,
            ExecutionResult,
            ExecutionType,
            ExecutionTypes,
            Result as ExecutorResult,
            TransactionExecutionResult,
            TransactionExecutionStatus,
            TransactionValidityError,
            UncommittedResult,
        },
        txpool::TransactionStatus,
    },
};
use itertools::Itertools;
pub use ports::RelayerPort;
use std::{
    borrow::Cow,
    ops::{
        Deref,
        DerefMut,
    },
};
use tracing::{
    debug,
    warn,
};

mod ports;

/// ! The executor is used for block production and validation. Given a block, it will
/// execute all the transactions contained in the block and persist changes to the
/// underlying database as needed. In production mode, block fields like transaction
/// commitments are set based on the executed txs. In validation mode, the processed block
/// commitments are compared with the proposed block.
#[derive(Clone, Debug)]
pub struct Executor<R>
where
    R: RelayerPort + Clone,
{
    pub database: Database,
    pub relayer: R,
    pub config: Config,
}

/// Data that is generated after executing all transactions.
struct ExecutionData {
    coinbase: u64,
    message_ids: Vec<MessageId>,
    tx_status: Vec<TransactionExecutionStatus>,
    skipped_transactions: Vec<(Transaction, ExecutorError)>,
}

impl<R> Executor<R>
where
    R: RelayerPort + Clone,
{
    /// Executes the block and commits the result of the execution into the inner
    /// `Database`.
    pub fn execute_and_commit(
        &self,
        block: ExecutionBlock,
    ) -> ExecutorResult<ExecutionResult> {
        let (result, db_transaction) = self.execute_without_commit(block)?.into();
        db_transaction.commit()?;
        Ok(result)
    }
}

#[cfg(test)]
impl Executor<Database> {
    fn test(database: Database, config: Config) -> Self {
        Self {
            relayer: database.clone(),
            database,
            config,
        }
    }
}

impl<R> Executor<R>
where
    R: RelayerPort + Clone,
{
    pub fn execute_without_commit(
        &self,
        block: ExecutionBlock,
    ) -> ExecutorResult<UncommittedResult<StorageTransaction<Database>>> {
        self.execute_inner(block, &self.database)
    }

    pub fn dry_run(
        &self,
        block: ExecutionBlock,
        utxo_validation: Option<bool>,
    ) -> ExecutorResult<Vec<Vec<Receipt>>> {
        let database = self.database.clone();

        // fallback to service config value if no utxo_validation override is provided
        let utxo_validation = utxo_validation.unwrap_or(self.config.utxo_validation);

        // spawn a nested executor instance to override utxo_validation config
        let executor = Self {
            relayer: self.relayer.clone(),
            config: Config {
                utxo_validation,
                ..self.config.clone()
            },
            database,
        };

        let (
            ExecutionResult {
                block,
                skipped_transactions,
                ..
            },
            temporary_db,
        ) = executor.execute_without_commit(block)?.into();

        // If one of the transactions fails, return an error.
        if let Some((_, err)) = skipped_transactions.into_iter().next() {
            return Err(err)
        }

        block
            .transactions()
            .iter()
            .map(|tx| {
                let id = tx.id();
                StorageInspect::<Receipts>::get(temporary_db.as_ref(), &id)
                    .transpose()
                    .unwrap_or_else(|| Ok(Default::default()))
                    .map(|v| v.into_owned())
            })
            .collect::<Result<Vec<Vec<Receipt>>, _>>()
            .map_err(Into::into)
        // drop `temporary_db` without committing to avoid altering state.
    }
}

impl<R> Executor<R>
where
    R: RelayerPort + Clone,
{
    #[tracing::instrument(skip(self))]
    fn execute_inner(
        &self,
        block: ExecutionBlock,
        database: &Database,
    ) -> ExecutorResult<UncommittedResult<StorageTransaction<Database>>> {
        // Compute the block id before execution if there is one.
        let pre_exec_block_id = block.id();

        // If there is full fuel block for validation then map it into
        // a partial header.
        let mut block = block.map_v(PartialFuelBlock::from);

        // Create a new database transaction.
        let mut block_db_transaction = database.transaction();

        // Execute all transactions.
        let execution_data =
            self.execute_transactions(&mut block_db_transaction, block.as_mut())?;

        let ExecutionData {
            coinbase,
            message_ids,
            tx_status,
            skipped_transactions,
        } = execution_data;

        // Now that the transactions have been executed, generate the full header.
        let block = block
            .map(|b: PartialFuelBlock| b.generate(&message_ids[..]))
            .into_inner();

        let finalized_block_id = block.id();

        debug!(
            "Block {:#x} fees: {}",
            pre_exec_block_id.unwrap_or(finalized_block_id),
            coinbase
        );

        // check if block id doesn't match proposed block id
        if let Some(pre_exec_block_id) = pre_exec_block_id {
            // The block id comparison compares the whole blocks including all fields.
            if pre_exec_block_id != finalized_block_id {
                return Err(ExecutorError::InvalidBlockId)
            }
        }

        let result = ExecutionResult {
            block,
            skipped_transactions,
            tx_status,
        };

        // ------------ GraphQL API Functionality BEGIN ------------

        // save the status for every transaction using the finalized block id
        self.persist_transaction_status(&result, block_db_transaction.deref_mut())?;

        // save the associated owner for each transaction in the block
        self.index_tx_owners_for_block(&result.block, &mut block_db_transaction)?;

        // ------------ GraphQL API Functionality   END ------------

        // insert block into database
        block_db_transaction
            .deref_mut()
            .storage::<FuelBlocks>()
            .insert(&finalized_block_id, &result.block.compress())?;

        // Get the complete fuel block.
        Ok(UncommittedResult::new(
            result,
            StorageTransaction::new(block_db_transaction),
        ))
    }

    #[tracing::instrument(skip(self))]
    /// Execute all transactions on the fuel block.
    fn execute_transactions(
        &self,
        block_db_transaction: &mut DatabaseTransaction,
        block: ExecutionType<&mut PartialFuelBlock>,
    ) -> ExecutorResult<ExecutionData> {
        let mut data = ExecutionData {
            coinbase: 0,
            message_ids: Vec::new(),
            tx_status: Vec::new(),
            skipped_transactions: Vec::new(),
        };
        let execution_data = &mut data;

        // Split out the execution kind and partial block.
        let (execution_kind, block) = block.split();

        let block_height: u32 = (*block.header.height()).into();

        // Clean block from transactions and gather them from scratch.
        let mut iter = ::core::mem::take(&mut block.transactions).into_iter();

        let mut coinbase_tx: Mint = match execution_kind {
            ExecutionKind::Production => {
                // The coinbase transaction should be the first.
                // We will add actual amount of `Output::Coin` at the end of transactions
                // execution.
                Transaction::mint(
                    TxPointer::new(block_height, 0),
                    vec![Output::coin(
                        self.config.block_producer.coinbase_recipient,
                        0, // We will set it later
                        AssetId::BASE,
                    )],
                )
            }
            ExecutionKind::Validation => {
                let mint = if let Some(Transaction::Mint(mint)) = iter.next() {
                    mint
                } else {
                    return Err(ExecutorError::CoinbaseIsNotFirstTransaction)
                };
                self.check_coinbase(block_height as Word, mint, None)?
            }
        };

        // Skip the coinbase transaction.
        block.transactions.push(coinbase_tx.clone().into());
        let mut tx_index = 1;

        let mut filtered_transactions: Vec<_> = iter
            .filter_map(|transaction| {
                let mut filter_tx = |mut tx, idx| {
                    let mut tx_db_transaction = block_db_transaction.transaction();
                    let result = self.execute_transaction(
                        idx,
                        &mut tx,
                        &block.header,
                        execution_data,
                        execution_kind,
                        &mut tx_db_transaction,
                    );

                    if let Err(err) = result {
                        return match execution_kind {
                            ExecutionKind::Production => {
                                // If, during block production, we get an invalid
                                // transaction,
                                // remove it from the block and continue block creation.
                                // An invalid transaction
                                // means that the caller didn't validate it first, so
                                // maybe something is wrong with validation rules in the
                                // `TxPool` (or in another
                                // place that should validate it). Or we forgot to
                                // clean up some dependent/conflict transactions. But it
                                // definitely means that
                                // something went wrong, and we must fix it.
                                execution_data.skipped_transactions.push((tx, err));
                                None
                            }
                            ExecutionKind::Validation => Some(Err(err)),
                        }
                    }

                    if let Err(err) = tx_db_transaction.commit() {
                        return Some(Err(err.into()))
                    }
                    Some(Ok(tx))
                };

                let filtered_tx = filter_tx(transaction, tx_index);
                if filtered_tx.is_some() {
                    tx_index += 1;
                }
                filtered_tx
            })
            .try_collect()?;

        // After the execution of all transactions in production mode, we can set the
        // final fee.
        if let ExecutionKind::Production = execution_kind {
            coinbase_tx.outputs_mut().clear();
            coinbase_tx.outputs_mut().push(Output::coin(
                self.config.block_producer.coinbase_recipient,
                execution_data.coinbase,
                AssetId::BASE,
            ));
            block.transactions[0] = coinbase_tx.clone().into();
        }
        block.transactions.append(&mut filtered_transactions);

        coinbase_tx = self.check_coinbase(
            block_height as Word,
            coinbase_tx,
            Some(execution_data.coinbase),
        )?;
        self.apply_coinbase(coinbase_tx, block, execution_data, block_db_transaction)?;

        Ok(data)
    }

    fn execute_transaction(
        &self,
        idx: u16,
        tx: &mut Transaction,
        header: &PartialBlockHeader,
        execution_data: &mut ExecutionData,
        execution_kind: ExecutionKind,
        tx_db_transaction: &mut DatabaseTransaction,
    ) -> ExecutorResult<()> {
        let tx_id = tx.id();
        // Throw a clear error if the transaction id is a duplicate
        if tx_db_transaction
            .deref_mut()
            .storage::<Transactions>()
            .contains_key(&tx_id)?
        {
            return Err(ExecutorError::TransactionIdCollision(tx_id))
        }

        match tx {
            Transaction::Script(script) => self.execute_create_or_script(
                idx,
                script,
                header,
                execution_data,
                tx_db_transaction,
                execution_kind,
            )?,
            Transaction::Create(create) => self.execute_create_or_script(
                idx,
                create,
                header,
                execution_data,
                tx_db_transaction,
                execution_kind,
            )?,
            Transaction::Mint(mint) => {
                // Right now, we only support `Mint` transactions for coinbase,
                // which are processed separately as a first transaction.
                //
                // All other `Mint` transactions are not allowed.
                return Err(ExecutorError::NotSupportedTransaction(Box::new(
                    mint.clone().into(),
                )))
            }
        };

        Ok(())
    }

    fn apply_coinbase(
        &self,
        coinbase_tx: Mint,
        block: &PartialFuelBlock,
        execution_data: &mut ExecutionData,
        block_db_transaction: &mut DatabaseTransaction,
    ) -> ExecutorResult<()> {
        let block_height = *block.header.height();
        let coinbase_id = coinbase_tx.id();
        self.persist_output_utxos(
            block_height,
            0,
            &coinbase_id,
            block_db_transaction,
            &[],
            coinbase_tx.outputs(),
        )?;
        execution_data.tx_status.insert(
            0,
            TransactionExecutionStatus {
                id: coinbase_id,
                result: TransactionExecutionResult::Success { result: None },
            },
        );
        if block_db_transaction
            .deref_mut()
            .storage::<Transactions>()
            .insert(&coinbase_id, &coinbase_tx.into())?
            .is_some()
        {
            return Err(ExecutorError::TransactionIdCollision(coinbase_id))
        }
        Ok(())
    }

    fn check_coinbase(
        &self,
        block_height: Word,
        mint: Mint,
        expected_amount: Option<Word>,
    ) -> ExecutorResult<Mint> {
        let checked_mint = mint.into_checked(
            block_height,
            &self.config.chain_conf.transaction_parameters,
            &self.config.chain_conf.gas_costs,
        )?;

        if checked_mint.transaction().tx_pointer().tx_index() != 0 {
            return Err(ExecutorError::CoinbaseIsNotFirstTransaction)
        }

        if checked_mint.transaction().outputs().len() > 1 {
            return Err(ExecutorError::CoinbaseSeveralOutputs)
        }

        if let Some(Output::Coin {
            asset_id, amount, ..
        }) = checked_mint.transaction().outputs().first()
        {
            if asset_id != &AssetId::BASE {
                return Err(ExecutorError::CoinbaseOutputIsInvalid)
            }

            if let Some(expected_amount) = expected_amount {
                if expected_amount != *amount {
                    return Err(ExecutorError::CoinbaseAmountMismatch)
                }
            }
        } else {
            return Err(ExecutorError::CoinbaseOutputIsInvalid)
        }

        let (mint, _) = checked_mint.into();
        Ok(mint)
    }

    fn execute_create_or_script<Tx>(
        &self,
        idx: u16,
        original_tx: &mut Tx,
        header: &PartialBlockHeader,
        execution_data: &mut ExecutionData,
        tx_db_transaction: &mut DatabaseTransaction,
        execution_kind: ExecutionKind,
    ) -> ExecutorResult<()>
    where
        Tx: ExecutableTransaction + PartialEq,
        <Tx as IntoChecked>::Metadata: Fee + CheckedMetadata + Clone,
    {
        let block_height: u32 = (*header.height()).into();
        // Wrap the transaction in the execution kind.
        self.compute_inputs(
            match execution_kind {
                ExecutionKind::Production => ExecutionTypes::Production(original_tx),
                ExecutionKind::Validation => ExecutionTypes::Validation(original_tx),
            },
            tx_db_transaction.deref_mut(),
        )?;

        let checked_tx = original_tx.clone().into_checked_basic(
            block_height as Word,
            &self.config.chain_conf.transaction_parameters,
        )?;

        let tx_id = checked_tx.transaction().id();
        let min_fee = checked_tx.metadata().min_fee();
        let max_fee = checked_tx.metadata().max_fee();

        self.verify_tx_predicates(checked_tx.clone())?;

        if self.config.utxo_validation {
            // validate transaction has at least one coin
            self.verify_tx_has_at_least_one_coin_or_message(checked_tx.transaction())?;
            // validate utxos exist and maturity is properly set
            self.verify_input_state(
                tx_db_transaction.deref(),
                checked_tx.transaction(),
                *header.height(),
                header.da_height,
            )?;
            // validate transaction signature
            checked_tx
                .transaction()
                .check_signatures()
                .map_err(TransactionValidityError::from)?;
        }

        // execute transaction
        // setup database view that only lives for the duration of vm execution
        let mut sub_block_db_commit = tx_db_transaction.transaction();
        let sub_db_view = sub_block_db_commit.as_mut();
        // execution vm
        let vm_db = VmDatabase::new(
            sub_db_view.clone(),
            &header.consensus,
            self.config.block_producer.coinbase_recipient,
        );
        let mut vm = Interpreter::with_storage(
            vm_db,
            self.config.chain_conf.transaction_parameters,
            self.config.chain_conf.gas_costs.clone(),
        );
        let vm_result: StateTransition<_> = vm
            .transact(checked_tx.clone())
            .map_err(|error| ExecutorError::VmExecution {
                error,
                transaction_id: tx_id,
            })?
            .into();

        // TODO: Avoid cloning here, we can extract value from result
        let mut tx = vm_result.tx().clone();
        // only commit state changes if execution was a success
        if !vm_result.should_revert() {
            sub_block_db_commit.commit()?;
        }

        // update block commitment
        let tx_fee =
            self.total_fee_paid(min_fee, max_fee, tx.price(), vm_result.receipts())?;

        // Check or set the executed transaction.
        match execution_kind {
            ExecutionKind::Validation => {
                // ensure tx matches vm output exactly
                if &tx != checked_tx.transaction() {
                    return Err(ExecutorError::InvalidTransactionOutcome {
                        transaction_id: tx_id,
                    })
                }
            }
            ExecutionKind::Production => {
                // malleate the block with the resultant tx from the vm
            }
        }

        // change the spent status of the tx inputs
        self.spend_input_utxos(&tx, tx_db_transaction.deref_mut())?;

        // Persist utxos first and after calculate the not utxo outputs
        self.persist_output_utxos(
            *header.height(),
            idx,
            &tx_id,
            tx_db_transaction.deref_mut(),
            tx.inputs(),
            tx.outputs(),
        )?;
        self.compute_not_utxo_outputs(
            match execution_kind {
                ExecutionKind::Production => ExecutionTypes::Production(&mut tx),
                ExecutionKind::Validation => ExecutionTypes::Validation(&tx),
            },
            tx_db_transaction.deref_mut(),
        )?;

        *original_tx = tx;

        // Store tx into the block db transaction
        tx_db_transaction
            .deref_mut()
            .storage::<Transactions>()
            // TODO: Avoid cloning here
            .insert(&tx_id, &original_tx.clone().into())?;

        // persist receipts
        self.persist_receipts(
            &tx_id,
            vm_result.receipts(),
            tx_db_transaction.deref_mut(),
        )?;

        let status = if vm_result.should_revert() {
            self.log_backtrace(&vm, vm_result.receipts());
            // get reason for revert
            let reason = vm_result
                .receipts()
                .iter()
                .find_map(|receipt| match receipt {
                    // Format as `Revert($rA)`
                    Receipt::Revert { ra, .. } => Some(format!("Revert({ra})")),
                    // Display PanicReason e.g. `OutOfGas`
                    Receipt::Panic { reason, .. } => Some(format!("{}", reason.reason())),
                    _ => None,
                })
                .unwrap_or_else(|| format!("{:?}", vm_result.state()));

            TransactionExecutionResult::Failed {
                reason,
                result: Some(*vm_result.state()),
            }
        } else {
            // else tx was a success
            TransactionExecutionResult::Success {
                result: Some(*vm_result.state()),
            }
        };

        // Update `execution_data` data only after all steps.
        execution_data.coinbase = execution_data
            .coinbase
            .checked_add(tx_fee)
            .ok_or(ExecutorError::FeeOverflow)?;
        // queue up status for this tx to be stored once block id is finalized.
        execution_data.tx_status.push(TransactionExecutionStatus {
            id: tx_id,
            result: status,
        });
        execution_data
            .message_ids
            .extend(vm_result.receipts().iter().filter_map(|r| match r {
                Receipt::MessageOut { message_id, .. } => Some(*message_id),
                _ => None,
            }));

        Ok(())
    }

    fn verify_input_state<Tx: ExecutableTransaction>(
        &self,
        db: &Database,
        transaction: &Tx,
        block_height: BlockHeight,
        block_da_height: DaBlockHeight,
    ) -> ExecutorResult<()> {
        for input in transaction.inputs() {
            match input {
                Input::CoinSigned { utxo_id, .. }
                | Input::CoinPredicate { utxo_id, .. } => {
                    if let Some(coin) = db.storage::<Coins>().get(utxo_id)? {
                        if coin.status == CoinStatus::Spent {
                            return Err(TransactionValidityError::CoinAlreadySpent(
                                *utxo_id,
                            )
                            .into())
                        }
                        if block_height
                            < BlockHeight::from(coin.tx_pointer.block_height())
                                + coin.maturity
                        {
                            return Err(TransactionValidityError::CoinHasNotMatured(
                                *utxo_id,
                            )
                            .into())
                        }
                    } else {
                        return Err(
                            TransactionValidityError::CoinDoesNotExist(*utxo_id).into()
                        )
                    }
                }
                Input::Contract { .. } => {}
                Input::MessageSigned {
                    message_id,
                    sender,
                    recipient,
                    amount,
                    nonce,
                    data,
                    ..
                }
                | Input::MessagePredicate {
                    message_id,
                    sender,
                    recipient,
                    amount,
                    nonce,
                    data,
                    ..
                } => {
                    if let Some(message) = self
                        .relayer
                        .get_message(message_id, &block_da_height)
                        .map_err(|e| ExecutorError::RelayerError(e.into()))?
                    {
                        if db.is_message_spent(message_id)? {
                            return Err(TransactionValidityError::MessageAlreadySpent(
                                *message_id,
                            )
                            .into())
                        }
                        if message.da_height > block_da_height {
                            return Err(TransactionValidityError::MessageSpendTooEarly(
                                *message_id,
                            )
                            .into())
                        }
                        if message.sender != *sender {
                            return Err(TransactionValidityError::MessageSenderMismatch(
                                *message_id,
                            )
                            .into())
                        }
                        if message.recipient != *recipient {
                            return Err(
                                TransactionValidityError::MessageRecipientMismatch(
                                    *message_id,
                                )
                                .into(),
                            )
                        }
                        if message.amount != *amount {
                            return Err(TransactionValidityError::MessageAmountMismatch(
                                *message_id,
                            )
                            .into())
                        }
                        if message.nonce != *nonce {
                            return Err(TransactionValidityError::MessageNonceMismatch(
                                *message_id,
                            )
                            .into())
                        }
                        if message.data != *data {
                            return Err(TransactionValidityError::MessageDataMismatch(
                                *message_id,
                            )
                            .into())
                        }
                    } else {
                        return Err(TransactionValidityError::MessageDoesNotExist(
                            *message_id,
                        )
                        .into())
                    }
                }
            }
        }

        Ok(())
    }

    /// Verify all the predicates of a tx.
    pub fn verify_tx_predicates<Tx>(&self, tx: Checked<Tx>) -> ExecutorResult<()>
    where
        Tx: ExecutableTransaction,
        <Tx as IntoChecked>::Metadata: CheckedMetadata,
    {
        let id = tx.transaction().id();
        if Interpreter::<PredicateStorage>::check_predicates(
            tx,
            self.config.chain_conf.transaction_parameters,
            self.config.chain_conf.gas_costs.clone(),
        )
        .is_err()
        {
            return Err(ExecutorError::TransactionValidity(
                TransactionValidityError::InvalidPredicate(id),
            ))
        }

        Ok(())
    }

    /// Verify the transaction has at least one coin.
    ///
    /// TODO: This verification really belongs in fuel-tx, and can be removed once
    ///       https://github.com/FuelLabs/fuel-tx/issues/118 is resolved.
    fn verify_tx_has_at_least_one_coin_or_message<Tx: ExecutableTransaction>(
        &self,
        tx: &Tx,
    ) -> ExecutorResult<()> {
        if tx
            .inputs()
            .iter()
            .any(|input| input.is_coin() || input.is_message())
        {
            Ok(())
        } else {
            Err(TransactionValidityError::NoCoinOrMessageInput(tx.id()).into())
        }
    }

    /// Mark input utxos as spent
    fn spend_input_utxos<Tx>(&self, tx: &Tx, db: &mut Database) -> ExecutorResult<()>
    where
        Tx: ExecutableTransaction,
    {
        for input in tx.inputs() {
            match input {
                Input::CoinSigned {
                    utxo_id,
                    owner,
                    amount,
                    asset_id,
                    maturity,
                    ..
                }
                | Input::CoinPredicate {
                    utxo_id,
                    owner,
                    amount,
                    asset_id,
                    maturity,
                    ..
                } => {
<<<<<<< HEAD
                    let block_created = if utxo_validation {
                        db.storage::<Coins>()
                            .get(utxo_id)?
                            .ok_or(ExecutorError::TransactionValidity(
                                TransactionValidityError::CoinDoesNotExist(*utxo_id),
                            ))?
                            .block_created
                    } else {
                        // if utxo validation is disabled, just assign this new input to
                        // the original block
                        Default::default()
                    };

                    db.storage::<Coins>().insert(
                        utxo_id,
                        &CompressedCoin {
                            owner: *owner,
                            amount: *amount,
                            asset_id: *asset_id,
                            maturity: (*maturity).into(),
                            status: CoinStatus::Spent,
                            block_created,
                        },
=======
                    let mut coin = self.get_coin_or_default(
                        db,
                        *utxo_id,
                        *owner,
                        *amount,
                        *asset_id,
                        (*maturity).into(),
>>>>>>> 1f50f39c
                    )?;
                    coin.status = CoinStatus::Spent;

                    db.storage::<Coins>().insert(utxo_id, &coin)?;
                }
                Input::MessageSigned { message_id, .. }
                | Input::MessagePredicate { message_id, .. } => {
                    db.storage::<SpentMessages>().insert(message_id, &())?;
                }
                _ => {}
            }
        }
        Ok(())
    }

    fn total_fee_paid(
        &self,
        min_fee: u64,
        max_fee: u64,
        gas_price: u64,
        receipts: &[Receipt],
    ) -> ExecutorResult<Word> {
        for r in receipts {
            if let Receipt::ScriptResult { gas_used, .. } = r {
                return TransactionFee::gas_refund_value(
                    &self.config.chain_conf.transaction_parameters,
                    *gas_used,
                    gas_price,
                )
                .and_then(|refund| max_fee.checked_sub(refund))
                .ok_or(ExecutorError::FeeOverflow)
            }
        }
        // if there's no script result (i.e. create) then fee == base amount
        Ok(min_fee)
    }

    /// Computes all zeroed or variable inputs.
    /// In production mode, updates the inputs with computed values.
    /// In validation mode, compares the inputs with computed inputs.
    fn compute_inputs<Tx>(
        &self,
        tx: ExecutionTypes<&mut Tx, &Tx>,
        db: &mut Database,
    ) -> ExecutorResult<()>
    where
        Tx: ExecutableTransaction,
    {
        match tx {
            ExecutionTypes::Production(tx) => {
                for input in tx.inputs_mut() {
                    match input {
                        Input::CoinSigned {
                            tx_pointer,
                            utxo_id,
                            owner,
                            amount,
                            asset_id,
                            maturity,
                            ..
                        }
                        | Input::CoinPredicate {
                            tx_pointer,
                            utxo_id,
                            owner,
                            amount,
                            asset_id,
                            maturity,
                            ..
                        } => {
                            let coin = self.get_coin_or_default(
                                db,
                                *utxo_id,
                                *owner,
                                *amount,
                                *asset_id,
                                (*maturity).into(),
                            )?;
                            *tx_pointer = coin.tx_pointer;
                        }
                        Input::Contract {
                            ref mut utxo_id,
                            ref mut balance_root,
                            ref mut state_root,
                            ref mut tx_pointer,
                            ref contract_id,
                            ..
                        } => {
                            let mut contract = ContractRef::new(&mut *db, *contract_id);
                            let utxo_info =
                                contract.validated_utxo(self.config.utxo_validation)?;
                            *utxo_id = utxo_info.utxo_id;
                            *tx_pointer = utxo_info.tx_pointer;
                            *balance_root = contract.balance_root()?;
                            *state_root = contract.state_root()?;
                        }
                        _ => {}
                    }
                }
            }
            // Needed to convince the compiler that tx is taken by ref here
            ExecutionTypes::Validation(tx) => {
                for input in tx.inputs() {
                    match input {
<<<<<<< HEAD
                        Input::CoinSigned { tx_pointer, .. }
                        | Input::CoinPredicate { tx_pointer, .. } => {
                            let _ = tx_pointer;
                            // TODO: Also calculate `tx_pointer` based on `utxo_id`
                            // pointer. if tx_pointer !=
                            // &TxPointer::new(height.into(), idx) {
                            //     return Err(ExecutorError::InvalidTransactionOutcome {
                            //         transaction_id: tx.id(),
                            //     })
                            // }
=======
                        Input::CoinSigned {
                            tx_pointer,
                            utxo_id,
                            owner,
                            amount,
                            asset_id,
                            maturity,
                            ..
                        }
                        | Input::CoinPredicate {
                            tx_pointer,
                            utxo_id,
                            owner,
                            amount,
                            asset_id,
                            maturity,
                            ..
                        } => {
                            let coin = self.get_coin_or_default(
                                db,
                                *utxo_id,
                                *owner,
                                *amount,
                                *asset_id,
                                (*maturity).into(),
                            )?;
                            if tx_pointer != &coin.tx_pointer {
                                return Err(ExecutorError::InvalidTransactionOutcome {
                                    transaction_id: tx.id(),
                                })
                            }
>>>>>>> 1f50f39c
                        }
                        Input::Contract {
                            utxo_id,
                            balance_root,
                            state_root,
                            contract_id,
                            tx_pointer,
                            ..
                        } => {
                            let mut contract = ContractRef::new(&mut *db, *contract_id);
                            let provided_info = ContractUtxoInfo {
                                utxo_id: *utxo_id,
                                tx_pointer: *tx_pointer,
                            };
                            if provided_info
                                != contract.validated_utxo(self.config.utxo_validation)?
                            {
                                return Err(ExecutorError::InvalidTransactionOutcome {
                                    transaction_id: tx.id(),
                                })
                            }
                            if balance_root != &contract.balance_root()? {
                                return Err(ExecutorError::InvalidTransactionOutcome {
                                    transaction_id: tx.id(),
                                })
                            }
                            if state_root != &contract.state_root()? {
                                return Err(ExecutorError::InvalidTransactionOutcome {
                                    transaction_id: tx.id(),
                                })
                            }
                            // TODO: Also check `tx_pointer` based on `utxo_id` pointer.
                        }
                        _ => {}
                    }
                }
            }
        }
        Ok(())
    }

    // TODO: Maybe we need move it to `fuel-vm`? O_o Because other `Outputs` are processed
    // there
    /// Computes all zeroed or variable outputs.
    /// In production mode, updates the outputs with computed values.
    /// In validation mode, compares the outputs with computed inputs.
    fn compute_not_utxo_outputs<Tx>(
        &self,
        tx: ExecutionTypes<&mut Tx, &Tx>,
        db: &mut Database,
    ) -> ExecutorResult<()>
    where
        Tx: ExecutableTransaction,
    {
        match tx {
            ExecutionTypes::Production(tx) => {
                // TODO: Inputs, in most cases, are heavier than outputs, so cloning them,
                // but we  to avoid it in the future.
                let mut outputs = tx.outputs().clone();
                for output in outputs.iter_mut() {
                    if let Output::Contract {
                        ref mut balance_root,
                        ref mut state_root,
                        ref input_index,
                    } = output
                    {
                        let contract_id =
                            if let Some(Input::Contract { contract_id, .. }) =
                                tx.inputs().get(*input_index as usize)
                            {
                                contract_id
                            } else {
                                return Err(ExecutorError::InvalidTransactionOutcome {
                                    transaction_id: tx.id(),
                                })
                            };

                        let mut contract = ContractRef::new(&mut *db, *contract_id);
                        *balance_root = contract.balance_root()?;
                        *state_root = contract.state_root()?;
                    }
                }
                *tx.outputs_mut() = outputs;
            }
            ExecutionTypes::Validation(tx) => {
                for output in tx.outputs() {
                    if let Output::Contract {
                        balance_root,
                        state_root,
                        input_index,
                    } = output
                    {
                        let contract_id =
                            if let Some(Input::Contract { contract_id, .. }) =
                                tx.inputs().get(*input_index as usize)
                            {
                                contract_id
                            } else {
                                return Err(ExecutorError::InvalidTransactionOutcome {
                                    transaction_id: tx.id(),
                                })
                            };

                        let mut contract = ContractRef::new(&mut *db, *contract_id);
                        if balance_root != &contract.balance_root()? {
                            return Err(ExecutorError::InvalidTransactionOutcome {
                                transaction_id: tx.id(),
                            })
                        }
                        if state_root != &contract.state_root()? {
                            return Err(ExecutorError::InvalidTransactionOutcome {
                                transaction_id: tx.id(),
                            })
                        }
                    }
                }
            }
        }
        Ok(())
    }

    pub fn get_coin_or_default(
        &self,
        db: &mut Database,
        utxo_id: UtxoId,
        owner: Address,
        amount: u64,
        asset_id: AssetId,
        maturity: BlockHeight,
    ) -> ExecutorResult<CompressedCoin> {
        if self.config.utxo_validation {
            db.storage::<Coins>()
                .get(&utxo_id)?
                .ok_or(ExecutorError::TransactionValidity(
                    TransactionValidityError::CoinDoesNotExist(utxo_id),
                ))
                .map(Cow::into_owned)
        } else {
            // if utxo validation is disabled, just assign this new input to the original block
            Ok(CompressedCoin {
                owner,
                amount,
                asset_id,
                maturity,
                status: CoinStatus::Spent,
                tx_pointer: Default::default(),
            })
        }
    }

    /// Log a VM backtrace if configured to do so
    fn log_backtrace<Tx>(&self, vm: &Interpreter<VmDatabase, Tx>, receipts: &[Receipt]) {
        if self.config.vm.backtrace {
            if let Some(backtrace) = receipts
                .iter()
                .find_map(Receipt::result)
                .copied()
                .map(|result| FuelBacktrace::from_vm_error(vm, result))
            {
                warn!(
                    target = "vm",
                    "Backtrace on contract: 0x{:x}\nregisters: {:?}\ncall_stack: {:?}\nstack\n: {}",
                    backtrace.contract(),
                    backtrace.registers(),
                    backtrace.call_stack(),
                    hex::encode(&backtrace.memory()[..backtrace.registers()[RegId::SP] as usize]), // print stack
                );
            }
        }
    }

    fn persist_output_utxos(
        &self,
        block_height: BlockHeight,
        tx_idx: u16,
        tx_id: &Bytes32,
        db: &mut Database,
        inputs: &[Input],
        outputs: &[Output],
    ) -> ExecutorResult<()> {
        for (output_index, output) in outputs.iter().enumerate() {
            let utxo_id = UtxoId::new(*tx_id, output_index as u8);
            match output {
                Output::Coin {
                    amount,
                    asset_id,
                    to,
                } => Self::insert_coin(
                    block_height,
                    tx_idx,
                    utxo_id,
                    amount,
                    asset_id,
                    to,
                    db,
                )?,
                Output::Contract {
                    input_index: input_idx,
                    ..
                } => {
                    if let Some(Input::Contract { contract_id, .. }) =
                        inputs.get(*input_idx as usize)
                    {
                        db.storage::<ContractsLatestUtxo>().insert(
                            contract_id,
                            &ContractUtxoInfo {
                                utxo_id,
                                tx_pointer: TxPointer::new(block_height.into(), tx_idx),
                            },
                        )?;
                    } else {
                        return Err(ExecutorError::TransactionValidity(
                            TransactionValidityError::InvalidContractInputIndex(utxo_id),
                        ))
                    }
                }
                Output::Message { .. } => {
                    // TODO: Handle message outputs somehow (new field on the block type?)
                }
                Output::Change {
                    to,
                    asset_id,
                    amount,
                } => Self::insert_coin(
                    block_height,
                    tx_idx,
                    utxo_id,
                    amount,
                    asset_id,
                    to,
                    db,
                )?,
                Output::Variable {
                    to,
                    asset_id,
                    amount,
                } => Self::insert_coin(
                    block_height,
                    tx_idx,
                    utxo_id,
                    amount,
                    asset_id,
                    to,
                    db,
                )?,
                Output::ContractCreated { contract_id, .. } => {
                    db.storage::<ContractsLatestUtxo>().insert(
                        contract_id,
                        &ContractUtxoInfo {
                            utxo_id,
                            tx_pointer: TxPointer::new(block_height.into(), tx_idx),
                        },
                    )?;
                }
            }
        }
        Ok(())
    }

    fn insert_coin(
        block_height: BlockHeight,
        tx_idx: u16,
        utxo_id: UtxoId,
        amount: &Word,
        asset_id: &AssetId,
        to: &Address,
        db: &mut Database,
    ) -> ExecutorResult<()> {
        // Only insert a coin output if it has some amount.
        // This is because variable or transfer outputs won't have any value
        // if there's a revert or panic and shouldn't be added to the utxo set.
        if *amount > Word::MIN {
            let coin = CompressedCoin {
                owner: *to,
                amount: *amount,
                asset_id: *asset_id,
                maturity: 0u32.into(),
                status: CoinStatus::Unspent,
                tx_pointer: TxPointer::new(block_height.into(), tx_idx),
            };

            if db.storage::<Coins>().insert(&utxo_id, &coin)?.is_some() {
                return Err(ExecutorError::OutputAlreadyExists)
            }
        }

        Ok(())
    }

    fn persist_receipts(
        &self,
        tx_id: &Bytes32,
        receipts: &[Receipt],
        db: &mut Database,
    ) -> ExecutorResult<()> {
        if db.storage::<Receipts>().insert(tx_id, receipts)?.is_some() {
            return Err(ExecutorError::OutputAlreadyExists)
        }
        Ok(())
    }

    /// Associate all transactions within a block to their respective UTXO owners
    fn index_tx_owners_for_block(
        &self,
        block: &Block,
        block_db_transaction: &mut DatabaseTransaction,
    ) -> ExecutorResult<()> {
        for (tx_idx, tx) in block.transactions().iter().enumerate() {
            let block_height = *block.header().height();
            let mut inputs = &[][..];
            let outputs;
            let tx_id = tx.id();
            match tx {
                Transaction::Script(tx) => {
                    inputs = tx.inputs().as_slice();
                    outputs = tx.outputs().as_slice();
                }
                Transaction::Create(tx) => {
                    inputs = tx.inputs().as_slice();
                    outputs = tx.outputs().as_slice();
                }
                Transaction::Mint(tx) => {
                    outputs = tx.outputs().as_slice();
                }
            }
            self.persist_owners_index(
                block_height,
                inputs,
                outputs,
                &tx_id,
                tx_idx as u16,
                block_db_transaction.deref_mut(),
            )?;
        }
        Ok(())
    }

    /// Index the tx id by owner for all of the inputs and outputs
    fn persist_owners_index(
        &self,
        block_height: BlockHeight,
        inputs: &[Input],
        outputs: &[Output],
        tx_id: &Bytes32,
        tx_idx: u16,
        db: &mut Database,
    ) -> ExecutorResult<()> {
        let mut owners = vec![];
        for input in inputs {
            if let Input::CoinSigned { owner, .. } | Input::CoinPredicate { owner, .. } =
                input
            {
                owners.push(owner);
            }
        }

        for output in outputs {
            match output {
                Output::Coin { to, .. }
                | Output::Message { recipient: to, .. }
                | Output::Change { to, .. }
                | Output::Variable { to, .. } => {
                    owners.push(to);
                }
                Output::Contract { .. } | Output::ContractCreated { .. } => {}
            }
        }

        // dedupe owners from inputs and outputs prior to indexing
        owners.sort();
        owners.dedup();

        for owner in owners {
            db.record_tx_id_owner(
                owner,
                block_height,
                tx_idx as TransactionIndex,
                tx_id,
            )?;
        }

        Ok(())
    }

    fn persist_transaction_status(
        &self,
        result: &ExecutionResult,
        db: &Database,
    ) -> ExecutorResult<()> {
        let time = result.block.header().time();
        let block_id = result.block.id();
        for TransactionExecutionStatus { id, result } in result.tx_status.iter() {
            match result {
                TransactionExecutionResult::Success { result } => {
                    db.update_tx_status(
                        id,
                        TransactionStatus::Success {
                            block_id,
                            time,
                            result: *result,
                        },
                    )?;
                }
                TransactionExecutionResult::Failed { result, reason } => {
                    db.update_tx_status(
                        id,
                        TransactionStatus::Failed {
                            block_id,
                            time,
                            result: *result,
                            reason: reason.clone(),
                        },
                    )?;
                }
            }
        }
        Ok(())
    }
}

trait Fee {
    fn max_fee(&self) -> Word;

    fn min_fee(&self) -> Word;
}

impl Fee for ScriptCheckedMetadata {
    fn max_fee(&self) -> Word {
        self.fee.total()
    }

    fn min_fee(&self) -> Word {
        self.fee.bytes()
    }
}

impl Fee for CreateCheckedMetadata {
    fn max_fee(&self) -> Word {
        self.fee.total()
    }

    fn min_fee(&self) -> Word {
        self.fee.bytes()
    }
}

#[cfg(test)]
mod tests {
    use super::*;
    use fuel_core_storage::tables::Messages;
    use fuel_core_types::{
        blockchain::header::ConsensusHeader,
        entities::message::{
            CheckedMessage,
            CompressedMessage,
        },
        fuel_asm::op,
        fuel_crypto::SecretKey,
        fuel_merkle::common::empty_sum_sha256,
        fuel_tx,
        fuel_tx::{
            field::{
                Inputs,
                Outputs,
            },
            Buildable,
            Chargeable,
            CheckError,
            ConsensusParameters,
            Create,
            Finalizable,
            Script,
            Transaction,
            TransactionBuilder,
        },
        fuel_types::{
            bytes::SerializableVec,
            ContractId,
            Salt,
        },
        fuel_vm::{
            script_with_data_offset,
            util::test_helpers::TestBuilder as TxBuilder,
            Call,
            CallFrame,
        },
        tai64::Tai64,
    };
    use itertools::Itertools;
    use rand::{
        prelude::StdRng,
        Rng,
        SeedableRng,
    };

    pub(crate) fn setup_executable_script() -> (Create, Script) {
        let mut rng = StdRng::seed_from_u64(2322);
        let asset_id: AssetId = rng.gen();
        let owner: Address = rng.gen();
        let input_amount = 1000;
        let variable_transfer_amount = 100;
        let coin_output_amount = 150;

        let (create, contract_id) = create_contract(
            vec![
                // load amount of coins to 0x10
                op::addi(0x10, RegId::FP, CallFrame::a_offset().try_into().unwrap()),
                op::lw(0x10, 0x10, 0),
                // load asset id to 0x11
                op::addi(0x11, RegId::FP, CallFrame::b_offset().try_into().unwrap()),
                op::lw(0x11, 0x11, 0),
                // load address to 0x12
                op::addi(0x12, 0x11, 32),
                // load output index (0) to 0x13
                op::addi(0x13, RegId::ZERO, 0),
                op::tro(0x12, 0x13, 0x10, 0x11),
                op::ret(RegId::ONE),
            ]
            .into_iter()
            .collect::<Vec<u8>>(),
            &mut rng,
        );
        let (script, data_offset) = script_with_data_offset!(
            data_offset,
            vec![
                // set reg 0x10 to call data
                op::movi(0x10, data_offset + 64),
                // set reg 0x11 to asset id
                op::movi(0x11, data_offset),
                // set reg 0x12 to call amount
                op::movi(0x12, variable_transfer_amount),
                // call contract without any tokens to transfer in (3rd arg arbitrary
                // when 2nd is zero)
                op::call(0x10, 0x12, 0x11, RegId::CGAS),
                op::ret(RegId::ONE),
            ],
            ConsensusParameters::DEFAULT.tx_offset()
        );

        let script_data: Vec<u8> = [
            asset_id.as_ref(),
            owner.as_ref(),
            Call::new(
                contract_id,
                variable_transfer_amount as Word,
                data_offset as Word,
            )
            .to_bytes()
            .as_ref(),
        ]
        .into_iter()
        .flatten()
        .copied()
        .collect();

        let script = TxBuilder::new(2322)
            .gas_limit(ConsensusParameters::DEFAULT.max_gas_per_tx)
            .start_script(script, script_data)
            .contract_input(contract_id)
            .coin_input(asset_id, input_amount)
            .variable_output(Default::default())
            .coin_output(asset_id, coin_output_amount)
            .change_output(asset_id)
            .contract_output(&contract_id)
            .build()
            .transaction()
            .clone();

        (create, script)
    }

    pub(crate) fn test_block(num_txs: usize) -> Block {
        let transactions = (1..num_txs + 1)
            .into_iter()
            .map(|i| {
                TxBuilder::new(2322u64)
                    .gas_limit(10)
                    .coin_input(AssetId::default(), (i as Word) * 100)
                    .coin_output(AssetId::default(), (i as Word) * 50)
                    .change_output(AssetId::default())
                    .build()
                    .transaction()
                    .clone()
                    .into()
            })
            .collect_vec();

        let mut block = Block::default();
        *block.transactions_mut() = transactions;
        block
    }

    pub(crate) fn create_contract<R: Rng>(
        contract_code: Vec<u8>,
        rng: &mut R,
    ) -> (Create, ContractId) {
        let salt: Salt = rng.gen();
        let contract = fuel_tx::Contract::from(contract_code.clone());
        let root = contract.root();
        let state_root = fuel_tx::Contract::default_state_root();
        let contract_id = contract.id(&salt, &root, &state_root);

        let tx = Transaction::create(
            0,
            0,
            0,
            0,
            salt,
            vec![],
            vec![],
            vec![Output::ContractCreated {
                contract_id,
                state_root,
            }],
            vec![contract_code.into()],
        );
        (tx, contract_id)
    }

    // Happy path test case that a produced block will also validate
    #[test]
    fn executor_validates_correctly_produced_block() {
        let producer = Executor::test(Default::default(), Config::local_node());
        let verifier = Executor::test(Default::default(), Config::local_node());
        let block = test_block(10);

        let ExecutionResult {
            block,
            skipped_transactions,
            ..
        } = producer
            .execute_and_commit(ExecutionTypes::Production(block.into()))
            .unwrap();

        let validation_result =
            verifier.execute_and_commit(ExecutionTypes::Validation(block));
        assert!(validation_result.is_ok());
        assert!(skipped_transactions.is_empty());
    }

    // Ensure transaction commitment != default after execution
    #[test]
    fn executor_commits_transactions_to_block() {
        let producer = Executor::test(Default::default(), Config::local_node());
        let block = test_block(10);
        let start_block = block.clone();

        let ExecutionResult {
            block,
            skipped_transactions,
            ..
        } = producer
            .execute_and_commit(ExecutionBlock::Production(block.into()))
            .unwrap();

        assert!(skipped_transactions.is_empty());
        assert_ne!(
            start_block.header().transactions_root,
            block.header().transactions_root
        );
        assert_eq!(block.transactions().len(), 11);
        assert!(block.transactions()[0].as_mint().is_some());
        assert_eq!(
            block.transactions()[0].as_mint().unwrap().outputs().len(),
            1
        );
        if let Some(Output::Coin {
            asset_id,
            amount,
            to,
        }) = block.transactions()[0].as_mint().unwrap().outputs().first()
        {
            assert_eq!(asset_id, &AssetId::BASE);
            // Expected fee is zero, because price is zero.
            assert_eq!(*amount, 0);
            assert_eq!(to, &Address::zeroed());
        } else {
            panic!("Invalid outputs of coinbase");
        }
    }

    mod coinbase {
        use super::*;
        use fuel_core_types::fuel_asm::GTFArgs;

        #[test]
        fn executor_commits_transactions_with_non_zero_coinbase_generation() {
            let price = 1;
            let limit = 0;
            let gas_price_factor = 1;
            let script = TxBuilder::new(2322u64)
                .gas_limit(limit)
                // Set a price for the test
                .gas_price(price)
                .coin_input(AssetId::BASE, 10000)
                .change_output(AssetId::BASE)
                .build()
                .transaction()
                .clone();

            let mut producer = Executor::test(Default::default(), Config::local_node());
            let recipient = [1u8; 32].into();
            producer.config.block_producer.coinbase_recipient = recipient;
            producer
                .config
                .chain_conf
                .transaction_parameters
                .gas_price_factor = gas_price_factor;

            let expected_fee_amount = TransactionFee::checked_from_values(
                &producer.config.chain_conf.transaction_parameters,
                script.metered_bytes_size() as Word,
                limit,
                price,
            )
            .unwrap()
            .total();
            let invalid_duplicate_tx = script.clone().into();

            let mut block = Block::default();
            *block.transactions_mut() = vec![script.into(), invalid_duplicate_tx];

            let ExecutionResult {
                block,
                skipped_transactions,
                ..
            } = producer
                .execute_and_commit(ExecutionBlock::Production(block.into()))
                .unwrap();

            assert_eq!(skipped_transactions.len(), 1);
            assert_eq!(block.transactions().len(), 2);
            assert!(block.transactions()[0].as_mint().is_some());
            assert_eq!(
                block.transactions()[0].as_mint().unwrap().outputs().len(),
                1
            );
            if let Some(Output::Coin {
                asset_id,
                amount,
                to,
            }) = block.transactions()[0].as_mint().unwrap().outputs().first()
            {
                assert_eq!(asset_id, &AssetId::BASE);
                assert!(expected_fee_amount > 0);
                assert_eq!(*amount, expected_fee_amount);
                assert_eq!(to, &recipient);
            } else {
                panic!("Invalid outputs of coinbase");
            }
        }

        #[test]
        fn executor_commits_transactions_with_non_zero_coinbase_validation() {
            let price = 1;
            let limit = 0;
            let gas_price_factor = 1;
            let script = TxBuilder::new(2322u64)
                .gas_limit(limit)
                // Set a price for the test
                .gas_price(price)
                .coin_input(AssetId::BASE, 10000)
                .change_output(AssetId::BASE)
                .build()
                .transaction()
                .clone();

            let mut producer = Executor::test(Default::default(), Config::local_node());
            let recipient = [1u8; 32].into();
            producer.config.block_producer.coinbase_recipient = recipient;
            producer
                .config
                .chain_conf
                .transaction_parameters
                .gas_price_factor = gas_price_factor;

            let mut block = Block::default();
            *block.transactions_mut() = vec![script.into()];

            let ExecutionResult {
                block: produced_block,
                skipped_transactions,
                ..
            } = producer
                .execute_and_commit(ExecutionBlock::Production(block.into()))
                .unwrap();
            assert!(skipped_transactions.is_empty());
            let produced_txs = produced_block.transactions().to_vec();

            let validator = Executor::test(
                Default::default(),
                // Use the same config as block producer
                producer.config,
            );
            let ExecutionResult {
                block: validated_block,
                ..
            } = validator
                .execute_and_commit(ExecutionBlock::Validation(produced_block))
                .unwrap();
            assert_eq!(validated_block.transactions(), produced_txs);
            let (_, owned_transactions_td_id) = validator
                .database
                .owned_transactions(recipient, None, None)
                .next()
                .unwrap()
                .unwrap();
            // Should own `Mint` transaction
            assert_eq!(owned_transactions_td_id, produced_txs[0].id());
        }

        #[test]
        fn execute_cb_command() {
            fn compare_coinbase_addresses(
                config_coinbase: Address,
                expected_in_tx_coinbase: Address,
            ) -> bool {
                let script = TxBuilder::new(2322u64)
                    .gas_limit(100000)
                    // Set a price for the test
                    .gas_price(0)
                    .start_script(vec![
                        // Store the size of the `Address`(32 bytes) into register `0x11`.
                        op::movi(0x11, Address::LEN.try_into().unwrap()),
                        // Allocate 32 bytes on the heap.
                        op::aloc(0x11),
                        // Store the pointer to the beginning of the free memory into 
                        // register `0x10`. It requires shifting of `RegId::HP` by 1 to point
                        // on the free memory.
                        op::addi(0x10, RegId::HP, 1),
                        // Store `config_coinbase` `Address` into MEM[$0x10; 32].
                        op::cb(0x10),
                        // Store the pointer on the beginning of script data into register `0x12`.
                        // Script data contains `expected_in_tx_coinbase` - 32 bytes of data.
                        op::gtf_args(0x12, 0x00, GTFArgs::ScriptData),
                        // Compare retrieved `config_coinbase`(register `0x10`) with 
                        // passed `expected_in_tx_coinbase`(register `0x12`) where the length 
                        // of memory comparison is 32 bytes(register `0x11`) and store result into
                        // register `0x13`(1 - true, 0 - false). 
                        op::meq(0x13, 0x10, 0x12, 0x11),
                        // Return the result of the comparison as a receipt.
                        op::ret(0x13)
                    ], expected_in_tx_coinbase.to_vec() /* pass expected address as script data */)
                    .coin_input(AssetId::BASE, 1000)
                    .variable_output(Default::default())
                    .coin_output(AssetId::BASE, 1000)
                    .change_output(AssetId::BASE)
                    .build()
                    .transaction()
                    .clone();

                let mut producer =
                    Executor::test(Default::default(), Config::local_node());
                producer.config.block_producer.coinbase_recipient = config_coinbase;

                let mut block = Block::default();
                *block.transactions_mut() = vec![script.clone().into()];

                assert!(producer
                    .execute_and_commit(ExecutionBlock::Production(block.into()))
                    .is_ok());
                let receipts = producer
                    .database
                    .storage::<Receipts>()
                    .get(&script.id())
                    .unwrap()
                    .unwrap();

                if let Some(Receipt::Return { val, .. }) = receipts.get(0) {
                    *val == 1
                } else {
                    panic!("Execution of the `CB` script failed failed")
                }
            }

            assert!(compare_coinbase_addresses(
                Address::from([1u8; 32]),
                Address::from([1u8; 32])
            ));
            assert!(!compare_coinbase_addresses(
                Address::from([9u8; 32]),
                Address::from([1u8; 32])
            ));
            assert!(!compare_coinbase_addresses(
                Address::from([1u8; 32]),
                Address::from([9u8; 32])
            ));
            assert!(compare_coinbase_addresses(
                Address::from([9u8; 32]),
                Address::from([9u8; 32])
            ));
        }

        #[test]
        fn invalidate_is_not_first() {
            let mint = Transaction::mint(TxPointer::new(0, 1), vec![]);

            let mut block = Block::default();
            *block.transactions_mut() = vec![mint.into()];
            block.header_mut().recalculate_metadata();

            let validator = Executor::test(Default::default(), Config::local_node());
            let validation_err = validator
                .execute_and_commit(ExecutionBlock::Validation(block))
                .expect_err("Expected error because coinbase if invalid");
            assert!(matches!(
                validation_err,
                ExecutorError::CoinbaseIsNotFirstTransaction
            ));
        }

        #[test]
        fn invalidate_block_height() {
            let mint = Transaction::mint(TxPointer::new(1, 0), vec![]);

            let mut block = Block::default();
            *block.transactions_mut() = vec![mint.into()];
            block.header_mut().recalculate_metadata();

            let validator = Executor::test(Default::default(), Config::local_node());
            let validation_err = validator
                .execute_and_commit(ExecutionBlock::Validation(block))
                .expect_err("Expected error because coinbase if invalid");
            assert!(matches!(
                validation_err,
                ExecutorError::InvalidTransaction(
                    CheckError::TransactionMintIncorrectBlockHeight
                )
            ));
        }

        #[test]
        fn invalidate_zero_outputs() {
            let mint = Transaction::mint(TxPointer::new(0, 0), vec![]);

            let mut block = Block::default();
            *block.transactions_mut() = vec![mint.into()];
            block.header_mut().recalculate_metadata();

            let validator = Executor::test(Default::default(), Config::local_node());
            let validation_err = validator
                .execute_and_commit(ExecutionBlock::Validation(block))
                .expect_err("Expected error because coinbase if invalid");
            assert!(matches!(
                validation_err,
                ExecutorError::CoinbaseOutputIsInvalid
            ));
        }

        #[test]
        fn invalidate_more_than_one_outputs() {
            let mint = Transaction::mint(
                TxPointer::new(0, 0),
                vec![
                    Output::coin(Address::from([1u8; 32]), 0, AssetId::from([3u8; 32])),
                    Output::coin(Address::from([2u8; 32]), 0, AssetId::from([4u8; 32])),
                ],
            );

            let mut block = Block::default();
            *block.transactions_mut() = vec![mint.into()];
            block.header_mut().recalculate_metadata();

            let validator = Executor::test(Default::default(), Config::local_node());
            let validation_err = validator
                .execute_and_commit(ExecutionBlock::Validation(block))
                .expect_err("Expected error because coinbase if invalid");
            assert!(matches!(
                validation_err,
                ExecutorError::CoinbaseSeveralOutputs
            ));
        }

        #[test]
        fn invalidate_not_base_asset() {
            let mint = Transaction::mint(
                TxPointer::new(0, 0),
                vec![Output::coin(
                    Address::from([1u8; 32]),
                    0,
                    AssetId::from([3u8; 32]),
                )],
            );

            let mut block = Block::default();
            *block.transactions_mut() = vec![mint.into()];
            block.header_mut().recalculate_metadata();

            let validator = Executor::test(Default::default(), Config::local_node());
            let validation_err = validator
                .execute_and_commit(ExecutionBlock::Validation(block))
                .expect_err("Expected error because coinbase if invalid");
            assert!(matches!(
                validation_err,
                ExecutorError::CoinbaseOutputIsInvalid
            ));
        }

        #[test]
        fn invalidate_mismatch_amount() {
            let mint = Transaction::mint(
                TxPointer::new(0, 0),
                vec![Output::coin(Address::from([1u8; 32]), 123, AssetId::BASE)],
            );

            let mut block = Block::default();
            *block.transactions_mut() = vec![mint.into()];
            block.header_mut().recalculate_metadata();

            let validator = Executor::test(Default::default(), Config::local_node());
            let validation_err = validator
                .execute_and_commit(ExecutionBlock::Validation(block))
                .expect_err("Expected error because coinbase if invalid");
            assert!(matches!(
                validation_err,
                ExecutorError::CoinbaseAmountMismatch
            ));
        }

        #[test]
        fn invalidate_more_than_one_mint_is_not_allowed() {
            let mut block = Block::default();
            *block.transactions_mut() = vec![
                Transaction::mint(
                    TxPointer::new(0, 0),
                    vec![Output::coin(Address::from([1u8; 32]), 0, AssetId::BASE)],
                )
                .into(),
                Transaction::mint(
                    TxPointer::new(0, 0),
                    vec![Output::coin(Address::from([2u8; 32]), 0, AssetId::BASE)],
                )
                .into(),
            ];
            block.header_mut().recalculate_metadata();

            let validator = Executor::test(Default::default(), Config::local_node());
            let validation_err = validator
                .execute_and_commit(ExecutionBlock::Validation(block))
                .expect_err("Expected error because coinbase if invalid");
            assert!(matches!(
                validation_err,
                ExecutorError::NotSupportedTransaction(_)
            ));
        }
    }

    // Ensure tx has at least one input to cover gas
    #[test]
    fn executor_invalidates_missing_gas_input() {
        let producer = Executor::test(Default::default(), Config::local_node());
        let factor = producer
            .config
            .chain_conf
            .transaction_parameters
            .gas_price_factor as f64;

        let verifier = Executor::test(Default::default(), Config::local_node());

        let gas_limit = 100;
        let gas_price = 1;
        let mut tx = Script::default();
        tx.set_gas_limit(gas_limit);
        tx.set_gas_price(gas_price);
        let tx: Transaction = tx.into();

        let mut block = PartialFuelBlock {
            header: Default::default(),
            transactions: vec![tx.clone()],
        };

        let mut block_db_transaction = producer.database.transaction();
        let ExecutionData {
            skipped_transactions,
            ..
        } = producer
            .execute_transactions(
                &mut block_db_transaction,
                ExecutionType::Production(&mut block),
            )
            .unwrap();
        let produce_result = &skipped_transactions[0].1;
        assert!(matches!(
            produce_result,
            &ExecutorError::InvalidTransaction(CheckError::InsufficientFeeAmount { expected, .. }) if expected == (gas_limit as f64 / factor).ceil() as u64
        ));

        // Produced block is valid
        let mut block_db_transaction = verifier.database.transaction();
        verifier
            .execute_transactions(
                &mut block_db_transaction,
                ExecutionType::Validation(&mut block),
            )
            .unwrap();

        // Invalidate the block with Insufficient tx
        block.transactions.push(tx);
        let mut block_db_transaction = verifier.database.transaction();
        let verify_result = verifier.execute_transactions(
            &mut block_db_transaction,
            ExecutionType::Validation(&mut block),
        );
        assert!(matches!(
            verify_result,
            Err(ExecutorError::InvalidTransaction(CheckError::InsufficientFeeAmount { expected, ..})) if expected == (gas_limit as f64 / factor).ceil() as u64
        ))
    }

    #[test]
    fn executor_invalidates_duplicate_tx_id() {
        let producer = Executor::test(Default::default(), Config::local_node());

        let verifier = Executor::test(Default::default(), Config::local_node());

        let mut block = PartialFuelBlock {
            header: Default::default(),
            transactions: vec![Transaction::default(), Transaction::default()],
        };

        let mut block_db_transaction = producer.database.transaction();
        let ExecutionData {
            skipped_transactions,
            ..
        } = producer
            .execute_transactions(
                &mut block_db_transaction,
                ExecutionType::Production(&mut block),
            )
            .unwrap();
        let produce_result = &skipped_transactions[0].1;
        assert!(matches!(
            produce_result,
            &ExecutorError::TransactionIdCollision(_)
        ));

        // Produced block is valid
        let mut block_db_transaction = verifier.database.transaction();
        verifier
            .execute_transactions(
                &mut block_db_transaction,
                ExecutionType::Validation(&mut block),
            )
            .unwrap();

        // Make the block invalid by adding of the duplicating transaction
        block.transactions.push(Transaction::default());
        let mut block_db_transaction = verifier.database.transaction();
        let verify_result = verifier.execute_transactions(
            &mut block_db_transaction,
            ExecutionType::Validation(&mut block.clone()),
        );
        assert!(matches!(
            verify_result,
            Err(ExecutorError::TransactionIdCollision(_))
        ));
    }

    // invalidate a block if a tx input contains a previously used txo
    #[test]
    fn executor_invalidates_spent_inputs() {
        let mut rng = StdRng::seed_from_u64(2322u64);

        let spent_utxo_id = rng.gen();
        let owner = Default::default();
        let amount = 10;
        let asset_id = Default::default();
        let maturity = Default::default();
        let block_created = Default::default();
        let block_created_tx_idx = Default::default();
        let coin = CompressedCoin {
            owner,
            amount,
            asset_id,
            maturity,
            status: CoinStatus::Spent,
            tx_pointer: TxPointer::new(block_created, block_created_tx_idx),
        };

        let db = &mut Database::default();
        // initialize database with coin that was already spent
        db.storage::<Coins>().insert(&spent_utxo_id, &coin).unwrap();

        // create an input referring to a coin that is already spent
        let input = Input::coin_signed(
            spent_utxo_id,
            owner,
            amount,
            asset_id,
            Default::default(),
            0,
            0,
        );
        let output = Output::Change {
            to: owner,
            amount: 0,
            asset_id,
        };
        let tx: Transaction = Transaction::script(
            0,
            0,
            0,
            vec![],
            vec![],
            vec![input],
            vec![output],
            vec![Default::default()],
        )
        .into();

        // setup executor with utxo-validation enabled
        let config = Config {
            utxo_validation: true,
            ..Config::local_node()
        };
        let producer = Executor::test(db.clone(), config.clone());

        let verifier = Executor::test(db.clone(), config);

        let mut block = PartialFuelBlock {
            header: Default::default(),
            transactions: vec![tx.clone()],
        };

        let mut block_db_transaction = producer.database.transaction();
        let ExecutionData {
            skipped_transactions,
            ..
        } = producer
            .execute_transactions(
                &mut block_db_transaction,
                ExecutionType::Production(&mut block),
            )
            .unwrap();
        let produce_result = &skipped_transactions[0].1;
        assert!(matches!(
            produce_result,
            &ExecutorError::TransactionValidity(
                TransactionValidityError::CoinAlreadySpent(_)
            )
        ));

        // Produced block is valid
        let mut block_db_transaction = verifier.database.transaction();
        verifier
            .execute_transactions(
                &mut block_db_transaction,
                ExecutionType::Validation(&mut block),
            )
            .unwrap();

        // Invalidate block by adding transaction with spent coin
        block.transactions.push(tx);
        let mut block_db_transaction = verifier.database.transaction();
        let verify_result = verifier.execute_transactions(
            &mut block_db_transaction,
            ExecutionType::Validation(&mut block),
        );
        assert!(matches!(
            verify_result,
            Err(ExecutorError::TransactionValidity(
                TransactionValidityError::CoinAlreadySpent(_)
            ))
        ));
    }

    // invalidate a block if a tx input doesn't exist
    #[test]
    fn executor_invalidates_missing_inputs() {
        // create an input which doesn't exist in the utxo set
        let mut rng = StdRng::seed_from_u64(2322u64);

        let tx = TransactionBuilder::script(
            vec![op::ret(RegId::ONE)].into_iter().collect(),
            vec![],
        )
        .add_unsigned_coin_input(
            SecretKey::random(&mut rng),
            rng.gen(),
            10,
            Default::default(),
            Default::default(),
            0,
        )
        .add_output(Output::Change {
            to: Default::default(),
            amount: 0,
            asset_id: Default::default(),
        })
        .finalize_as_transaction();

        // setup executors with utxo-validation enabled
        let config = Config {
            utxo_validation: true,
            ..Config::local_node()
        };
        let producer = Executor::test(Database::default(), config.clone());

        let verifier = Executor::test(Default::default(), config);

        let mut block = PartialFuelBlock {
            header: Default::default(),
            transactions: vec![tx.clone()],
        };

        let mut block_db_transaction = producer.database.transaction();
        let ExecutionData {
            skipped_transactions,
            ..
        } = producer
            .execute_transactions(
                &mut block_db_transaction,
                ExecutionType::Production(&mut block),
            )
            .unwrap();
        let produce_result = &skipped_transactions[0].1;
        assert!(matches!(
            produce_result,
            &ExecutorError::TransactionValidity(
                TransactionValidityError::CoinDoesNotExist(_)
            )
        ));

        // Produced block is valid
        let mut block_db_transaction = verifier.database.transaction();
        verifier
            .execute_transactions(
                &mut block_db_transaction,
                ExecutionType::Validation(&mut block),
            )
            .unwrap();

        // Invalidate block by adding transaction with not existing coin
        block.transactions.push(tx);
        let mut block_db_transaction = verifier.database.transaction();
        let verify_result = verifier.execute_transactions(
            &mut block_db_transaction,
            ExecutionType::Validation(&mut block),
        );
        assert!(matches!(
            verify_result,
            Err(ExecutorError::TransactionValidity(
                TransactionValidityError::CoinDoesNotExist(_)
            ))
        ));
    }

    // corrupt a produced block by randomizing change amount
    // and verify that the executor invalidates the tx
    #[test]
    fn executor_invalidates_blocks_with_diverging_tx_outputs() {
        let input_amount = 10;
        let fake_output_amount = 100;

        let tx: Transaction = TxBuilder::new(2322u64)
            .gas_limit(1)
            .coin_input(Default::default(), input_amount)
            .change_output(Default::default())
            .build()
            .transaction()
            .clone()
            .into();

        let tx_id = tx.id();

        let producer = Executor::test(Default::default(), Config::local_node());

        let verifier = Executor::test(Default::default(), Config::local_node());

        let mut block = Block::default();
        *block.transactions_mut() = vec![tx];

        let ExecutionResult { mut block, .. } = producer
            .execute_and_commit(ExecutionBlock::Production(block.into()))
            .unwrap();

        // modify change amount
        if let Transaction::Script(script) = &mut block.transactions_mut()[1] {
            if let Output::Change { amount, .. } = &mut script.outputs_mut()[0] {
                *amount = fake_output_amount
            }
        }

        let verify_result =
            verifier.execute_and_commit(ExecutionBlock::Validation(block));
        assert!(matches!(
            verify_result,
            Err(ExecutorError::InvalidTransactionOutcome { transaction_id }) if transaction_id == tx_id
        ));
    }

    // corrupt the merkle sum tree commitment from a produced block and verify that the
    // validation logic will reject the block
    #[test]
    fn executor_invalidates_blocks_with_diverging_tx_commitment() {
        let mut rng = StdRng::seed_from_u64(2322u64);
        let tx: Transaction = TxBuilder::new(2322u64)
            .gas_limit(1)
            .coin_input(Default::default(), 10)
            .change_output(Default::default())
            .build()
            .transaction()
            .clone()
            .into();

        let producer = Executor::test(Default::default(), Config::local_node());

        let verifier = Executor::test(Default::default(), Config::local_node());

        let mut block = Block::default();
        *block.transactions_mut() = vec![tx];

        let ExecutionResult { mut block, .. } = producer
            .execute_and_commit(ExecutionBlock::Production(block.into()))
            .unwrap();

        // randomize transaction commitment
        block.header_mut().application.generated.transactions_root = rng.gen();
        block.header_mut().recalculate_metadata();

        let verify_result =
            verifier.execute_and_commit(ExecutionBlock::Validation(block));

        assert!(matches!(verify_result, Err(ExecutorError::InvalidBlockId)))
    }

    // invalidate a block if a tx is missing at least one coin input
    #[test]
    fn executor_invalidates_missing_coin_input() {
        let tx: Transaction =
            TxBuilder::new(2322u64).build().transaction().clone().into();
        let tx_id = tx.id();

        let executor = Executor::test(
            Database::default(),
            Config {
                utxo_validation: true,
                ..Config::local_node()
            },
        );

        let block = PartialFuelBlock {
            header: Default::default(),
            transactions: vec![tx],
        };

        let ExecutionResult {
            skipped_transactions,
            ..
        } = executor
            .execute_and_commit(ExecutionBlock::Production(block))
            .unwrap();

        let err = &skipped_transactions[0].1;
        // assert block failed to validate when transaction didn't contain any coin inputs
        assert!(matches!(
            err,
            &ExecutorError::TransactionValidity(TransactionValidityError::NoCoinOrMessageInput(id)) if id == tx_id
        ));
    }

    #[test]
    fn skipped_tx_not_changed_spent_status() {
        // `tx2` has two inputs: one used by `tx1` and on random. So after the execution
        // of `tx1`, the `tx2` become invalid and should be skipped by the block
        // producers. Skipped transactions should not affect the state so the
        // second input should be `Unspent`. # Dev-note: `TxBuilder::new(2322u64)`
        // is used to create transactions, it produces the same first input.
        let tx1 = TxBuilder::new(2322u64)
            .coin_input(AssetId::default(), 100)
            .change_output(AssetId::default())
            .build()
            .transaction()
            .clone();

        let tx2 = TxBuilder::new(2322u64)
            // The same input as `tx1`
            .coin_input(AssetId::default(), 100)
            // Additional unique for `tx2` input
            .coin_input(AssetId::default(), 100)
            .change_output(AssetId::default())
            .build()
            .transaction()
            .clone();

        let first_input = tx2.inputs()[0].clone();
        let second_input = tx2.inputs()[1].clone();
        let db = &mut Database::default();
        // Insert both inputs
        db.storage::<Coins>()
            .insert(
                &first_input.utxo_id().unwrap().clone(),
                &CompressedCoin {
                    owner: *first_input.input_owner().unwrap(),
                    amount: 100,
                    asset_id: AssetId::default(),
                    maturity: Default::default(),
                    status: CoinStatus::Unspent,
                    tx_pointer: Default::default(),
                },
            )
            .unwrap();
        db.storage::<Coins>()
            .insert(
                &second_input.utxo_id().unwrap().clone(),
                &CompressedCoin {
                    owner: *second_input.input_owner().unwrap(),
                    amount: 100,
                    asset_id: AssetId::default(),
                    maturity: Default::default(),
                    status: CoinStatus::Unspent,
                    tx_pointer: Default::default(),
                },
            )
            .unwrap();
        let executor = Executor::test(
            db.clone(),
            Config {
                utxo_validation: true,
                ..Config::local_node()
            },
        );

        let block = PartialFuelBlock {
            header: Default::default(),
            transactions: vec![tx1.into(), tx2.clone().into()],
        };

        // The first input should be `Unspent` before execution.
        let coin = db
            .storage::<Coins>()
            .get(first_input.utxo_id().unwrap())
            .unwrap()
            .unwrap();
        assert_eq!(coin.status, CoinStatus::Unspent);
        // The second input should be `Unspent` before execution.
        let coin = db
            .storage::<Coins>()
            .get(second_input.utxo_id().unwrap())
            .unwrap()
            .unwrap();
        assert_eq!(coin.status, CoinStatus::Unspent);

        let ExecutionResult {
            block,
            skipped_transactions,
            ..
        } = executor
            .execute_and_commit(ExecutionBlock::Production(block))
            .unwrap();
        // `tx2` should be skipped.
        assert_eq!(block.transactions().len(), 2 /* coinbase and `tx1` */);
        assert_eq!(skipped_transactions.len(), 1);
        assert_eq!(
            skipped_transactions[0].0.as_script().unwrap().id(),
            tx2.id()
        );

        // The first input should be spent by `tx1` after execution.
        let coin = db
            .storage::<Coins>()
            .get(first_input.utxo_id().unwrap())
            .unwrap()
            .unwrap();
        assert_eq!(coin.status, CoinStatus::Spent);
        // The second input should be `Unspent` after execution.
        let coin = db
            .storage::<Coins>()
            .get(second_input.utxo_id().unwrap())
            .unwrap()
            .unwrap();
        assert_eq!(coin.status, CoinStatus::Unspent);
    }

    #[test]
    fn skipped_txs_not_affect_order() {
        // `tx1` is invalid because it doesn't have inputs for gas.
        // `tx2` is a `Create` transaction with some code inside.
        // `tx3` is a `Script` transaction that depends on `tx2`. It will be skipped
        // if `tx2` is not executed before `tx3`.
        //
        // The test checks that execution for the block with transactions [tx1, tx2, tx3]
        // skips transaction `tx1` and produce a block [tx2, tx3] with the
        // expected order.
        let mut tx1 = Script::default();
        tx1.set_gas_limit(1000000);
        tx1.set_gas_price(1000000);
        let (tx2, tx3) = setup_executable_script();

        let executor = Executor::test(Default::default(), Config::local_node());

        let block = PartialFuelBlock {
            header: Default::default(),
            transactions: vec![
                tx1.clone().into(),
                tx2.clone().into(),
                tx3.clone().into(),
            ],
        };

        let ExecutionResult {
            block,
            skipped_transactions,
            ..
        } = executor
            .execute_and_commit(ExecutionBlock::Production(block))
            .unwrap();
        assert_eq!(
            block.transactions().len(),
            3 // coinbase, `tx2` and `tx3`
        );
        assert_eq!(block.transactions()[1].id(), tx2.id());
        assert_eq!(block.transactions()[2].id(), tx3.id());
        // `tx1` should be skipped.
        assert_eq!(skipped_transactions.len(), 1);
        assert_eq!(skipped_transactions[0].0.as_script(), Some(&tx1));
        let tx2_index_in_the_block =
            block.transactions()[2].as_script().unwrap().inputs()[0]
                .tx_pointer()
                .unwrap()
                .tx_index();
        assert_eq!(tx2_index_in_the_block, 1);
    }

    #[test]
    fn input_coins_are_marked_as_spent() {
        // ensure coins are marked as spent after tx is processed
        let tx: Transaction = TxBuilder::new(2322u64)
            .coin_input(AssetId::default(), 100)
            .change_output(AssetId::default())
            .build()
            .transaction()
            .clone()
            .into();

        let db = &Database::default();
        let executor = Executor::test(db.clone(), Config::local_node());

        let block = PartialFuelBlock {
            header: Default::default(),
            transactions: vec![tx],
        };

        let ExecutionResult { block, .. } = executor
            .execute_and_commit(ExecutionBlock::Production(block))
            .unwrap();

        // assert the tx coin is spent
        let coin = db
            .storage::<Coins>()
            .get(
                block.transactions()[1].as_script().unwrap().inputs()[0]
                    .utxo_id()
                    .unwrap(),
            )
            .unwrap()
            .unwrap();
        assert_eq!(coin.status, CoinStatus::Spent);
    }

    #[test]
    fn contracts_balance_and_state_roots_no_modifications_updated() {
        // Values in inputs and outputs are random. If the execution of the transaction
        // successful, it should actualize them to use a valid the balance and
        // state roots. Because it is not changes, the balance the root should be
        // default - `fuel_merkle::common::empty_sum_sha256()`.
        let mut rng = StdRng::seed_from_u64(2322u64);

        let (create, contract_id) = create_contract(vec![], &mut rng);
        let non_modify_state_tx: Transaction = TxBuilder::new(2322)
            .gas_limit(10000)
            .coin_input(AssetId::zeroed(), 10000)
            .start_script(vec![op::ret(1)], vec![])
            .contract_input(contract_id)
            .contract_output(&contract_id)
            .build()
            .transaction()
            .clone()
            .into();
        let db = &mut Database::default();

        let executor = Executor::test(
            db.clone(),
            Config {
                utxo_validation: false,
                ..Config::local_node()
            },
        );

        let block = PartialFuelBlock {
            header: PartialBlockHeader {
                consensus: ConsensusHeader {
                    height: 1u64.into(),
                    ..Default::default()
                },
                ..Default::default()
            },
            transactions: vec![create.into(), non_modify_state_tx],
        };

        let ExecutionResult {
            block, tx_status, ..
        } = executor
            .execute_and_commit(ExecutionBlock::Production(block))
            .unwrap();

        // Assert the balance and state roots should be the same before and after
        // execution.
        let empty_state = Bytes32::from(*empty_sum_sha256());
        let executed_tx = block.transactions()[2].as_script().unwrap();
        assert!(matches!(
            tx_status[2].result,
            TransactionExecutionResult::Success { .. }
        ));
        assert_eq!(executed_tx.inputs()[0].state_root(), Some(&empty_state));
        assert_eq!(executed_tx.inputs()[0].balance_root(), Some(&empty_state));
        assert_eq!(executed_tx.outputs()[0].state_root(), Some(&empty_state));
        assert_eq!(executed_tx.outputs()[0].balance_root(), Some(&empty_state));

        let expected_tx = block.transactions()[2].clone();
        let storage_tx = executor
            .database
            .storage::<Transactions>()
            .get(&executed_tx.id())
            .unwrap()
            .unwrap()
            .into_owned();
        assert_eq!(storage_tx, expected_tx);
    }

    #[test]
    fn contracts_balance_and_state_roots_updated_no_modifications_on_fail() {
        // Values in inputs and outputs are random. If the execution of the transaction
        // fails, it still should actualize them to use the balance and state
        // roots before the execution.
        let mut rng = StdRng::seed_from_u64(2322u64);

        let (create, contract_id) = create_contract(vec![], &mut rng);
        // The transaction with invalid script.
        let non_modify_state_tx: Transaction = TxBuilder::new(2322)
            .start_script(vec![op::add(RegId::PC, RegId::PC, RegId::PC)], vec![])
            .contract_input(contract_id)
            .contract_output(&contract_id)
            .build()
            .transaction()
            .clone()
            .into();
        let db = &mut Database::default();

        let executor = Executor::test(
            db.clone(),
            Config {
                utxo_validation: false,
                ..Config::local_node()
            },
        );

        let block = PartialFuelBlock {
            header: PartialBlockHeader {
                consensus: ConsensusHeader {
                    height: 1u64.into(),
                    ..Default::default()
                },
                ..Default::default()
            },
            transactions: vec![create.into(), non_modify_state_tx],
        };

        let ExecutionResult {
            block, tx_status, ..
        } = executor
            .execute_and_commit(ExecutionBlock::Production(block))
            .unwrap();

        // Assert the balance and state roots should be the same before and after
        // execution.
        let empty_state = Bytes32::from(*empty_sum_sha256());
        let executed_tx = block.transactions()[2].as_script().unwrap();
        assert!(matches!(
            tx_status[2].result,
            TransactionExecutionResult::Failed { .. }
        ));
        assert_eq!(
            executed_tx.inputs()[0].state_root(),
            executed_tx.outputs()[0].state_root()
        );
        assert_eq!(
            executed_tx.inputs()[0].balance_root(),
            executed_tx.outputs()[0].balance_root()
        );
        assert_eq!(executed_tx.inputs()[0].state_root(), Some(&empty_state));
        assert_eq!(executed_tx.inputs()[0].balance_root(), Some(&empty_state));

        let expected_tx = block.transactions()[2].clone();
        let storage_tx = executor
            .database
            .storage::<Transactions>()
            .get(&expected_tx.id())
            .unwrap()
            .unwrap()
            .into_owned();
        assert_eq!(storage_tx, expected_tx);
    }

    #[test]
    fn contracts_balance_and_state_roots_updated_modifications_updated() {
        // Values in inputs and outputs are random. If the execution of the transaction
        // that modifies the state and the balance is successful, it should update
        // roots.
        let mut rng = StdRng::seed_from_u64(2322u64);

        // Create a contract that modifies the state
        let (create, contract_id) = create_contract(
            vec![
                // Sets the state STATE[0x1; 32] = value of `RegId::PC`;
                op::sww(0x1, 0x29, RegId::PC),
                op::ret(1),
            ]
            .into_iter()
            .collect::<Vec<u8>>(),
            &mut rng,
        );

        let transfer_amount = 100 as Word;
        let asset_id = AssetId::from([2; 32]);
        let (script, data_offset) = script_with_data_offset!(
            data_offset,
            vec![
                // Set register `0x10` to `Call`
                op::movi(0x10, data_offset + AssetId::LEN as u32),
                // Set register `0x11` with offset to data that contains `asset_id`
                op::movi(0x11, data_offset),
                // Set register `0x12` with `transfer_amount`
                op::movi(0x12, transfer_amount as u32),
                op::call(0x10, 0x12, 0x11, RegId::CGAS),
                op::ret(RegId::ONE),
            ],
            ConsensusParameters::DEFAULT.tx_offset()
        );

        let script_data: Vec<u8> = [
            asset_id.as_ref(),
            Call::new(contract_id, transfer_amount, data_offset as Word)
                .to_bytes()
                .as_ref(),
        ]
        .into_iter()
        .flatten()
        .copied()
        .collect();

        let modify_balance_and_state_tx = TxBuilder::new(2322)
            .gas_limit(10000)
            .coin_input(AssetId::zeroed(), 10000)
            .start_script(script, script_data)
            .contract_input(contract_id)
            .coin_input(asset_id, transfer_amount)
            .contract_output(&contract_id)
            .build()
            .transaction()
            .clone();
        let db = &mut Database::default();

        let executor = Executor::test(
            db.clone(),
            Config {
                utxo_validation: false,
                ..Config::local_node()
            },
        );

        let block = PartialFuelBlock {
            header: PartialBlockHeader {
                consensus: ConsensusHeader {
                    height: 1u64.into(),
                    ..Default::default()
                },
                ..Default::default()
            },
            transactions: vec![create.into(), modify_balance_and_state_tx.into()],
        };

        let ExecutionResult {
            block, tx_status, ..
        } = executor
            .execute_and_commit(ExecutionBlock::Production(block))
            .unwrap();

        let empty_state = Bytes32::from(*empty_sum_sha256());
        let executed_tx = block.transactions()[2].as_script().unwrap();
        assert!(matches!(
            tx_status[2].result,
            TransactionExecutionResult::Success { .. }
        ));
        assert_eq!(executed_tx.inputs()[0].state_root(), Some(&empty_state));
        assert_eq!(executed_tx.inputs()[0].balance_root(), Some(&empty_state));
        // Roots should be different
        assert_ne!(
            executed_tx.inputs()[0].state_root(),
            executed_tx.outputs()[0].state_root()
        );
        assert_ne!(
            executed_tx.inputs()[0].balance_root(),
            executed_tx.outputs()[0].balance_root()
        );

        let expected_tx = block.transactions()[2].clone();
        let storage_tx = executor
            .database
            .storage::<Transactions>()
            .get(&expected_tx.id())
            .unwrap()
            .unwrap()
            .into_owned();
        assert_eq!(storage_tx, expected_tx);
    }

    #[test]
    fn foreign_transfer_should_not_affect_balance_root() {
        // The foreign transfer of tokens should not affect the balance root of the
        // transaction.
        let mut rng = StdRng::seed_from_u64(2322u64);

        let (create, contract_id) = create_contract(vec![], &mut rng);

        let transfer_amount = 100 as Word;
        let asset_id = AssetId::from([2; 32]);
        let mut foreign_transfer = TxBuilder::new(2322)
            .gas_limit(10000)
            .coin_input(AssetId::zeroed(), 10000)
            .start_script(vec![op::ret(1)], vec![])
            .coin_input(asset_id, transfer_amount)
            .coin_output(asset_id, transfer_amount)
            .build()
            .transaction()
            .clone();
        if let Some(Output::Coin { to, .. }) = foreign_transfer
            .as_script_mut()
            .unwrap()
            .outputs_mut()
            .last_mut()
        {
            *to = Address::try_from(contract_id.as_ref()).unwrap();
        } else {
            panic!("Last outputs should be a coin for the contract");
        }
        let db = &mut Database::default();

        let executor = Executor::test(
            db.clone(),
            Config {
                utxo_validation: false,
                ..Config::local_node()
            },
        );

        let block = PartialFuelBlock {
            header: PartialBlockHeader {
                consensus: ConsensusHeader {
                    height: 1u64.into(),
                    ..Default::default()
                },
                ..Default::default()
            },
            transactions: vec![create.into(), foreign_transfer.into()],
        };

        let _ = executor
            .execute_and_commit(ExecutionBlock::Production(block))
            .unwrap();

        // Assert the balance root should not be affected.
        let empty_state = Bytes32::from(*empty_sum_sha256());
        assert_eq!(
            ContractRef::new(db, contract_id).balance_root().unwrap(),
            empty_state
        );
    }

    #[test]
    fn input_coins_are_marked_as_spent_with_utxo_validation_enabled() {
        // ensure coins are marked as spent after tx is processed
        let mut rng = StdRng::seed_from_u64(2322u64);
        let starting_block = BlockHeight::from(5u64);
        let starting_block_tx_idx = Default::default();

        let tx = TransactionBuilder::script(
            vec![op::ret(RegId::ONE)].into_iter().collect(),
            vec![],
        )
        .add_unsigned_coin_input(
            SecretKey::random(&mut rng),
            rng.gen(),
            100,
            Default::default(),
            Default::default(),
            0,
        )
        .add_output(Output::Change {
            to: Default::default(),
            amount: 0,
            asset_id: Default::default(),
        })
        .finalize();
        let db = &mut Database::default();

        // insert coin into state
        if let Input::CoinSigned {
            utxo_id,
            owner,
            amount,
            asset_id,
            ..
        }
        | Input::CoinPredicate {
            utxo_id,
            owner,
            amount,
            asset_id,
            ..
        } = tx.inputs()[0]
        {
            db.storage::<Coins>()
                .insert(
                    &utxo_id,
                    &CompressedCoin {
                        owner,
                        amount,
                        asset_id,
                        maturity: Default::default(),
                        status: CoinStatus::Unspent,
                        tx_pointer: TxPointer::new(
                            starting_block.into(),
                            starting_block_tx_idx,
                        ),
                    },
                )
                .unwrap();
        }

        let executor = Executor::test(
            db.clone(),
            Config {
                utxo_validation: true,
                ..Config::local_node()
            },
        );

        let block = PartialFuelBlock {
            header: PartialBlockHeader {
                consensus: ConsensusHeader {
                    height: 6u64.into(),
                    ..Default::default()
                },
                ..Default::default()
            },
            transactions: vec![tx.into()],
        };

        let ExecutionResult { block, .. } = executor
            .execute_and_commit(ExecutionBlock::Production(block))
            .unwrap();

        // assert the tx coin is spent
        let coin = db
            .storage::<Coins>()
            .get(
                block.transactions()[1].as_script().unwrap().inputs()[0]
                    .utxo_id()
                    .unwrap(),
            )
            .unwrap()
            .unwrap();
        assert_eq!(coin.status, CoinStatus::Spent);
<<<<<<< HEAD
        // assert block created from coin before spend is still intact (only a concern
        // when utxo-validation is enabled)
        assert_eq!(coin.block_created, starting_block)
=======
        // assert block created from coin before spend is still intact (only a concern when utxo-validation is enabled)
        assert_eq!(coin.tx_pointer.block_height(), *starting_block)
>>>>>>> 1f50f39c
    }

    #[test]
    fn validation_succeeds_when_input_contract_utxo_id_uses_expected_value() {
        let mut rng = StdRng::seed_from_u64(2322);
        // create a contract in block 1
        // verify a block 2 with tx containing contract id from block 1, using the correct
        // contract utxo_id from block 1.
        let (tx, contract_id) = create_contract(vec![], &mut rng);
        let first_block = PartialFuelBlock {
            header: Default::default(),
            transactions: vec![tx.into()],
        };

        let tx2: Transaction = TxBuilder::new(2322)
            .start_script(vec![op::ret(1)], vec![])
            .contract_input(contract_id)
            .contract_output(&contract_id)
            .build()
            .transaction()
            .clone()
            .into();

        let second_block = PartialFuelBlock {
            header: PartialBlockHeader {
                consensus: ConsensusHeader {
                    height: 2u64.into(),
                    ..Default::default()
                },
                ..Default::default()
            },
            transactions: vec![tx2],
        };

        let db = Database::default();

        let setup = Executor::test(db.clone(), Config::local_node());

        setup
            .execute_and_commit(ExecutionBlock::Production(first_block))
            .unwrap();

        let producer_view = db.transaction().deref_mut().clone();
        let producer = Executor::test(producer_view, Config::local_node());
        let ExecutionResult {
            block: second_block,
            ..
        } = producer
            .execute_and_commit(ExecutionBlock::Production(second_block))
            .unwrap();

        let verifier = Executor::test(db, Config::local_node());
        let verify_result =
            verifier.execute_and_commit(ExecutionBlock::Validation(second_block));
        assert!(verify_result.is_ok());
    }

    // verify that a contract input must exist for a transaction
    #[test]
    fn invalidates_if_input_contract_utxo_id_is_divergent() {
        let mut rng = StdRng::seed_from_u64(2322);

        // create a contract in block 1
        // verify a block 2 containing contract id from block 1, with wrong input contract
        // utxo_id
        let (tx, contract_id) = create_contract(vec![], &mut rng);
        let tx2: Transaction = TxBuilder::new(2322)
            .start_script(vec![op::addi(0x10, RegId::ZERO, 0), op::ret(1)], vec![])
            .contract_input(contract_id)
            .contract_output(&contract_id)
            .build()
            .transaction()
            .clone()
            .into();

        let first_block = PartialFuelBlock {
            header: Default::default(),
            transactions: vec![tx.into(), tx2],
        };

        let tx3: Transaction = TxBuilder::new(2322)
            .start_script(vec![op::addi(0x10, RegId::ZERO, 1), op::ret(1)], vec![])
            .contract_input(contract_id)
            .contract_output(&contract_id)
            .build()
            .transaction()
            .clone()
            .into();
        let tx_id = tx3.id();

        let second_block = PartialFuelBlock {
            header: PartialBlockHeader {
                consensus: ConsensusHeader {
                    height: 2u64.into(),
                    ..Default::default()
                },
                ..Default::default()
            },
            transactions: vec![tx3],
        };

        let db = Database::default();

        let setup = Executor::test(db.clone(), Config::local_node());

        setup
            .execute_and_commit(ExecutionBlock::Production(first_block))
            .unwrap();

        let producer_view = db.transaction().deref_mut().clone();
        let producer = Executor::test(producer_view, Config::local_node());

        let ExecutionResult {
            block: mut second_block,
            ..
        } = producer
            .execute_and_commit(ExecutionBlock::Production(second_block))
            .unwrap();
        // Corrupt the utxo_id of the contract output
        if let Transaction::Script(script) = &mut second_block.transactions_mut()[1] {
            if let Input::Contract { utxo_id, .. } = &mut script.inputs_mut()[0] {
                // use a previously valid contract id which isn't the correct one for this
                // block
                *utxo_id = UtxoId::new(tx_id, 0);
            }
        }

        let verifier = Executor::test(db, Config::local_node());
        let verify_result =
            verifier.execute_and_commit(ExecutionBlock::Validation(second_block));

        assert!(matches!(
            verify_result,
            Err(ExecutorError::InvalidTransactionOutcome {
                transaction_id
            }) if transaction_id == tx_id
        ));
    }

    #[test]
    fn outputs_with_amount_are_included_utxo_set() {
        let (deploy, script) = setup_executable_script();
        let script_id = script.id();

        let database = &Database::default();
        let executor = Executor::test(database.clone(), Config::local_node());

        let block = PartialFuelBlock {
            header: Default::default(),
            transactions: vec![deploy.into(), script.into()],
        };

        let ExecutionResult { block, .. } = executor
            .execute_and_commit(ExecutionBlock::Production(block))
            .unwrap();

        // ensure that all utxos with an amount are stored into the utxo set
        for (idx, output) in block.transactions()[2]
            .as_script()
            .unwrap()
            .outputs()
            .iter()
            .enumerate()
        {
            let id = fuel_tx::UtxoId::new(script_id, idx as u8);
            match output {
                Output::Change { .. } | Output::Variable { .. } | Output::Coin { .. } => {
                    let maybe_utxo = database.storage::<Coins>().get(&id).unwrap();
                    assert!(maybe_utxo.is_some());
                    let utxo = maybe_utxo.unwrap();
                    assert!(utxo.amount > 0)
                }
                _ => (),
            }
        }
    }

    #[test]
    fn outputs_with_no_value_are_excluded_from_utxo_set() {
        let mut rng = StdRng::seed_from_u64(2322);
        let asset_id: AssetId = rng.gen();
        let input_amount = 0;
        let coin_output_amount = 0;

        let tx: Transaction = TxBuilder::new(2322)
            .coin_input(asset_id, input_amount)
            .variable_output(Default::default())
            .coin_output(asset_id, coin_output_amount)
            .change_output(asset_id)
            .build()
            .transaction()
            .clone()
            .into();
        let tx_id = tx.id();

        let database = &Database::default();
        let executor = Executor::test(database.clone(), Config::local_node());

        let block = PartialFuelBlock {
            header: Default::default(),
            transactions: vec![tx],
        };

        executor
            .execute_and_commit(ExecutionBlock::Production(block))
            .unwrap();

        for idx in 0..2 {
            let id = UtxoId::new(tx_id, idx);
            let maybe_utxo = database.storage::<Coins>().get(&id).unwrap();
            assert!(maybe_utxo.is_none());
        }
    }

    /// Helper to build transactions and a message in it for some of the message tests
    fn make_tx_and_message(
        rng: &mut StdRng,
        da_height: u64,
    ) -> (Transaction, CheckedMessage) {
        let mut message = CompressedMessage {
            sender: rng.gen(),
            recipient: rng.gen(),
            nonce: rng.gen(),
            amount: 1000,
            data: vec![],
            da_height: DaBlockHeight(da_height),
        };

        let tx = TransactionBuilder::script(vec![], vec![])
            .add_unsigned_message_input(
                rng.gen(),
                message.sender,
                message.nonce,
                message.amount,
                vec![],
            )
            .finalize();

        if let Input::MessageSigned { recipient, .. } = tx.inputs()[0] {
            message.recipient = recipient;
        } else {
            unreachable!();
        }

        (tx.into(), message.check())
    }

    /// Helper to build database and executor for some of the message tests
    fn make_executor(messages: &[&CheckedMessage]) -> Executor<Database> {
        let mut database = Database::default();
        let database_ref = &mut database;

        for message in messages {
            database_ref
                .storage::<Messages>()
                .insert(message.id(), message.as_ref())
                .unwrap();
        }

        Executor::test(
            database,
            Config {
                utxo_validation: true,
                ..Config::local_node()
            },
        )
    }

    #[test]
    fn unspent_message_succeeds_when_msg_da_height_lt_block_da_height() {
        let mut rng = StdRng::seed_from_u64(2322);

        let (tx, message) = make_tx_and_message(&mut rng, 0);

        let block = PartialFuelBlock {
            header: Default::default(),
            transactions: vec![tx],
        };

        let ExecutionResult { block, .. } = make_executor(&[&message])
            .execute_and_commit(ExecutionBlock::Production(block))
            .expect("block execution failed unexpectedly");

        make_executor(&[&message])
            .execute_and_commit(ExecutionBlock::Validation(block))
            .expect("block validation failed unexpectedly");
    }

    #[test]
    fn message_fails_when_spending_nonexistent_message_id() {
        let mut rng = StdRng::seed_from_u64(2322);

        let (tx, _message) = make_tx_and_message(&mut rng, 0);

        let mut block = Block::default();
        *block.transactions_mut() = vec![tx.clone()];

        let ExecutionResult {
            skipped_transactions,
            mut block,
            ..
        } = make_executor(&[]) // No messages in the db
            .execute_and_commit(ExecutionBlock::Production(block.clone().into()))
            .unwrap();
        let err = &skipped_transactions[0].1;
        assert!(matches!(
            err,
            &ExecutorError::TransactionValidity(
                TransactionValidityError::MessageDoesNotExist(_)
            )
        ));

        // Produced block is valid
        make_executor(&[]) // No messages in the db
            .execute_and_commit(ExecutionBlock::Validation(block.clone()))
            .unwrap();

        // Invalidate block by returning back `tx` with not existing message
        block.transactions_mut().push(tx);
        let res = make_executor(&[]) // No messages in the db
            .execute_and_commit(ExecutionBlock::Validation(block));
        assert!(matches!(
            res,
            Err(ExecutorError::TransactionValidity(
                TransactionValidityError::MessageDoesNotExist(_)
            ))
        ));
    }

    #[test]
    fn message_fails_when_spending_da_height_gt_block_da_height() {
        let mut rng = StdRng::seed_from_u64(2322);

        let (tx, message) = make_tx_and_message(&mut rng, 1); // Block has zero da_height

        let mut block = Block::default();
        *block.transactions_mut() = vec![tx.clone()];

        let ExecutionResult {
            skipped_transactions,
            mut block,
            ..
        } = make_executor(&[&message])
            .execute_and_commit(ExecutionBlock::Production(block.clone().into()))
            .unwrap();
        let err = &skipped_transactions[0].1;
        assert!(matches!(
            err,
            &ExecutorError::TransactionValidity(
                TransactionValidityError::MessageSpendTooEarly(_)
            )
        ));

        // Produced block is valid
        make_executor(&[&message])
            .execute_and_commit(ExecutionBlock::Validation(block.clone()))
            .unwrap();

        // Invalidate block by return back `tx` with not ready message.
        block.transactions_mut().push(tx);
        let res = make_executor(&[&message])
            .execute_and_commit(ExecutionBlock::Validation(block));
        assert!(matches!(
            res,
            Err(ExecutorError::TransactionValidity(
                TransactionValidityError::MessageSpendTooEarly(_)
            ))
        ));
    }

    #[test]
    fn message_fails_when_spending_already_spent_message_id() {
        let mut rng = StdRng::seed_from_u64(2322);

        // Create two transactions with the same message
        let (tx1, message) = make_tx_and_message(&mut rng, 0);
        let (mut tx2, _) = make_tx_and_message(&mut rng, 0);
        tx2.as_script_mut().unwrap().inputs_mut()[0] =
            tx1.as_script().unwrap().inputs()[0].clone();

        let mut block = PartialFuelBlock {
            header: Default::default(),
            transactions: vec![tx1, tx2.clone()],
        };

        let exec = make_executor(&[&message]);
        let mut block_db_transaction = exec.database.transaction();
        let ExecutionData {
            skipped_transactions,
            ..
        } = exec
            .execute_transactions(
                &mut block_db_transaction,
                ExecutionType::Production(&mut block),
            )
            .unwrap();
        // One of two transactions is skipped.
        assert_eq!(skipped_transactions.len(), 1);
        let err = &skipped_transactions[0].1;
        assert!(matches!(
            err,
            &ExecutorError::TransactionValidity(
                TransactionValidityError::MessageAlreadySpent(_)
            )
        ));

        // Produced block is valid
        let exec = make_executor(&[&message]);
        let mut block_db_transaction = exec.database.transaction();
        exec.execute_transactions(
            &mut block_db_transaction,
            ExecutionType::Validation(&mut block),
        )
        .unwrap();

        // Invalidate block by return back `tx2` transaction skipped during production.
        block.transactions.push(tx2);
        let exec = make_executor(&[&message]);
        let mut block_db_transaction = exec.database.transaction();
        let res = exec.execute_transactions(
            &mut block_db_transaction,
            ExecutionType::Validation(&mut block),
        );
        assert!(matches!(
            res,
            Err(ExecutorError::TransactionValidity(
                TransactionValidityError::MessageAlreadySpent(_)
            ))
        ));
    }

    #[test]
    fn get_block_height_returns_current_executing_block() {
        let mut rng = StdRng::seed_from_u64(1234);

        // return current block height
        let script = vec![op::bhei(0x10), op::ret(0x10)];
        let tx = TransactionBuilder::script(script.into_iter().collect(), vec![])
            .gas_limit(10000)
            .add_unsigned_coin_input(
                rng.gen(),
                rng.gen(),
                1000,
                AssetId::zeroed(),
                Default::default(),
                0,
            )
            .finalize();

        // setup block
        let block_height = rng.gen_range(5u32..1000u32);
        let block_tx_idx = rng.gen();

        let block = PartialFuelBlock {
            header: PartialBlockHeader {
                consensus: ConsensusHeader {
                    height: block_height.into(),
                    ..Default::default()
                },
                ..Default::default()
            },
            transactions: vec![tx.clone().into()],
        };

        // setup db with coin to spend
        let database = &mut &mut Database::default();
        let coin_input = &tx.inputs()[0];
        database
            .storage::<Coins>()
            .insert(
                coin_input.utxo_id().unwrap(),
                &CompressedCoin {
                    owner: *coin_input.input_owner().unwrap(),
                    amount: coin_input.amount().unwrap(),
                    asset_id: *coin_input.asset_id().unwrap(),
                    maturity: (coin_input.maturity().unwrap()).into(),
                    status: CoinStatus::Unspent,
                    tx_pointer: TxPointer::new(0u32, block_tx_idx),
                },
            )
            .unwrap();

        // make executor with db
        let executor = Executor::test(
            database.clone(),
            Config {
                utxo_validation: true,
                ..Config::local_node()
            },
        );

        executor
            .execute_and_commit(ExecutionBlock::Production(block))
            .unwrap();

        let receipts = database
            .storage::<Receipts>()
            .get(&tx.id())
            .unwrap()
            .unwrap();
        assert_eq!(block_height as u64, receipts[0].val().unwrap());
    }

    #[test]
    fn get_time_returns_current_executing_block_time() {
        let mut rng = StdRng::seed_from_u64(1234);

        // return current block height
        let script = vec![op::bhei(0x10), op::time(0x11, 0x10), op::ret(0x11)];
        let tx = TransactionBuilder::script(script.into_iter().collect(), vec![])
            .gas_limit(10000)
            .add_unsigned_coin_input(
                rng.gen(),
                rng.gen(),
                1000,
                AssetId::zeroed(),
                Default::default(),
                0,
            )
            .finalize();

        // setup block
        let block_height = rng.gen_range(5u32..1000u32);
        let time = Tai64(rng.gen_range(1u32..u32::MAX) as u64);

        let block = PartialFuelBlock {
            header: PartialBlockHeader {
                consensus: ConsensusHeader {
                    height: block_height.into(),
                    time,
                    ..Default::default()
                },
                ..Default::default()
            },
            transactions: vec![tx.clone().into()],
        };

        // setup db with coin to spend
        let database = &mut &mut Database::default();
        let coin_input = &tx.inputs()[0];
        database
            .storage::<Coins>()
            .insert(
                coin_input.utxo_id().unwrap(),
                &CompressedCoin {
                    owner: *coin_input.input_owner().unwrap(),
                    amount: coin_input.amount().unwrap(),
                    asset_id: *coin_input.asset_id().unwrap(),
                    maturity: (coin_input.maturity().unwrap()).into(),
                    status: CoinStatus::Unspent,
                    tx_pointer: TxPointer::default(),
                },
            )
            .unwrap();

        // make executor with db
        let executor = Executor::test(
            database.clone(),
            Config {
                utxo_validation: true,
                ..Config::local_node()
            },
        );

        executor
            .execute_and_commit(ExecutionBlock::Production(block))
            .unwrap();

        let receipts = database
            .storage::<Receipts>()
            .get(&tx.id())
            .unwrap()
            .unwrap();

        assert_eq!(time.0, receipts[0].val().unwrap());
    }
}<|MERGE_RESOLUTION|>--- conflicted
+++ resolved
@@ -117,11 +117,10 @@
 
 mod ports;
 
-/// ! The executor is used for block production and validation. Given a block, it will
-/// execute all the transactions contained in the block and persist changes to the
-/// underlying database as needed. In production mode, block fields like transaction
-/// commitments are set based on the executed txs. In validation mode, the processed block
-/// commitments are compared with the proposed block.
+/// ! The executor is used for block production and validation. Given a block, it will execute all
+/// the transactions contained in the block and persist changes to the underlying database as needed.
+/// In production mode, block fields like transaction commitments are set based on the executed txs.
+/// In validation mode, the processed block commitments are compared with the proposed block.
 #[derive(Clone, Debug)]
 pub struct Executor<R>
 where
@@ -144,8 +143,7 @@
 where
     R: RelayerPort + Clone,
 {
-    /// Executes the block and commits the result of the execution into the inner
-    /// `Database`.
+    /// Executes the block and commits the result of the execution into the inner `Database`.
     pub fn execute_and_commit(
         &self,
         block: ExecutionBlock,
@@ -335,8 +333,7 @@
         let mut coinbase_tx: Mint = match execution_kind {
             ExecutionKind::Production => {
                 // The coinbase transaction should be the first.
-                // We will add actual amount of `Output::Coin` at the end of transactions
-                // execution.
+                // We will add actual amount of `Output::Coin` at the end of transactions execution.
                 Transaction::mint(
                     TxPointer::new(block_height, 0),
                     vec![Output::coin(
@@ -376,17 +373,13 @@
                     if let Err(err) = result {
                         return match execution_kind {
                             ExecutionKind::Production => {
-                                // If, during block production, we get an invalid
-                                // transaction,
-                                // remove it from the block and continue block creation.
-                                // An invalid transaction
-                                // means that the caller didn't validate it first, so
-                                // maybe something is wrong with validation rules in the
-                                // `TxPool` (or in another
-                                // place that should validate it). Or we forgot to
-                                // clean up some dependent/conflict transactions. But it
-                                // definitely means that
-                                // something went wrong, and we must fix it.
+                                // If, during block production, we get an invalid transaction,
+                                // remove it from the block and continue block creation. An invalid
+                                // transaction means that the caller didn't validate it first, so
+                                // maybe something is wrong with validation rules in the `TxPool`
+                                // (or in another place that should validate it). Or we forgot to
+                                // clean up some dependent/conflict transactions. But it definitely
+                                // means that something went wrong, and we must fix it.
                                 execution_data.skipped_transactions.push((tx, err));
                                 None
                             }
@@ -408,8 +401,7 @@
             })
             .try_collect()?;
 
-        // After the execution of all transactions in production mode, we can set the
-        // final fee.
+        // After the execution of all transactions in production mode, we can set the final fee.
         if let ExecutionKind::Production = execution_kind {
             coinbase_tx.outputs_mut().clear();
             coinbase_tx.outputs_mut().push(Output::coin(
@@ -917,31 +909,6 @@
                     maturity,
                     ..
                 } => {
-<<<<<<< HEAD
-                    let block_created = if utxo_validation {
-                        db.storage::<Coins>()
-                            .get(utxo_id)?
-                            .ok_or(ExecutorError::TransactionValidity(
-                                TransactionValidityError::CoinDoesNotExist(*utxo_id),
-                            ))?
-                            .block_created
-                    } else {
-                        // if utxo validation is disabled, just assign this new input to
-                        // the original block
-                        Default::default()
-                    };
-
-                    db.storage::<Coins>().insert(
-                        utxo_id,
-                        &CompressedCoin {
-                            owner: *owner,
-                            amount: *amount,
-                            asset_id: *asset_id,
-                            maturity: (*maturity).into(),
-                            status: CoinStatus::Spent,
-                            block_created,
-                        },
-=======
                     let mut coin = self.get_coin_or_default(
                         db,
                         *utxo_id,
@@ -949,7 +916,6 @@
                         *amount,
                         *asset_id,
                         (*maturity).into(),
->>>>>>> 1f50f39c
                     )?;
                     coin.status = CoinStatus::Spent;
 
@@ -1054,18 +1020,6 @@
             ExecutionTypes::Validation(tx) => {
                 for input in tx.inputs() {
                     match input {
-<<<<<<< HEAD
-                        Input::CoinSigned { tx_pointer, .. }
-                        | Input::CoinPredicate { tx_pointer, .. } => {
-                            let _ = tx_pointer;
-                            // TODO: Also calculate `tx_pointer` based on `utxo_id`
-                            // pointer. if tx_pointer !=
-                            // &TxPointer::new(height.into(), idx) {
-                            //     return Err(ExecutorError::InvalidTransactionOutcome {
-                            //         transaction_id: tx.id(),
-                            //     })
-                            // }
-=======
                         Input::CoinSigned {
                             tx_pointer,
                             utxo_id,
@@ -1097,7 +1051,6 @@
                                     transaction_id: tx.id(),
                                 })
                             }
->>>>>>> 1f50f39c
                         }
                         Input::Contract {
                             utxo_id,
@@ -1139,8 +1092,7 @@
         Ok(())
     }
 
-    // TODO: Maybe we need move it to `fuel-vm`? O_o Because other `Outputs` are processed
-    // there
+    // TODO: Maybe we need move it to `fuel-vm`? O_o Because other `Outputs` are processed there
     /// Computes all zeroed or variable outputs.
     /// In production mode, updates the outputs with computed values.
     /// In validation mode, compares the outputs with computed inputs.
@@ -1154,8 +1106,8 @@
     {
         match tx {
             ExecutionTypes::Production(tx) => {
-                // TODO: Inputs, in most cases, are heavier than outputs, so cloning them,
-                // but we  to avoid it in the future.
+                // TODO: Inputs, in most cases, are heavier than outputs, so cloning them, but we
+                //  to avoid it in the future.
                 let mut outputs = tx.outputs().clone();
                 for output in outputs.iter_mut() {
                     if let Output::Contract {
@@ -1629,8 +1581,7 @@
                 op::movi(0x11, data_offset),
                 // set reg 0x12 to call amount
                 op::movi(0x12, variable_transfer_amount),
-                // call contract without any tokens to transfer in (3rd arg arbitrary
-                // when 2nd is zero)
+                // call contract without any tokens to transfer in (3rd arg arbitrary when 2nd is zero)
                 op::call(0x10, 0x12, 0x11, RegId::CGAS),
                 op::ret(RegId::ONE),
             ],
@@ -2561,11 +2512,11 @@
 
     #[test]
     fn skipped_tx_not_changed_spent_status() {
-        // `tx2` has two inputs: one used by `tx1` and on random. So after the execution
-        // of `tx1`, the `tx2` become invalid and should be skipped by the block
-        // producers. Skipped transactions should not affect the state so the
-        // second input should be `Unspent`. # Dev-note: `TxBuilder::new(2322u64)`
-        // is used to create transactions, it produces the same first input.
+        // `tx2` has two inputs: one used by `tx1` and on random. So after the execution of `tx1`,
+        // the `tx2` become invalid and should be skipped by the block producers. Skipped
+        // transactions should not affect the state so the second input should be `Unspent`.
+        // # Dev-note: `TxBuilder::new(2322u64)` is used to create transactions, it produces
+        // the same first input.
         let tx1 = TxBuilder::new(2322u64)
             .coin_input(AssetId::default(), 100)
             .change_output(AssetId::default())
@@ -2679,9 +2630,8 @@
         // `tx3` is a `Script` transaction that depends on `tx2`. It will be skipped
         // if `tx2` is not executed before `tx3`.
         //
-        // The test checks that execution for the block with transactions [tx1, tx2, tx3]
-        // skips transaction `tx1` and produce a block [tx2, tx3] with the
-        // expected order.
+        // The test checks that execution for the block with transactions [tx1, tx2, tx3] skips
+        // transaction `tx1` and produce a block [tx2, tx3] with the expected order.
         let mut tx1 = Script::default();
         tx1.set_gas_limit(1000000);
         tx1.set_gas_price(1000000);
@@ -2760,10 +2710,9 @@
 
     #[test]
     fn contracts_balance_and_state_roots_no_modifications_updated() {
-        // Values in inputs and outputs are random. If the execution of the transaction
-        // successful, it should actualize them to use a valid the balance and
-        // state roots. Because it is not changes, the balance the root should be
-        // default - `fuel_merkle::common::empty_sum_sha256()`.
+        // Values in inputs and outputs are random. If the execution of the transaction successful,
+        // it should actualize them to use a valid the balance and state roots. Because it is not
+        // changes, the balance the root should be default - `fuel_merkle::common::empty_sum_sha256()`.
         let mut rng = StdRng::seed_from_u64(2322u64);
 
         let (create, contract_id) = create_contract(vec![], &mut rng);
@@ -2804,8 +2753,7 @@
             .execute_and_commit(ExecutionBlock::Production(block))
             .unwrap();
 
-        // Assert the balance and state roots should be the same before and after
-        // execution.
+        // Assert the balance and state roots should be the same before and after execution.
         let empty_state = Bytes32::from(*empty_sum_sha256());
         let executed_tx = block.transactions()[2].as_script().unwrap();
         assert!(matches!(
@@ -2830,9 +2778,8 @@
 
     #[test]
     fn contracts_balance_and_state_roots_updated_no_modifications_on_fail() {
-        // Values in inputs and outputs are random. If the execution of the transaction
-        // fails, it still should actualize them to use the balance and state
-        // roots before the execution.
+        // Values in inputs and outputs are random. If the execution of the transaction fails,
+        // it still should actualize them to use the balance and state roots before the execution.
         let mut rng = StdRng::seed_from_u64(2322u64);
 
         let (create, contract_id) = create_contract(vec![], &mut rng);
@@ -2872,8 +2819,7 @@
             .execute_and_commit(ExecutionBlock::Production(block))
             .unwrap();
 
-        // Assert the balance and state roots should be the same before and after
-        // execution.
+        // Assert the balance and state roots should be the same before and after execution.
         let empty_state = Bytes32::from(*empty_sum_sha256());
         let executed_tx = block.transactions()[2].as_script().unwrap();
         assert!(matches!(
@@ -2904,9 +2850,8 @@
 
     #[test]
     fn contracts_balance_and_state_roots_updated_modifications_updated() {
-        // Values in inputs and outputs are random. If the execution of the transaction
-        // that modifies the state and the balance is successful, it should update
-        // roots.
+        // Values in inputs and outputs are random. If the execution of the transaction that
+        // modifies the state and the balance is successful, it should update roots.
         let mut rng = StdRng::seed_from_u64(2322u64);
 
         // Create a contract that modifies the state
@@ -3017,8 +2962,7 @@
 
     #[test]
     fn foreign_transfer_should_not_affect_balance_root() {
-        // The foreign transfer of tokens should not affect the balance root of the
-        // transaction.
+        // The foreign transfer of tokens should not affect the balance root of the transaction.
         let mut rng = StdRng::seed_from_u64(2322u64);
 
         let (create, contract_id) = create_contract(vec![], &mut rng);
@@ -3172,22 +3116,15 @@
             .unwrap()
             .unwrap();
         assert_eq!(coin.status, CoinStatus::Spent);
-<<<<<<< HEAD
-        // assert block created from coin before spend is still intact (only a concern
-        // when utxo-validation is enabled)
-        assert_eq!(coin.block_created, starting_block)
-=======
         // assert block created from coin before spend is still intact (only a concern when utxo-validation is enabled)
         assert_eq!(coin.tx_pointer.block_height(), *starting_block)
->>>>>>> 1f50f39c
     }
 
     #[test]
     fn validation_succeeds_when_input_contract_utxo_id_uses_expected_value() {
         let mut rng = StdRng::seed_from_u64(2322);
         // create a contract in block 1
-        // verify a block 2 with tx containing contract id from block 1, using the correct
-        // contract utxo_id from block 1.
+        // verify a block 2 with tx containing contract id from block 1, using the correct contract utxo_id from block 1.
         let (tx, contract_id) = create_contract(vec![], &mut rng);
         let first_block = PartialFuelBlock {
             header: Default::default(),
@@ -3243,8 +3180,7 @@
         let mut rng = StdRng::seed_from_u64(2322);
 
         // create a contract in block 1
-        // verify a block 2 containing contract id from block 1, with wrong input contract
-        // utxo_id
+        // verify a block 2 containing contract id from block 1, with wrong input contract utxo_id
         let (tx, contract_id) = create_contract(vec![], &mut rng);
         let tx2: Transaction = TxBuilder::new(2322)
             .start_script(vec![op::addi(0x10, RegId::ZERO, 0), op::ret(1)], vec![])
@@ -3301,8 +3237,7 @@
         // Corrupt the utxo_id of the contract output
         if let Transaction::Script(script) = &mut second_block.transactions_mut()[1] {
             if let Input::Contract { utxo_id, .. } = &mut script.inputs_mut()[0] {
-                // use a previously valid contract id which isn't the correct one for this
-                // block
+                // use a previously valid contract id which isn't the correct one for this block
                 *utxo_id = UtxoId::new(tx_id, 0);
             }
         }
