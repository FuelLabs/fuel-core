--- conflicted
+++ resolved
@@ -2031,11 +2031,8 @@
             // state transition between blocks.
             let price = 1;
             let limit = 0;
-<<<<<<< HEAD
             let gas_used_by_predicates = 0;
             let gas_used_by_signature_checks = 0;
-=======
->>>>>>> 8a323ad7
             let gas_price_factor = 1;
             let script = TxBuilder::new(1u64)
                 .gas_limit(limit)
@@ -2073,15 +2070,7 @@
             let expected_fee_amount_1 = TransactionFee::checked_from_tx(
                 producer.config.consensus_parameters.gas_costs(),
                 producer.config.consensus_parameters.fee_params(),
-<<<<<<< HEAD
-                script.metered_bytes_size() as Word,
-                gas_used_by_predicates,
-                gas_used_by_signature_checks,
-                limit,
-                price,
-=======
                 &script,
->>>>>>> 8a323ad7
             )
             .unwrap()
             .max_fee();
@@ -2150,15 +2139,7 @@
             let expected_fee_amount_2 = TransactionFee::checked_from_tx(
                 producer.config.consensus_parameters.gas_costs(),
                 producer.config.consensus_parameters.fee_params(),
-<<<<<<< HEAD
-                script.metered_bytes_size() as Word,
-                gas_used_by_predicates,
-                gas_used_by_signature_checks,
-                limit,
-                price,
-=======
                 &script,
->>>>>>> 8a323ad7
             )
             .unwrap()
             .max_fee();
