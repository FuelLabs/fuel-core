--- conflicted
+++ resolved
@@ -2352,14 +2352,7 @@
         assert!(view.message_is_spent(&message_coin.nonce).unwrap());
         assert!(view.message_is_spent(&message_data.nonce).unwrap());
         assert_eq!(
-<<<<<<< HEAD
-            view.coin(&UtxoId::new(tx_id, 0)).unwrap().amount,
-=======
-            *block_db_transaction
-                .coin(&UtxoId::new(tx_id, 0))
-                .unwrap()
-                .amount(),
->>>>>>> 2eaa6d42
+            view.coin(&UtxoId::new(tx_id, 0)).unwrap().amount(),
             amount + amount
         );
     }
@@ -2409,27 +2402,10 @@
         assert_eq!(skipped_transactions.len(), 0);
 
         // We should spend only `message_coin`. The `message_data` should be unspent.
-<<<<<<< HEAD
         let view = exec.database_view_provider.latest_view();
         assert!(view.message_is_spent(&message_coin.nonce).unwrap());
         assert!(!view.message_is_spent(&message_data.nonce).unwrap());
-        assert_eq!(view.coin(&UtxoId::new(tx_id, 0)).unwrap().amount, amount);
-=======
-        assert_eq!(block_db_transaction.all_messages(None, None).count(), 1);
-        assert!(block_db_transaction
-            .message_is_spent(&message_coin.nonce)
-            .unwrap());
-        assert!(!block_db_transaction
-            .message_is_spent(&message_data.nonce)
-            .unwrap());
-        assert_eq!(
-            *block_db_transaction
-                .coin(&UtxoId::new(tx_id, 0))
-                .unwrap()
-                .amount(),
-            amount
-        );
->>>>>>> 2eaa6d42
+        assert_eq!(view.coin(&UtxoId::new(tx_id, 0)).unwrap().amount(), amount);
     }
 
     #[test]
