#[allow(clippy::arithmetic_side_effects)]
#[allow(clippy::cast_possible_truncation)]
#[cfg(test)]
mod tests {
    use crate as fuel_core;
    use fuel_core::database::Database;
    use fuel_core_executor::{
        executor::{
            block_component::PartialBlockComponent,
            ExecutionData,
            ExecutionOptions,
            Executor,
            OnceTransactionsSource,
        },
        ports::RelayerPort,
        refs::ContractRef,
        Config,
    };
    use fuel_core_storage::{
        tables::{
            Coins,
            ContractsRawCode,
            Messages,
        },
        transactional::AtomicView,
        Result as StorageResult,
        StorageAsMut,
    };
    use fuel_core_types::{
        blockchain::{
            block::{
                Block,
                PartialFuelBlock,
            },
            header::{
                ConsensusHeader,
                PartialBlockHeader,
            },
            primitives::DaBlockHeight,
        },
        entities::{
            coins::coin::CompressedCoin,
            message::{
                Message,
                MessageV1,
            },
        },
        fuel_asm::{
            op,
            GTFArgs,
            RegId,
        },
        fuel_crypto::SecretKey,
        fuel_merkle::sparse,
        fuel_tx::{
            field::{
                InputContract,
                Inputs,
                MintAmount,
                MintAssetId,
                OutputContract,
                Outputs,
                Policies,
                Script as ScriptField,
                TxPointer as TxPointerTraitTrait,
            },
            input::{
                coin::{
                    CoinPredicate,
                    CoinSigned,
                },
                contract,
                Input,
            },
            policies::PolicyType,
            Bytes32,
            Cacheable,
            ConsensusParameters,
            Create,
            FeeParameters,
            Finalizable,
            Output,
            Receipt,
            Script,
            Transaction,
            TransactionBuilder,
            TransactionFee,
            TxParameters,
            TxPointer,
            UniqueIdentifier,
            UtxoId,
            ValidityError,
        },
        fuel_types::{
            canonical::Serialize,
            Address,
            AssetId,
            BlockHeight,
            ChainId,
            ContractId,
            Salt,
            Word,
        },
        fuel_vm::{
            checked_transaction::{
                CheckError,
                EstimatePredicates,
            },
            interpreter::ExecutableTransaction,
            script_with_data_offset,
            util::test_helpers::TestBuilder as TxBuilder,
            Call,
            CallFrame,
            Contract,
        },
        services::{
            block_producer::Components,
            executor::{
                Error as ExecutorError,
                Event as ExecutorEvent,
                ExecutionBlock,
                ExecutionResult,
                ExecutionType,
                ExecutionTypes,
                TransactionExecutionResult,
                TransactionValidityError,
            },
            relayer::Event,
        },
        tai64::Tai64,
    };
    use itertools::Itertools;
    use rand::{
        prelude::StdRng,
        Rng,
        SeedableRng,
    };
    use std::sync::Arc;

    #[derive(Clone, Debug)]
    struct DisabledRelayer;

    impl RelayerPort for DisabledRelayer {
        fn enabled(&self) -> bool {
            false
        }

        fn get_events(&self, _: &DaBlockHeight) -> anyhow::Result<Vec<Event>> {
            unimplemented!()
        }
    }

    impl AtomicView for DisabledRelayer {
        type View = Self;
        type Height = DaBlockHeight;

        fn latest_height(&self) -> Option<Self::Height> {
            Some(0u64.into())
        }

        fn view_at(&self, _: &Self::Height) -> StorageResult<Self::View> {
            Ok(self.latest_view())
        }

        fn latest_view(&self) -> Self::View {
            self.clone()
        }
    }

    fn create_executor(
        database: Database,
        config: Config,
    ) -> Executor<Database, DisabledRelayer> {
        Executor {
            database_view_provider: database,
            relayer_view_provider: DisabledRelayer,
            config: Arc::new(config),
        }
    }

    pub(crate) fn setup_executable_script() -> (Create, Script) {
        let mut rng = StdRng::seed_from_u64(2322);
        let asset_id: AssetId = rng.gen();
        let owner: Address = rng.gen();
        let input_amount = 1000;
        let variable_transfer_amount = 100;
        let coin_output_amount = 150;

        let (create, contract_id) = create_contract(
            vec![
                // load amount of coins to 0x10
                op::addi(0x10, RegId::FP, CallFrame::a_offset().try_into().unwrap()),
                op::lw(0x10, 0x10, 0),
                // load asset id to 0x11
                op::addi(0x11, RegId::FP, CallFrame::b_offset().try_into().unwrap()),
                op::lw(0x11, 0x11, 0),
                // load address to 0x12
                op::addi(0x12, 0x11, 32),
                // load output index (0) to 0x13
                op::addi(0x13, RegId::ZERO, 0),
                op::tro(0x12, 0x13, 0x10, 0x11),
                op::ret(RegId::ONE),
            ]
            .into_iter()
            .collect::<Vec<u8>>(),
            &mut rng,
        );
        let (script, data_offset) = script_with_data_offset!(
            data_offset,
            vec![
                // set reg 0x10 to call data
                op::movi(0x10, data_offset + 64),
                // set reg 0x11 to asset id
                op::movi(0x11, data_offset),
                // set reg 0x12 to call amount
                op::movi(0x12, variable_transfer_amount),
                // call contract without any tokens to transfer in (3rd arg arbitrary when 2nd is zero)
                op::call(0x10, 0x12, 0x11, RegId::CGAS),
                op::ret(RegId::ONE),
            ],
            TxParameters::DEFAULT.tx_offset()
        );

        let script_data: Vec<u8> = [
            asset_id.as_ref(),
            owner.as_ref(),
            Call::new(
                contract_id,
                variable_transfer_amount as Word,
                data_offset as Word,
            )
            .to_bytes()
            .as_ref(),
        ]
        .into_iter()
        .flatten()
        .copied()
        .collect();

        let script = TxBuilder::new(2322)
            .script_gas_limit(TxParameters::DEFAULT.max_gas_per_tx >> 1)
            .start_script(script, script_data)
            .contract_input(contract_id)
            .coin_input(asset_id, input_amount)
            .variable_output(Default::default())
            .coin_output(asset_id, coin_output_amount)
            .change_output(asset_id)
            .contract_output(&contract_id)
            .build()
            .transaction()
            .clone();

        (create, script)
    }

    pub(crate) fn test_block(
        block_height: BlockHeight,
        da_block_height: DaBlockHeight,
        num_txs: usize,
    ) -> Block {
        let transactions = (1..num_txs + 1)
            .map(|i| {
                TxBuilder::new(2322u64)
                    .script_gas_limit(10)
                    .coin_input(AssetId::default(), (i as Word) * 100)
                    .coin_output(AssetId::default(), (i as Word) * 50)
                    .change_output(AssetId::default())
                    .build()
                    .transaction()
                    .clone()
                    .into()
            })
            .collect_vec();

        let mut block = Block::default();
        block.header_mut().set_block_height(block_height);
        block.header_mut().set_da_height(da_block_height);
        *block.transactions_mut() = transactions;
        block
    }

    pub(crate) fn create_contract<R: Rng>(
        contract_code: Vec<u8>,
        rng: &mut R,
    ) -> (Create, ContractId) {
        let salt: Salt = rng.gen();
        let contract = Contract::from(contract_code.clone());
        let root = contract.root();
        let state_root = Contract::default_state_root();
        let contract_id = contract.id(&salt, &root, &state_root);

        let tx =
            TransactionBuilder::create(contract_code.into(), salt, Default::default())
                .add_random_fee_input()
                .add_output(Output::contract_created(contract_id, state_root))
                .finalize();
        (tx, contract_id)
    }

    // Happy path test case that a produced block will also validate
    #[test]
    fn executor_validates_correctly_produced_block() {
        let mut producer = create_executor(Default::default(), Default::default());
        let mut verifier = create_executor(Default::default(), Default::default());
        let block = test_block(1u32.into(), 0u64.into(), 10);

        let ExecutionResult {
            block,
            skipped_transactions,
            ..
        } = producer
            .execute_and_commit(
                ExecutionTypes::Production(block.into()),
                Default::default(),
            )
            .unwrap();

        let validation_result = verifier
            .execute_and_commit(ExecutionTypes::Validation(block), Default::default());
        assert!(validation_result.is_ok());
        assert!(skipped_transactions.is_empty());
    }

    // Ensure transaction commitment != default after execution
    #[test]
    fn executor_commits_transactions_to_block() {
        let mut producer = create_executor(Default::default(), Default::default());
        let block = test_block(1u32.into(), 0u64.into(), 10);
        let start_block = block.clone();

        let ExecutionResult {
            block,
            skipped_transactions,
            ..
        } = producer
            .execute_and_commit(
                ExecutionBlock::Production(block.into()),
                Default::default(),
            )
            .unwrap();

        assert!(skipped_transactions.is_empty());
        assert_ne!(
            start_block.header().transactions_root,
            block.header().transactions_root
        );
        assert_eq!(block.transactions().len(), 11);
        assert!(block.transactions()[10].as_mint().is_some());
        if let Some(mint) = block.transactions()[10].as_mint() {
            assert_eq!(
                mint.tx_pointer(),
                &TxPointer::new(*block.header().height(), 10)
            );
            assert_eq!(mint.mint_asset_id(), &AssetId::BASE);
            assert_eq!(mint.mint_amount(), &0);
            assert_eq!(mint.input_contract().contract_id, ContractId::zeroed());
            assert_eq!(mint.input_contract().balance_root, Bytes32::zeroed());
            assert_eq!(mint.input_contract().state_root, Bytes32::zeroed());
            assert_eq!(mint.input_contract().utxo_id, UtxoId::default());
            assert_eq!(mint.input_contract().tx_pointer, TxPointer::default());
            assert_eq!(mint.output_contract().balance_root, Bytes32::zeroed());
            assert_eq!(mint.output_contract().state_root, Bytes32::zeroed());
            assert_eq!(mint.output_contract().input_index, 0);
        } else {
            panic!("Invalid outputs of coinbase");
        }
    }

    mod coinbase {
        use super::*;
        use fuel_core_storage::transactional::AtomicView;

        #[test]
        fn executor_commits_transactions_with_non_zero_coinbase_generation() {
            // The test verifies the correctness of the coinbase contract update.
            // The test generates two blocks with a non-zero fee.
            //
            // The first block contains one valid and one invalid transaction.
            // This part of the test verifies that the invalid transaction doesn't influence
            // the final fee, and the final is the same as the `max_fee` of the valid transaction.
            //
            // The second block contains only a valid transaction, and it uses
            // the `Mint` transaction from the first block to validate the contract
            // state transition between blocks.
            let price = 1;
            let amount = 10000;
            let limit = 0;
            let gas_price_factor = 1;
            let script = TxBuilder::new(1u64)
                .script_gas_limit(limit)
                .max_fee_limit(amount)
                .coin_input(AssetId::BASE, amount)
                .change_output(AssetId::BASE)
                .build()
                .transaction()
                .clone();

            let recipient = Contract::EMPTY_CONTRACT_ID;

            let fee_params = FeeParameters {
                gas_price_factor,
                ..Default::default()
            };
            let config = Config {
                coinbase_recipient: recipient,
                consensus_parameters: ConsensusParameters {
                    fee_params,
                    ..Default::default()
                },
                ..Default::default()
            };

            let database = &mut Database::default();
            database
                .storage::<ContractsRawCode>()
                .insert(&recipient, &[])
                .expect("Should insert coinbase contract");

            let mut producer = create_executor(database.clone(), config);

            let expected_fee_amount_1 = TransactionFee::checked_from_tx(
                producer.config.consensus_parameters.gas_costs(),
                producer.config.consensus_parameters.fee_params(),
                &script,
                price,
            )
            .unwrap()
            .max_fee();
            let invalid_duplicate_tx = script.clone().into();

            let mut header = PartialBlockHeader::default();
            header.consensus.height = 1.into();

            let (
                ExecutionResult {
                    block,
                    skipped_transactions,
                    ..
                },
                changes,
            ) = producer
                .execute_without_commit(ExecutionTypes::Production(Components {
                    header_to_produce: header,
                    transactions_source: OnceTransactionsSource::new(vec![
                        script.into(),
                        invalid_duplicate_tx,
                    ]),
                    gas_price: price,
                    gas_limit: u64::MAX,
                }))
                .unwrap()
                .into();
            changes.commit().unwrap();

            assert_eq!(skipped_transactions.len(), 1);
            assert_eq!(block.transactions().len(), 2);
            assert!(expected_fee_amount_1 > 0);
            let first_mint;

            if let Some(mint) = block.transactions()[1].as_mint() {
                assert_eq!(
                    mint.tx_pointer(),
                    &TxPointer::new(*block.header().height(), 1)
                );
                assert_eq!(mint.mint_asset_id(), &AssetId::BASE);
                assert_eq!(mint.mint_amount(), &expected_fee_amount_1);
                assert_eq!(mint.input_contract().contract_id, recipient);
                assert_eq!(mint.input_contract().balance_root, Bytes32::zeroed());
                assert_eq!(mint.input_contract().state_root, Bytes32::zeroed());
                assert_eq!(mint.input_contract().utxo_id, UtxoId::default());
                assert_eq!(mint.input_contract().tx_pointer, TxPointer::default());
                assert_ne!(mint.output_contract().balance_root, Bytes32::zeroed());
                assert_eq!(mint.output_contract().state_root, Bytes32::zeroed());
                assert_eq!(mint.output_contract().input_index, 0);
                first_mint = mint.clone();
            } else {
                panic!("Invalid coinbase transaction");
            }

            let (asset_id, amount) = producer
                .database_view_provider
                .latest_view()
                .contract_balances(recipient, None, None)
                .next()
                .unwrap()
                .unwrap();
            assert_eq!(asset_id, AssetId::zeroed());
            assert_eq!(amount, expected_fee_amount_1);

            let script = TxBuilder::new(2u64)
                .script_gas_limit(limit)
                .max_fee_limit(amount)
                .coin_input(AssetId::BASE, amount)
                .change_output(AssetId::BASE)
                .build()
                .transaction()
                .clone();

            let expected_fee_amount_2 = TransactionFee::checked_from_tx(
                producer.config.consensus_parameters.gas_costs(),
                producer.config.consensus_parameters.fee_params(),
                &script,
                price,
            )
            .unwrap()
            .max_fee();

            let mut header = PartialBlockHeader::default();
            header.consensus.height = 2.into();

            let (
                ExecutionResult {
                    block,
                    skipped_transactions,
                    ..
                },
                changes,
            ) = producer
                .execute_without_commit(ExecutionTypes::Production(Components {
                    header_to_produce: header,
                    transactions_source: OnceTransactionsSource::new(vec![script.into()]),
                    gas_price: price,
                    gas_limit: u64::MAX,
                }))
                .unwrap()
                .into();
            changes.commit().unwrap();

            assert_eq!(skipped_transactions.len(), 0);
            assert_eq!(block.transactions().len(), 2);

            if let Some(second_mint) = block.transactions()[1].as_mint() {
                assert_eq!(second_mint.tx_pointer(), &TxPointer::new(2.into(), 1));
                assert_eq!(second_mint.mint_asset_id(), &AssetId::BASE);
                assert_eq!(second_mint.mint_amount(), &expected_fee_amount_2);
                assert_eq!(second_mint.input_contract().contract_id, recipient);
                assert_eq!(
                    second_mint.input_contract().balance_root,
                    first_mint.output_contract().balance_root
                );
                assert_eq!(
                    second_mint.input_contract().state_root,
                    first_mint.output_contract().state_root
                );
                assert_eq!(
                    second_mint.input_contract().utxo_id,
                    UtxoId::new(first_mint.cached_id().expect("Id exists"), 0)
                );
                assert_eq!(
                    second_mint.input_contract().tx_pointer,
                    TxPointer::new(1.into(), 1)
                );
                assert_ne!(
                    second_mint.output_contract().balance_root,
                    first_mint.output_contract().balance_root
                );
                assert_eq!(
                    second_mint.output_contract().state_root,
                    first_mint.output_contract().state_root
                );
                assert_eq!(second_mint.output_contract().input_index, 0);
            } else {
                panic!("Invalid coinbase transaction");
            }
            let (asset_id, amount) = producer
                .database_view_provider
                .latest_view()
                .contract_balances(recipient, None, None)
                .next()
                .unwrap()
                .unwrap();
            assert_eq!(asset_id, AssetId::zeroed());
            assert_eq!(amount, expected_fee_amount_1 + expected_fee_amount_2);
        }

        #[test]
        fn skip_coinbase_during_dry_run() {
            let price = 1;
            let limit = 0;
            let gas_price_factor = 1;
            let script = TxBuilder::new(2322u64)
                .script_gas_limit(limit)
                // Set a price for the test
                .gas_price(price)
                .coin_input(AssetId::BASE, 10000)
                .change_output(AssetId::BASE)
                .build()
                .transaction()
                .clone();

            let mut config = Config::default();
            let recipient = [1u8; 32].into();
            config.coinbase_recipient = recipient;

            config.consensus_parameters.fee_params.gas_price_factor = gas_price_factor;

            let producer = create_executor(Default::default(), config);

            let result = producer
                .execute_without_commit_with_source(ExecutionTypes::DryRun(Components {
                    header_to_produce: Default::default(),
                    transactions_source: OnceTransactionsSource::new(vec![script.into()]),
                    gas_price: 0,
                    gas_limit: u64::MAX,
                }))
                .unwrap();
            let ExecutionResult { block, .. } = result.into_result();

            assert_eq!(block.transactions().len(), 1);
        }

        #[test]
        fn executor_commits_transactions_with_non_zero_coinbase_validation() {
            let price = 1;
            let amount = 10000;
            let limit = 0;
            let gas_price_factor = 1;
            let script = TxBuilder::new(2322u64)
                .script_gas_limit(limit)
                .max_fee_limit(amount)
                .coin_input(AssetId::BASE, 10000)
                .change_output(AssetId::BASE)
                .build()
                .transaction()
                .clone();
            let recipient = Contract::EMPTY_CONTRACT_ID;

            let fee_params = FeeParameters {
                gas_price_factor,
                ..Default::default()
            };
            let config = Config {
                coinbase_recipient: recipient,
                consensus_parameters: ConsensusParameters {
                    fee_params,
                    ..Default::default()
                },
                ..Default::default()
            };
            let database = &mut Database::default();

            database
                .storage::<ContractsRawCode>()
                .insert(&recipient, &[])
                .expect("Should insert coinbase contract");

            let mut producer = create_executor(database.clone(), config);

            let ExecutionResult {
                block: produced_block,
                skipped_transactions,
                ..
            } = producer
                .execute_without_commit(ExecutionTypes::Production(Components {
                    header_to_produce: PartialBlockHeader::default(),
                    transactions_source: OnceTransactionsSource::new(vec![script.into()]),
                    gas_price: price,
                    gas_limit: u64::MAX,
                }))
                .unwrap()
                .into_result();
            assert!(skipped_transactions.is_empty());
            let produced_txs = produced_block.transactions().to_vec();

            let mut validator = create_executor(
                Default::default(),
                // Use the same config as block producer
                producer.config.as_ref().clone(),
            );
            let ExecutionResult {
                block: validated_block,
                ..
            } = validator
                .execute_and_commit(
                    ExecutionBlock::Validation(produced_block),
                    Default::default(),
                )
                .unwrap();
            assert_eq!(validated_block.transactions(), produced_txs);
            let (asset_id, amount) = validator
                .database_view_provider
                .latest_view()
                .contract_balances(recipient, None, None)
                .next()
                .unwrap()
                .unwrap();
            assert_eq!(asset_id, AssetId::zeroed());
            assert_ne!(amount, 0);
        }

        #[test]
        fn execute_cb_command() {
            fn compare_coinbase_addresses(
                config_coinbase: ContractId,
                expected_in_tx_coinbase: ContractId,
            ) -> bool {
                let script = TxBuilder::new(2322u64)
                    .script_gas_limit(100000)
                    // Set a price for the test
                    .gas_price(0)
                    .start_script(vec![
                        // Store the size of the `Address`(32 bytes) into register `0x11`.
                        op::movi(0x11, Address::LEN.try_into().unwrap()),
                        // Allocate 32 bytes on the heap.
                        op::aloc(0x11),
                        // Store the pointer to the beginning of the free memory into
                        // register `0x10`.
                        op::move_(0x10, RegId::HP),
                        // Store `config_coinbase` `Address` into MEM[$0x10; 32].
                        op::cb(0x10),
                        // Store the pointer on the beginning of script data into register `0x12`.
                        // Script data contains `expected_in_tx_coinbase` - 32 bytes of data.
                        op::gtf_args(0x12, 0x00, GTFArgs::ScriptData),
                        // Compare retrieved `config_coinbase`(register `0x10`) with
                        // passed `expected_in_tx_coinbase`(register `0x12`) where the length
                        // of memory comparison is 32 bytes(register `0x11`) and store result into
                        // register `0x13`(1 - true, 0 - false).
                        op::meq(0x13, 0x10, 0x12, 0x11),
                        // Return the result of the comparison as a receipt.
                        op::ret(0x13)
                    ], expected_in_tx_coinbase.to_vec() /* pass expected address as script data */)
                    .coin_input(AssetId::BASE, 1000)
                    .variable_output(Default::default())
                    .coin_output(AssetId::BASE, 1000)
                    .change_output(AssetId::BASE)
                    .build()
                    .transaction()
                    .clone();

                let config = Config {
                    coinbase_recipient: config_coinbase,
                    ..Default::default()
                };
                let mut producer = create_executor(Default::default(), config);

                let mut block = Block::default();
                *block.transactions_mut() = vec![script.clone().into()];

                let ExecutionResult { tx_status, .. } = producer
                    .execute_and_commit(
                        ExecutionBlock::Production(block.into()),
                        Default::default(),
                    )
                    .expect("Should execute the block");
                let receipts = tx_status[0].result.receipts();

                if let Some(Receipt::Return { val, .. }) = receipts.first() {
                    *val == 1
                } else {
                    panic!("Execution of the `CB` script failed failed")
                }
            }

            assert!(compare_coinbase_addresses(
                ContractId::from([1u8; 32]),
                ContractId::from([1u8; 32])
            ));
            assert!(!compare_coinbase_addresses(
                ContractId::from([9u8; 32]),
                ContractId::from([1u8; 32])
            ));
            assert!(!compare_coinbase_addresses(
                ContractId::from([1u8; 32]),
                ContractId::from([9u8; 32])
            ));
            assert!(compare_coinbase_addresses(
                ContractId::from([9u8; 32]),
                ContractId::from([9u8; 32])
            ));
        }

        #[test]
        fn invalidate_unexpected_index() {
            let mint = Transaction::mint(
                TxPointer::new(Default::default(), 1),
                Default::default(),
                Default::default(),
                Default::default(),
                Default::default(),
                Default::default(),
            );

            let mut block = Block::default();
            *block.transactions_mut() = vec![mint.into()];
            block.header_mut().recalculate_metadata();

            let mut validator = create_executor(
                Default::default(),
                Config {
                    utxo_validation_default: false,
                    ..Default::default()
                },
            );
            let validation_err = validator
                .execute_and_commit(ExecutionBlock::Validation(block), Default::default())
                .expect_err("Expected error because coinbase if invalid");
            assert!(matches!(
                validation_err,
                ExecutorError::MintHasUnexpectedIndex
            ));
        }

        #[test]
        fn invalidate_is_not_last() {
            let mint = Transaction::mint(
                TxPointer::new(Default::default(), 0),
                Default::default(),
                Default::default(),
                Default::default(),
                Default::default(),
                Default::default(),
            );
            let tx = Transaction::default_test_tx();

            let mut block = Block::default();
            *block.transactions_mut() = vec![mint.into(), tx];
            block.header_mut().recalculate_metadata();

            let mut validator = create_executor(Default::default(), Default::default());
            let validation_err = validator
                .execute_and_commit(ExecutionBlock::Validation(block), Default::default())
                .expect_err("Expected error because coinbase if invalid");
            assert!(matches!(
                validation_err,
                ExecutorError::MintIsNotLastTransaction
            ));
        }

        #[test]
        fn invalidate_block_missed_coinbase() {
            let block = Block::default();

            let mut validator = create_executor(Default::default(), Default::default());
            let validation_err = validator
                .execute_and_commit(ExecutionBlock::Validation(block), Default::default())
                .expect_err("Expected error because coinbase is missing");
            assert!(matches!(validation_err, ExecutorError::MintMissing));
        }

        #[test]
        fn invalidate_block_height() {
            let mint = Transaction::mint(
                TxPointer::new(1.into(), Default::default()),
                Default::default(),
                Default::default(),
                Default::default(),
                Default::default(),
                Default::default(),
            );

            let mut block = Block::default();
            *block.transactions_mut() = vec![mint.into()];
            block.header_mut().recalculate_metadata();

            let mut validator = create_executor(Default::default(), Default::default());
            let validation_err = validator
                .execute_and_commit(ExecutionBlock::Validation(block), Default::default())
                .expect_err("Expected error because coinbase if invalid");

            assert!(matches!(
                validation_err,
                ExecutorError::InvalidTransaction(CheckError::Validity(
                    ValidityError::TransactionMintIncorrectBlockHeight
                ))
            ));
        }

        #[test]
        fn invalidate_invalid_base_asset() {
            let mint = Transaction::mint(
                TxPointer::new(Default::default(), Default::default()),
                Default::default(),
                Default::default(),
                Default::default(),
                Default::default(),
                Default::default(),
            );

            let mut block = Block::default();
            *block.transactions_mut() = vec![mint.into()];
            block.header_mut().recalculate_metadata();

            let mut config = Config::default();
            config.consensus_parameters.base_asset_id = [1u8; 32].into();
            let mut validator = create_executor(Default::default(), config);
            let validation_err = validator
                .execute_and_commit(ExecutionBlock::Validation(block), Default::default())
                .expect_err("Expected error because coinbase if invalid");

            assert!(matches!(
                validation_err,
                ExecutorError::InvalidTransaction(CheckError::Validity(
                    ValidityError::TransactionMintNonBaseAsset
                ))
            ));
        }

        #[test]
        fn invalidate_mismatch_amount() {
            let mint = Transaction::mint(
                TxPointer::new(Default::default(), Default::default()),
                Default::default(),
                Default::default(),
                123,
                Default::default(),
                Default::default(),
            );

            let mut block = Block::default();
            *block.transactions_mut() = vec![mint.into()];
            block.header_mut().recalculate_metadata();

            let mut validator = create_executor(Default::default(), Default::default());
            let validation_err = validator
                .execute_and_commit(ExecutionBlock::Validation(block), Default::default())
                .expect_err("Expected error because coinbase if invalid");
            assert!(matches!(
                validation_err,
                ExecutorError::CoinbaseAmountMismatch
            ));
        }
    }

    // Ensure tx has at least one input to cover gas
    #[test]
    fn executor_invalidates_missing_gas_input() {
        let mut rng = StdRng::seed_from_u64(2322u64);
        let producer = create_executor(Default::default(), Default::default());
        let verifier = create_executor(Default::default(), Default::default());

        let gas_limit = 100;
        let max_fee = 1;
        let script = TransactionBuilder::script(vec![], vec![])
            .add_unsigned_coin_input(
                SecretKey::random(&mut rng),
                rng.gen(),
                rng.gen(),
                rng.gen(),
                Default::default(),
            )
            .script_gas_limit(gas_limit)
            .max_fee_limit(max_fee)
            .finalize();
        let tx: Transaction = script.into();

        let mut block = PartialFuelBlock {
            header: Default::default(),
            transactions: vec![tx.clone()],
        };

        let ExecutionData {
            skipped_transactions,
            ..
        } = producer
            .execute_block(
                ExecutionType::Production(PartialBlockComponent::from_partial_block(
                    &mut block,
                )),
                Default::default(),
            )
            .unwrap();
        let produce_result = &skipped_transactions[0].1;
        assert!(matches!(
            produce_result,
            &ExecutorError::InvalidTransaction(
                CheckError::Validity(
                    ValidityError::InsufficientFeeAmount { expected, .. }
                )
            ) if expected == max_fee
        ));

        // Produced block is valid
        verifier
            .execute_block(
                ExecutionType::Validation(PartialBlockComponent::from_partial_block(
                    &mut block,
                )),
                Default::default(),
            )
            .unwrap();

        // Invalidate the block with Insufficient tx
        block.transactions.insert(block.transactions.len() - 1, tx);
        let verify_result = verifier.execute_block(
            ExecutionType::Validation(PartialBlockComponent::from_partial_block(
                &mut block,
            )),
            Default::default(),
        );
        assert!(matches!(
            verify_result,
            Err(ExecutorError::InvalidTransaction(
                CheckError::Validity(
                    ValidityError::InsufficientFeeAmount { expected, .. }
                )
            )) if expected == max_fee
        ))
    }

    #[test]
    fn executor_invalidates_duplicate_tx_id() {
        let producer = create_executor(Default::default(), Default::default());

        let verifier = create_executor(Default::default(), Default::default());

        let mut block = PartialFuelBlock {
            header: Default::default(),
            transactions: vec![
                Transaction::default_test_tx(),
                Transaction::default_test_tx(),
            ],
        };

        let ExecutionData {
            skipped_transactions,
            ..
        } = producer
            .execute_block(
                ExecutionType::Production(PartialBlockComponent::from_partial_block(
                    &mut block,
                )),
                Default::default(),
            )
            .unwrap();
        let produce_result = &skipped_transactions[0].1;
        assert!(matches!(
            produce_result,
            &ExecutorError::TransactionIdCollision(_)
        ));

        // Produced block is valid
        verifier
            .execute_block(
                ExecutionType::Validation(PartialBlockComponent::from_partial_block(
                    &mut block,
                )),
                Default::default(),
            )
            .unwrap();

        // Make the block invalid by adding of the duplicating transaction
        block
            .transactions
            .insert(block.transactions.len() - 1, Transaction::default_test_tx());
        let verify_result = verifier.execute_block(
            ExecutionType::Validation(PartialBlockComponent::from_partial_block(
                &mut block,
            )),
            Default::default(),
        );
        assert!(matches!(
            verify_result,
            Err(ExecutorError::TransactionIdCollision(_))
        ));
    }

    // invalidate a block if a tx input doesn't exist
    #[test]
    fn executor_invalidates_missing_inputs() {
        // create an input which doesn't exist in the utxo set
        let mut rng = StdRng::seed_from_u64(2322u64);

        let tx = TransactionBuilder::script(
            vec![op::ret(RegId::ONE)].into_iter().collect(),
            vec![],
        )
        .add_unsigned_coin_input(
            SecretKey::random(&mut rng),
            rng.gen(),
            10,
            Default::default(),
            Default::default(),
        )
        .add_output(Output::Change {
            to: Default::default(),
            amount: 0,
            asset_id: Default::default(),
        })
        .finalize_as_transaction();

        // setup executors with utxo-validation enabled
        let config = Config {
            utxo_validation_default: true,
            ..Default::default()
        };
        let producer = create_executor(Database::default(), config.clone());

        let verifier = create_executor(Default::default(), config);

        let mut block = PartialFuelBlock {
            header: Default::default(),
            transactions: vec![tx.clone()],
        };

        let ExecutionData {
            skipped_transactions,
            ..
        } = producer
            .execute_block(
                ExecutionType::Production(PartialBlockComponent::from_partial_block(
                    &mut block,
                )),
                ExecutionOptions {
                    utxo_validation: true,
                },
            )
            .unwrap();
        let produce_result = &skipped_transactions[0].1;
        assert!(matches!(
            produce_result,
            &ExecutorError::TransactionValidity(
                TransactionValidityError::CoinDoesNotExist(_)
            )
        ));

        // Produced block is valid
        verifier
            .execute_block(
                ExecutionType::Validation(PartialBlockComponent::from_partial_block(
                    &mut block,
                )),
                ExecutionOptions {
                    utxo_validation: true,
                },
            )
            .unwrap();

        // Invalidate block by adding transaction with not existing coin
        block.transactions.insert(block.transactions.len() - 1, tx);
        let verify_result = verifier.execute_block(
            ExecutionType::Validation(PartialBlockComponent::from_partial_block(
                &mut block,
            )),
            ExecutionOptions {
                utxo_validation: true,
            },
        );
        assert!(matches!(
            verify_result,
            Err(ExecutorError::TransactionValidity(
                TransactionValidityError::CoinDoesNotExist(_)
            ))
        ));
    }

    // corrupt a produced block by randomizing change amount
    // and verify that the executor invalidates the tx
    #[test]
    fn executor_invalidates_blocks_with_diverging_tx_outputs() {
        let input_amount = 10;
        let fake_output_amount = 100;

        let tx: Transaction = TxBuilder::new(2322u64)
            .script_gas_limit(1)
            .coin_input(Default::default(), input_amount)
            .change_output(Default::default())
            .build()
            .transaction()
            .clone()
            .into();

        let tx_id = tx.id(&ChainId::default());

        let mut producer = create_executor(Default::default(), Default::default());

        let mut verifier = create_executor(Default::default(), Default::default());

        let mut block = Block::default();
        *block.transactions_mut() = vec![tx];

        let ExecutionResult { mut block, .. } = producer
            .execute_and_commit(
                ExecutionBlock::Production(block.into()),
                Default::default(),
            )
            .unwrap();

        // modify change amount
        if let Transaction::Script(script) = &mut block.transactions_mut()[0] {
            if let Output::Change { amount, .. } = &mut script.outputs_mut()[0] {
                *amount = fake_output_amount
            }
        }

        let verify_result = verifier
            .execute_and_commit(ExecutionBlock::Validation(block), Default::default());
        assert!(matches!(
            verify_result,
            Err(ExecutorError::InvalidTransactionOutcome { transaction_id }) if transaction_id == tx_id
        ));
    }

    // corrupt the merkle sum tree commitment from a produced block and verify that the
    // validation logic will reject the block
    #[test]
    fn executor_invalidates_blocks_with_diverging_tx_commitment() {
        let mut rng = StdRng::seed_from_u64(2322u64);
        let tx: Transaction = TxBuilder::new(2322u64)
            .script_gas_limit(1)
            .coin_input(Default::default(), 10)
            .change_output(Default::default())
            .build()
            .transaction()
            .clone()
            .into();

        let mut producer = create_executor(Default::default(), Default::default());

        let mut verifier = create_executor(Default::default(), Default::default());

        let mut block = Block::default();
        *block.transactions_mut() = vec![tx];

        let ExecutionResult { mut block, .. } = producer
            .execute_and_commit(
                ExecutionBlock::Production(block.into()),
                Default::default(),
            )
            .unwrap();

        // randomize transaction commitment
        block.header_mut().set_transaction_root(rng.gen());
        block.header_mut().recalculate_metadata();

        let verify_result = verifier
            .execute_and_commit(ExecutionBlock::Validation(block), Default::default());

        assert!(matches!(verify_result, Err(ExecutorError::InvalidBlockId)))
    }

    // invalidate a block if a tx is missing at least one coin input
    #[test]
    fn executor_invalidates_missing_coin_input() {
        let mut tx: Script = Script::default();
        tx.policies_mut().set(PolicyType::MaxFee, Some(0));

        let mut executor = create_executor(
            Database::default(),
            Config {
                utxo_validation_default: true,
                ..Default::default()
            },
        );

        let block = PartialFuelBlock {
            header: Default::default(),
            transactions: vec![tx.into()],
        };

        let ExecutionResult {
            skipped_transactions,
            ..
        } = executor
            .execute_and_commit(
                ExecutionBlock::Production(block),
                ExecutionOptions {
                    utxo_validation: true,
                },
            )
            .unwrap();

        let err = &skipped_transactions[0].1;
        // assert block failed to validate when transaction didn't contain any coin inputs
        assert!(matches!(
            err,
            &ExecutorError::InvalidTransaction(CheckError::Validity(
                ValidityError::NoSpendableInput
            ))
        ));
    }

    #[test]
    fn skipped_tx_not_changed_spent_status() {
        // `tx2` has two inputs: one used by `tx1` and on random. So after the execution of `tx1`,
        // the `tx2` become invalid and should be skipped by the block producers. Skipped
        // transactions should not affect the state so the second input should be `Unspent`.
        // # Dev-note: `TxBuilder::new(2322u64)` is used to create transactions, it produces
        // the same first input.
        let tx1 = TxBuilder::new(2322u64)
            .coin_input(AssetId::default(), 100)
            .change_output(AssetId::default())
            .build()
            .transaction()
            .clone();

        let tx2 = TxBuilder::new(2322u64)
            // The same input as `tx1`
            .coin_input(AssetId::default(), 100)
            // Additional unique for `tx2` input
            .coin_input(AssetId::default(), 100)
            .change_output(AssetId::default())
            .build()
            .transaction()
            .clone();

        let first_input = tx2.inputs()[0].clone();
        let mut first_coin = CompressedCoin::default();
        first_coin.set_owner(*first_input.input_owner().unwrap());
        first_coin.set_amount(100);
        let second_input = tx2.inputs()[1].clone();
        let mut second_coin = CompressedCoin::default();
        second_coin.set_owner(*second_input.input_owner().unwrap());
        second_coin.set_amount(100);
        let db = &mut Database::default();
        // Insert both inputs
        db.storage::<Coins>()
            .insert(&first_input.utxo_id().unwrap().clone(), &first_coin)
            .unwrap();
        db.storage::<Coins>()
            .insert(&second_input.utxo_id().unwrap().clone(), &second_coin)
            .unwrap();
        let mut executor = create_executor(
            db.clone(),
            Config {
                utxo_validation_default: true,
                ..Default::default()
            },
        );

        let block = PartialFuelBlock {
            header: Default::default(),
            transactions: vec![tx1.into(), tx2.clone().into()],
        };

        // The first input should be `Unspent` before execution.
        db.storage::<Coins>()
            .get(first_input.utxo_id().unwrap())
            .unwrap()
            .expect("coin should be unspent");
        // The second input should be `Unspent` before execution.
        db.storage::<Coins>()
            .get(second_input.utxo_id().unwrap())
            .unwrap()
            .expect("coin should be unspent");

        let ExecutionResult {
            block,
            skipped_transactions,
            ..
        } = executor
            .execute_and_commit(
                ExecutionBlock::Production(block),
                ExecutionOptions {
                    utxo_validation: true,
                },
            )
            .unwrap();
        // `tx2` should be skipped.
        assert_eq!(block.transactions().len(), 2 /* coinbase and `tx1` */);
        assert_eq!(skipped_transactions.len(), 1);
        assert_eq!(skipped_transactions[0].0, tx2.id(&ChainId::default()));

        // The first input should be spent by `tx1` after execution.
        let coin = db
            .storage::<Coins>()
            .get(first_input.utxo_id().unwrap())
            .unwrap();
        // verify coin is pruned from utxo set
        assert!(coin.is_none());
        // The second input should be `Unspent` after execution.
        db.storage::<Coins>()
            .get(second_input.utxo_id().unwrap())
            .unwrap()
            .expect("coin should be unspent");
    }

    #[test]
    fn coin_input_fails_when_mismatches_database() {
        const AMOUNT: u64 = 100;

        let tx = TxBuilder::new(2322u64)
            .coin_input(AssetId::default(), AMOUNT)
            .change_output(AssetId::default())
            .build()
            .transaction()
            .clone();

        let input = tx.inputs()[0].clone();
        let mut coin = CompressedCoin::default();
        coin.set_owner(*input.input_owner().unwrap());
        coin.set_amount(AMOUNT - 1);
        let db = &mut Database::default();

        // Inserting a coin with `AMOUNT - 1` should cause a mismatching error during production.
        db.storage::<Coins>()
            .insert(&input.utxo_id().unwrap().clone(), &coin)
            .unwrap();
        let mut executor = create_executor(
            db.clone(),
            Config {
                utxo_validation_default: true,
                ..Default::default()
            },
        );

        let block = PartialFuelBlock {
            header: Default::default(),
            transactions: vec![tx.into()],
        };

        let ExecutionResult {
            skipped_transactions,
            ..
        } = executor
            .execute_and_commit(
                ExecutionBlock::Production(block),
                ExecutionOptions {
                    utxo_validation: true,
                },
            )
            .unwrap();
        // `tx` should be skipped.
        assert_eq!(skipped_transactions.len(), 1);
        let err = &skipped_transactions[0].1;
        assert!(matches!(
            err,
            &ExecutorError::TransactionValidity(TransactionValidityError::CoinMismatch(
                _
            ))
        ));
    }

    #[test]
    fn contract_input_fails_when_doesnt_exist_in_database() {
        let contract_id: ContractId = [1; 32].into();
        let tx = TxBuilder::new(2322u64)
            .contract_input(contract_id)
            .coin_input(AssetId::default(), 100)
            .change_output(AssetId::default())
            .contract_output(&contract_id)
            .build()
            .transaction()
            .clone();

        let input = tx.inputs()[1].clone();
        let mut coin = CompressedCoin::default();
        coin.set_owner(*input.input_owner().unwrap());
        coin.set_amount(100);
        let db = &mut Database::default();

        db.storage::<Coins>()
            .insert(&input.utxo_id().unwrap().clone(), &coin)
            .unwrap();
        let mut executor = create_executor(
            db.clone(),
            Config {
                utxo_validation_default: true,
                ..Default::default()
            },
        );

        let block = PartialFuelBlock {
            header: Default::default(),
            transactions: vec![tx.into()],
        };

        let ExecutionResult {
            skipped_transactions,
            ..
        } = executor
            .execute_and_commit(
                ExecutionBlock::Production(block),
                ExecutionOptions {
                    utxo_validation: true,
                },
            )
            .unwrap();
        // `tx` should be skipped.
        assert_eq!(skipped_transactions.len(), 1);
        let err = &skipped_transactions[0].1;
        assert!(matches!(
            err,
            &ExecutorError::TransactionValidity(
                TransactionValidityError::ContractDoesNotExist(_)
            )
        ));
    }

    #[test]
    fn skipped_txs_not_affect_order() {
        // `tx1` is invalid because it doesn't have inputs for max fee.
        // `tx2` is a `Create` transaction with some code inside.
        // `tx3` is a `Script` transaction that depends on `tx2`. It will be skipped
        // if `tx2` is not executed before `tx3`.
        //
        // The test checks that execution for the block with transactions [tx1, tx2, tx3] skips
        // transaction `tx1` and produce a block [tx2, tx3] with the expected order.
        let tx1 = TransactionBuilder::script(vec![], vec![])
            .add_random_fee_input()
            .script_gas_limit(1000000)
            .tip(1000000)
            .finalize_as_transaction();
        let (tx2, tx3) = setup_executable_script();

        let mut executor = create_executor(Default::default(), Default::default());

        let block = PartialFuelBlock {
            header: Default::default(),
            transactions: vec![tx1.clone(), tx2.clone().into(), tx3.clone().into()],
        };

        let ExecutionResult {
            block,
            skipped_transactions,
            ..
        } = executor
            .execute_and_commit(ExecutionBlock::Production(block), Default::default())
            .unwrap();
        assert_eq!(
            block.transactions().len(),
            3 // coinbase, `tx2` and `tx3`
        );
        assert_eq!(
            block.transactions()[0].id(&ChainId::default()),
            tx2.id(&ChainId::default())
        );
        assert_eq!(
            block.transactions()[1].id(&ChainId::default()),
            tx3.id(&ChainId::default())
        );
        // `tx1` should be skipped.
        assert_eq!(skipped_transactions.len(), 1);
        assert_eq!(&skipped_transactions[0].0, &tx1.id(&ChainId::default()));
        let tx2_index_in_the_block =
            block.transactions()[1].as_script().unwrap().inputs()[0]
                .tx_pointer()
                .unwrap()
                .tx_index();
        assert_eq!(tx2_index_in_the_block, 0);
    }

    #[test]
    fn input_coins_are_marked_as_spent() {
        // ensure coins are marked as spent after tx is processed
        let tx: Transaction = TxBuilder::new(2322u64)
            .coin_input(AssetId::default(), 100)
            .change_output(AssetId::default())
            .build()
            .transaction()
            .clone()
            .into();

        let mut db = &Database::default();
        let mut executor = create_executor(db.clone(), Default::default());

        let block = PartialFuelBlock {
            header: Default::default(),
            transactions: vec![tx],
        };

        let ExecutionResult { block, .. } = executor
            .execute_and_commit(ExecutionBlock::Production(block), Default::default())
            .unwrap();

        // assert the tx coin is spent
        let coin = db
            .storage::<Coins>()
            .get(
                block.transactions()[0].as_script().unwrap().inputs()[0]
                    .utxo_id()
                    .unwrap(),
            )
            .unwrap();
        // spent coins should be removed
        assert!(coin.is_none());
    }

    #[test]
    fn contracts_balance_and_state_roots_no_modifications_updated() {
        // Values in inputs and outputs are random. If the execution of the transaction successful,
        // it should actualize them to use a valid the balance and state roots. Because it is not
        // changes, the balance the root should be default - `[0; 32]`.
        let mut rng = StdRng::seed_from_u64(2322u64);

        let (create, contract_id) = create_contract(vec![], &mut rng);
        let non_modify_state_tx: Transaction = TxBuilder::new(2322)
            .script_gas_limit(10000)
            .coin_input(AssetId::zeroed(), 10000)
            .start_script(vec![op::ret(1)], vec![])
            .contract_input(contract_id)
            .fee_input()
            .contract_output(&contract_id)
            .build()
            .transaction()
            .clone()
            .into();
        let db = &mut Database::default();

        let mut executor = create_executor(
            db.clone(),
            Config {
                utxo_validation_default: false,
                ..Default::default()
            },
        );

        let block = PartialFuelBlock {
            header: PartialBlockHeader {
                consensus: ConsensusHeader {
                    height: 1.into(),
                    ..Default::default()
                },
                ..Default::default()
            },
            transactions: vec![create.into(), non_modify_state_tx],
        };

        let ExecutionResult {
            block, tx_status, ..
        } = executor
            .execute_and_commit(ExecutionBlock::Production(block), Default::default())
            .unwrap();

        // Assert the balance and state roots should be the same before and after execution.
        let empty_state = (*sparse::empty_sum()).into();
        let executed_tx = block.transactions()[1].as_script().unwrap();
        assert!(matches!(
            tx_status[2].result,
            TransactionExecutionResult::Success { .. }
        ));
        assert_eq!(executed_tx.inputs()[0].state_root(), Some(&empty_state));
        assert_eq!(executed_tx.inputs()[0].balance_root(), Some(&empty_state));
        assert_eq!(executed_tx.outputs()[0].state_root(), Some(&empty_state));
        assert_eq!(executed_tx.outputs()[0].balance_root(), Some(&empty_state));
    }

    #[test]
    fn contracts_balance_and_state_roots_updated_no_modifications_on_fail() {
        // Values in inputs and outputs are random. If the execution of the transaction fails,
        // it still should actualize them to use the balance and state roots before the execution.
        let mut rng = StdRng::seed_from_u64(2322u64);

        let (create, contract_id) = create_contract(vec![], &mut rng);
        // The transaction with invalid script.
        let non_modify_state_tx: Transaction = TxBuilder::new(2322)
            .start_script(vec![op::add(RegId::PC, RegId::PC, RegId::PC)], vec![])
            .contract_input(contract_id)
            .fee_input()
            .contract_output(&contract_id)
            .build()
            .transaction()
            .clone()
            .into();
        let db = &mut Database::default();

        let mut executor = create_executor(
            db.clone(),
            Config {
                utxo_validation_default: false,
                ..Default::default()
            },
        );

        let block = PartialFuelBlock {
            header: PartialBlockHeader {
                consensus: ConsensusHeader {
                    height: 1.into(),
                    ..Default::default()
                },
                ..Default::default()
            },
            transactions: vec![create.into(), non_modify_state_tx],
        };

        let ExecutionResult {
            block, tx_status, ..
        } = executor
            .execute_and_commit(ExecutionBlock::Production(block), Default::default())
            .unwrap();

        // Assert the balance and state roots should be the same before and after execution.
        let empty_state = (*sparse::empty_sum()).into();
        let executed_tx = block.transactions()[1].as_script().unwrap();
        assert!(matches!(
            tx_status[1].result,
            TransactionExecutionResult::Failed { .. }
        ));
        assert_eq!(
            executed_tx.inputs()[0].state_root(),
            executed_tx.outputs()[0].state_root()
        );
        assert_eq!(
            executed_tx.inputs()[0].balance_root(),
            executed_tx.outputs()[0].balance_root()
        );
        assert_eq!(executed_tx.inputs()[0].state_root(), Some(&empty_state));
        assert_eq!(executed_tx.inputs()[0].balance_root(), Some(&empty_state));
    }

    #[test]
    fn contracts_balance_and_state_roots_updated_modifications_updated() {
        // Values in inputs and outputs are random. If the execution of the transaction that
        // modifies the state and the balance is successful, it should update roots.
        let mut rng = StdRng::seed_from_u64(2322u64);

        // Create a contract that modifies the state
        let (create, contract_id) = create_contract(
            vec![
                // Sets the state STATE[0x1; 32] = value of `RegId::PC`;
                op::sww(0x1, 0x29, RegId::PC),
                op::ret(1),
            ]
            .into_iter()
            .collect::<Vec<u8>>(),
            &mut rng,
        );

        let transfer_amount = 100 as Word;
        let asset_id = AssetId::from([2; 32]);
        let (script, data_offset) = script_with_data_offset!(
            data_offset,
            vec![
                // Set register `0x10` to `Call`
                op::movi(0x10, data_offset + AssetId::LEN as u32),
                // Set register `0x11` with offset to data that contains `asset_id`
                op::movi(0x11, data_offset),
                // Set register `0x12` with `transfer_amount`
                op::movi(0x12, transfer_amount as u32),
                op::call(0x10, 0x12, 0x11, RegId::CGAS),
                op::ret(RegId::ONE),
            ],
            TxParameters::DEFAULT.tx_offset()
        );

        let script_data: Vec<u8> = [
            asset_id.as_ref(),
            Call::new(contract_id, transfer_amount, data_offset as Word)
                .to_bytes()
                .as_ref(),
        ]
        .into_iter()
        .flatten()
        .copied()
        .collect();

        let modify_balance_and_state_tx = TxBuilder::new(2322)
            .script_gas_limit(10000)
            .coin_input(AssetId::zeroed(), 10000)
            .start_script(script, script_data)
            .contract_input(contract_id)
            .coin_input(asset_id, transfer_amount)
            .fee_input()
            .contract_output(&contract_id)
            .build()
            .transaction()
            .clone();
        let db = Database::default();

        let mut executor = create_executor(
            db.clone(),
            Config {
                utxo_validation_default: false,
                ..Default::default()
            },
        );

        let block = PartialFuelBlock {
            header: PartialBlockHeader {
                consensus: ConsensusHeader {
                    height: 1.into(),
                    ..Default::default()
                },
                ..Default::default()
            },
            transactions: vec![create.into(), modify_balance_and_state_tx.into()],
        };

        let ExecutionResult {
            block, tx_status, ..
        } = executor
            .execute_and_commit(ExecutionBlock::Production(block), Default::default())
            .unwrap();

        let empty_state = (*sparse::empty_sum()).into();
        let executed_tx = block.transactions()[1].as_script().unwrap();
        assert!(matches!(
            tx_status[2].result,
            TransactionExecutionResult::Success { .. }
        ));
        assert_eq!(executed_tx.inputs()[0].state_root(), Some(&empty_state));
        assert_eq!(executed_tx.inputs()[0].balance_root(), Some(&empty_state));
        // Roots should be different
        assert_ne!(
            executed_tx.inputs()[0].state_root(),
            executed_tx.outputs()[0].state_root()
        );
        assert_ne!(
            executed_tx.inputs()[0].balance_root(),
            executed_tx.outputs()[0].balance_root()
        );
    }

    #[test]
    fn contracts_balance_and_state_roots_in_inputs_updated() {
        // Values in inputs and outputs are random. If the execution of the transaction that
        // modifies the state and the balance is successful, it should update roots.
        // The first transaction updates the `balance_root` and `state_root`.
        // The second transaction is empty. The executor should update inputs of the second
        // transaction with the same value from `balance_root` and `state_root`.
        let mut rng = StdRng::seed_from_u64(2322u64);

        // Create a contract that modifies the state
        let (create, contract_id) = create_contract(
            vec![
                // Sets the state STATE[0x1; 32] = value of `RegId::PC`;
                op::sww(0x1, 0x29, RegId::PC),
                op::ret(1),
            ]
            .into_iter()
            .collect::<Vec<u8>>(),
            &mut rng,
        );

        let transfer_amount = 100 as Word;
        let asset_id = AssetId::from([2; 32]);
        let (script, data_offset) = script_with_data_offset!(
            data_offset,
            vec![
                // Set register `0x10` to `Call`
                op::movi(0x10, data_offset + AssetId::LEN as u32),
                // Set register `0x11` with offset to data that contains `asset_id`
                op::movi(0x11, data_offset),
                // Set register `0x12` with `transfer_amount`
                op::movi(0x12, transfer_amount as u32),
                op::call(0x10, 0x12, 0x11, RegId::CGAS),
                op::ret(RegId::ONE),
            ],
            TxParameters::DEFAULT.tx_offset()
        );

        let script_data: Vec<u8> = [
            asset_id.as_ref(),
            Call::new(contract_id, transfer_amount, data_offset as Word)
                .to_bytes()
                .as_ref(),
        ]
        .into_iter()
        .flatten()
        .copied()
        .collect();

        let modify_balance_and_state_tx = TxBuilder::new(2322)
            .script_gas_limit(10000)
            .coin_input(AssetId::zeroed(), 10000)
            .start_script(script, script_data)
            .contract_input(contract_id)
            .coin_input(asset_id, transfer_amount)
            .fee_input()
            .contract_output(&contract_id)
            .build()
            .transaction()
            .clone();
        let db = Database::default();

        let mut executor = create_executor(
            db.clone(),
            Config {
                utxo_validation_default: false,
                ..Default::default()
            },
        );

        let block = PartialFuelBlock {
            header: PartialBlockHeader {
                consensus: ConsensusHeader {
                    height: 1.into(),
                    ..Default::default()
                },
                ..Default::default()
            },
            transactions: vec![create.into(), modify_balance_and_state_tx.into()],
        };

        let ExecutionResult { block, .. } = executor
            .execute_and_commit(ExecutionBlock::Production(block), Default::default())
            .unwrap();

        let executed_tx = block.transactions()[1].as_script().unwrap();
        let state_root = executed_tx.outputs()[0].state_root();
        let balance_root = executed_tx.outputs()[0].balance_root();

        let mut new_tx = executed_tx.clone();
        *new_tx.script_mut() = vec![];
        new_tx
            .precompute(&executor.config.consensus_parameters.chain_id)
            .unwrap();

        let block = PartialFuelBlock {
            header: PartialBlockHeader {
                consensus: ConsensusHeader {
                    height: 2.into(),
                    ..Default::default()
                },
                ..Default::default()
            },
            transactions: vec![new_tx.into()],
        };

        let ExecutionResult {
            block, tx_status, ..
        } = executor
            .execute_without_commit(ExecutionTypes::Production(Components {
                header_to_produce: block.header,
                transactions_source: OnceTransactionsSource::new(block.transactions),
                gas_price: 0,
                gas_limit: u64::MAX,
            }))
            .unwrap()
            .into_result();
        assert!(matches!(
            tx_status[1].result,
            TransactionExecutionResult::Success { .. }
        ));
        let tx = block.transactions()[0].as_script().unwrap();
        assert_eq!(tx.inputs()[0].balance_root(), balance_root);
        assert_eq!(tx.inputs()[0].state_root(), state_root);

        executor
            .execute_without_commit::<OnceTransactionsSource>(ExecutionTypes::Validation(
                block,
            ))
            .expect("Validation of block should be successful");
    }

    #[test]
    fn foreign_transfer_should_not_affect_balance_root() {
        // The foreign transfer of tokens should not affect the balance root of the transaction.
        let mut rng = StdRng::seed_from_u64(2322u64);

        let (create, contract_id) = create_contract(vec![], &mut rng);

        let transfer_amount = 100 as Word;
        let asset_id = AssetId::from([2; 32]);
        let mut foreign_transfer = TxBuilder::new(2322)
            .script_gas_limit(10000)
            .coin_input(AssetId::zeroed(), 10000)
            .start_script(vec![op::ret(1)], vec![])
            .coin_input(asset_id, transfer_amount)
            .coin_output(asset_id, transfer_amount)
            .build()
            .transaction()
            .clone();
        if let Some(Output::Coin { to, .. }) = foreign_transfer
            .as_script_mut()
            .unwrap()
            .outputs_mut()
            .last_mut()
        {
            *to = Address::try_from(contract_id.as_ref()).unwrap();
        } else {
            panic!("Last outputs should be a coin for the contract");
        }
        let db = &mut Database::default();

        let mut executor = create_executor(db.clone(), Default::default());

        let block = PartialFuelBlock {
            header: PartialBlockHeader {
                consensus: ConsensusHeader {
                    height: 1.into(),
                    ..Default::default()
                },
                ..Default::default()
            },
            transactions: vec![create.into(), foreign_transfer.into()],
        };

        let _ = executor
            .execute_and_commit(ExecutionBlock::Production(block), Default::default())
            .unwrap();

        // Assert the balance root should not be affected.
        let empty_state = (*sparse::empty_sum()).into();
        assert_eq!(
            ContractRef::new(db, contract_id).balance_root().unwrap(),
            empty_state
        );
    }

    #[test]
    fn input_coins_are_marked_as_spent_with_utxo_validation_enabled() {
        // ensure coins are marked as spent after tx is processed
        let mut rng = StdRng::seed_from_u64(2322u64);
        let starting_block = BlockHeight::from(5);
        let starting_block_tx_idx = Default::default();

        let tx = TransactionBuilder::script(
            vec![op::ret(RegId::ONE)].into_iter().collect(),
            vec![],
        )
        .add_unsigned_coin_input(
            SecretKey::random(&mut rng),
            rng.gen(),
            100,
            Default::default(),
            Default::default(),
        )
        .add_output(Output::Change {
            to: Default::default(),
            amount: 0,
            asset_id: Default::default(),
        })
        .finalize();
        let db = &mut Database::default();

        // insert coin into state
        if let Input::CoinSigned(CoinSigned {
            utxo_id,
            owner,
            amount,
            asset_id,
            ..
        }) = tx.inputs()[0]
        {
            let mut coin = CompressedCoin::default();
            coin.set_owner(owner);
            coin.set_amount(amount);
            coin.set_asset_id(asset_id);
            coin.set_tx_pointer(TxPointer::new(starting_block, starting_block_tx_idx));
            db.storage::<Coins>().insert(&utxo_id, &coin).unwrap();
        }

        let mut executor = create_executor(
            db.clone(),
            Config {
                utxo_validation_default: true,
                ..Default::default()
            },
        );

        let block = PartialFuelBlock {
            header: PartialBlockHeader {
                consensus: ConsensusHeader {
                    height: 6.into(),
                    ..Default::default()
                },
                ..Default::default()
            },
            transactions: vec![tx.into()],
        };

        let ExecutionResult { block, events, .. } = executor
            .execute_and_commit(
                ExecutionBlock::Production(block),
                ExecutionOptions {
                    utxo_validation: true,
                },
            )
            .unwrap();

        // assert the tx coin is spent
        let utxo_id = block.transactions()[0].as_script().unwrap().inputs()[0]
            .utxo_id()
            .unwrap();
        let coin = db.storage::<Coins>().get(utxo_id).unwrap();
        assert!(coin.is_none());
        assert_eq!(events.len(), 2);
        assert!(
            matches!(events[0], ExecutorEvent::CoinConsumed(spent_coin) if &spent_coin.utxo_id == utxo_id)
        );
        assert!(matches!(events[1], ExecutorEvent::CoinCreated(_)));
    }

    #[test]
    fn validation_succeeds_when_input_contract_utxo_id_uses_expected_value() {
        let mut rng = StdRng::seed_from_u64(2322);
        // create a contract in block 1
        // verify a block 2 with tx containing contract id from block 1, using the correct contract utxo_id from block 1.
        let (tx, contract_id) = create_contract(vec![], &mut rng);
        let first_block = PartialFuelBlock {
            header: Default::default(),
            transactions: vec![tx.into()],
        };

        let tx2: Transaction = TxBuilder::new(2322)
            .start_script(vec![op::ret(1)], vec![])
            .contract_input(contract_id)
            .fee_input()
            .contract_output(&contract_id)
            .build()
            .transaction()
            .clone()
            .into();

        let second_block = PartialFuelBlock {
            header: PartialBlockHeader {
                consensus: ConsensusHeader {
                    height: 2.into(),
                    ..Default::default()
                },
                ..Default::default()
            },
            transactions: vec![tx2],
        };

        let db = Database::default();

        let mut setup = create_executor(db.clone(), Default::default());

        let ExecutionResult {
            skipped_transactions,
            ..
        } = setup
            .execute_and_commit(
                ExecutionBlock::Production(first_block),
                Default::default(),
            )
            .unwrap();
        assert!(skipped_transactions.is_empty());

        let producer = create_executor(db.clone(), Default::default());
        let ExecutionResult {
            block: second_block,
            skipped_transactions,
            ..
        } = producer
            .execute_without_commit(
                ExecutionBlock::Production(second_block),
                Default::default(),
            )
<<<<<<< HEAD
            .unwrap()
            .into_result();
=======
            .unwrap();
        assert!(skipped_transactions.is_empty());
>>>>>>> 517a15ae

        let verifier = create_executor(db, Default::default());
        let verify_result = verifier.execute_without_commit(
            ExecutionBlock::Validation(second_block),
            Default::default(),
        );
        assert!(verify_result.is_ok());
    }

    // verify that a contract input must exist for a transaction
    #[test]
    fn invalidates_if_input_contract_utxo_id_is_divergent() {
        let mut rng = StdRng::seed_from_u64(2322);

        // create a contract in block 1
        // verify a block 2 containing contract id from block 1, with wrong input contract utxo_id
        let (tx, contract_id) = create_contract(vec![], &mut rng);
        let tx2: Transaction = TxBuilder::new(2322)
            .start_script(vec![op::addi(0x10, RegId::ZERO, 0), op::ret(1)], vec![])
            .contract_input(contract_id)
            .fee_input()
            .contract_output(&contract_id)
            .build()
            .transaction()
            .clone()
            .into();

        let first_block = PartialFuelBlock {
            header: Default::default(),
            transactions: vec![tx.into(), tx2],
        };

        let tx3: Transaction = TxBuilder::new(2322)
            .start_script(vec![op::addi(0x10, RegId::ZERO, 1), op::ret(1)], vec![])
            .contract_input(contract_id)
            .fee_input()
            .contract_output(&contract_id)
            .build()
            .transaction()
            .clone()
            .into();
        let tx_id = tx3.id(&ChainId::default());

        let second_block = PartialFuelBlock {
            header: PartialBlockHeader {
                consensus: ConsensusHeader {
                    height: 2.into(),
                    ..Default::default()
                },
                ..Default::default()
            },
            transactions: vec![tx3],
        };

        let db = Database::default();

        let mut setup = create_executor(db.clone(), Default::default());

        setup
            .execute_and_commit(
                ExecutionBlock::Production(first_block),
                Default::default(),
            )
            .unwrap();

        let producer = create_executor(db.clone(), Default::default());

        let ExecutionResult {
            block: mut second_block,
            ..
        } = producer
            .execute_without_commit(
                ExecutionBlock::Production(second_block),
                Default::default(),
            )
            .unwrap()
            .into_result();
        // Corrupt the utxo_id of the contract output
        if let Transaction::Script(script) = &mut second_block.transactions_mut()[0] {
            if let Input::Contract(contract::Contract { utxo_id, .. }) =
                &mut script.inputs_mut()[0]
            {
                // use a previously valid contract id which isn't the correct one for this block
                *utxo_id = UtxoId::new(tx_id, 0);
            }
        }

        let verifier = create_executor(db, Default::default());
        let verify_result = verifier.execute_without_commit(
            ExecutionBlock::Validation(second_block),
            Default::default(),
        );

        assert!(matches!(
            verify_result,
            Err(ExecutorError::InvalidTransactionOutcome {
                transaction_id
            }) if transaction_id == tx_id
        ));
    }

    #[test]
    fn outputs_with_amount_are_included_utxo_set() {
        let (deploy, script) = setup_executable_script();
        let script_id = script.id(&ChainId::default());

        let mut database = &Database::default();
        let mut executor = create_executor(database.clone(), Default::default());

        let block = PartialFuelBlock {
            header: Default::default(),
            transactions: vec![deploy.into(), script.into()],
        };

        let ExecutionResult { block, .. } = executor
            .execute_and_commit(ExecutionBlock::Production(block), Default::default())
            .unwrap();

        // ensure that all utxos with an amount are stored into the utxo set
        for (idx, output) in block.transactions()[1]
            .as_script()
            .unwrap()
            .outputs()
            .iter()
            .enumerate()
        {
            let id = UtxoId::new(script_id, idx as u8);
            match output {
                Output::Change { .. } | Output::Variable { .. } | Output::Coin { .. } => {
                    let maybe_utxo = database.storage::<Coins>().get(&id).unwrap();
                    assert!(maybe_utxo.is_some());
                    let utxo = maybe_utxo.unwrap();
                    assert!(*utxo.amount() > 0)
                }
                _ => (),
            }
        }
    }

    #[test]
    fn outputs_with_no_value_are_excluded_from_utxo_set() {
        let mut rng = StdRng::seed_from_u64(2322);
        let asset_id: AssetId = rng.gen();
        let input_amount = 0;
        let coin_output_amount = 0;

        let tx: Transaction = TxBuilder::new(2322)
            .coin_input(asset_id, input_amount)
            .variable_output(Default::default())
            .coin_output(asset_id, coin_output_amount)
            .change_output(asset_id)
            .build()
            .transaction()
            .clone()
            .into();
        let tx_id = tx.id(&ChainId::default());

        let mut database = &Database::default();
        let mut executor = create_executor(database.clone(), Default::default());

        let block = PartialFuelBlock {
            header: Default::default(),
            transactions: vec![tx],
        };

        executor
            .execute_and_commit(ExecutionBlock::Production(block), Default::default())
            .unwrap();

        for idx in 0..2 {
            let id = UtxoId::new(tx_id, idx);
            let maybe_utxo = database.storage::<Coins>().get(&id).unwrap();
            assert!(maybe_utxo.is_none());
        }
    }

    fn message_from_input(input: &Input, da_height: u64) -> Message {
        MessageV1 {
            sender: *input.sender().unwrap(),
            recipient: *input.recipient().unwrap(),
            nonce: *input.nonce().unwrap(),
            amount: input.amount().unwrap(),
            data: input
                .input_data()
                .map(|data| data.to_vec())
                .unwrap_or_default(),
            da_height: DaBlockHeight(da_height),
        }
        .into()
    }

    /// Helper to build transactions and a message in it for some of the message tests
    fn make_tx_and_message(rng: &mut StdRng, da_height: u64) -> (Transaction, Message) {
        let tx = TransactionBuilder::script(vec![], vec![])
            .add_unsigned_message_input(
                SecretKey::random(rng),
                rng.gen(),
                rng.gen(),
                1000,
                vec![],
            )
            .finalize();

        let message = message_from_input(&tx.inputs()[0], da_height);
        (tx.into(), message)
    }

    /// Helper to build database and executor for some of the message tests
    fn make_executor(messages: &[&Message]) -> Executor<Database, DisabledRelayer> {
        let mut database = Database::default();
        let database_ref = &mut database;

        for message in messages {
            database_ref
                .storage::<Messages>()
                .insert(message.id(), message)
                .unwrap();
        }

        create_executor(
            database,
            Config {
                utxo_validation_default: true,
                ..Default::default()
            },
        )
    }

    #[test]
    fn unspent_message_succeeds_when_msg_da_height_lt_block_da_height() {
        let mut rng = StdRng::seed_from_u64(2322);

        let (tx, message) = make_tx_and_message(&mut rng, 0);

        let block = PartialFuelBlock {
            header: Default::default(),
            transactions: vec![tx],
        };

        let ExecutionResult { block, .. } = make_executor(&[&message])
            .execute_and_commit(
                ExecutionBlock::Production(block),
                ExecutionOptions {
                    utxo_validation: true,
                },
            )
            .expect("block execution failed unexpectedly");

        make_executor(&[&message])
            .execute_and_commit(
                ExecutionBlock::Validation(block),
                ExecutionOptions {
                    utxo_validation: true,
                },
            )
            .expect("block validation failed unexpectedly");
    }

    #[test]
    fn successful_execution_consume_all_messages() {
        let mut rng = StdRng::seed_from_u64(2322);
        let to: Address = rng.gen();
        let amount = 500;

        let tx = TransactionBuilder::script(vec![], vec![])
            // Add `Input::MessageCoin`
            .add_unsigned_message_input(SecretKey::random(&mut rng), rng.gen(), rng.gen(), amount, vec![])
            // Add `Input::MessageData`
            .add_unsigned_message_input(SecretKey::random(&mut rng), rng.gen(), rng.gen(), amount, vec![0xff; 10])
            .add_output(Output::change(to, amount + amount, AssetId::BASE))
            .finalize();
        let tx_id = tx.id(&ChainId::default());

        let message_coin = message_from_input(&tx.inputs()[0], 0);
        let message_data = message_from_input(&tx.inputs()[1], 0);
        let messages = vec![&message_coin, &message_data];

        let block = PartialFuelBlock {
            header: Default::default(),
            transactions: vec![tx.into()],
        };

        let mut exec = make_executor(&messages);
        let view = exec.database_view_provider.latest_view();
        assert!(!view.message_is_spent(message_coin.nonce()).unwrap());
        assert!(!view.message_is_spent(message_data.nonce()).unwrap());

        let ExecutionResult {
            skipped_transactions,
            ..
        } = exec
            .execute_and_commit(
                ExecutionBlock::Production(block),
                ExecutionOptions {
                    utxo_validation: true,
                },
            )
            .unwrap();
        assert_eq!(skipped_transactions.len(), 0);

        // Successful execution consumes `message_coin` and `message_data`.
        let view = exec.database_view_provider.latest_view();
        assert!(view.message_is_spent(message_coin.nonce()).unwrap());
        assert!(view.message_is_spent(message_data.nonce()).unwrap());
        assert_eq!(
            *view.coin(&UtxoId::new(tx_id, 0)).unwrap().amount(),
            amount + amount
        );
    }

    #[test]
    fn reverted_execution_consume_only_message_coins() {
        let mut rng = StdRng::seed_from_u64(2322);
        let to: Address = rng.gen();
        let amount = 500;

        // Script that return `1` - failed script -> execution result will be reverted.
        let script = vec![op::ret(1)].into_iter().collect();
        let tx = TransactionBuilder::script(script, vec![])
            // Add `Input::MessageCoin`
            .add_unsigned_message_input(SecretKey::random(&mut rng), rng.gen(), rng.gen(), amount, vec![])
            // Add `Input::MessageData`
            .add_unsigned_message_input(SecretKey::random(&mut rng), rng.gen(), rng.gen(), amount, vec![0xff; 10])
            .add_output(Output::change(to, amount + amount, AssetId::BASE))
            .finalize();
        let tx_id = tx.id(&ChainId::default());

        let message_coin = message_from_input(&tx.inputs()[0], 0);
        let message_data = message_from_input(&tx.inputs()[1], 0);
        let messages = vec![&message_coin, &message_data];

        let block = PartialFuelBlock {
            header: Default::default(),
            transactions: vec![tx.into()],
        };

        let mut exec = make_executor(&messages);
        let view = exec.database_view_provider.latest_view();
        assert!(!view.message_is_spent(message_coin.nonce()).unwrap());
        assert!(!view.message_is_spent(message_data.nonce()).unwrap());

        let ExecutionResult {
            skipped_transactions,
            ..
        } = exec
            .execute_and_commit(
                ExecutionBlock::Production(block),
                ExecutionOptions {
                    utxo_validation: true,
                },
            )
            .unwrap();
        assert_eq!(skipped_transactions.len(), 0);

        // We should spend only `message_coin`. The `message_data` should be unspent.
        let view = exec.database_view_provider.latest_view();
        assert!(view.message_is_spent(message_coin.nonce()).unwrap());
        assert!(!view.message_is_spent(message_data.nonce()).unwrap());
        assert_eq!(*view.coin(&UtxoId::new(tx_id, 0)).unwrap().amount(), amount);
    }

    #[test]
    fn message_fails_when_spending_nonexistent_message_id() {
        let mut rng = StdRng::seed_from_u64(2322);

        let (tx, _message) = make_tx_and_message(&mut rng, 0);

        let mut block = Block::default();
        *block.transactions_mut() = vec![tx.clone()];

        let ExecutionResult {
            skipped_transactions,
            mut block,
            ..
        } = make_executor(&[]) // No messages in the db
            .execute_and_commit(
                ExecutionBlock::Production(block.clone().into()),
                ExecutionOptions {
                    utxo_validation: true,
                },
            )
            .unwrap();
        let err = &skipped_transactions[0].1;
        assert!(matches!(
            err,
            &ExecutorError::TransactionValidity(
                TransactionValidityError::MessageDoesNotExist(_)
            )
        ));

        // Produced block is valid
        make_executor(&[]) // No messages in the db
            .execute_and_commit(
                ExecutionBlock::Validation(block.clone()),
                ExecutionOptions {
                    utxo_validation: true,
                },
            )
            .unwrap();

        // Invalidate block by returning back `tx` with not existing message
        let index = block.transactions().len() - 1;
        block.transactions_mut().insert(index, tx);
        let res = make_executor(&[]) // No messages in the db
            .execute_and_commit(
                ExecutionBlock::Validation(block),
                ExecutionOptions {
                    utxo_validation: true,
                },
            );
        assert!(matches!(
            res,
            Err(ExecutorError::TransactionValidity(
                TransactionValidityError::MessageDoesNotExist(_)
            ))
        ));
    }

    #[test]
    fn message_fails_when_spending_da_height_gt_block_da_height() {
        let mut rng = StdRng::seed_from_u64(2322);

        let (tx, message) = make_tx_and_message(&mut rng, 1); // Block has zero da_height

        let mut block = Block::default();
        *block.transactions_mut() = vec![tx.clone()];

        let ExecutionResult {
            skipped_transactions,
            mut block,
            ..
        } = make_executor(&[&message])
            .execute_and_commit(
                ExecutionBlock::Production(block.clone().into()),
                ExecutionOptions {
                    utxo_validation: true,
                },
            )
            .unwrap();
        let err = &skipped_transactions[0].1;
        assert!(matches!(
            err,
            &ExecutorError::TransactionValidity(
                TransactionValidityError::MessageSpendTooEarly(_)
            )
        ));

        // Produced block is valid
        make_executor(&[&message])
            .execute_and_commit(
                ExecutionBlock::Validation(block.clone()),
                ExecutionOptions {
                    utxo_validation: true,
                },
            )
            .unwrap();

        // Invalidate block by return back `tx` with not ready message.
        let index = block.transactions().len() - 1;
        block.transactions_mut().insert(index, tx);
        let res = make_executor(&[&message]).execute_and_commit(
            ExecutionBlock::Validation(block),
            ExecutionOptions {
                utxo_validation: true,
            },
        );
        assert!(matches!(
            res,
            Err(ExecutorError::TransactionValidity(
                TransactionValidityError::MessageSpendTooEarly(_)
            ))
        ));
    }

    #[test]
    fn message_input_fails_when_mismatches_database() {
        let mut rng = StdRng::seed_from_u64(2322);

        let (tx, mut message) = make_tx_and_message(&mut rng, 0);

        // Modifying the message to make it mismatch
        message.set_amount(123);

        let mut block = Block::default();
        *block.transactions_mut() = vec![tx.clone()];

        let ExecutionResult {
            skipped_transactions,
            ..
        } = make_executor(&[&message])
            .execute_and_commit(
                ExecutionBlock::Production(block.clone().into()),
                ExecutionOptions {
                    utxo_validation: true,
                },
            )
            .unwrap();
        let err = &skipped_transactions[0].1;
        assert!(matches!(
            err,
            &ExecutorError::TransactionValidity(
                TransactionValidityError::MessageMismatch(_)
            )
        ));
    }

    #[test]
    fn message_fails_when_spending_already_spent_message_id() {
        let mut rng = StdRng::seed_from_u64(2322);

        // Create two transactions with the same message
        let (tx1, message) = make_tx_and_message(&mut rng, 0);
        let (mut tx2, _) = make_tx_and_message(&mut rng, 0);
        tx2.as_script_mut().unwrap().inputs_mut()[0] =
            tx1.as_script().unwrap().inputs()[0].clone();

        let mut block = PartialFuelBlock {
            header: Default::default(),
            transactions: vec![tx1, tx2.clone()],
        };

        let exec = make_executor(&[&message]);
        let ExecutionData {
            skipped_transactions,
            ..
        } = exec
            .execute_block(
                ExecutionType::Production(PartialBlockComponent::from_partial_block(
                    &mut block,
                )),
                ExecutionOptions {
                    utxo_validation: true,
                },
            )
            .unwrap();
        // One of two transactions is skipped.
        assert_eq!(skipped_transactions.len(), 1);
        let err = &skipped_transactions[0].1;
        assert!(matches!(
            err,
            &ExecutorError::TransactionValidity(
                TransactionValidityError::MessageAlreadySpent(_)
            )
        ));

        // Produced block is valid
        let exec = make_executor(&[&message]);
        exec.execute_block(
            ExecutionType::Validation(PartialBlockComponent::from_partial_block(
                &mut block,
            )),
            ExecutionOptions {
                utxo_validation: true,
            },
        )
        .unwrap();

        // Invalidate block by return back `tx2` transaction skipped during production.
        block.transactions.insert(block.transactions.len() - 1, tx2);
        let exec = make_executor(&[&message]);
        let res = exec.execute_block(
            ExecutionType::Validation(PartialBlockComponent::from_partial_block(
                &mut block,
            )),
            ExecutionOptions {
                utxo_validation: true,
            },
        );
        assert!(matches!(
            res,
            Err(ExecutorError::TransactionValidity(
                TransactionValidityError::MessageAlreadySpent(_)
            ))
        ));
    }

    #[test]
    fn get_block_height_returns_current_executing_block() {
        let mut rng = StdRng::seed_from_u64(1234);

        let base_asset_id = rng.gen();

        // return current block height
        let script = vec![op::bhei(0x10), op::ret(0x10)];
        let tx = TransactionBuilder::script(script.into_iter().collect(), vec![])
            .script_gas_limit(10000)
            .add_unsigned_coin_input(
                SecretKey::random(&mut rng),
                rng.gen(),
                1000,
                base_asset_id,
                Default::default(),
            )
            .finalize();

        // setup block
        let block_height = rng.gen_range(5u32..1000u32);
        let block_tx_idx = rng.gen();

        let block = PartialFuelBlock {
            header: PartialBlockHeader {
                consensus: ConsensusHeader {
                    height: block_height.into(),
                    ..Default::default()
                },
                ..Default::default()
            },
            transactions: vec![tx.clone().into()],
        };

        // setup db with coin to spend
        let database = &mut &mut Database::default();
        let coin_input = &tx.inputs()[0];
        let mut coin = CompressedCoin::default();
        coin.set_owner(*coin_input.input_owner().unwrap());
        coin.set_amount(coin_input.amount().unwrap());
        coin.set_asset_id(*coin_input.asset_id(&base_asset_id).unwrap());
        coin.set_tx_pointer(TxPointer::new(Default::default(), block_tx_idx));
        database
            .storage::<Coins>()
            .insert(coin_input.utxo_id().unwrap(), &coin)
            .unwrap();

        // make executor with db
        let mut executor = create_executor(
            database.clone(),
            Config {
                utxo_validation_default: true,
                ..Default::default()
            },
        );

        let ExecutionResult { tx_status, .. } = executor
            .execute_and_commit(
                ExecutionBlock::Production(block),
                ExecutionOptions {
                    utxo_validation: true,
                },
            )
            .expect("Should execute the block");

        let receipts = tx_status[0].result.receipts();
        assert_eq!(block_height as u64, receipts[0].val().unwrap());
    }

    #[test]
    fn get_time_returns_current_executing_block_time() {
        let mut rng = StdRng::seed_from_u64(1234);

        let base_asset_id = rng.gen();

        // return current block height
        let script = vec![op::bhei(0x10), op::time(0x11, 0x10), op::ret(0x11)];
        let tx = TransactionBuilder::script(script.into_iter().collect(), vec![])
            .script_gas_limit(10000)
            .add_unsigned_coin_input(
                SecretKey::random(&mut rng),
                rng.gen(),
                1000,
                base_asset_id,
                Default::default(),
            )
            .finalize();

        // setup block
        let block_height = rng.gen_range(5u32..1000u32);
        let time = Tai64(rng.gen_range(1u32..u32::MAX) as u64);

        let block = PartialFuelBlock {
            header: PartialBlockHeader {
                consensus: ConsensusHeader {
                    height: block_height.into(),
                    time,
                    ..Default::default()
                },
                ..Default::default()
            },
            transactions: vec![tx.clone().into()],
        };

        // setup db with coin to spend
        let database = &mut &mut Database::default();
        let coin_input = &tx.inputs()[0];
        let mut coin = CompressedCoin::default();
        coin.set_owner(*coin_input.input_owner().unwrap());
        coin.set_amount(coin_input.amount().unwrap());
        coin.set_asset_id(*coin_input.asset_id(&base_asset_id).unwrap());
        database
            .storage::<Coins>()
            .insert(coin_input.utxo_id().unwrap(), &coin)
            .unwrap();

        // make executor with db
        let mut executor = create_executor(
            database.clone(),
            Config {
                utxo_validation_default: true,
                ..Default::default()
            },
        );

        let ExecutionResult { tx_status, .. } = executor
            .execute_and_commit(
                ExecutionBlock::Production(block),
                ExecutionOptions {
                    utxo_validation: true,
                },
            )
            .expect("Should execute the block");

        let receipts = tx_status[0].result.receipts();
        assert_eq!(time.0, receipts[0].val().unwrap());
    }

    #[test]
    fn tx_with_coin_predicate_included_by_block_producer_and_accepted_by_validator() {
        let mut rng = StdRng::seed_from_u64(2322u64);
        let predicate: Vec<u8> = vec![op::ret(RegId::ONE)].into_iter().collect();
        let owner = Input::predicate_owner(&predicate);
        let amount = 1000;

        let config = Config {
            utxo_validation_default: true,
            ..Default::default()
        };

        let mut tx = TransactionBuilder::script(
            vec![op::ret(RegId::ONE)].into_iter().collect(),
            vec![],
        )
        .max_fee_limit(amount)
        .add_input(Input::coin_predicate(
            rng.gen(),
            owner,
            amount,
            AssetId::BASE,
            rng.gen(),
            0,
            predicate,
            vec![],
        ))
        .add_output(Output::Change {
            to: Default::default(),
            amount: 0,
            asset_id: Default::default(),
        })
        .finalize();
        tx.estimate_predicates(&config.consensus_parameters.clone().into())
            .unwrap();
        let db = &mut Database::default();

        // insert coin into state
        if let Input::CoinPredicate(CoinPredicate {
            utxo_id,
            owner,
            amount,
            asset_id,
            tx_pointer,
            ..
        }) = tx.inputs()[0]
        {
            let mut coin = CompressedCoin::default();
            coin.set_owner(owner);
            coin.set_amount(amount);
            coin.set_asset_id(asset_id);
            coin.set_tx_pointer(tx_pointer);
            db.storage::<Coins>().insert(&utxo_id, &coin).unwrap();
        }

        let producer = create_executor(db.clone(), config.clone());

        let ExecutionResult {
            block,
            skipped_transactions,
            ..
        } = producer
            .execute_without_commit(ExecutionTypes::Production(Components {
                header_to_produce: PartialBlockHeader::default(),
                transactions_source: OnceTransactionsSource::new(vec![tx.into()]),
                gas_price: 1,
                gas_limit: u64::MAX,
            }))
            .unwrap()
            .into_result();
        assert!(skipped_transactions.is_empty());

        let validator = create_executor(db.clone(), config);
        let result = validator.execute_without_commit::<OnceTransactionsSource>(
            ExecutionTypes::Validation(block),
        );
        assert!(result.is_ok(), "{result:?}")
    }

    #[cfg(feature = "relayer")]
    mod relayer {
        use super::*;
        use crate::{
            database::database_description::{
                on_chain::OnChain,
                relayer::Relayer,
            },
            state::ChangesIterator,
        };
        use fuel_core_relayer::storage::EventsHistory;
        use fuel_core_storage::{
            iter::IteratorOverTable,
            tables::{
                FuelBlocks,
                SpentMessages,
            },
            StorageAsMut,
        };

        fn database_with_genesis_block(da_block_height: u64) -> Database<OnChain> {
            let mut db = Database::default();
            let mut block = Block::default();
            block.header_mut().set_da_height(da_block_height.into());
            block.header_mut().recalculate_metadata();

            db.storage::<FuelBlocks>()
                .insert(&0.into(), &block)
                .expect("Should insert genesis block without any problems");
            db
        }

        fn add_message_to_relayer(db: &mut Database<Relayer>, message: Message) {
            let da_height = message.da_height();
            db.storage::<EventsHistory>()
                .insert(&da_height, &[Event::Message(message)])
                .expect("Should insert event");
        }

        fn add_messages_to_relayer(db: &mut Database<Relayer>, relayer_da_height: u64) {
            for da_height in 0..=relayer_da_height {
                let mut message = Message::default();
                message.set_da_height(da_height.into());
                message.set_nonce(da_height.into());

                add_message_to_relayer(db, message);
            }
        }

        fn create_relayer_executor(
            on_chain: Database<OnChain>,
            relayer: Database<Relayer>,
        ) -> Executor<Database<OnChain>, Database<Relayer>> {
            Executor {
                database_view_provider: on_chain,
                relayer_view_provider: relayer,
                config: Arc::new(Default::default()),
            }
        }

        struct Input {
            relayer_da_height: u64,
            block_height: u32,
            block_da_height: u64,
            genesis_da_height: Option<u64>,
        }

        #[test_case::test_case(
            Input {
                relayer_da_height: 10,
                block_height: 1,
                block_da_height: 10,
                genesis_da_height: Some(0),
            } => matches Ok(()) ; "block producer takes all 10 messages from the relayer"
        )]
        #[test_case::test_case(
            Input {
                relayer_da_height: 10,
                block_height: 1,
                block_da_height: 5,
                genesis_da_height: Some(0),
            } => matches Ok(()) ; "block producer takes first 5 messages from the relayer"
        )]
        #[test_case::test_case(
            Input {
                relayer_da_height: 10,
                block_height: 1,
                block_da_height: 10,
                genesis_da_height: Some(5),
            } => matches Ok(()) ; "block producer takes last 5 messages from the relayer"
        )]
        #[test_case::test_case(
            Input {
                relayer_da_height: 10,
                block_height: 1,
                block_da_height: 10,
                genesis_da_height: Some(u64::MAX),
            } => matches Err(ExecutorError::DaHeightExceededItsLimit) ; "block producer fails when previous block exceeds `u64::MAX`"
        )]
        #[test_case::test_case(
            Input {
                relayer_da_height: 10,
                block_height: 1,
                block_da_height: 10,
                genesis_da_height: None,
            } => matches Err(ExecutorError::PreviousBlockIsNotFound) ; "block producer fails when previous block doesn't exist"
        )]
        #[test_case::test_case(
            Input {
                relayer_da_height: 10,
                block_height: 0,
                block_da_height: 10,
                genesis_da_height: Some(0),
            } => matches Err(ExecutorError::ExecutingGenesisBlock) ; "block producer fails when block height is zero"
        )]
        fn block_producer_takes_messages_from_the_relayer(
            input: Input,
        ) -> Result<(), ExecutorError> {
            let genesis_da_height = input.genesis_da_height.unwrap_or_default();
            let on_chain_db = if let Some(genesis_da_height) = input.genesis_da_height {
                database_with_genesis_block(genesis_da_height)
            } else {
                Database::default()
            };
            let mut relayer_db = Database::<Relayer>::default();

            // Given
            let relayer_da_height = input.relayer_da_height;
            let block_height = input.block_height;
            let block_da_height = input.block_da_height;
            add_messages_to_relayer(&mut relayer_db, relayer_da_height);
            assert_eq!(on_chain_db.iter_all::<Messages>(None).count(), 0);

            // When
            let producer = create_relayer_executor(on_chain_db, relayer_db);
            let block = test_block(block_height.into(), block_da_height.into(), 0);
            let (result, changes) = producer
                .execute_without_commit(
                    ExecutionTypes::Production(block.into()),
                    Default::default(),
                )?
                .into();

            // Then
            let view = ChangesIterator::<OnChain>::new(&changes);
            assert_eq!(
                view.iter_all::<Messages>(None).count() as u64,
                block_da_height - genesis_da_height
            );
            assert_eq!(
                result.events.len() as u64,
                block_da_height - genesis_da_height
            );
            let messages = view.iter_all::<Messages>(None);
            for ((da_height, message), event) in (genesis_da_height + 1..block_da_height)
                .zip(messages)
                .zip(result.events.iter())
            {
                let (_, message) = message.unwrap();
                assert_eq!(message.da_height(), da_height.into());
                assert!(matches!(event, ExecutorEvent::MessageImported(_)));
            }
            Ok(())
        }

        #[test]
        fn block_producer_does_not_take_messages_for_the_same_height() {
            let genesis_da_height = 1u64;
            let on_chain_db = database_with_genesis_block(genesis_da_height);
            let mut relayer_db = Database::<Relayer>::default();

            // Given
            let relayer_da_height = 10u64;
            let block_height = 1u32;
            let block_da_height = 1u64;
            add_messages_to_relayer(&mut relayer_db, relayer_da_height);
            assert_eq!(on_chain_db.iter_all::<Messages>(None).count(), 0);

            // When
            let producer = create_relayer_executor(on_chain_db, relayer_db);
            let block = test_block(block_height.into(), block_da_height.into(), 10);
            let (result, changes) = producer
                .execute_without_commit(
                    ExecutionTypes::Production(block.into()),
                    Default::default(),
                )
                .unwrap()
                .into();

            // Then
            let view = ChangesIterator::<OnChain>::new(&changes);
            assert!(result.skipped_transactions.is_empty());
            assert_eq!(view.iter_all::<Messages>(None).count() as u64, 0);
        }

        #[test]
        fn block_producer_can_use_just_added_message_in_the_transaction() {
            let genesis_da_height = 1u64;
            let on_chain_db = database_with_genesis_block(genesis_da_height);
            let mut relayer_db = Database::<Relayer>::default();

            let block_height = 1u32;
            let block_da_height = 2u64;
            let nonce = 1.into();
            let mut message = Message::default();
            message.set_da_height(block_da_height.into());
            message.set_nonce(nonce);
            add_message_to_relayer(&mut relayer_db, message);

            // Given
            assert_eq!(on_chain_db.iter_all::<Messages>(None).count(), 0);
            assert_eq!(on_chain_db.iter_all::<SpentMessages>(None).count(), 0);
            let tx = TransactionBuilder::script(vec![], vec![])
                .script_gas_limit(10)
                .add_unsigned_message_input(
                    SecretKey::random(&mut StdRng::seed_from_u64(2322)),
                    Default::default(),
                    nonce,
                    Default::default(),
                    vec![],
                )
                .finalize_as_transaction();

            // When
            let mut block = test_block(block_height.into(), block_da_height.into(), 0);
            *block.transactions_mut() = vec![tx];
            let producer = create_relayer_executor(on_chain_db, relayer_db);
            let (result, changes) = producer
                .execute_without_commit(
                    ExecutionTypes::Production(block.into()),
                    Default::default(),
                )
                .unwrap()
                .into();

            // Then
            let view = ChangesIterator::<OnChain>::new(&changes);
            assert!(result.skipped_transactions.is_empty());
            assert_eq!(view.iter_all::<Messages>(None).count() as u64, 0);
            // Message added during this block immediately became spent.
            assert_eq!(view.iter_all::<SpentMessages>(None).count(), 1);
            assert_eq!(result.events.len(), 2);
            assert!(matches!(
                result.events[0],
                ExecutorEvent::MessageImported(_)
            ));
            assert!(matches!(
                result.events[1],
                ExecutorEvent::MessageConsumed(_)
            ));
        }
    }
}<|MERGE_RESOLUTION|>--- conflicted
+++ resolved
@@ -2118,13 +2118,9 @@
                 ExecutionBlock::Production(second_block),
                 Default::default(),
             )
-<<<<<<< HEAD
             .unwrap()
             .into_result();
-=======
-            .unwrap();
         assert!(skipped_transactions.is_empty());
->>>>>>> 517a15ae
 
         let verifier = create_executor(db, Default::default());
         let verify_result = verifier.execute_without_commit(
