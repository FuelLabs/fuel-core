--- conflicted
+++ resolved
@@ -382,13 +382,6 @@
     let db = Database::in_memory();
     let time_limit = Duration::from_secs(4);
     let node = tokio::time::timeout(
-<<<<<<< HEAD
-        Duration::from_secs(4),
-        FuelService::from_database(db.clone(), node_config),
-    )
-    .await
-    .expect("All services should start in less than 4 seconds")
-=======
         time_limit,
         FuelService::from_database(db.clone(), node_config),
     )
@@ -399,7 +392,6 @@
             time_limit.as_secs()
         )
     })
->>>>>>> c52c0e78
     .expect("The `FuelService should start without error");
 
     let config = node.shared.config.clone();
