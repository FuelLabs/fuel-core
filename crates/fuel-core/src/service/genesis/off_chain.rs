use crate::{
    database::{
        database_description::off_chain::OffChain,
        Database,
    },
    graphql_api::worker_service,
    service::{
        genesis::create_coin_from_config,
        Config,
    },
};
use fuel_core_storage::transactional::WriteTransaction;
use fuel_core_types::{
    entities::message::Message,
    services::executor::Event,
};
use std::borrow::Cow;

/// Performs the importing of the genesis block from the snapshot.
pub fn execute_genesis_block(
    config: &Config,
    original_database: &mut Database<OffChain>,
) -> anyhow::Result<()> {
    // start a db transaction for bulk-writing
    let mut database_transaction = original_database.write_transaction();

    if let Some(state_config) = &config.chain_conf.initial_state {
        if let Some(messages) = &state_config.messages {
            let messages_events = messages.iter().map(|config| {
                let message: Message = config.clone().into();
                Cow::Owned(Event::MessageImported(message))
            });

<<<<<<< HEAD
            worker_service::Task::<Database<OffChain>>::process_executor_events(
=======
            worker_service::process_executor_events(
>>>>>>> 517a15ae
                messages_events,
                &mut database_transaction,
            )?;
        }

        if let Some(coins) = &state_config.coins {
            let mut generated_output_index = 0;
            let coin_events = coins.iter().map(|config| {
                let coin = create_coin_from_config(config, &mut generated_output_index);
                Cow::Owned(Event::CoinCreated(coin))
            });

<<<<<<< HEAD
            worker_service::Task::<Database<OffChain>>::process_executor_events(
=======
            worker_service::process_executor_events(
>>>>>>> 517a15ae
                coin_events,
                &mut database_transaction,
            )?;
        }
    }
    database_transaction.commit()?;

    Ok(())
}<|MERGE_RESOLUTION|>--- conflicted
+++ resolved
@@ -31,11 +31,7 @@
                 Cow::Owned(Event::MessageImported(message))
             });
 
-<<<<<<< HEAD
-            worker_service::Task::<Database<OffChain>>::process_executor_events(
-=======
             worker_service::process_executor_events(
->>>>>>> 517a15ae
                 messages_events,
                 &mut database_transaction,
             )?;
@@ -48,11 +44,7 @@
                 Cow::Owned(Event::CoinCreated(coin))
             });
 
-<<<<<<< HEAD
-            worker_service::Task::<Database<OffChain>>::process_executor_events(
-=======
             worker_service::process_executor_events(
->>>>>>> 517a15ae
                 coin_events,
                 &mut database_transaction,
             )?;
