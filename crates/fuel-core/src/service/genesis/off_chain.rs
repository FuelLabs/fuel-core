use crate::{
    database::{
        database_description::off_chain::OffChain,
        Database,
    },
    graphql_api::worker_service,
    service::Config,
};
<<<<<<< HEAD
use fuel_core_storage::transactional::WriteTransaction;
=======
use fuel_core_chain_config::{
    CoinConfig,
    MessageConfig,
};
use fuel_core_storage::transactional::Transactional;
>>>>>>> 41108896
use fuel_core_types::{
    entities::coins::coin::Coin,
    services::executor::Event,
};
use std::borrow::Cow;

fn process_messages(
    db: &Database<OffChain>,
    messages: Vec<MessageConfig>,
) -> anyhow::Result<()> {
    let mut database_transaction = Transactional::transaction(db);

    let message_events = messages.iter().map(|config| {
        let message = config.clone().into();
        Cow::Owned(Event::MessageImported(message))
    });

    worker_service::process_executor_events(
        message_events,
        database_transaction.as_mut(),
    )?;

    database_transaction.commit()?;
    Ok(())
}

fn process_coins(db: &Database<OffChain>, coins: Vec<CoinConfig>) -> anyhow::Result<()> {
    let mut database_transaction = Transactional::transaction(db);

    let coin_events = coins.iter().map(|config| {
        let coin = Coin {
            utxo_id: config.utxo_id(),
            owner: config.owner,
            amount: config.amount,
            asset_id: config.asset_id,
            tx_pointer: config.tx_pointer(),
        };
        Cow::Owned(Event::CoinCreated(coin))
    });

    worker_service::process_executor_events(coin_events, database_transaction.as_mut())?;

    database_transaction.commit()?;
    Ok(())
}

/// Performs the importing of the genesis block from the snapshot.
// TODO: The regenesis of the off-chain database should go in the same way as the on-chain database.
//  https://github.com/FuelLabs/fuel-core/issues/1619
pub fn execute_genesis_block(
    config: &Config,
<<<<<<< HEAD
    original_database: &mut Database<OffChain>,
) -> anyhow::Result<()> {
    // start a db transaction for bulk-writing
    let mut database_transaction = original_database.write_transaction();

    if let Some(state_config) = &config.chain_conf.initial_state {
        if let Some(messages) = &state_config.messages {
            let messages_events = messages.iter().map(|config| {
                let message: Message = config.clone().into();
                Cow::Owned(Event::MessageImported(message))
            });

            worker_service::process_executor_events(
                messages_events,
                &mut database_transaction,
            )?;
        }

        if let Some(coins) = &state_config.coins {
            let mut generated_output_index = 0;
            let coin_events = coins.iter().map(|config| {
                let coin = create_coin_from_config(config, &mut generated_output_index);
                Cow::Owned(Event::CoinCreated(coin))
            });

            worker_service::process_executor_events(
                coin_events,
                &mut database_transaction,
            )?;
        }
=======
    original_database: &Database<OffChain>,
) -> anyhow::Result<()> {
    for message_group in config.state_reader.messages()? {
        process_messages(original_database, message_group?.data)?;
    }

    for coin_group in config.state_reader.coins()? {
        process_coins(original_database, coin_group?.data)?;
>>>>>>> 41108896
    }
    database_transaction.commit()?;

    Ok(())
}<|MERGE_RESOLUTION|>--- conflicted
+++ resolved
@@ -6,15 +6,12 @@
     graphql_api::worker_service,
     service::Config,
 };
-<<<<<<< HEAD
 use fuel_core_storage::transactional::WriteTransaction;
-=======
 use fuel_core_chain_config::{
     CoinConfig,
     MessageConfig,
 };
 use fuel_core_storage::transactional::Transactional;
->>>>>>> 41108896
 use fuel_core_types::{
     entities::coins::coin::Coin,
     services::executor::Event,
@@ -25,7 +22,7 @@
     db: &Database<OffChain>,
     messages: Vec<MessageConfig>,
 ) -> anyhow::Result<()> {
-    let mut database_transaction = Transactional::transaction(db);
+    let mut database_transaction = original_database.write_transaction();
 
     let message_events = messages.iter().map(|config| {
         let message = config.clone().into();
@@ -34,7 +31,7 @@
 
     worker_service::process_executor_events(
         message_events,
-        database_transaction.as_mut(),
+        &mut database_transaction,
     )?;
 
     database_transaction.commit()?;
@@ -66,38 +63,6 @@
 //  https://github.com/FuelLabs/fuel-core/issues/1619
 pub fn execute_genesis_block(
     config: &Config,
-<<<<<<< HEAD
-    original_database: &mut Database<OffChain>,
-) -> anyhow::Result<()> {
-    // start a db transaction for bulk-writing
-    let mut database_transaction = original_database.write_transaction();
-
-    if let Some(state_config) = &config.chain_conf.initial_state {
-        if let Some(messages) = &state_config.messages {
-            let messages_events = messages.iter().map(|config| {
-                let message: Message = config.clone().into();
-                Cow::Owned(Event::MessageImported(message))
-            });
-
-            worker_service::process_executor_events(
-                messages_events,
-                &mut database_transaction,
-            )?;
-        }
-
-        if let Some(coins) = &state_config.coins {
-            let mut generated_output_index = 0;
-            let coin_events = coins.iter().map(|config| {
-                let coin = create_coin_from_config(config, &mut generated_output_index);
-                Cow::Owned(Event::CoinCreated(coin))
-            });
-
-            worker_service::process_executor_events(
-                coin_events,
-                &mut database_transaction,
-            )?;
-        }
-=======
     original_database: &Database<OffChain>,
 ) -> anyhow::Result<()> {
     for message_group in config.state_reader.messages()? {
@@ -106,9 +71,7 @@
 
     for coin_group in config.state_reader.coins()? {
         process_coins(original_database, coin_group?.data)?;
->>>>>>> 41108896
     }
-    database_transaction.commit()?;
 
     Ok(())
 }