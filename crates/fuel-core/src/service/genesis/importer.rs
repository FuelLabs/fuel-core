--- conflicted
+++ resolved
@@ -1,17 +1,4 @@
-<<<<<<< HEAD
-use self::{
-    import_task::ImportTable,
-    progress::{
-        MultipleProgressReporter,
-        ProgressReporter,
-        Target,
-    },
-=======
-use self::import_task::{
-    ImportTable,
-    ImportTask,
->>>>>>> 3f600474
-};
+use self::import_task::ImportTable;
 
 use super::{
     progress::MultipleProgressReporter,
@@ -109,46 +96,7 @@
         Ok(())
     }
 
-<<<<<<< HEAD
     pub fn spawn_worker<TableInSnapshot>(&mut self) -> anyhow::Result<()>
-=======
-    pub fn spawn_worker_on_chain<TableBeingWritten>(&mut self) -> anyhow::Result<()>
-    where
-        TableBeingWritten: TableWithBlueprint + 'static + Send,
-        TableEntry<TableBeingWritten>: serde::de::DeserializeOwned + Send,
-        StateConfig: AsTable<TableBeingWritten>,
-        Handler<TableBeingWritten>:
-            ImportTable<TableInSnapshot = TableBeingWritten, DbDesc = OnChain>,
-    {
-        let groups = self.snapshot_reader.read::<TableBeingWritten>()?;
-        let num_groups = groups.len();
-
-        let block_height = self.snapshot_reader.block_height();
-        let da_block_height = self.snapshot_reader.da_block_height();
-        let db = self.db.on_chain().clone();
-
-        let progress_reporter = self
-            .multi_progress_reporter
-            .table_reporter::<TableBeingWritten>(Some(num_groups));
-
-        self.task_manager.spawn(move |token| {
-            let task = ImportTask::new(
-                token,
-                Handler::new(block_height, da_block_height),
-                groups,
-                db,
-                progress_reporter,
-            );
-            tokio_rayon::spawn(move || task.run())
-        });
-
-        Ok(())
-    }
-
-    pub fn spawn_worker_off_chain<TableInSnapshot, TableBeingWritten>(
-        &mut self,
-    ) -> anyhow::Result<()>
->>>>>>> 3f600474
     where
         TableInSnapshot: TableWithBlueprint + 'static + Send,
         TableEntry<TableInSnapshot>: serde::de::DeserializeOwned + Send,
@@ -163,15 +111,9 @@
         let on_chain_db = self.db.on_chain().clone();
         let off_chain_db = self.db.off_chain().clone();
 
-<<<<<<< HEAD
-        let progress_reporter = self.progress_reporter::<TableInSnapshot>(num_groups);
-=======
-        let db = self.db.off_chain().clone();
-
         let progress_reporter = self
             .multi_progress_reporter
-            .table_reporter::<TableBeingWritten>(Some(num_groups));
->>>>>>> 3f600474
+            .table_reporter::<TableInSnapshot>(Some(num_groups));
 
         self.task_manager.spawn(move |token| {
             tokio_rayon::spawn(move || {
@@ -188,41 +130,6 @@
 
         Ok(())
     }
-<<<<<<< HEAD
-
-    fn should_display_bars() -> bool {
-        std::io::stderr().is_terminal() && !cfg!(test)
-    }
-
-    fn progress_reporter<T>(&self, num_groups: usize) -> ProgressReporter
-    where
-        T: TableWithBlueprint,
-    {
-        let target = if Self::should_display_bars() {
-            Target::Cli(T::column().name())
-        } else {
-            let span = tracing::span!(
-                parent: &self.tracing_span,
-                Level::INFO,
-                "task",
-                table = T::column().name()
-            );
-            Target::Logs(span)
-        };
-
-        let reporter = ProgressReporter::new(target, num_groups);
-        self.multi_progress_reporter.register(reporter)
-    }
-
-    fn init_multi_progress_reporter() -> MultipleProgressReporter {
-        if Self::should_display_bars() {
-            MultipleProgressReporter::new_sterr()
-        } else {
-            MultipleProgressReporter::new_hidden()
-        }
-    }
-=======
->>>>>>> 3f600474
 }
 
 #[derive(Debug, Clone, Copy)]
