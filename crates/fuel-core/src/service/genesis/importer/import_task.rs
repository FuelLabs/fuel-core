--- conflicted
+++ resolved
@@ -35,7 +35,6 @@
 where
     T: TableWithBlueprint,
 {
-<<<<<<< HEAD
     fn on_chain(
         &mut self,
         _group: Cow<Vec<TableEntry<T>>>,
@@ -43,19 +42,6 @@
     ) -> anyhow::Result<()> {
         Ok(())
     }
-=======
-    handler: Handler,
-    skip: usize,
-    groups: Groups,
-    db: Database<DbDesc>,
-    reporter: ProgressReporter,
-}
-
-pub trait ImportTable {
-    type TableInSnapshot: TableWithBlueprint;
-    type TableBeingWritten: TableWithBlueprint;
-    type DbDesc: DatabaseDescription;
->>>>>>> ad969553
 
     fn off_chain(
         &mut self,
@@ -77,7 +63,6 @@
 where
     T: TableWithBlueprint,
 {
-<<<<<<< HEAD
     let on_chain_last_idx = on_chain_db
         .storage::<GenesisMetadata<OnChain>>()
         .get(T::column().name())?
@@ -113,32 +98,8 @@
                 index,
             )?;
             on_chain_tx.commit()?;
-=======
-    pub fn new(
-        handler: Logic,
-        groups: GroupGenerator,
-        db: Database<DbDesc>,
-        reporter: ProgressReporter,
-    ) -> Self {
-        let progress_name =
-            migration_name::<Logic::TableInSnapshot, Logic::TableBeingWritten>();
-        let skip = match db.storage::<GenesisMetadata<DbDesc>>().get(&progress_name) {
-            Ok(Some(idx_last_handled)) => {
-                usize::saturating_add(idx_last_handled.into_owned(), 1)
-            }
-            _ => 0,
-        };
-
-        Self {
-            handler,
-            skip,
-            groups,
-            db,
-            reporter,
->>>>>>> ad969553
-        }
-
-<<<<<<< HEAD
+        }
+
         if Some(index) > off_chain_last_idx {
             let mut off_chain_tx = off_chain_db.write_transaction();
             handler.off_chain(Cow::Owned(group), &mut off_chain_tx)?;
@@ -148,56 +109,9 @@
                 index,
             )?;
             off_chain_tx.commit()?;
-=======
-impl<Logic, GroupGenerator, DbDesc> ImportTask<Logic, GroupGenerator, DbDesc>
-where
-    DbDesc: DatabaseDescription,
-    Logic: ImportTable<DbDesc = DbDesc>,
-    GroupGenerator:
-        IntoIterator<Item = anyhow::Result<Vec<TableEntry<Logic::TableInSnapshot>>>>,
-    GenesisMetadata<DbDesc>: TableWithBlueprint<
-        Column = DbDesc::Column,
-        Key = str,
-        Value = usize,
-        OwnedValue = usize,
-    >,
-    Database<DbDesc>:
-        StorageInspect<GenesisMetadata<DbDesc>> + WriteTransaction + Modifiable,
-    for<'a> StorageTransaction<&'a mut Database<DbDesc>>:
-        StorageMutate<GenesisMetadata<DbDesc>, Error = fuel_core_storage::Error>,
-{
-    pub fn run(mut self, cancel_token: MultiCancellationToken) -> anyhow::Result<()> {
-        let mut db = self.db;
-        let mut is_cancelled = cancel_token.is_cancelled();
-        self.groups
-            .into_iter()
-            .enumerate()
-            .skip(self.skip)
-            .take_while(|_| {
-                is_cancelled = cancel_token.is_cancelled();
-                !is_cancelled
-            })
-            .try_for_each(|(index, group)| {
-                let group = group?;
-                let mut tx = db.write_transaction();
-                self.handler.process(group, &mut tx)?;
-
-                GenesisProgressMutate::<DbDesc>::update_genesis_progress(
-                    &mut tx,
-                    &migration_name::<Logic::TableInSnapshot, Logic::TableBeingWritten>(),
-                    index,
-                )?;
-                tx.commit()?;
-                self.reporter.set_index(index);
-                anyhow::Result::<_>::Ok(())
-            })?;
-
-        if is_cancelled {
-            bail!("Import cancelled")
->>>>>>> ad969553
-        }
-
-        reporter.set_progress(index);
+        }
+
+        reporter.set_index(index);
     }
 
     Ok(())
@@ -442,7 +356,6 @@
         // given
         let data = TestData::new(3);
 
-<<<<<<< HEAD
         let spy = Spy::default();
 
         // when
@@ -455,21 +368,6 @@
             ProgressReporter::default(),
         )
         .unwrap();
-=======
-        let mut called_with = vec![];
-        let runner = ImportTask::new(
-            TestHandler::new(|group, _| {
-                called_with.push(group);
-                Ok(())
-            }),
-            data.as_ok_groups(),
-            Database::default(),
-            ProgressReporter::default(),
-        );
-
-        // when
-        runner.run(Default::default()).unwrap();
->>>>>>> ad969553
 
         // then
         assert_eq!(spy.on_chain_called_with(), data.as_unwrapped_groups(0));
@@ -495,7 +393,6 @@
             0,
         )
         .unwrap();
-<<<<<<< HEAD
 
         // when
         import_entries(
@@ -507,58 +404,6 @@
             ProgressReporter::default(),
         )
         .unwrap();
-=======
-        let runner = ImportTask::new(
-            TestHandler::new(|element, _| {
-                called_with.push(element);
-                Ok(())
-            }),
-            data.as_ok_groups(),
-            db.on_chain().clone(),
-            ProgressReporter::default(),
-        );
-
-        // when
-        runner.run(Default::default()).unwrap();
-
-        // then
-        assert_eq!(called_with, data.as_entries(1));
-    }
-
-    #[test]
-    fn changes_to_db_by_handler_are_behind_a_transaction() {
-        // given
-        let groups = TestData::new(1);
-        let outer_db = Database::default();
-        let utxo_id = UtxoId::new(Default::default(), 0);
-
-        let runner = ImportTask::new(
-            TestHandler::new(|_, tx| {
-                insert_a_coin(tx, &utxo_id);
-
-                assert!(
-                    tx.storage::<Coins>().contains_key(&utxo_id).unwrap(),
-                    "Coin should be present in the tx db view"
-                );
-
-                assert!(
-                    !outer_db
-                        .storage_as_ref::<Coins>()
-                        .contains_key(&utxo_id)
-                        .unwrap(),
-                    "Coin should not be present in the outer db "
-                );
-
-                Ok(())
-            }),
-            groups.as_ok_groups(),
-            outer_db.clone(),
-            ProgressReporter::default(),
-        );
-
-        // when
-        runner.run(Default::default()).unwrap();
->>>>>>> ad969553
 
         // then
         assert_eq!(spy.on_chain_called_with(), data.as_unwrapped_groups(1));
@@ -585,7 +430,6 @@
         let on_chain_db = Database::default();
         let utxo_id = UtxoId::new(Default::default(), 0);
 
-<<<<<<< HEAD
         // when
         let _ = import_entries(
             MultiCancellationToken::default(),
@@ -602,20 +446,6 @@
             ProgressReporter::default(),
         )
         .expect_err("should fail");
-=======
-        let runner = ImportTask::new(
-            TestHandler::new(|_, tx| {
-                insert_a_coin(tx, &utxo_id);
-                bail!("Some error")
-            }),
-            groups.as_ok_groups(),
-            db.clone(),
-            ProgressReporter::default(),
-        );
-
-        // when
-        let _ = runner.run(Default::default());
->>>>>>> ad969553
 
         // then
         assert!(!StorageInspect::<Coins>::contains_key(&on_chain_db, &utxo_id).unwrap());
@@ -625,7 +455,6 @@
     fn tx_reverted_if_off_chain_handler_fails() {
         // given
         let groups = TestData::new(1);
-<<<<<<< HEAD
         let off_chain_db = Database::default();
         let key = [0; std::mem::size_of::<OwnedCoinKey>()];
 
@@ -640,23 +469,11 @@
                 },
             ),
             groups.as_ok_groups(0),
-=======
-        let runner = ImportTask::new(
-            TestHandler::new(|_, _| bail!("Some error")),
-            groups.as_ok_groups(),
->>>>>>> ad969553
             Database::default(),
             off_chain_db.clone(),
             ProgressReporter::default(),
-<<<<<<< HEAD
         )
         .expect_err("should fail");
-=======
-        );
-
-        // when
-        let result = runner.run(Default::default());
->>>>>>> ad969553
 
         // then
         assert!(
@@ -667,30 +484,18 @@
     #[test]
     fn seeing_an_invalid_group_propagates_the_error() {
         // given
-<<<<<<< HEAD
         let groups = Groups::new(vec![Err(anyhow!("Some error"))]);
 
         // when
         let result = import_entries(
             MultiCancellationToken::default(),
             Spy::default().default_importer(),
-=======
-        let groups = [Err(anyhow!("Some error"))];
-        let runner = ImportTask::new(
-            TestHandler::new(|_, _| Ok(())),
->>>>>>> ad969553
             groups,
             Database::default(),
             Database::default(),
             ProgressReporter::default(),
         );
 
-<<<<<<< HEAD
-=======
-        // when
-        let result = runner.run(Default::default());
-
->>>>>>> ad969553
         // then
         assert!(result.is_err());
     }
@@ -699,7 +504,6 @@
     fn succesfully_processed_batch_updates_the_genesis_progress() {
         // given
         let data = TestData::new(2);
-<<<<<<< HEAD
         let on_chain_db = Database::default();
         let off_chain_db = Database::default();
 
@@ -713,18 +517,6 @@
             ProgressReporter::default(),
         )
         .unwrap();
-=======
-        let db = Database::default();
-        let runner = ImportTask::new(
-            TestHandler::new(|_, _| Ok(())),
-            data.as_ok_groups(),
-            db.clone(),
-            ProgressReporter::default(),
-        );
-
-        // when
-        runner.run(Default::default()).unwrap();
->>>>>>> ad969553
 
         // then
         assert_eq!(
@@ -749,7 +541,6 @@
         let (tx, rx) = std::sync::mpsc::channel();
 
         let cancel_token = tokio_util::sync::CancellationToken::new();
-<<<<<<< HEAD
         let spy = Spy::default();
         let runner_handle = {
             let cancel_token = MultiCancellationToken::from_single(cancel_token.clone());
@@ -766,24 +557,6 @@
             })
         };
 
-=======
-        let runner = {
-            let read_groups = Arc::clone(&read_groups);
-            ImportTask::new(
-                TestHandler::new(move |el, _| {
-                    read_groups.lock().unwrap().push(el);
-                    Ok(())
-                }),
-                rx,
-                Database::default(),
-                ProgressReporter::default(),
-            )
-        };
-
-        let token = MultiCancellationToken::from_single(cancel_token.clone());
-        let runner_handle = std::thread::spawn(move || runner.run(token));
-
->>>>>>> ad969553
         let data = TestData::new(4);
         let take = 3;
         for group in data.as_ok_groups(0).into_iter().take(take) {
@@ -884,7 +657,6 @@
     ) {
         // given
         let groups = TestData::new(1);
-<<<<<<< HEAD
 
         // TODO: check off chain as well
         // when
@@ -894,12 +666,6 @@
             groups.as_ok_groups(0),
             on_chain,
             off_chain,
-=======
-        let runner = ImportTask::new(
-            TestHandler::new(|_, _| Ok(())),
-            groups.as_ok_groups(),
-            Database::new(Arc::new(BrokenTransactions::new())),
->>>>>>> ad969553
             ProgressReporter::default(),
         );
 
@@ -944,7 +710,6 @@
         let groups = TestData::new(5);
 
         // when
-<<<<<<< HEAD
         import_entries(
             MultiCancellationToken::default(),
             spy.default_importer(),
@@ -954,9 +719,6 @@
             ProgressReporter::default(),
         )
         .unwrap();
-=======
-        let result = runner.run(Default::default());
->>>>>>> ad969553
 
         // then
         let on_chain_imports = spy.on_chain_called_with();
