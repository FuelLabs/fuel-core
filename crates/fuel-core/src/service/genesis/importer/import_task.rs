--- conflicted
+++ resolved
@@ -1,17 +1,30 @@
-use fuel_core_chain_config::{Groups, TableEntry};
+use fuel_core_chain_config::{
+    Groups,
+    TableEntry,
+};
 use fuel_core_storage::{
     kv_store::StorageColumn,
     structured_storage::TableWithBlueprint,
-    transactional::{StorageTransaction, WriteTransaction},
-    Mappable, StorageAsRef, StorageInspect,
+    transactional::{
+        StorageTransaction,
+        WriteTransaction,
+    },
+    Mappable,
+    StorageAsRef,
+    StorageInspect,
 };
 
 use crate::{
     database::{
         database_description::{
-            off_chain::OffChain, on_chain::OnChain, DatabaseDescription,
-        },
-        genesis_progress::{GenesisMetadata, GenesisProgressMutate},
+            off_chain::OffChain,
+            on_chain::OnChain,
+            DatabaseDescription,
+        },
+        genesis_progress::{
+            GenesisMetadata,
+            GenesisProgressMutate,
+        },
         Database,
     },
     service::genesis::task_manager::CancellationToken,
@@ -68,7 +81,6 @@
         _ => 0,
     };
 
-<<<<<<< HEAD
     let mut is_cancelled = cancel_token.is_cancelled();
     let result: anyhow::Result<_> = groups
         .into_iter()
@@ -104,7 +116,7 @@
 
             off_chain_tx.commit()?;
 
-            reporter.set_progress(index as u64);
+            reporter.set_progress(u64::try_from(index).unwrap_or(u64::MAX));
 
             Ok(())
         });
@@ -112,57 +124,6 @@
     result?;
 
     Ok(!is_cancelled)
-=======
-impl<Logic, GroupGenerator, DbDesc> ImportTask<Logic, GroupGenerator, DbDesc>
-where
-    DbDesc: DatabaseDescription,
-    Logic: ImportTable<DbDesc = DbDesc>,
-    GroupGenerator:
-        IntoIterator<Item = anyhow::Result<Vec<TableEntry<Logic::TableInSnapshot>>>>,
-    GenesisMetadata<DbDesc>: TableWithBlueprint<
-        Column = DbDesc::Column,
-        Key = str,
-        Value = usize,
-        OwnedValue = usize,
-    >,
-    Database<DbDesc>:
-        StorageInspect<GenesisMetadata<DbDesc>> + WriteTransaction + Modifiable,
-    for<'a> StorageTransaction<&'a mut Database<DbDesc>>:
-        StorageMutate<GenesisMetadata<DbDesc>, Error = fuel_core_storage::Error>,
-{
-    pub fn run(mut self) -> anyhow::Result<bool> {
-        let mut db = self.db;
-        let mut is_cancelled = self.cancel_token.is_cancelled();
-        let result: anyhow::Result<_> = self
-            .groups
-            .into_iter()
-            .enumerate()
-            .skip(self.skip)
-            .take_while(|_| {
-                is_cancelled = self.cancel_token.is_cancelled();
-                !is_cancelled
-            })
-            .try_for_each(|(index, group)| {
-                let group = group?;
-                let mut tx = db.write_transaction();
-                self.handler.process(group, &mut tx)?;
-
-                GenesisProgressMutate::<DbDesc>::update_genesis_progress(
-                    &mut tx,
-                    Logic::TableBeingWritten::column().name(),
-                    index,
-                )?;
-                tx.commit()?;
-                self.reporter
-                    .set_progress(u64::try_from(index).unwrap_or(u64::MAX));
-                Ok(())
-            });
-
-        result?;
-
-        Ok(!is_cancelled)
-    }
->>>>>>> d0d10c70
 }
 
 #[cfg(test)]
@@ -173,40 +134,78 @@
             genesis_progress::GenesisProgressInspect,
         },
         service::genesis::{
-            importer::{import_task::import_entries, progress::ProgressReporter},
+            importer::{
+                import_task::import_entries,
+                progress::ProgressReporter,
+            },
             task_manager::CancellationToken,
         },
     };
     use std::{
-        sync::{Arc, Mutex},
+        sync::{
+            Arc,
+            Mutex,
+        },
         time::Duration,
     };
 
-    use anyhow::{anyhow, bail};
-    use fuel_core_chain_config::{Groups, Randomize, TableEntry};
+    use anyhow::{
+        anyhow,
+        bail,
+    };
+    use fuel_core_chain_config::{
+        Groups,
+        Randomize,
+        TableEntry,
+    };
     use fuel_core_storage::{
         column::Column,
-        iter::{BoxedIter, IterDirection, IterableStore},
-        kv_store::{KVItem, KeyValueInspect, StorageColumn, Value},
+        iter::{
+            BoxedIter,
+            IterDirection,
+            IterableStore,
+        },
+        kv_store::{
+            KVItem,
+            KeyValueInspect,
+            StorageColumn,
+            Value,
+        },
         structured_storage::TableWithBlueprint,
         tables::Coins,
-        transactional::{Changes, StorageTransaction},
-        Result as StorageResult, StorageAsMut, StorageAsRef, StorageInspect,
+        transactional::{
+            Changes,
+            StorageTransaction,
+        },
+        Result as StorageResult,
+        StorageAsMut,
+        StorageAsRef,
+        StorageInspect,
     };
     use fuel_core_types::{
-        entities::coins::coin::{CompressedCoin, CompressedCoinV1},
+        entities::coins::coin::{
+            CompressedCoin,
+            CompressedCoinV1,
+        },
         fuel_tx::UtxoId,
         fuel_types::BlockHeight,
     };
-    use rand::{rngs::StdRng, SeedableRng};
+    use rand::{
+        rngs::StdRng,
+        SeedableRng,
+    };
 
     use crate::{
         combined_database::CombinedDatabase,
         database::{
             database_description::on_chain::OnChain,
-            genesis_progress::GenesisProgressMutate, Database,
-        },
-        state::{in_memory::memory_store::MemoryStore, TransactableStorage},
+            genesis_progress::GenesisProgressMutate,
+            Database,
+        },
+        state::{
+            in_memory::memory_store::MemoryStore,
+            TransactableStorage,
+        },
     };
 
     use super::ImportTable;
