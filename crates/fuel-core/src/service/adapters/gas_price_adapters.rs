--- conflicted
+++ resolved
@@ -60,39 +60,6 @@
     }
 }
 
-<<<<<<< HEAD
-impl MetadataStorage for Database<GasPriceDatabase> {
-    fn get_metadata(
-        &self,
-        block_height: &BlockHeight,
-    ) -> GasPriceResult<Option<UpdaterMetadata>> {
-        let metadata = self
-            .storage::<GasPriceMetadata>()
-            .get(block_height)
-            .map_err(|err| GasPriceError::CouldNotFetchMetadata {
-                source_error: err.into(),
-            })?;
-        Ok(metadata.map(|inner| inner.into_owned()))
-    }
-
-    fn set_metadata(&mut self, metadata: &UpdaterMetadata) -> GasPriceResult<()> {
-        let block_height = metadata.l2_block_height();
-        let mut tx = self.write_transaction();
-        tx.storage_as_mut::<GasPriceMetadata>()
-            .insert(&block_height, metadata)
-            .map_err(|err| GasPriceError::CouldNotSetMetadata {
-                block_height,
-                source_error: err.into(),
-            })?;
-        tx.commit()
-            .map_err(|err| GasPriceError::CouldNotSetMetadata {
-                block_height,
-                source_error: err.into(),
-            })?;
-        Ok(())
-    }
-}
-
 impl From<Config> for GasPriceServiceConfig {
     fn from(value: Config) -> Self {
         GasPriceServiceConfig::new(
@@ -104,8 +71,6 @@
     }
 }
 
-=======
->>>>>>> 986ef131
 impl GasPriceSettingsProvider for ConsensusParametersProvider {
     fn settings(
         &self,
