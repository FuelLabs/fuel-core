use crate::{
    database::OnChainIterableKeyValueView,
    service::adapters::{
        BlockImporterAdapter,
        ChainStateInfoProvider,
        P2PAdapter,
        PreconfirmationSender,
        StaticGasPrice,
    },
};
use fuel_core_services::stream::BoxStream;
use fuel_core_storage::{
    tables::{
        Coins,
        ContractsRawCode,
        Messages,
    },
    Result as StorageResult,
    StorageAsRef,
};
use fuel_core_txpool::ports::{
    BlockImporter,
    ChainStateInfoProvider as ChainStateInfoProviderTrait,
    GasPriceProvider,
    TxStatusManager,
};
use fuel_core_types::{
    blockchain::header::ConsensusParametersVersion,
    entities::{
        coins::coin::CompressedCoin,
        relayer::message::Message,
    },
    fuel_tx::{
        BlobId,
        ConsensusParameters,
        Transaction,
        TxId,
        UtxoId,
    },
    fuel_types::{
        ContractId,
        Nonce,
    },
    fuel_vm::BlobData,
    services::{
        block_importer::SharedImportResult,
        p2p::{
            GossipsubMessageAcceptance,
            GossipsubMessageInfo,
            PeerId,
            TransactionGossipData,
        },
        preconfirmation::{
            Preconfirmation,
            PreconfirmationStatus,
        },
        transaction_status::{
            statuses,
            TransactionStatus,
        },
    },
};
use std::sync::Arc;

impl BlockImporter for BlockImporterAdapter {
    fn block_events(&self) -> BoxStream<SharedImportResult> {
        self.events_shared_result()
    }
}

#[cfg(feature = "p2p")]
#[async_trait::async_trait]
impl fuel_core_txpool::ports::NotifyP2P for P2PAdapter {
    fn broadcast_transaction(&self, transaction: Arc<Transaction>) -> anyhow::Result<()> {
        if let Some(service) = &self.service {
            service.broadcast_transaction(transaction)
        } else {
            Ok(())
        }
    }

    fn notify_gossip_transaction_validity(
        &self,
        message_info: GossipsubMessageInfo,
        validity: GossipsubMessageAcceptance,
    ) -> anyhow::Result<()> {
        if let Some(service) = &self.service {
            service.notify_gossip_transaction_validity(message_info, validity)
        } else {
            Ok(())
        }
    }
}

#[cfg(feature = "p2p")]
impl fuel_core_txpool::ports::P2PSubscriptions for P2PAdapter {
    type GossipedTransaction = TransactionGossipData;

    fn gossiped_transaction_events(&self) -> BoxStream<Self::GossipedTransaction> {
        use tokio_stream::{
            wrappers::BroadcastStream,
            StreamExt,
        };
        if let Some(service) = &self.service {
            Box::pin(
                BroadcastStream::new(service.subscribe_tx())
                    .filter_map(|result| result.ok()),
            )
        } else {
            fuel_core_services::stream::IntoBoxStream::into_boxed(tokio_stream::pending())
        }
    }

    fn subscribe_new_peers(&self) -> BoxStream<PeerId> {
        use tokio_stream::{
            wrappers::BroadcastStream,
            StreamExt,
        };
        if let Some(service) = &self.service {
            Box::pin(
                BroadcastStream::new(service.subscribe_new_peers())
                    .filter_map(|result| result.ok()),
            )
        } else {
            Box::pin(fuel_core_services::stream::pending())
        }
    }
}

#[cfg(feature = "p2p")]
#[async_trait::async_trait]
impl fuel_core_txpool::ports::P2PRequests for P2PAdapter {
    async fn request_tx_ids(&self, peer_id: PeerId) -> anyhow::Result<Vec<TxId>> {
        if let Some(service) = &self.service {
            service.get_all_transactions_ids_from_peer(peer_id).await
        } else {
            Ok(vec![])
        }
    }

    async fn request_txs(
        &self,
        peer_id: PeerId,
        tx_ids: Vec<TxId>,
    ) -> anyhow::Result<Vec<Option<Transaction>>> {
        if let Some(service) = &self.service {
            service
                .get_full_transactions_from_peer(peer_id, tx_ids)
                .await
        } else {
            Ok(vec![])
        }
    }
}

#[cfg(not(feature = "p2p"))]
const _: () = {
    #[async_trait::async_trait]
    impl fuel_core_txpool::ports::NotifyP2P for P2PAdapter {
        fn broadcast_transaction(
            &self,
            _transaction: Arc<Transaction>,
        ) -> anyhow::Result<()> {
            Ok(())
        }

        fn notify_gossip_transaction_validity(
            &self,
            _message_info: GossipsubMessageInfo,
            _validity: GossipsubMessageAcceptance,
        ) -> anyhow::Result<()> {
            Ok(())
        }
    }

    impl fuel_core_txpool::ports::P2PSubscriptions for P2PAdapter {
        type GossipedTransaction = TransactionGossipData;

        fn gossiped_transaction_events(&self) -> BoxStream<Self::GossipedTransaction> {
            Box::pin(fuel_core_services::stream::pending())
        }

        fn subscribe_new_peers(&self) -> BoxStream<PeerId> {
            Box::pin(fuel_core_services::stream::pending())
        }
    }

    #[async_trait::async_trait]
    impl fuel_core_txpool::ports::P2PRequests for P2PAdapter {
        async fn request_tx_ids(&self, _peer_id: PeerId) -> anyhow::Result<Vec<TxId>> {
            Ok(vec![])
        }

        async fn request_txs(
            &self,
            _peer_id: PeerId,
            _tx_ids: Vec<TxId>,
        ) -> anyhow::Result<Vec<Option<Transaction>>> {
            Ok(vec![])
        }
    }
};

impl fuel_core_txpool::ports::TxPoolPersistentStorage for OnChainIterableKeyValueView {
    fn utxo(&self, utxo_id: &UtxoId) -> StorageResult<Option<CompressedCoin>> {
        self.storage::<Coins>()
            .get(utxo_id)
            .map(|t| t.map(|t| t.into_owned()))
    }

    fn contract_exist(&self, contract_id: &ContractId) -> StorageResult<bool> {
        self.storage::<ContractsRawCode>().contains_key(contract_id)
    }

    fn blob_exist(&self, blob_id: &BlobId) -> StorageResult<bool> {
        self.storage::<BlobData>().contains_key(blob_id)
    }

    fn message(&self, id: &Nonce) -> StorageResult<Option<Message>> {
        self.storage::<Messages>()
            .get(id)
            .map(|t| t.map(|t| t.into_owned()))
    }
}

#[async_trait::async_trait]
impl GasPriceProvider for StaticGasPrice {
    fn next_gas_price(&self) -> u64 {
        self.gas_price
    }
}

impl ChainStateInfoProviderTrait for ChainStateInfoProvider {
    fn latest_consensus_parameters(
        &self,
    ) -> (ConsensusParametersVersion, Arc<ConsensusParameters>) {
        self.shared_state.latest_consensus_parameters_with_version()
    }
}

impl TxStatusManager for PreconfirmationSender {
    fn status_update(&self, tx_id: TxId, tx_status: TransactionStatus) {
        let permit = self.sender_signature_service.try_reserve();

        if let Ok(permit) = permit {
            if let TransactionStatus::SqueezedOut(status) = &tx_status {
                let preconfirmation = Preconfirmation {
                    tx_id,
                    status: PreconfirmationStatus::SqueezedOut {
                        reason: status.reason.clone(),
                    },
                };
                permit.send(vec![preconfirmation]);
            }
        }

        self.tx_status_manager_adapter
            .update_status(tx_id, tx_status);
    }

<<<<<<< HEAD
    fn get_status_update_listener(
        &self,
    ) -> tokio::sync::broadcast::Receiver<(TxId, TransactionStatus)> {
        self.tx_status_manager_shared_data.subscribe_all_updates()
=======
    fn squeezed_out_txs(&self, statuses: Vec<(TxId, statuses::SqueezedOut)>) {
        let permit = self.sender_signature_service.try_reserve();
        if let Ok(permit) = permit {
            let preconfirmations = statuses
                .iter()
                .map(|(tx_id, status)| Preconfirmation {
                    tx_id: *tx_id,
                    status: PreconfirmationStatus::SqueezedOut {
                        reason: status.reason.clone(),
                    },
                })
                .collect();
            permit.send(preconfirmations);
        }
        self.tx_status_manager_adapter.update_statuses(statuses);
>>>>>>> 95899dd3
    }
}<|MERGE_RESOLUTION|>--- conflicted
+++ resolved
@@ -258,12 +258,12 @@
             .update_status(tx_id, tx_status);
     }
 
-<<<<<<< HEAD
     fn get_status_update_listener(
         &self,
     ) -> tokio::sync::broadcast::Receiver<(TxId, TransactionStatus)> {
-        self.tx_status_manager_shared_data.subscribe_all_updates()
-=======
+        self.tx_status_manager_adapter.subscribe_all_updates()
+    }
+
     fn squeezed_out_txs(&self, statuses: Vec<(TxId, statuses::SqueezedOut)>) {
         let permit = self.sender_signature_service.try_reserve();
         if let Ok(permit) = permit {
@@ -279,6 +279,5 @@
             permit.send(preconfirmations);
         }
         self.tx_status_manager_adapter.update_statuses(statuses);
->>>>>>> 95899dd3
     }
 }