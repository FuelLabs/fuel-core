use crate::{
    database::ReyalerIterableKeyValueView,
    service::adapters::TransactionsSource,
};
use fuel_core_executor::ports::MaybeCheckedTransaction;
use fuel_core_types::{
    blockchain::primitives::DaBlockHeight,
    services::relayer::Event,
};

impl fuel_core_executor::ports::TransactionsSource for TransactionsSource {
<<<<<<< HEAD
    fn next(
        &self,
        gas_limit: u64,
        block_transaction_size_limit: u64,
    ) -> Vec<MaybeCheckedTransaction> {
=======
    // TODO: Use `tx_count_limit` https://github.com/FuelLabs/fuel-core/issues/2114
    // TODO: Use `size_limit` https://github.com/FuelLabs/fuel-core/issues/2133
    fn next(&self, gas_limit: u64, _: u16, _: u32) -> Vec<MaybeCheckedTransaction> {
>>>>>>> b7d8da65
        self.txpool
            .select_transactions(gas_limit, block_transaction_size_limit)
            .into_iter()
            .map(|tx| {
                MaybeCheckedTransaction::CheckedTransaction(
                    tx.as_ref().into(),
                    tx.used_consensus_parameters_version(),
                )
            })
            .collect()
    }
}

impl fuel_core_executor::ports::RelayerPort for ReyalerIterableKeyValueView {
    fn enabled(&self) -> bool {
        #[cfg(feature = "relayer")]
        {
            true
        }
        #[cfg(not(feature = "relayer"))]
        {
            false
        }
    }

    fn get_events(&self, da_height: &DaBlockHeight) -> anyhow::Result<Vec<Event>> {
        #[cfg(feature = "relayer")]
        {
            use fuel_core_storage::StorageAsRef;
            let events = self
                .storage::<fuel_core_relayer::storage::EventsHistory>()
                .get(da_height)?
                .map(|cow| cow.into_owned())
                .unwrap_or_default();
            Ok(events)
        }
        #[cfg(not(feature = "relayer"))]
        {
            let _ = da_height;
            Ok(vec![])
        }
    }
}<|MERGE_RESOLUTION|>--- conflicted
+++ resolved
@@ -9,17 +9,13 @@
 };
 
 impl fuel_core_executor::ports::TransactionsSource for TransactionsSource {
-<<<<<<< HEAD
+    // TODO: Use `tx_count_limit` https://github.com/FuelLabs/fuel-core/issues/2114
     fn next(
         &self,
         gas_limit: u64,
+        _: u16,
         block_transaction_size_limit: u64,
     ) -> Vec<MaybeCheckedTransaction> {
-=======
-    // TODO: Use `tx_count_limit` https://github.com/FuelLabs/fuel-core/issues/2114
-    // TODO: Use `size_limit` https://github.com/FuelLabs/fuel-core/issues/2133
-    fn next(&self, gas_limit: u64, _: u16, _: u32) -> Vec<MaybeCheckedTransaction> {
->>>>>>> b7d8da65
         self.txpool
             .select_transactions(gas_limit, block_transaction_size_limit)
             .into_iter()
@@ -32,7 +28,6 @@
             .collect()
     }
 }
-
 impl fuel_core_executor::ports::RelayerPort for ReyalerIterableKeyValueView {
     fn enabled(&self) -> bool {
         #[cfg(feature = "relayer")]
