use crate::{
    database::{
        database_description::{
            off_chain::OffChain,
            IndexationKind,
        },
        Database,
        OffChainIterableKeyValueView,
    },
    fuel_core_graphql_api::{
        ports::{
            worker,
            OffChainDatabase,
        },
        storage::{
            contracts::ContractsInfo,
            da_compression::DaCompressedBlocks,
            relayed_transactions::RelayedTransactionStatuses,
            transactions::OwnedTransactionIndexCursor,
        },
    },
    graphql_api::storage::{
        balances::{
            CoinBalances,
            CoinBalancesKey,
            MessageBalance,
            MessageBalances,
            TotalBalanceAmount,
        },
        old::{
            OldFuelBlockConsensus,
            OldFuelBlocks,
            OldTransactions,
        },
    },
};
use fuel_core_storage::{
    blueprint::BlueprintInspect,
    codec::Encode,
    iter::{
        BoxedIter,
        IntoBoxedIter,
        IterDirection,
        IteratorOverTable,
    },
    kv_store::KeyValueInspect,
    not_found,
    structured_storage::TableWithBlueprint,
    transactional::{
        IntoTransaction,
        StorageTransaction,
    },
    Error as StorageError,
    Result as StorageResult,
    StorageAsRef,
};
use fuel_core_types::{
    blockchain::{
        block::CompressedBlock,
        consensus::Consensus,
        primitives::BlockId,
    },
    entities::relayer::transaction::RelayedTransactionStatus,
    fuel_tx::{
        Address,
        AssetId,
        Bytes32,
        ContractId,
        Salt,
        Transaction,
        TxId,
        TxPointer,
        UtxoId,
    },
    fuel_types::{
        BlockHeight,
        Nonce,
    },
    services::txpool::TransactionStatus,
};
use std::iter;

impl OffChainDatabase for OffChainIterableKeyValueView {
    fn block_height(&self, id: &BlockId) -> StorageResult<BlockHeight> {
        self.get_block_height(id)
            .and_then(|height| height.ok_or(not_found!("BlockHeight")))
    }

    fn da_compressed_block(&self, height: &BlockHeight) -> StorageResult<Vec<u8>> {
        let column = <DaCompressedBlocks as TableWithBlueprint>::column();
        let encoder =
            <<DaCompressedBlocks as TableWithBlueprint>::Blueprint as BlueprintInspect<
                DaCompressedBlocks,
                Self,
            >>::KeyCodec::encode(height);

        self.get(encoder.as_ref(), column)?
            .ok_or_else(|| not_found!(DaCompressedBlocks))
            .map(|value| value.to_vec())
    }

    fn tx_status(&self, tx_id: &TxId) -> StorageResult<TransactionStatus> {
        self.get_tx_status(tx_id)
            .transpose()
            .ok_or(not_found!("TransactionId"))?
    }

    fn owned_coins_ids(
        &self,
        owner: &Address,
        start_coin: Option<UtxoId>,
        direction: IterDirection,
    ) -> BoxedIter<'_, StorageResult<UtxoId>> {
        self.owned_coins_ids(owner, start_coin, Some(direction))
            .map(|res| res.map_err(StorageError::from))
            .into_boxed()
    }

    fn owned_message_ids(
        &self,
        owner: &Address,
        start_message_id: Option<Nonce>,
        direction: IterDirection,
    ) -> BoxedIter<'_, StorageResult<Nonce>> {
        self.owned_message_ids(owner, start_message_id, Some(direction))
            .map(|result| result.map_err(StorageError::from))
            .into_boxed()
    }

    fn owned_transactions_ids(
        &self,
        owner: Address,
        start: Option<TxPointer>,
        direction: IterDirection,
    ) -> BoxedIter<StorageResult<(TxPointer, TxId)>> {
        let start = start.map(|tx_pointer| OwnedTransactionIndexCursor {
            block_height: tx_pointer.block_height(),
            tx_idx: tx_pointer.tx_index(),
        });
        self.owned_transactions(owner, start, Some(direction))
            .map(|result| result.map_err(StorageError::from))
            .into_boxed()
    }

    fn contract_salt(&self, contract_id: &ContractId) -> StorageResult<Salt> {
        let salt = *self
            .storage_as_ref::<ContractsInfo>()
            .get(contract_id)?
            .ok_or(not_found!(ContractsInfo))?
            .salt();

        Ok(salt)
    }

    fn old_block(&self, height: &BlockHeight) -> StorageResult<CompressedBlock> {
        let block = self
            .storage_as_ref::<OldFuelBlocks>()
            .get(height)?
            .ok_or(not_found!(OldFuelBlocks))?
            .into_owned();

        Ok(block)
    }

    fn old_blocks(
        &self,
        height: Option<BlockHeight>,
        direction: IterDirection,
    ) -> BoxedIter<'_, StorageResult<CompressedBlock>> {
        self.iter_all_by_start::<OldFuelBlocks>(height.as_ref(), Some(direction))
            .map(|r| r.map(|(_, block)| block))
            .into_boxed()
    }

    fn old_block_consensus(&self, height: &BlockHeight) -> StorageResult<Consensus> {
        Ok(self
            .storage_as_ref::<OldFuelBlockConsensus>()
            .get(height)?
            .ok_or(not_found!(OldFuelBlockConsensus))?
            .into_owned())
    }

    fn old_transaction(&self, id: &TxId) -> StorageResult<Option<Transaction>> {
        self.storage_as_ref::<OldTransactions>()
            .get(id)
            .map(|tx| tx.map(|tx| tx.into_owned()))
    }

    fn relayed_tx_status(
        &self,
        id: Bytes32,
    ) -> StorageResult<Option<RelayedTransactionStatus>> {
        let status = self
            .storage_as_ref::<RelayedTransactionStatuses>()
            .get(&id)
            .map_err(StorageError::from)?
            .map(|cow| cow.into_owned());
        Ok(status)
    }

    fn message_is_spent(&self, nonce: &Nonce) -> StorageResult<bool> {
        self.message_is_spent(nonce)
    }

    fn balance(
        &self,
        owner: &Address,
        asset_id: &AssetId,
        base_asset_id: &AssetId,
    ) -> StorageResult<TotalBalanceAmount> {
        let coins = self
            .storage_as_ref::<CoinBalances>()
            .get(&CoinBalancesKey::new(owner, asset_id))?
            .unwrap_or_default()
            .into_owned() as TotalBalanceAmount;

        if base_asset_id == asset_id {
            let MessageBalance {
                retryable: _, // TODO: https://github.com/FuelLabs/fuel-core/issues/2448
                non_retryable,
            } = self
                .storage_as_ref::<MessageBalances>()
                .get(owner)?
                .unwrap_or_default()
                .into_owned();

            let total = coins.checked_add(non_retryable).ok_or(anyhow::anyhow!(
                "Total balance overflow: coins: {coins}, messages: {non_retryable}"
            ))?;
            Ok(total)
        } else {
            Ok(coins)
        }
    }

    fn balances(
        &self,
        owner: &Address,
        base_asset_id: &AssetId,
        direction: IterDirection,
    ) -> BoxedIter<'_, StorageResult<(AssetId, TotalBalanceAmount)>> {
        let base_asset_id = *base_asset_id;
        let base_balance = self.balance(owner, &base_asset_id, &base_asset_id);
        let base_asset_balance = match base_balance {
            Ok(base_asset_balance) => {
                if base_asset_balance != 0 {
                    iter::once(Ok((base_asset_id, base_asset_balance))).into_boxed()
                } else {
                    iter::empty().into_boxed()
                }
            }
            Err(err) => iter::once(Err(err)).into_boxed(),
        };

        let non_base_asset_balance = self
            .iter_all_filtered_keys::<CoinBalances, _>(Some(owner), None, Some(direction))
            .filter_map(move |result| match result {
                Ok(key) if *key.asset_id() != base_asset_id => Some(Ok(key)),
                Ok(_) => None,
                Err(err) => Some(Err(err)),
            })
            .map(move |result| {
                result.and_then(|key| {
                    let asset_id = key.asset_id();
                    let coin_balance =
                        self.storage_as_ref::<CoinBalances>()
                            .get(&key)?
                            .unwrap_or_default()
                            .into_owned() as TotalBalanceAmount;
                    Ok((*asset_id, coin_balance))
                })
            })
            .into_boxed();

        if direction == IterDirection::Forward {
            base_asset_balance
                .chain(non_base_asset_balance)
                .into_boxed()
        } else {
            non_base_asset_balance
                .chain(base_asset_balance)
                .into_boxed()
        }
    }
<<<<<<< HEAD

    fn coins_to_spend(
        &self,
        _owner: &Address,
        _asset_id: &AssetId,
        _max: u16,
    ) -> StorageResult<Vec<UtxoId>> {
        // TODO[RC]: The actual usage of the coins to spend index will be delivered in a follow-up PR.
        todo!();
    }
=======
>>>>>>> c78b8ba8
}

impl worker::OffChainDatabase for Database<OffChain> {
    type Transaction<'a> = StorageTransaction<&'a mut Self> where Self: 'a;

    fn latest_height(&self) -> StorageResult<Option<BlockHeight>> {
        Ok(fuel_core_storage::transactional::HistoricalView::latest_height(self))
    }

    fn transaction(&mut self) -> Self::Transaction<'_> {
        self.into_transaction()
    }

<<<<<<< HEAD
    fn balances_indexation_enabled(&self) -> StorageResult<bool> {
        self.indexation_available(IndexationKind::Balances)
    }

    fn coins_to_spend_indexation_enabled(&self) -> StorageResult<bool> {
        self.indexation_available(IndexationKind::CoinsToSpend)
    }
=======
    fn balances_enabled(&self) -> StorageResult<bool> {
        self.indexation_available(IndexationKind::Balances)
    }
>>>>>>> c78b8ba8
}<|MERGE_RESOLUTION|>--- conflicted
+++ resolved
@@ -282,7 +282,6 @@
                 .into_boxed()
         }
     }
-<<<<<<< HEAD
 
     fn coins_to_spend(
         &self,
@@ -293,8 +292,6 @@
         // TODO[RC]: The actual usage of the coins to spend index will be delivered in a follow-up PR.
         todo!();
     }
-=======
->>>>>>> c78b8ba8
 }
 
 impl worker::OffChainDatabase for Database<OffChain> {
@@ -308,7 +305,6 @@
         self.into_transaction()
     }
 
-<<<<<<< HEAD
     fn balances_indexation_enabled(&self) -> StorageResult<bool> {
         self.indexation_available(IndexationKind::Balances)
     }
@@ -316,9 +312,4 @@
     fn coins_to_spend_indexation_enabled(&self) -> StorageResult<bool> {
         self.indexation_available(IndexationKind::CoinsToSpend)
     }
-=======
-    fn balances_enabled(&self) -> StorageResult<bool> {
-        self.indexation_available(IndexationKind::Balances)
-    }
->>>>>>> c78b8ba8
 }