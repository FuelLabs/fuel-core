--- conflicted
+++ resolved
@@ -20,18 +20,16 @@
         },
     },
     graphql_api::storage::{
-<<<<<<< HEAD
         assets::{
             AssetDetails,
             AssetsInfo,
-=======
+        },
         balances::{
             CoinBalances,
             CoinBalancesKey,
             MessageBalance,
             MessageBalances,
             TotalBalanceAmount,
->>>>>>> c78b8ba8
         },
         old::{
             OldFuelBlockConsensus,
@@ -208,7 +206,6 @@
         self.message_is_spent(nonce)
     }
 
-<<<<<<< HEAD
     fn asset_info(&self, asset_id: &AssetId) -> StorageResult<Option<AssetDetails>> {
         self.storage_as_ref::<AssetsInfo>()
             .get(asset_id)
@@ -217,7 +214,7 @@
 
     fn asset_exists(&self, asset_id: &AssetId) -> StorageResult<bool> {
         self.storage_as_ref::<AssetsInfo>().contains_key(asset_id)
-=======
+    }
     fn balance(
         &self,
         owner: &Address,
@@ -297,7 +294,6 @@
                 .chain(base_asset_balance)
                 .into_boxed()
         }
->>>>>>> c78b8ba8
     }
 }
 
