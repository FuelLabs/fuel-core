--- conflicted
+++ resolved
@@ -19,44 +19,10 @@
             transactions::OwnedTransactionIndexCursor,
         },
     },
-<<<<<<< HEAD
-    graphql_api::storage::{
-        assets::{
-            AssetDetails,
-            AssetsInfo,
-        },
-        balances::{
-            CoinBalances,
-            CoinBalancesKey,
-            MessageBalance,
-            MessageBalances,
-            TotalBalanceAmount,
-        },
-        old::{
-            OldFuelBlockConsensus,
-            OldFuelBlocks,
-            OldTransactions,
-=======
-    graphql_api::{
-        indexation::coins_to_spend::NON_RETRYABLE_BYTE,
-        ports::CoinsToSpendIndexIter,
-        storage::{
-            balances::{
-                CoinBalances,
-                CoinBalancesKey,
-                MessageBalance,
-                MessageBalances,
-                TotalBalanceAmount,
-            },
-            coins::CoinsToSpendIndex,
-            old::{
-                OldFuelBlockConsensus,
-                OldFuelBlocks,
-                OldTransactions,
-            },
->>>>>>> 2b3c4de5
-        },
-    },
+    graphql_api::{indexation::coins_to_spend::NON_RETRYABLE_BYTE, ports::CoinsToSpendIndexIter, storage::{assets::{AssetDetails, AssetsInfo}, balances::{CoinBalances, CoinBalancesKey, MessageBalance, MessageBalances, TotalBalanceAmount}, coins::CoinsToSpendIndex, old::{
+        OldFuelBlockConsensus,
+        OldFuelBlocks, OldTransactions,
+    }}},
 };
 use fuel_core_storage::{
     blueprint::BlueprintInspect,
@@ -342,7 +308,10 @@
 }
 
 impl worker::OffChainDatabase for Database<OffChain> {
-    type Transaction<'a> = StorageTransaction<&'a mut Self> where Self: 'a;
+    type Transaction<'a>
+        = StorageTransaction<&'a mut Self>
+    where
+        Self: 'a;
 
     fn latest_height(&self) -> StorageResult<Option<BlockHeight>> {
         Ok(fuel_core_storage::transactional::HistoricalView::latest_height(self))
