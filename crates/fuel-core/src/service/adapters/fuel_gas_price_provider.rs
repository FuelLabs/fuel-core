--- conflicted
+++ resolved
@@ -61,12 +61,9 @@
     async fn production_gas_price(&self) -> anyhow::Result<u64> {
         Ok(self.algorithm.next_gas_price())
     }
-<<<<<<< HEAD
-
+  
     async fn dry_run_gas_price(&self) -> anyhow::Result<u64> {
         let price = self.latest_gas_price.inner_next_gas_price();
         Ok(price)
     }
-=======
->>>>>>> 8c553d62
 }