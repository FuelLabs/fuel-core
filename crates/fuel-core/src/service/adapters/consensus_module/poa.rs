use std::ops::Deref;

use crate::{
    database::Database,
    fuel_core_graphql_api::ports::ConsensusModulePort,
    service::adapters::{
        BlockImporterAdapter,
        BlockProducerAdapter,
        P2PAdapter,
        PoAAdapter,
        TxPoolAdapter,
    },
};
use anyhow::anyhow;
use fuel_core_poa::{
    ports::{
        BlockImporter,
        P2pPort,
        TransactionPool,
    },
    service::SharedState,
};
use fuel_core_services::stream::BoxStream;
use fuel_core_storage::transactional::StorageTransaction;
use fuel_core_types::{
    fuel_asm::Word,
    fuel_tx::TxId,
    fuel_types::BlockHeight,
    services::{
        block_importer::{
            BlockImportInfo,
            UncommittedResult as UncommittedImporterResult,
        },
        executor::UncommittedResult,
        txpool::ArcPoolTx,
    },
    tai64::Tai64,
};
use tokio_stream::{
    wrappers::BroadcastStream,
    StreamExt,
};

impl PoAAdapter {
    pub fn new(shared_state: Option<SharedState>) -> Self {
        Self { shared_state }
    }
}

#[async_trait::async_trait]
impl ConsensusModulePort for PoAAdapter {
    async fn manually_produce_blocks(
        &self,
        start_time: Option<Tai64>,
        number_of_blocks: u32,
    ) -> anyhow::Result<()> {
        self.shared_state
            .as_ref()
            .ok_or(anyhow!("The block production is disabled"))?
            .manually_produce_block(start_time, number_of_blocks)
            .await
    }
}

impl TransactionPool for TxPoolAdapter {
    fn pending_number(&self) -> usize {
        self.service.pending_number()
    }

    fn total_consumable_gas(&self) -> u64 {
        self.service.total_consumable_gas()
    }

    fn remove_txs(&self, ids: Vec<TxId>) -> Vec<ArcPoolTx> {
        self.service.remove_txs(ids)
    }

<<<<<<< HEAD
    fn transaction_status_events(&self) -> BoxStream<TxStatus> {
=======
    fn transaction_status_events(&self) -> BoxStream<TxId> {
        use tokio_stream::{
            wrappers::BroadcastStream,
            StreamExt,
        };
>>>>>>> 819081e1
        Box::pin(
            BroadcastStream::new(self.service.new_tx_notification_subscribe())
                .filter_map(|result| result.ok()),
        )
    }
}

#[async_trait::async_trait]
impl fuel_core_poa::ports::BlockProducer for BlockProducerAdapter {
    type Database = Database;

    async fn produce_and_execute_block(
        &self,
        height: BlockHeight,
        block_time: Tai64,
        max_gas: Word,
    ) -> anyhow::Result<UncommittedResult<StorageTransaction<Database>>> {
        self.block_producer
            .produce_and_execute_block(height, block_time, max_gas)
            .await
    }
}

impl BlockImporter for BlockImporterAdapter {
    type Database = Database;

    fn commit_result(
        &self,
        result: UncommittedImporterResult<StorageTransaction<Self::Database>>,
    ) -> anyhow::Result<()> {
        self.block_importer
            .commit_result(result)
            .map_err(Into::into)
    }

    fn block_stream(&self) -> BoxStream<BlockImportInfo> {
        Box::pin(
            BroadcastStream::new(self.block_importer.subscribe())
                .filter_map(|result| result.ok())
                .map(|r| r.deref().into()),
        )
    }
}

#[cfg(feature = "p2p")]
impl P2pPort for P2PAdapter {
    fn reserved_peers_count(&self) -> BoxStream<usize> {
        if let Some(service) = &self.service {
            Box::pin(
                BroadcastStream::new(service.subscribe_reserved_peers_count())
                    .filter_map(|result| result.ok()),
            )
        } else {
            Box::pin(tokio_stream::pending())
        }
    }
}

#[cfg(not(feature = "p2p"))]
impl P2pPort for P2PAdapter {
    fn reserved_peers_count(&self) -> BoxStream<usize> {
        Box::pin(tokio_stream::pending())
    }
}<|MERGE_RESOLUTION|>--- conflicted
+++ resolved
@@ -75,15 +75,7 @@
         self.service.remove_txs(ids)
     }
 
-<<<<<<< HEAD
-    fn transaction_status_events(&self) -> BoxStream<TxStatus> {
-=======
     fn transaction_status_events(&self) -> BoxStream<TxId> {
-        use tokio_stream::{
-            wrappers::BroadcastStream,
-            StreamExt,
-        };
->>>>>>> 819081e1
         Box::pin(
             BroadcastStream::new(self.service.new_tx_notification_subscribe())
                 .filter_map(|result| result.ok()),
