--- conflicted
+++ resolved
@@ -14,11 +14,8 @@
     ports::{
         BlockImporter,
         P2pPort,
-<<<<<<< HEAD
         SharedSequencerPort,
-=======
         PredefinedBlocks,
->>>>>>> 676ca8f6
         TransactionPool,
         TransactionsSource,
     },
@@ -30,16 +27,13 @@
 use fuel_core_services::stream::BoxStream;
 use fuel_core_storage::transactional::Changes;
 use fuel_core_types::{
-<<<<<<< HEAD
     blockchain::{
         primitives::SecretKeyWrapper,
         SealedBlock,
     },
     fuel_tx::TxId,
-=======
     blockchain::block::Block,
     fuel_tx::Bytes32,
->>>>>>> 676ca8f6
     fuel_types::BlockHeight,
     secrecy::Secret,
     services::{
@@ -175,7 +169,6 @@
     }
 }
 
-<<<<<<< HEAD
 #[async_trait::async_trait]
 impl SharedSequencerPort for SharedSequencerAdapter {
     #[cfg(feature = "shared-sequencer")]
@@ -200,7 +193,7 @@
     ) -> anyhow::Result<()> {
         Ok(())
     }
-=======
+}
 pub struct InDirectoryPredefinedBlocks {
     path_to_directory: Option<PathBuf>,
 }
@@ -235,5 +228,4 @@
 
 pub fn block_exists(path_to_directory: &Path, block_height: u32) -> bool {
     block_path(path_to_directory, block_height).exists()
->>>>>>> 676ca8f6
 }