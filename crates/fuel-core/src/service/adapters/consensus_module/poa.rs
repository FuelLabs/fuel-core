--- conflicted
+++ resolved
@@ -20,16 +20,8 @@
 use fuel_core_storage::transactional::StorageTransaction;
 use fuel_core_types::{
     fuel_asm::Word,
-<<<<<<< HEAD
-    fuel_tx::{
-        Receipt,
-        Transaction,
-        TxId,
-    },
+    fuel_tx::TxId,
     fuel_types::BlockHeight,
-=======
-    fuel_tx::TxId,
->>>>>>> 985338a2
     services::{
         block_importer::UncommittedResult as UncommittedImporterResult,
         executor::UncommittedResult,
