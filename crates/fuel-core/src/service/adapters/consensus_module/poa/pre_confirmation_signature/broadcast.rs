--- conflicted
+++ resolved
@@ -13,21 +13,9 @@
     },
     parent_signature::ParentSignature,
 };
-<<<<<<< HEAD
 use fuel_core_types::services::{
     p2p::DelegatePreConfirmationKey,
     preconfirmation::Preconfirmation,
-=======
-use fuel_core_types::{
-    services::p2p::{
-        DelegatePreConfirmationKey,
-        PreConfirmationMessage,
-        Preconfirmation,
-        Preconfirmations,
-        SignedPreconfirmationByDelegate,
-    },
-    tai64::Tai64,
->>>>>>> a00eacfa
 };
 
 use fuel_core_poa::pre_confirmation_signature_service::{
