--- conflicted
+++ resolved
@@ -55,12 +55,8 @@
     use crate::service::adapters::Tai64;
     use fuel_core_types::{
         fuel_tx::TxId,
-<<<<<<< HEAD
-        services::txpool::TransactionStatus,
-=======
         fuel_types::BlockHeight,
         services::preconfirmation::PreconfirmationStatus,
->>>>>>> e25c7d68
     };
 
     #[tokio::test]
