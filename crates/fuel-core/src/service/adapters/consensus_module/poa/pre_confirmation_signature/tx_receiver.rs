--- conflicted
+++ resolved
@@ -5,12 +5,6 @@
     },
     tx_receiver::TxReceiver,
 };
-<<<<<<< HEAD
-use fuel_core_types::{
-    fuel_tx::TxId,
-    services::txpool::TransactionStatus,
-};
-=======
 use fuel_core_types::services::p2p::Preconfirmation;
 use tokio::sync::mpsc;
 
@@ -25,7 +19,6 @@
         Self::new(receiver)
     }
 }
->>>>>>> a4a42771
 
 // TODO(#2739): Remove when integrated
 // link: https://github.com/FuelLabs/fuel-core/issues/2739
@@ -37,13 +30,8 @@
     }
 }
 
-<<<<<<< HEAD
-impl TxReceiver for MPSCTxReceiver<Vec<(TxId, TransactionStatus)>> {
-    type Txs = Preconfirmations;
-=======
 impl TxReceiver for PreconfirmationsReceiver {
     type Txs = Vec<Preconfirmation>;
->>>>>>> a4a42771
 
     async fn receive(&mut self) -> PoAResult<Self::Txs> {
         let mut buffer = Vec::new();
