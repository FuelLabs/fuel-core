--- conflicted
+++ resolved
@@ -126,8 +126,6 @@
         at_height: Option<BlockHeight>,
     ) -> ExecutorResult<Vec<TransactionExecutionStatus>> {
         self.executor.dry_run(block, utxo_validation, at_height)
-<<<<<<< HEAD
-=======
     }
 }
 
@@ -137,7 +135,6 @@
         block: &Block,
     ) -> ExecutorResult<Vec<StorageReadReplayEvent>> {
         self.executor.storage_read_replay(block)
->>>>>>> b65f7b67
     }
 }
 
