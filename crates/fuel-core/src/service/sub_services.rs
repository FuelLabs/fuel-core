--- conflicted
+++ resolved
@@ -93,10 +93,7 @@
     SignMode,
     InDirectoryPredefinedBlocks,
     SystemTime,
-<<<<<<< HEAD
-=======
     ReadySignal,
->>>>>>> 2e5f2a6c
     TxStatusManagerAdapter,
 >;
 #[cfg(feature = "p2p")]
@@ -467,14 +464,11 @@
     services.push(Box::new(graph_ql));
     services.push(Box::new(graphql_worker));
     services.push(Box::new(tx_status_manager));
-<<<<<<< HEAD
-=======
 
     // always make sure that the block producer is inserted last
     if let Some(poa) = poa {
         services.push(Box::new(poa));
     }
->>>>>>> 2e5f2a6c
 
     Ok((services, shared))
 }