#![allow(clippy::let_unit_value)]

use super::{
    adapters::{
        FuelBlockSigner,
        P2PAdapter,
    },
    genesis::create_genesis_block,
};
#[cfg(feature = "relayer")]
use crate::relayer::Config as RelayerConfig;
use crate::{
    combined_database::CombinedDatabase,
    database::Database,
    fuel_core_graphql_api,
    fuel_core_graphql_api::Config as GraphQLConfig,
    schema::build_schema,
    service::{
        adapters::{
            consensus_module::poa::InDirectoryPredefinedBlocks,
            consensus_parameters_provider,
            fuel_gas_price_provider::FuelGasPriceProvider,
            graphql_api::GraphQLBlockImporter,
            import_result_provider::ImportResultProvider,
            BlockImporterAdapter,
            BlockProducerAdapter,
            ConsensusParametersProvider,
            ExecutorAdapter,
            MaybeRelayerAdapter,
            PoAAdapter,
            SharedMemoryPool,
            SystemTime,
            TxPoolAdapter,
            UniversalGasPriceProvider,
            VerifierAdapter,
        },
        Config,
        SharedState,
        SubServices,
    },
};
use fuel_core_gas_price_service::v1::{
    algorithm::AlgorithmV1,
    da_source_service::block_committer_costs::{
        BlockCommitterDaBlockCosts,
        BlockCommitterHttpApi,
    },
    metadata::V1AlgorithmConfig,
    uninitialized_task::new_gas_price_service_v1,
};
use fuel_core_poa::Trigger;
use fuel_core_storage::{
    self,
    transactional::AtomicView,
};
#[cfg(feature = "relayer")]
use fuel_core_types::blockchain::primitives::DaBlockHeight;
use fuel_core_types::signer::SignMode;
use std::sync::Arc;
use tokio::sync::Mutex;

pub type PoAService = fuel_core_poa::Service<
    TxPoolAdapter,
    BlockProducerAdapter,
    BlockImporterAdapter,
    SignMode,
    InDirectoryPredefinedBlocks,
    SystemTime,
>;
#[cfg(feature = "p2p")]
pub type P2PService = fuel_core_p2p::service::Service<Database, TxPoolAdapter>;
pub type TxPoolSharedState = fuel_core_txpool::SharedState;
pub type BlockProducerService = fuel_core_producer::block_producer::Producer<
    Database,
    TxPoolAdapter,
    ExecutorAdapter,
    FuelGasPriceProvider<AlgorithmV1, u32, u64>,
    ConsensusParametersProvider,
>;

pub type GraphQL = fuel_core_graphql_api::api_service::Service;

// TODO: Add to consensus params https://github.com/FuelLabs/fuel-vm/issues/888
pub const DEFAULT_GAS_PRICE_CHANGE_PERCENT: u16 = 10;

pub fn init_sub_services(
    config: &Config,
    database: CombinedDatabase,
) -> anyhow::Result<(SubServices, SharedState)> {
    let chain_config = config.snapshot_reader.chain_config();
    let chain_id = chain_config.consensus_parameters.chain_id();
    let chain_name = chain_config.chain_name.clone();
    let on_chain_view = database.on_chain().latest_view()?;

    let genesis_block = on_chain_view
        .genesis_block()?
        .unwrap_or(create_genesis_block(config).compress(&chain_id));
    let last_block_header = on_chain_view
        .get_current_block()?
        .map(|block| block.header().clone())
        .unwrap_or(genesis_block.header().clone());

    let last_height = *last_block_header.height();

    let executor = ExecutorAdapter::new(
        database.on_chain().clone(),
        database.relayer().clone(),
        fuel_core_upgradable_executor::config::Config {
            backtrace: config.vm.backtrace,
            utxo_validation_default: config.utxo_validation,
            native_executor_version: config.native_executor_version,
        },
    );
    let import_result_provider =
        ImportResultProvider::new(database.on_chain().clone(), executor.clone());

    let verifier = VerifierAdapter::new(
        &genesis_block,
        chain_config.consensus.clone(),
        database.on_chain().clone(),
    );

    let importer_adapter = BlockImporterAdapter::new(
        chain_id,
        config.block_importer.clone(),
        database.on_chain().clone(),
        executor.clone(),
        verifier.clone(),
    );

    let consensus_parameters_provider_service =
        consensus_parameters_provider::new_service(
            database.on_chain().clone(),
            &importer_adapter,
        );
    let consensus_parameters_provider = ConsensusParametersProvider::new(
        consensus_parameters_provider_service.shared.clone(),
    );

    #[cfg(feature = "relayer")]
    let relayer_service = if let Some(config) = &config.relayer {
        Some(fuel_core_relayer::new_service(
            database.relayer().clone(),
            config.clone(),
        )?)
    } else {
        None
    };

    let relayer_adapter = MaybeRelayerAdapter {
        #[cfg(feature = "relayer")]
        relayer_synced: relayer_service.as_ref().map(|r| r.shared.clone()),
        #[cfg(feature = "relayer")]
        da_deploy_height: config.relayer.as_ref().map_or(
            DaBlockHeight(RelayerConfig::DEFAULT_DA_DEPLOY_HEIGHT),
            |config| config.da_deploy_height,
        ),
    };

    #[cfg(feature = "p2p")]
    let p2p_externals = config
        .p2p
        .clone()
        .map(fuel_core_p2p::service::build_shared_state);

    #[cfg(feature = "p2p")]
    let p2p_adapter = {
        use crate::service::adapters::PeerReportConfig;

        // Hardcoded for now, but left here to be configurable in the future.
        // TODO: https://github.com/FuelLabs/fuel-core/issues/1340
        let peer_report_config = PeerReportConfig {
            successful_block_import: 5.,
            missing_block_headers: -100.,
            bad_block_header: -100.,
            missing_transactions: -100.,
            invalid_transactions: -100.,
        };
        P2PAdapter::new(
            p2p_externals.as_ref().map(|ext| ext.0.clone()),
            peer_report_config,
        )
    };

    #[cfg(not(feature = "p2p"))]
    let p2p_adapter = P2PAdapter::new();

    let genesis_block_height = *genesis_block.header().height();
    let settings = consensus_parameters_provider.clone();
    let block_stream = importer_adapter.events_shared_result();

    let committer_api = BlockCommitterHttpApi::new(config.da_committer_url.clone());
    let da_source = BlockCommitterDaBlockCosts::new(committer_api);
    let v1_config = V1AlgorithmConfig::from(config.clone());

    let gas_price_service_v1 = new_gas_price_service_v1(
        v1_config,
        genesis_block_height,
        settings,
        block_stream,
        database.gas_price().clone(),
        da_source,
        database.on_chain().clone(),
    )?;
    let (gas_price_algo, latest_gas_price) = gas_price_service_v1.shared.clone();
    let universal_gas_price_provider = UniversalGasPriceProvider::new_from_inner(
        latest_gas_price,
        DEFAULT_GAS_PRICE_CHANGE_PERCENT,
    );
<<<<<<< HEAD
    let producer_gas_price_provider = FuelGasPriceProvider::new(
        gas_price_algo.clone(),
        universal_gas_price_provider.clone(),
    );
=======
    let producer_gas_price_provider = FuelGasPriceProvider::new(gas_price_algo.clone());
>>>>>>> 8c553d62

    let txpool = fuel_core_txpool::new_service(
        chain_id,
        config.txpool.clone(),
        p2p_adapter.clone(),
        importer_adapter.clone(),
        database.on_chain().clone(),
        consensus_parameters_provider.clone(),
        last_height,
        universal_gas_price_provider.clone(),
        executor.clone(),
    );
    let tx_pool_adapter = TxPoolAdapter::new(txpool.shared.clone());

    #[cfg(feature = "p2p")]
    let mut network = config.p2p.clone().zip(p2p_externals).map(
        |(p2p_config, (shared_state, request_receiver))| {
            fuel_core_p2p::service::new_service(
                chain_id,
                last_height,
                p2p_config,
                shared_state,
                request_receiver,
                database.on_chain().clone(),
                importer_adapter.clone(),
                tx_pool_adapter.clone(),
            )
        },
    );

    let block_producer = fuel_core_producer::Producer {
        config: config.block_producer.clone(),
        view_provider: database.on_chain().clone(),
        txpool: tx_pool_adapter.clone(),
        executor: Arc::new(executor.clone()),
        relayer: Box::new(relayer_adapter.clone()),
        lock: Mutex::new(()),
        gas_price_provider: producer_gas_price_provider.clone(),
        consensus_parameters_provider: consensus_parameters_provider.clone(),
    };
    let producer_adapter = BlockProducerAdapter::new(block_producer);

    let poa_config: fuel_core_poa::Config = config.into();
    let mut production_enabled = !matches!(poa_config.trigger, Trigger::Never);

    if !production_enabled && config.debug {
        production_enabled = true;
        tracing::info!("Enabled manual block production because of `debug` flag");
    }

    let signer = Arc::new(FuelBlockSigner::new(config.consensus_signer.clone()));

    #[cfg(feature = "shared-sequencer")]
    let shared_sequencer = {
        let config = config.shared_sequencer.clone();

        fuel_core_shared_sequencer::service::new_service(
            importer_adapter.clone(),
            config,
            signer.clone(),
        )?
    };

    let predefined_blocks =
        InDirectoryPredefinedBlocks::new(config.predefined_blocks_path.clone());
    let poa = production_enabled.then(|| {
        fuel_core_poa::new_service(
            &last_block_header,
            poa_config,
            tx_pool_adapter.clone(),
            producer_adapter.clone(),
            importer_adapter.clone(),
            p2p_adapter.clone(),
            signer,
            predefined_blocks,
            SystemTime,
        )
    });
    let poa_adapter = PoAAdapter::new(poa.as_ref().map(|service| service.shared.clone()));

    #[cfg(feature = "p2p")]
    let sync = fuel_core_sync::service::new_service(
        last_height,
        p2p_adapter.clone(),
        importer_adapter.clone(),
        super::adapters::ConsensusAdapter::new(
            verifier.clone(),
            config.relayer_consensus_config.clone(),
            relayer_adapter,
        ),
        config.sync,
    )?;

    let schema = crate::schema::dap::init(build_schema(), config.debug)
        .data(database.on_chain().clone());

    let graphql_block_importer =
        GraphQLBlockImporter::new(importer_adapter.clone(), import_result_provider);
    let graphql_worker = fuel_core_graphql_api::worker_service::new_service(
        tx_pool_adapter.clone(),
        graphql_block_importer,
        database.on_chain().clone(),
        database.off_chain().clone(),
        config.da_compression.clone(),
        config.continue_on_error,
        &chain_config.consensus_parameters,
    );

    let graphql_config = GraphQLConfig {
        config: config.graphql_config.clone(),
        utxo_validation: config.utxo_validation,
        debug: config.debug,
        vm_backtrace: config.vm.backtrace,
        max_tx: config.txpool.pool_limits.max_txs,
        max_gas: config.txpool.pool_limits.max_gas,
        max_size: config.txpool.pool_limits.max_bytes_size,
        max_txpool_dependency_chain_length: config.txpool.max_txs_chain_count,
        chain_name,
    };

    let graph_ql = fuel_core_graphql_api::api_service::new_service(
        *genesis_block.header().height(),
        graphql_config,
        schema,
        database.on_chain().clone(),
        database.off_chain().clone(),
        Box::new(tx_pool_adapter),
        Box::new(producer_adapter),
        Box::new(poa_adapter.clone()),
        Box::new(p2p_adapter),
        Box::new(universal_gas_price_provider),
        Box::new(consensus_parameters_provider),
        SharedMemoryPool::new(config.memory_pool_size),
    )?;

    let shared = SharedState {
        poa_adapter,
        txpool_shared_state: txpool.shared.clone(),
        #[cfg(feature = "p2p")]
        network: network.as_ref().map(|n| n.shared.clone()),
        #[cfg(feature = "relayer")]
        relayer: relayer_service.as_ref().map(|r| r.shared.clone()),
        graph_ql: graph_ql.shared.clone(),
        database,
        block_importer: importer_adapter,
        executor,
        config: config.clone(),
    };

    #[allow(unused_mut)]
    // `FuelService` starts and shutdowns all sub-services in the `services` order
    let mut services: SubServices = vec![
        Box::new(gas_price_service_v1),
        Box::new(txpool),
        Box::new(consensus_parameters_provider_service),
    ];

    if let Some(poa) = poa {
        services.push(Box::new(poa));
    }

    #[cfg(feature = "relayer")]
    if let Some(relayer) = relayer_service {
        services.push(Box::new(relayer));
    }

    #[cfg(feature = "p2p")]
    {
        if let Some(network) = network.take() {
            services.push(Box::new(network));
            services.push(Box::new(sync));
        }
    }
    #[cfg(feature = "shared-sequencer")]
    services.push(Box::new(shared_sequencer));

    services.push(Box::new(graph_ql));
    services.push(Box::new(graphql_worker));

    Ok((services, shared))
}<|MERGE_RESOLUTION|>--- conflicted
+++ resolved
@@ -207,14 +207,11 @@
         latest_gas_price,
         DEFAULT_GAS_PRICE_CHANGE_PERCENT,
     );
-<<<<<<< HEAD
+
     let producer_gas_price_provider = FuelGasPriceProvider::new(
         gas_price_algo.clone(),
         universal_gas_price_provider.clone(),
     );
-=======
-    let producer_gas_price_provider = FuelGasPriceProvider::new(gas_price_algo.clone());
->>>>>>> 8c553d62
 
     let txpool = fuel_core_txpool::new_service(
         chain_id,
