--- conflicted
+++ resolved
@@ -334,17 +334,10 @@
         PreConfirmationSignatureTask<
             MPSCTxReceiver<Preconfirmations>,
             P2PBroadcast,
-<<<<<<< HEAD
-            FuelParentSigner<Ed25519Key>,
-            Ed25519KeyGenerator,
-            Ed25519Key,
-            TimeBasedTrigger<SystemTime>,
-=======
             FuelParentSigner<DummyKey>,
             DelegateKeyGenerator,
             DummyKey,
             TimeBasedTrigger,
->>>>>>> e84a3851
         >,
     > = todo!();
 
