--- conflicted
+++ resolved
@@ -1,12 +1,5 @@
 #![allow(clippy::let_unit_value)]
 
-<<<<<<< HEAD
-use super::{
-    adapters::{
-        FuelBlockSigner,
-        P2PAdapter,
-        TxStatusManagerAdapter,
-=======
 use std::sync::Arc;
 
 use tokio::sync::Mutex;
@@ -16,7 +9,6 @@
     da_source_service::block_committer_costs::{
         BlockCommitterDaBlockCosts,
         BlockCommitterHttpApi,
->>>>>>> e25c7d68
     },
     metadata::V1AlgorithmConfig,
     uninitialized_task::new_gas_price_service_v1,
@@ -88,22 +80,8 @@
         FuelBlockSigner,
         P2PAdapter,
     },
-<<<<<<< HEAD
-    metadata::V1AlgorithmConfig,
-    uninitialized_task::new_gas_price_service_v1,
-};
-use fuel_core_poa::{
-    pre_confirmation_signature_service::PreconfirmationSignatureTask,
-    Trigger,
-};
-use fuel_core_services::ServiceRunner;
-use fuel_core_storage::{
-    self,
-    transactional::AtomicView,
-=======
     genesis::create_genesis_block,
     DbType,
->>>>>>> e25c7d68
 };
 
 pub type PoAService = fuel_core_poa::Service<
@@ -291,11 +269,7 @@
         last_height,
         universal_gas_price_provider.clone(),
         executor.clone(),
-<<<<<<< HEAD
-        tx_status_manager_adapter.clone(),
-=======
         new_txs_updater,
->>>>>>> e25c7d68
     );
     let tx_pool_adapter = TxPoolAdapter::new(txpool.shared.clone());
 
@@ -353,7 +327,7 @@
 
     #[cfg(feature = "p2p")]
     let _pre_confirmation_service: ServiceRunner<
-        PreconfirmationSignatureTask<
+        PreConfirmationSignatureTask<
             PreconfirmationsReceiver,
             P2PAdapter,
             FuelParentSigner,
