--- conflicted
+++ resolved
@@ -30,13 +30,8 @@
     tai64::Tai64,
 };
 use fuel_core_upgradable_executor::executor::Executor;
-
 use std::sync::Arc;
 
-<<<<<<< HEAD
-#[cfg(feature = "shared-sequencer")]
-use tokio::sync::Mutex;
-=======
 use crate::{
     database::{
         database_description::relayer::Relayer,
@@ -50,7 +45,23 @@
         vm_pool::MemoryPool,
     },
 };
->>>>>>> 676ca8f6
+use fuel_core_consensus_module::{
+    block_verifier::Verifier,
+    RelayerConsensusConfig,
+};
+use fuel_core_services::stream::BoxStream;
+#[cfg(feature = "p2p")]
+use fuel_core_types::services::p2p::peer_reputation::AppScore;
+use fuel_core_types::{
+    fuel_types::BlockHeight,
+    services::block_importer::SharedImportResult,
+};
+use fuel_core_upgradable_executor::executor::Executor;
+
+use std::sync::Arc;
+
+#[cfg(feature = "shared-sequencer")]
+use tokio::sync::Mutex;
 
 pub mod block_importer;
 pub mod consensus_module;
