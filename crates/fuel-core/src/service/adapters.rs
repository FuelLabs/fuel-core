--- conflicted
+++ resolved
@@ -49,10 +49,7 @@
 };
 //#[cfg(not(feature = "parallel-executor"))]
 use fuel_core_upgradable_executor::executor::Executor;
-<<<<<<< HEAD
-use std::sync::Arc;
 use tokio::sync::broadcast;
-=======
 
 use crate::{
     database::{
@@ -68,7 +65,6 @@
         vm_pool::MemoryPool,
     },
 };
->>>>>>> c11688b4
 
 pub mod block_importer;
 pub mod chain_state_info_provider;
