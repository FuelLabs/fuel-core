use crate::{
    database::Database,
    service::Config,
};
use fuel_core_consensus_module::block_verifier::Verifier;
use fuel_core_txpool::service::SharedState as TxPoolSharedState;
use std::sync::Arc;

pub mod block_importer;
pub mod consensus_module;
pub mod graphql_api;
#[cfg(feature = "p2p")]
pub mod p2p;
pub mod producer;
pub mod txpool;

<<<<<<< HEAD
#[cfg(feature = "p2p")]
pub mod sync;

/// This is used to get block import events from coordinator source
/// and pass them to the txpool.
=======
>>>>>>> fc7e8dc8
#[derive(Clone)]
pub struct PoAAdapter {
    shared_state: fuel_core_poa::service::SharedState,
}

#[derive(Clone)]
pub struct TxPoolAdapter {
    service: TxPoolSharedState<P2PAdapter, Database>,
}

impl TxPoolAdapter {
    pub fn new(service: TxPoolSharedState<P2PAdapter, Database>) -> Self {
        Self { service }
    }
}

#[derive(Clone)]
pub struct ExecutorAdapter {
    pub database: Database,
    pub config: Config,
}

#[derive(Clone)]
pub struct VerifierAdapter {
    pub block_verifier: Arc<Verifier<Database, MaybeRelayerAdapter>>,
}

#[derive(Clone)]
pub struct MaybeRelayerAdapter {
    pub database: Database,
    #[cfg(feature = "relayer")]
    pub relayer_synced: Option<fuel_core_relayer::SharedState>,
}

#[derive(Clone)]
pub struct BlockProducerAdapter {
    pub block_producer: Arc<fuel_core_producer::Producer<Database>>,
}

#[derive(Clone)]
pub struct BlockImporterAdapter {
    pub block_importer:
        Arc<fuel_core_importer::Importer<Database, ExecutorAdapter, VerifierAdapter>>,
}

#[cfg(feature = "p2p")]
#[derive(Clone)]
pub struct P2PAdapter {
    service: fuel_core_p2p::service::SharedState,
}

#[cfg(not(feature = "p2p"))]
#[derive(Default, Clone)]
pub struct P2PAdapter;

#[cfg(feature = "p2p")]
impl P2PAdapter {
    pub fn new(service: fuel_core_p2p::service::SharedState) -> Self {
        Self { service }
    }
}

#[cfg(not(feature = "p2p"))]
impl P2PAdapter {
    pub fn new() -> Self {
        Default::default()
    }
}<|MERGE_RESOLUTION|>--- conflicted
+++ resolved
@@ -14,14 +14,9 @@
 pub mod producer;
 pub mod txpool;
 
-<<<<<<< HEAD
 #[cfg(feature = "p2p")]
 pub mod sync;
 
-/// This is used to get block import events from coordinator source
-/// and pass them to the txpool.
-=======
->>>>>>> fc7e8dc8
 #[derive(Clone)]
 pub struct PoAAdapter {
     shared_state: fuel_core_poa::service::SharedState,
