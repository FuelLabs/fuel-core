--- conflicted
+++ resolved
@@ -138,11 +138,8 @@
                     std::net::Ipv4Addr::new(127, 0, 0, 1).into(),
                     0,
                 ),
-<<<<<<< HEAD
+                number_of_threads: 0,
                 database_batch_size: 100,
-=======
-                number_of_threads: 0,
->>>>>>> 3521a726
                 max_queries_depth: 16,
                 max_queries_complexity: 80000,
                 max_queries_recursive_depth: 16,
