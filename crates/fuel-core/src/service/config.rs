--- conflicted
+++ resolved
@@ -5,11 +5,7 @@
     path::PathBuf,
     time::Duration,
 };
-<<<<<<< HEAD
-=======
-
-use clap::ValueEnum;
->>>>>>> 01fb27aa
+
 use strum_macros::{
     Display,
     EnumString,
