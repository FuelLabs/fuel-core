--- conflicted
+++ resolved
@@ -56,10 +56,7 @@
     pub debug: bool,
     /// When `true`:
     /// - Enables dry run in the past.
-<<<<<<< HEAD
-=======
     /// - Enables storage read replay for historical blocks.
->>>>>>> b65f7b67
     pub historical_execution: bool,
     // default to false until downstream consumers stabilize
     pub utxo_validation: bool,
