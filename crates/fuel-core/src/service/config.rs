--- conflicted
+++ resolved
@@ -2,10 +2,7 @@
 use fuel_core_chain_config::{
     default_consensus_dev_key,
     ChainConfig,
-<<<<<<< HEAD
     Decoder,
-=======
->>>>>>> 1ff2a7bc
     StateConfig,
 };
 use fuel_core_types::{
@@ -42,18 +39,10 @@
 pub struct Config {
     pub addr: SocketAddr,
     pub api_request_timeout: Duration,
-<<<<<<< HEAD
     pub db_config: DatabaseConfig,
     pub chain_config: ChainConfig,
     pub state_config: StateConfig,
-    pub snapshot_decoder: Decoder,
-=======
-    pub max_database_cache_size: usize,
-    pub database_path: PathBuf,
-    pub database_type: DbType,
-    pub chain_config: ChainConfig,
-    pub state_config: StateConfig,
->>>>>>> 1ff2a7bc
+    pub state_decoder: Decoder,
     /// When `true`:
     /// - Enables manual block production.
     /// - Enables debugger endpoint.
@@ -88,11 +77,8 @@
     pub fn local_node() -> Self {
         let chain_conf = ChainConfig::local_testnet();
         let state_config = StateConfig::local_testnet();
-<<<<<<< HEAD
         let state_decoder = Decoder::in_memory(state_config.clone(), 1);
 
-=======
->>>>>>> 1ff2a7bc
         let utxo_validation = false;
         let min_gas_price = 0;
 
@@ -113,10 +99,7 @@
             debug: true,
             chain_config: chain_conf.clone(),
             state_config: state_config.clone(),
-<<<<<<< HEAD
-            snapshot_decoder: state_decoder,
-=======
->>>>>>> 1ff2a7bc
+            state_decoder,
             block_production: Trigger::Instant,
             vm: Default::default(),
             utxo_validation,
