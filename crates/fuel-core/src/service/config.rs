--- conflicted
+++ resolved
@@ -59,14 +59,6 @@
     TcpListener,
 };
 
-<<<<<<< HEAD
-#[cfg(feature = "rpc")]
-use fuel_core_block_aggregator_api::integration::StorageMethod;
-#[cfg(feature = "parallel-executor")]
-use std::num::NonZeroUsize;
-
-=======
->>>>>>> fea570ef
 #[derive(Clone, Debug)]
 pub struct Config {
     pub graphql_config: GraphQLConfig,
