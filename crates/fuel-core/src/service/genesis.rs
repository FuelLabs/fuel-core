use crate::{
    database::Database,
    service::config::Config,
};
use anyhow::anyhow;
use fuel_core_chain_config::{
    CoinConfig,
    ContractConfig,
    GenesisCommitment,
    IntoIter,
    MessageConfig,
};

use fuel_core_importer::Importer;
use fuel_core_storage::{
    tables::{
        Coins,
        ContractsInfo,
        ContractsLatestUtxo,
        ContractsRawCode,
        FuelBlocks,
        Messages,
    },
    transactional::Transactional,
    MerkleRoot,
    StorageAsMut,
};
use fuel_core_types::{
    blockchain::{
        block::Block,
        consensus::{
            Consensus,
            Genesis,
        },
        header::{
            ApplicationHeader,
            ConsensusHeader,
            PartialBlockHeader,
        },
        primitives::Empty,
        SealedBlock,
    },
    entities::{
        coins::coin::CompressedCoin,
        contract::ContractUtxoInfo,
        message::Message,
    },
    fuel_merkle::binary,
    fuel_tx::{
        Contract,
        TxPointer,
        UtxoId,
    },
    fuel_types::{
        bytes::WORD_SIZE,
        BlockHeight,
        Bytes32,
        ContractId,
    },
    services::block_importer::{
        ImportResult,
        UncommittedResult as UncommittedImportResult,
    },
};
use itertools::Itertools;

/// Loads state from the chain config into database
pub fn maybe_initialize_state(
    config: &Config,
    database: &Database,
) -> anyhow::Result<()> {
    // check if chain is initialized
    if database.ids_of_latest_block()?.is_none() {
        import_chain_state(config, database)?;
        commit_genesis_block(config, database)?;
    }

    Ok(())
}

fn import_chain_state(
    config: &Config,
    original_database: &Database,
) -> anyhow::Result<()> {
    let block_height = config.chain_config.height.unwrap_or_default();

    let coins_reader = config.snapshot_decoder.coins()?;
    let mut _coin_roots =
        import_coin_configs(&original_database, coins_reader, block_height)?;

    _coin_roots.sort();

    // TODO: other threads should be killed if one encounters a failure
    // let coins_reader = config.get_message_reader()?;
    // let handle = tokio::spawn(
    // async move {
    // import_message_configs(&original_database, coins_reader, block_height).unwrap()
    // });
    //
    // let coins_reader = config.get_contracts_reader()?;
    // let handle = tokio::spawn(
    // async move {
    // import_contract_configs(&original_database, coins_reader, block_height).unwrap()
    // });
    // let contract_importer = message_importer.contracts();
    // contract_importer.try_for_each(|message| {
    // match contract? {
    // TODO output index
    // ContractComponent::ContractMetadata(contract) => {
    // init_contract(original_database, contract, cursor as u64, block_height)?
    // }
    // ContractComponent::ContractState(contract_id, key, value) => {
    // init_contract_state(original_database, &contract_id, key, value)?
    // }
    // ContractComponent::ContractAsset(contract_id, asset_id, balance) => {
    // init_contract_balance(
    // original_database,
    // &contract_id,
    // AssetId::from(*asset_id),
    // balance,
    // )?;
    //
    // State file specs guarantee that ContractAsset will come last when reading contract state
    // We can calculate the root at this point
    // contracts_tree.push(
    // ContractRef::new(&mut *original_database, contract_id)
    // .root()?
    // .as_slice(),
    // );
    // save_genesis_progress(
    // cursor + 1,
    // GenesisRootCalculatorKey::Contracts,
    // original_database,
    // )?
    // }
    // }
    // })?;

    Ok(())
}

fn commit_genesis_block(
    config: &Config,
    original_database: &Database,
) -> anyhow::Result<()> {
    let mut database_transaction = Transactional::transaction(original_database);
    let database = database_transaction.as_mut();

    // TODO: load roots from storage
    let chain_config_hash = config.chain_config.root()?.into();
<<<<<<< HEAD
=======
    let coins_root = init_coin_state(database, &config.chain_state, height)?.into();
    let contracts_root = init_contracts(database, &config.chain_state, height)?.into();
    let messages_root = init_da_messages(database, &config.chain_state)?.into();

>>>>>>> 817b020a
    let genesis = Genesis {
        chain_config_hash,
        coins_root: binary::in_memory::MerkleTree::new().root().into(),
        contracts_root: binary::in_memory::MerkleTree::new().root().into(),
        messages_root: binary::in_memory::MerkleTree::new().root().into(),
    };

    let block = Block::new(
        PartialBlockHeader {
            application: ApplicationHeader::<Empty> {
                // TODO: Set `da_height` based on the chain config.
                da_height: Default::default(),
                generated: Empty,
            },
            consensus: ConsensusHeader::<Empty> {
                // The genesis is a first block, so previous root is zero.
                prev_root: Bytes32::zeroed(),
                // The initial height is defined by the `ChainConfig`.
                height: config.chain_config.height.unwrap_or_default(),
                time: fuel_core_types::tai64::Tai64::UNIX_EPOCH,
                generated: Empty,
            },
        },
        // Genesis block doesn't have any transaction.
        vec![],
        &[],
    );

    let block_id = block.id();
    database.storage::<FuelBlocks>().insert(
        &block_id,
        &block.compress(&config.chain_config.consensus_parameters.chain_id),
    )?;
    let consensus = Consensus::Genesis(genesis);
    let block = SealedBlock {
        entity: block,
        consensus,
    };

    let importer = Importer::new(
        config.block_importer.clone(),
        original_database.clone(),
        (),
        (),
    );
    importer.commit_result(UncommittedImportResult::new(
        ImportResult::new_from_local(block, vec![]),
        database_transaction,
    ))?;

    Ok(())
}

fn import_coin_configs(
    database: &Database,
    coin_batches: IntoIter<CoinConfig>,
    block_height: BlockHeight,
) -> anyhow::Result<Vec<Bytes32>> {
    // let (cursor, root_calculator) =
    // resume_import(database, StateImportProgressKey::Coins)?;
    // let mut state_reader = JsonBatchReader::new(coins_reader, cursor)?;
    let mut roots = vec![];
    let mut generated_output_idx = 0;

    for batch in coin_batches {
        let mut database_transaction = Transactional::transaction(database);
        let database = database_transaction.as_mut();

        // TODO
        let batch = batch.unwrap();

        // TODO: set output_index
        batch.data.iter().try_for_each(|coin| {
            let root  = init_coin(database, coin, generated_output_idx, block_height)?;
            roots.push(root.into());

            generated_output_idx = generated_output_idx
                .checked_add(1)
                .expect("The maximum number of UTXOs supported in the genesis configuration has been exceeded.");

            /*
            save_import_progress(
                database,
                StateImportProgressKey::Coins,
                cursor + 1, // TODO: advance by # bytes read
                root_calculator,
            ) */
            Ok::<(), anyhow::Error>(())
        })?;

        database_transaction.commit()?;
    }

    Ok(roots)
}

fn init_coin(
    db: &mut Database,
    coin: &CoinConfig,
    output_index: u64,
    height: BlockHeight,
) -> anyhow::Result<MerkleRoot> {
    // TODO: Store merkle sum tree root over coins with unspecified utxo ids.
    let utxo_id = UtxoId::new(
        // generated transaction id([0..[out_index/255]])
        coin.tx_id.unwrap_or_else(|| {
            Bytes32::try_from(
                (0..(Bytes32::LEN - WORD_SIZE))
                    .map(|_| 0u8)
                    .chain((output_index / 255).to_be_bytes().into_iter())
                    .collect_vec()
                    .as_slice(),
            )
            .expect("Incorrect genesis transaction id byte length")
        }),
        coin.output_index
            .unwrap_or_else(|| (output_index % 255) as u8),
    );

    let coin = CompressedCoin {
        owner: coin.owner,
        amount: coin.amount,
        asset_id: coin.asset_id,
        maturity: coin.maturity.unwrap_or_default(),
        tx_pointer: TxPointer::new(
            coin.tx_pointer_block_height.unwrap_or_default(),
            coin.tx_pointer_tx_idx.unwrap_or_default(),
        ),
    };

    // ensure coin can't point to blocks in the future
    if coin.tx_pointer.block_height() > height {
        return Err(anyhow!(
            "coin tx_pointer height cannot be greater than genesis block"
        ));
    }

    if db.storage::<Coins>().insert(&utxo_id, &coin)?.is_some() {
        return Err(anyhow!("Coin should not exist"));
    }
    coin.root()
}

fn _init_contract(
    db: &mut Database,
    contract_config: ContractConfig,
    output_index: u64,
    height: BlockHeight,
) -> anyhow::Result<()> {
    // TODO fix output index

    // initialize contract state
    let contract = Contract::from(contract_config.code.as_slice());
    let salt = contract_config.salt;
    let root = contract.root();
    let contract_id = contract_config.contract_id;
    let utxo_id = if let (Some(tx_id), Some(output_idx)) =
        (contract_config.tx_id, contract_config.output_index)
    {
        UtxoId::new(tx_id, output_idx)
    } else {
        UtxoId::new(
            // generated transaction id([0..[out_index/255]])
            Bytes32::try_from(
                (0..(Bytes32::LEN - WORD_SIZE))
                    .map(|_| 0u8)
                    .chain((output_index as u64 / 255).to_be_bytes().into_iter())
                    .collect_vec()
                    .as_slice(),
            )
            .expect("Incorrect genesis transaction id byte length"),
            output_index as u8,
        )
    };
    let tx_pointer = if let (Some(block_height), Some(tx_idx)) = (
        contract_config.tx_pointer_block_height,
        contract_config.tx_pointer_tx_idx,
    ) {
        TxPointer::new(block_height, tx_idx)
    } else {
        TxPointer::default()
    };

    if tx_pointer.block_height() > height {
        return Err(anyhow!(
            "contract tx_pointer cannot be greater than genesis block"
        ));
    }

    // insert contract code
    if db
        .storage::<ContractsRawCode>()
        .insert(&contract_id, contract.as_ref())?
        .is_some()
    {
        return Err(anyhow!("Contract code should not exist"));
    }

    // insert contract root
    if db
        .storage::<ContractsInfo>()
        .insert(&contract_id, &(salt, root))?
        .is_some()
    {
        return Err(anyhow!("Contract info should not exist"));
    }
    if db
        .storage::<ContractsLatestUtxo>()
        .insert(
            &contract_id,
            &ContractUtxoInfo {
                utxo_id,
                tx_pointer,
            },
        )?
        .is_some()
    {
        return Err(anyhow!("Contract utxo should not exist"));
    }
    Ok(())
}

fn _init_contract_state(
    db: &mut Database,
    contract_id: &ContractId,
    contract: &ContractConfig,
) -> anyhow::Result<()> {
    // insert state related to contract
    if let Some(contract_state) = &contract.state {
        db.init_contract_state(contract_id, contract_state.iter().map(Clone::clone))?;
    }
    Ok(())
}

fn _init_contract_balance(
    db: &mut Database,
    contract_id: &ContractId,
    contract: &ContractConfig,
) -> anyhow::Result<()> {
    // insert balances related to contract
    if let Some(balances) = &contract.balances {
        db.init_contract_balances(contract_id, balances.clone().into_iter())?;
    }
    Ok(())
}

fn _init_da_message(db: &mut Database, msg: MessageConfig) -> anyhow::Result<MerkleRoot> {
    let message = Message {
        sender: msg.sender,
        recipient: msg.recipient,
        nonce: msg.nonce,
        amount: msg.amount,
        data: msg.data.clone(),
        da_height: msg.da_height,
    };

    if db
        .storage::<Messages>()
        .insert(message.id(), &message)?
        .is_some()
    {
        return Err(anyhow!("Message should not exist"));
    }

    message.root()
}

#[cfg(test)]
mod tests {
    use super::*;

    use crate::service::{
        config::Config,
        FuelService,
    };
    use fuel_core_chain_config::{
        ChainConfig,
        CoinConfig,
        MessageConfig,
        StateConfig,
    };
    use fuel_core_storage::{
        tables::{
            ContractsAssets,
            ContractsState,
        },
        StorageAsRef,
    };
    use fuel_core_types::{
        blockchain::primitives::DaBlockHeight,
        entities::coins::coin::Coin,
        fuel_asm::op,
        fuel_types::{
            Address,
            AssetId,
            BlockHeight,
            Salt,
        },
    };
    use rand::{
        rngs::StdRng,
        Rng,
        RngCore,
        SeedableRng,
    };
    use std::vec;

    #[tokio::test]
    async fn config_initializes_chain_name() {
        let test_name = "test_net_123".to_string();
        let service_config = Config {
            chain_config: ChainConfig {
                chain_name: test_name.clone(),
                ..ChainConfig::local_testnet()
            },
            ..Config::local_node()
        };

        let db = Database::default();
        FuelService::from_database(db.clone(), service_config)
            .await
            .unwrap();

        assert_eq!(
            test_name,
            db.get_chain_name()
                .unwrap()
                .expect("Expected a chain name to be set")
        )
    }

    #[tokio::test]
    async fn config_initializes_block_height() {
        let height = BlockHeight::from(99u32);
        let service_config = Config {
            chain_config: ChainConfig {
                height: Some(height),
                ..ChainConfig::local_testnet()
            },
            chain_state: Default::default(),
            ..Config::local_node()
        };

        let db = Database::default();
        FuelService::from_database(db.clone(), service_config)
            .await
            .unwrap();

        assert_eq!(
            height,
            db.latest_height()
                .expect("Expected a block height to be set")
        )
    }

    #[tokio::test]
    async fn config_state_initializes_multiple_coins_with_different_owners_and_asset_ids()
    {
        let mut rng = StdRng::seed_from_u64(10);

        // a coin with all options set
        let alice: Address = rng.gen();
        let asset_id_alice: AssetId = rng.gen();
        let alice_value = rng.gen();
        let alice_maturity: BlockHeight = rng.next_u32().into();
        let alice_block_created: BlockHeight = rng.next_u32().into();
        let alice_block_created_tx_idx = rng.gen();
        let alice_tx_id = rng.gen();
        let alice_output_index = rng.gen();
        let alice_utxo_id = UtxoId::new(alice_tx_id, alice_output_index);

        // a coin with minimal options set
        let bob: Address = rng.gen();
        let asset_id_bob: AssetId = rng.gen();
        let bob_value = rng.gen();

        let starting_height = {
            let mut h: u32 = alice_block_created.into();
            h = h.saturating_add(rng.next_u32());
            Some(h.into())
        };
        let service_config = Config {
            chain_config: ChainConfig {
                height: starting_height,
                ..ChainConfig::local_testnet()
            },
            chain_state: StateConfig {
                coins: vec![
                    CoinConfig {
                        tx_id: Some(alice_tx_id),
                        output_index: Some(alice_output_index),
                        tx_pointer_block_height: Some(alice_block_created),
                        tx_pointer_tx_idx: Some(alice_block_created_tx_idx),
                        maturity: Some(alice_maturity),
                        owner: alice,
                        amount: alice_value,
                        asset_id: asset_id_alice,
                    },
                    CoinConfig {
                        tx_id: None,
                        output_index: None,
                        tx_pointer_block_height: None,
                        tx_pointer_tx_idx: None,
                        maturity: None,
                        owner: bob,
                        amount: bob_value,
                        asset_id: asset_id_bob,
                    },
                ],
                ..Default::default()
            },
            ..Config::local_node()
        };

        let db = Database::default();
        FuelService::from_database(db.clone(), service_config)
            .await
            .unwrap();

        let alice_coins = get_coins(&db, &alice);
        let bob_coins = get_coins(&db, &bob);

        assert!(matches!(
            alice_coins.as_slice(),
            &[Coin {
                utxo_id,
                owner,
                amount,
                asset_id,
                tx_pointer,
                maturity,
                ..
            }] if utxo_id == alice_utxo_id
            && owner == alice
            && amount == alice_value
            && asset_id == asset_id_alice
            && tx_pointer.block_height() == alice_block_created
            && maturity == alice_maturity,
        ));
        assert!(matches!(
            bob_coins.as_slice(),
            &[Coin {
                owner,
                amount,
                asset_id,
                ..
            }] if owner == bob
            && amount == bob_value
            && asset_id == asset_id_bob
        ));
    }

    #[tokio::test]
    async fn config_state_initializes_contract_state() {
        let mut rng = StdRng::seed_from_u64(10);

        let test_key: Bytes32 = rng.gen();
        let test_value: Bytes32 = rng.gen();
        let state = vec![(test_key, test_value)];
        let salt: Salt = rng.gen();
        let contract = Contract::from(op::ret(0x10).to_bytes().to_vec());
        let root = contract.root();
        let contract_id = contract.id(&salt, &root, &Contract::default_state_root());

        let service_config = Config {
            chain_config: ChainConfig::local_testnet(),
            chain_state: StateConfig {
                contracts: vec![ContractConfig {
                    contract_id,
                    code: contract.into(),
                    salt,
                    state: Some(state),
                    balances: None,
                    tx_id: Some(rng.gen()),
                    output_index: Some(rng.gen()),
                    tx_pointer_block_height: Some(0u32.into()),
                    tx_pointer_tx_idx: Some(rng.gen()),
                }],
                ..Default::default()
            },
            ..Config::local_node()
        };

        let db = Database::default();
        FuelService::from_database(db.clone(), service_config)
            .await
            .unwrap();

        let ret = db
            .storage::<ContractsState>()
            .get(&(&contract_id, &test_key).into())
            .unwrap()
            .expect("Expect a state entry to exist with test_key")
            .into_owned();

        assert_eq!(test_value, ret)
    }

    #[tokio::test]
    async fn tests_init_da_msgs() {
        let mut rng = StdRng::seed_from_u64(32492);
        let mut config = Config::local_node();

        let msg = MessageConfig {
            sender: rng.gen(),
            recipient: rng.gen(),
            nonce: rng.gen(),
            amount: rng.gen(),
            data: vec![rng.gen()],
            da_height: DaBlockHeight(0),
        };

        config.chain_state = StateConfig {
            messages: vec![msg.clone()],
            ..Default::default()
        };

        let db = &Database::default();

        maybe_initialize_state(&config, db).unwrap();

        let expected_msg: Message = msg.into();

        let ret_msg = db
            .storage::<Messages>()
            .get(expected_msg.id())
            .unwrap()
            .unwrap()
            .into_owned();

        assert_eq!(expected_msg, ret_msg);
    }

    #[tokio::test]
    async fn config_state_initializes_contract_balance() {
        let mut rng = StdRng::seed_from_u64(10);

        let test_asset_id: AssetId = rng.gen();
        let test_balance: u64 = rng.next_u64();
        let balances = vec![(test_asset_id, test_balance)];
        let salt: Salt = rng.gen();
        let contract = Contract::from(op::ret(0x10).to_bytes().to_vec());
        let root = contract.root();
        let contract_id = contract.id(&salt, &root, &Contract::default_state_root());

        let service_config = Config {
            chain_config: ChainConfig::local_testnet(),
            chain_state: StateConfig {
                contracts: vec![ContractConfig {
                    contract_id,
                    code: contract.into(),
                    salt,
                    state: None,
                    balances: Some(balances),
                    tx_id: None,
                    output_index: None,
                    tx_pointer_block_height: None,
                    tx_pointer_tx_idx: None,
                }],
                ..Default::default()
            },
            ..Config::local_node()
        };

        let db = Database::default();
        FuelService::from_database(db.clone(), service_config)
            .await
            .unwrap();

        let ret = db
            .storage::<ContractsAssets>()
            .get(&(&contract_id, &test_asset_id).into())
            .unwrap()
            .expect("Expected a balance to be present")
            .into_owned();

        assert_eq!(test_balance, ret)
    }

    #[tokio::test]
    async fn coin_tx_pointer_cant_exceed_genesis_height() {
        let service_config = Config {
            chain_config: ChainConfig {
                height: Some(BlockHeight::from(10u32)),
                ..ChainConfig::local_testnet()
            },
            chain_state: StateConfig {
                coins: vec![CoinConfig {
                    tx_id: None,
                    output_index: None,
                    // set txpointer height > genesis height
                    tx_pointer_block_height: Some(BlockHeight::from(11u32)),
                    tx_pointer_tx_idx: Some(0),
                    maturity: None,
                    owner: Default::default(),
                    amount: 10,
                    asset_id: Default::default(),
                }],
                ..Default::default()
            },
            ..Config::local_node()
        };

        let db = Database::default();
        let init_result = FuelService::from_database(db.clone(), service_config).await;

        assert!(init_result.is_err())
    }

    #[tokio::test]
    async fn contract_tx_pointer_cant_exceed_genesis_height() {
        let mut rng = StdRng::seed_from_u64(10);

        let test_asset_id: AssetId = rng.gen();
        let test_balance: u64 = rng.next_u64();
        let balances = vec![(test_asset_id, test_balance)];
        let salt: Salt = rng.gen();
        let contract = Contract::from(op::ret(0x10).to_bytes().to_vec());

        let service_config = Config {
            chain_config: ChainConfig {
                height: Some(BlockHeight::from(10u32)),
                ..ChainConfig::local_testnet()
            },
            chain_state: StateConfig {
                contracts: vec![ContractConfig {
                    contract_id: Default::default(),
                    code: contract.into(),
                    salt,
                    state: None,
                    balances: Some(balances),
                    tx_id: None,
                    output_index: None,
                    // set txpointer height > genesis height
                    tx_pointer_block_height: Some(BlockHeight::from(11u32)),
                    tx_pointer_tx_idx: Some(0),
                }],
                ..Default::default()
            },
            ..Config::local_node()
        };

        let db = Database::default();
        let init_result = FuelService::from_database(db.clone(), service_config).await;

        assert!(init_result.is_err())
    }

    fn get_coins(db: &Database, owner: &Address) -> Vec<Coin> {
        db.owned_coins_ids(owner, None, None)
            .map(|r| {
                let coin_id = r.unwrap();
                db.storage::<Coins>()
                    .get(&coin_id)
                    .map(|v| v.unwrap().into_owned().uncompress(coin_id))
                    .unwrap()
            })
            .collect()
    }
}<|MERGE_RESOLUTION|>--- conflicted
+++ resolved
@@ -148,13 +148,7 @@
 
     // TODO: load roots from storage
     let chain_config_hash = config.chain_config.root()?.into();
-<<<<<<< HEAD
-=======
-    let coins_root = init_coin_state(database, &config.chain_state, height)?.into();
-    let contracts_root = init_contracts(database, &config.chain_state, height)?.into();
-    let messages_root = init_da_messages(database, &config.chain_state)?.into();
-
->>>>>>> 817b020a
+
     let genesis = Genesis {
         chain_config_hash,
         coins_root: binary::in_memory::MerkleTree::new().root().into(),
