use crate::{
    database::{
        Column,
        Database,
    },
    service::config::Config,
};
use anyhow::anyhow;
use fuel_core_chain_config::{
    ContractConfig,
    GenesisCommitment,
<<<<<<< HEAD
    MessageConfig,
=======
    StateConfig,
>>>>>>> 16817f22
};
use fuel_core_executor::refs::ContractRef;
use fuel_core_storage::{
    tables::{
        Coins,
        ContractsInfo,
        ContractsLatestUtxo,
        ContractsRawCode,
        Messages,
    },
    transactional::{
        StorageTransaction,
        Transactional,
    },
    MerkleRoot,
    StorageAsMut,
};
use fuel_core_types::{
    blockchain::{
        block::Block,
        consensus::{
            Consensus,
            Genesis,
        },
        header::{
            ApplicationHeader,
            ConsensusHeader,
            PartialBlockHeader,
        },
        primitives::Empty,
        SealedBlock,
    },
    entities::{
        coins::coin::{
            CompressedCoin,
            CompressedCoinV1,
        },
        contract::ContractUtxoInfo,
        message::{
            Message,
            MessageV1,
        },
    },
    fuel_tx::{
        Contract,
        UtxoId,
    },
    fuel_types::{
        bytes::WORD_SIZE,
        BlockHeight,
        Bytes32,
    },
    services::block_importer::{
        ImportResult,
        UncommittedResult as UncommittedImportResult,
    },
};
use itertools::Itertools;

<<<<<<< HEAD
mod runner;
pub use runner::{
    GenesisRunner,
    TransactionOpener,
};

mod workers;
use self::workers::GenesisWorkers;

/// Loads state from the chain config into database
pub async fn maybe_initialize_state(
    config: &Config,
    database: &Database,
) -> anyhow::Result<()> {
    // check if chain is initialized
    if database.ids_of_latest_block()?.is_none() {
        let workers = GenesisWorkers::new(
            database.clone(),
            config.chain_config.height.unwrap_or_default(),
            config.state_reader.clone(),
        );

        import_chain_state(workers).await?;
        commit_genesis_block(config, database)?;
        cleanup_genesis_progress(database)?;
    }

    Ok(())
}

async fn import_chain_state(workers: GenesisWorkers) -> anyhow::Result<()> {
    if let Err(e) = workers.run_imports().await {
        workers.shutdown();
        tokio::select! {
            _ = workers.finished() => {}
            _ = tokio::time::sleep(tokio::time::Duration::from_secs(10)) => {
                return Err(anyhow!("Timeout while importing genesis state"));
            }
        };

        return Err(e)
    }

    workers.compute_contracts_root().await?;

    Ok(())
}

fn commit_genesis_block(
    config: &Config,
    original_database: &Database,
) -> anyhow::Result<()> {
=======
/// Performs the importing of the genesis block from the snapshot.
pub fn execute_genesis_block(
    config: &Config,
    original_database: &Database,
) -> anyhow::Result<UncommittedImportResult<StorageTransaction<Database>>> {
    // start a db transaction for bulk-writing
>>>>>>> 16817f22
    let mut database_transaction = Transactional::transaction(original_database);

    let database = database_transaction.as_mut();
    // Initialize the chain id and height.

<<<<<<< HEAD
    let genesis = Genesis {
        chain_config_hash: config.chain_config.root()?.into(),
        coins_root: original_database.genesis_coin_root()?.into(),
        messages_root: original_database.genesis_messages_root()?.into(),
        contracts_root: original_database.genesis_contracts_root()?.into(),
=======
    let chain_config_hash = config.chain_config.root()?.into();
    let height = config.chain_config.height;
    let coins_root = init_coin_state(database, &config.state_config, height)?.into();
    let contracts_root = init_contracts(database, &config.state_config, height)?.into();
    let messages_root = init_da_messages(database, &config.state_config)?;
    let messages_root = messages_root.into();

    let genesis = Genesis {
        chain_config_hash,
        coins_root,
        contracts_root,
        messages_root,
    };

    let block = create_genesis_block(config);
    let consensus = Consensus::Genesis(genesis);
    let block = SealedBlock {
        entity: block,
        consensus,
>>>>>>> 16817f22
    };

    let result = UncommittedImportResult::new(
        ImportResult::new_from_local(block, vec![]),
        database_transaction,
    );
    Ok(result)
}

pub fn create_genesis_block(config: &Config) -> Block {
    let block = Block::new(
        PartialBlockHeader {
            application: ApplicationHeader::<Empty> {
                // TODO: Set `da_height` based on the chain config.
                da_height: Default::default(),
                generated: Empty,
            },
            consensus: ConsensusHeader::<Empty> {
                // The genesis is a first block, so previous root is zero.
                prev_root: Bytes32::zeroed(),
                // The initial height is defined by the `ChainConfig`.
                // If it is `None` then it will be zero.
                height: config.chain_config.height.unwrap_or_default(),
                time: fuel_core_types::tai64::Tai64::UNIX_EPOCH,
                generated: Empty,
            },
        },
        // Genesis block doesn't have any transaction.
        vec![],
        &[],
    );
    block
}

#[cfg(feature = "test-helpers")]
pub async fn execute_and_commit_genesis_block(
    config: &Config,
    original_database: &Database,
) -> anyhow::Result<()> {
    let result = execute_genesis_block(config, original_database)?;
    let importer = fuel_core_importer::Importer::new(
        config.block_importer.clone(),
        original_database.clone(),
        (),
        (),
    );
    importer.commit_result(result).await?;
    Ok(())
}

<<<<<<< HEAD
fn cleanup_genesis_progress(database: &Database) -> anyhow::Result<()> {
    let mut database_transaction = Transactional::transaction(database);
    let database = database_transaction.as_mut();

    database.delete_all(Column::GenesisMetadata)?;
    database.delete_all(Column::GenesisCoinRoots)?;
    database.delete_all(Column::GenesisMessageRoots)?;
    database.delete_all(Column::GenesisContractBalanceRoots)?;
    database.delete_all(Column::GenesisContractStateRoots)?;
    database.delete_all(Column::GenesisContractRoots)?;
    database.delete_all(Column::GenesisContractIds)?;

    database_transaction.commit()?;

    Ok(())
}

fn generated_utxo_id(output_index: u64) -> UtxoId {
    UtxoId::new(
        // generated transaction id([0..[out_index/255]])
        Bytes32::try_from(
            (0..(Bytes32::LEN - WORD_SIZE))
                .map(|_| 0u8)
                .chain((output_index / 255).to_be_bytes())
                .collect_vec()
                .as_slice(),
        )
        .expect("Incorrect genesis transaction id byte length"),
        (output_index % 255) as u8,
    )
}

fn init_coin(
=======
fn init_coin_state(
>>>>>>> 16817f22
    db: &mut Database,
    state: &StateConfig,
    height: Option<BlockHeight>,
) -> anyhow::Result<MerkleRoot> {
    let mut coins_tree = binary::in_memory::MerkleTree::new();
    // TODO: Store merkle sum tree root over coins with unspecified utxo ids.
<<<<<<< HEAD
    let utxo_id = coin.utxo_id().unwrap_or(generated_utxo_id(output_index));

    let coin = CompressedCoin {
        owner: coin.owner,
        amount: coin.amount,
        asset_id: coin.asset_id,
        maturity: coin.maturity.unwrap_or_default(),
        tx_pointer: coin.tx_pointer(),
    };

    // ensure coin can't point to blocks in the future
    let coin_height = coin.tx_pointer.block_height();
    if coin_height > height {
        return Err(anyhow!(
            "coin tx_pointer height ({coin_height}) cannot be greater than genesis block ({height})"
        ))
=======
    let mut generated_output_index: u64 = 0;
    for coin in &state.coins {
        let utxo_id = UtxoId::new(
                    // generated transaction id([0..[out_index/255]])
                    coin.tx_id.unwrap_or_else(|| {
                        Bytes32::try_from(
                            (0..(Bytes32::LEN - WORD_SIZE))
                                .map(|_| 0u8)
                                .chain(
                                    (generated_output_index / 255)
                                        .to_be_bytes()
                                        .into_iter(),
                                )
                                .collect_vec()
                                .as_slice(),
                        )
                        .expect("Incorrect genesis transaction id byte length")
                    }),
                    coin.output_index.unwrap_or_else(|| {
                        generated_output_index = generated_output_index
                            .checked_add(1)
                            .expect("The maximum number of UTXOs supported in the genesis configuration has been exceeded.");
                        (generated_output_index % 255) as u8
                    }),
                );

        let compressed_coin: CompressedCoin = CompressedCoinV1 {
            owner: coin.owner,
            amount: coin.amount,
            asset_id: coin.asset_id,
            maturity: coin.maturity.unwrap_or_default(),
            tx_pointer: TxPointer::new(
                coin.tx_pointer_block_height.unwrap_or_default(),
                coin.tx_pointer_tx_idx.unwrap_or_default(),
            ),
        }
        .into();

        // ensure coin can't point to blocks in the future
        if compressed_coin.tx_pointer().block_height() > height.unwrap_or_default() {
            return Err(anyhow!(
                "coin tx_pointer height cannot be greater than genesis block"
            ))
        }

        if db
            .storage::<Coins>()
            .insert(&utxo_id, &compressed_coin)?
            .is_some()
        {
            return Err(anyhow!("Coin should not exist"))
        }
        coins_tree.push(compressed_coin.root()?.as_slice())
>>>>>>> 16817f22
    }
    Ok(coins_tree.root())
}

<<<<<<< HEAD
fn init_contract(
    db: &mut Database,
    contract_config: &ContractConfig,
    output_index: u64,
    height: BlockHeight,
) -> anyhow::Result<()> {
    let contract = Contract::from(contract_config.code.as_slice());
    let salt = contract_config.salt;
    let root = contract.root();
    let contract_id = contract_config.contract_id;
    #[allow(clippy::cast_possible_truncation)]
    let utxo_id = contract_config
        .utxo_id()
        .unwrap_or(generated_utxo_id(output_index));

    let tx_pointer = contract_config.tx_pointer();
    if tx_pointer.block_height() > height {
        return Err(anyhow!(
            "contract tx_pointer cannot be greater than genesis block"
        ));
    }

    // insert contract code
    if db
        .storage::<ContractsRawCode>()
        .insert(&contract_id, contract.as_ref())?
        .is_some()
    {
        return Err(anyhow!("Contract code should not exist"));
    }
=======
fn init_contracts(
    db: &mut Database,
    state: &StateConfig,
    height: Option<BlockHeight>,
) -> anyhow::Result<MerkleRoot> {
    let mut contracts_tree = binary::in_memory::MerkleTree::new();
    // initialize contract state
    for (generated_output_index, contract_config) in state.contracts.iter().enumerate() {
        let contract = Contract::from(contract_config.code.as_slice());
        let salt = contract_config.salt;
        let root = contract.root();
        let contract_id = contract_config.contract_id;
        let utxo_id = if let (Some(tx_id), Some(output_idx)) =
            (contract_config.tx_id, contract_config.output_index)
        {
            UtxoId::new(tx_id, output_idx)
        } else {
            #[allow(clippy::cast_possible_truncation)]
            UtxoId::new(
                // generated transaction id([0..[out_index/255]])
                Bytes32::try_from(
                    (0..(Bytes32::LEN - WORD_SIZE))
                        .map(|_| 0u8)
                        .chain(
                            (generated_output_index as u64 / 255)
                                .to_be_bytes()
                                .into_iter(),
                        )
                        .collect_vec()
                        .as_slice(),
                )
                .expect("Incorrect genesis transaction id byte length"),
                generated_output_index as u8,
            )
        };
        let tx_pointer = if let (Some(block_height), Some(tx_idx)) = (
            contract_config.tx_pointer_block_height,
            contract_config.tx_pointer_tx_idx,
        ) {
            TxPointer::new(block_height, tx_idx)
        } else {
            TxPointer::default()
        };
>>>>>>> 16817f22

        if tx_pointer.block_height() > height.unwrap_or_default() {
            return Err(anyhow!(
                "contract tx_pointer cannot be greater than genesis block"
            ))
        }

        // insert contract code
        if db
            .storage::<ContractsRawCode>()
            .insert(&contract_id, contract.as_ref())?
            .is_some()
        {
            return Err(anyhow!("Contract code should not exist"))
        }

        // insert contract root
        if db
            .storage::<ContractsInfo>()
            .insert(&contract_id, &(salt, root))?
            .is_some()
        {
            return Err(anyhow!("Contract info should not exist"))
        }
        if db
            .storage::<ContractsLatestUtxo>()
            .insert(
                &contract_id,
                &ContractUtxoInfo {
                    utxo_id,
                    tx_pointer,
                },
            )?
            .is_some()
        {
            return Err(anyhow!("Contract utxo should not exist"))
        }
        init_contract_state(db, &contract_id, contract_config)?;
        init_contract_balance(db, &contract_id, contract_config)?;
        contracts_tree.push(ContractRef::new(&mut *db, contract_id).root()?.as_slice());
    }
    Ok(contracts_tree.root())
}

<<<<<<< HEAD
fn init_da_message(db: &mut Database, msg: &MessageConfig) -> anyhow::Result<MerkleRoot> {
    let message = Message {
        sender: msg.sender,
        recipient: msg.recipient,
        nonce: msg.nonce,
        amount: msg.amount,
        data: msg.data.clone(),
        da_height: msg.da_height,
    };

    if db
        .storage::<Messages>()
        .insert(message.id(), &message)?
        .is_some()
    {
        return Err(anyhow!("Message should not exist"));
    }

    message.root()
=======
fn init_contract_state(
    db: &mut Database,
    contract_id: &ContractId,
    contract: &ContractConfig,
) -> anyhow::Result<()> {
    // insert state related to contract
    if let Some(contract_state) = &contract.state {
        db.init_contract_state(contract_id, contract_state.iter().map(Clone::clone))?;
    }
    Ok(())
}

fn init_da_messages(
    db: &mut Database,
    state: &StateConfig,
) -> anyhow::Result<MerkleRoot> {
    let mut message_tree = binary::in_memory::MerkleTree::new();
    for msg in &state.messages {
        let message: Message = MessageV1 {
            sender: msg.sender,
            recipient: msg.recipient,
            nonce: msg.nonce,
            amount: msg.amount,
            data: msg.data.clone(),
            da_height: msg.da_height,
        }
        .into();

        if db
            .storage::<Messages>()
            .insert(message.id(), &message)?
            .is_some()
        {
            return Err(anyhow!("Message should not exist"))
        }
        message_tree.push(message.root()?.as_slice());
    }
    Ok(message_tree.root())
}

fn init_contract_balance(
    db: &mut Database,
    contract_id: &ContractId,
    contract: &ContractConfig,
) -> anyhow::Result<()> {
    // insert balances related to contract
    if let Some(balances) = &contract.balances {
        db.init_contract_balances(contract_id, balances.clone().into_iter())?;
    }
    Ok(())
>>>>>>> 16817f22
}

#[cfg(test)]
mod tests {
<<<<<<< HEAD
    use crate::{
        database::{
            genesis_progress::GenesisResource,
            Column,
            Database,
        },
        service::{
            config::Config,
            genesis::{
                generated_utxo_id,
                maybe_initialize_state,
            },
            FuelService,
=======
    use super::*;

    use crate::{
        combined_database::CombinedDatabase,
        service::{
            config::Config,
            FuelService,
            Task,
>>>>>>> 16817f22
        },
    };
    use fuel_core_chain_config::{
        ChainConfig,
        CoinConfig,
        ContractBalanceConfig,
        ContractConfig,
        ContractStateConfig,
        MessageConfig,
        StateConfig,
        StateReader,
        MAX_GROUP_SIZE,
    };
    use fuel_core_services::RunnableService;
    use fuel_core_storage::{
        tables::{
            Coins,
            ContractsAssets,
            ContractsState,
            Messages,
        },
        StorageAsRef,
    };
    use fuel_core_types::{
        blockchain::primitives::DaBlockHeight,
        entities::{
            coins::coin::Coin,
            message::Message,
        },
        fuel_asm::op,
        fuel_tx::UtxoId,
        fuel_types::{
            Address,
            AssetId,
            BlockHeight,
            ContractId,
            Salt,
        },
        fuel_vm::Contract,
    };
    use itertools::Itertools;
    use rand::{
        rngs::StdRng,
        Rng,
        RngCore,
        SeedableRng,
    };

    #[tokio::test]
    async fn config_initializes_block_height() {
        let height = BlockHeight::from(99u32);
        let service_config = Config {
            chain_config: ChainConfig {
                height: Some(height),
                ..ChainConfig::local_testnet()
            },
            ..Config::local_node()
        };

        let db = Database::default();
        FuelService::from_database(db.clone(), service_config)
            .await
            .unwrap();

        assert_eq!(
            height,
            db.latest_height()
                .expect("Expected a block height to be set")
        )
    }

    #[tokio::test]
    async fn genesis_columns_are_cleared_after_import() {
        let mut rng = StdRng::seed_from_u64(10);

        let coins = (0..1000)
            .map(|_| CoinConfig {
                tx_id: None,
                output_index: None,
                tx_pointer_block_height: None,
                tx_pointer_tx_idx: None,
                maturity: None,
                owner: Default::default(),
                amount: 10,
                asset_id: Default::default(),
            })
            .collect_vec();

        let messages = (0..1000)
            .map(|_| MessageConfig {
                sender: rng.gen(),
                recipient: rng.gen(),
                nonce: rng.gen(),
                amount: rng.gen(),
                data: vec![rng.gen()],
                da_height: DaBlockHeight(0),
            })
            .collect_vec();

        let contracts = (0..1000)
            .map(|_| given_contract_config(&mut rng))
            .collect_vec();

        let contract_state = (0..1000)
            .map(|_| ContractStateConfig {
                contract_id: rng.gen(),
                key: rng.gen(),
                value: rng.gen(),
            })
            .collect_vec();

        let contract_balance = (0..1000)
            .map(|_| ContractBalanceConfig {
                contract_id: rng.gen(),
                asset_id: rng.gen(),
                amount: rng.next_u64(),
            })
            .collect_vec();

        let state = StateConfig {
            coins,
            messages,
            contracts,
            contract_state,
            contract_balance,
            ..Default::default()
        };
        let state_reader = StateReader::in_memory(state, MAX_GROUP_SIZE);

        let service_config = Config {
            state_reader,
            ..Config::local_node()
        };

        let db = Database::default();
        FuelService::from_database(db.clone(), service_config)
            .await
            .unwrap();

        use strum::IntoEnumIterator;
        for key in GenesisResource::iter() {
            assert!(db.genesis_progress(&key).is_none());
        }
        assert!(db
            .genesis_roots(Column::GenesisCoinRoots)
            .unwrap()
            .next()
            .is_none());
        assert!(db
            .genesis_roots(Column::GenesisMessageRoots)
            .unwrap()
            .next()
            .is_none());
        assert!(db
            .genesis_roots(Column::GenesisContractRoots)
            .unwrap()
            .next()
            .is_none());
        assert!(db
            .genesis_roots(Column::GenesisContractStateRoots)
            .unwrap()
            .next()
            .is_none());
        assert!(db
            .genesis_roots(Column::GenesisContractBalanceRoots)
            .unwrap()
            .next()
            .is_none());
        assert!(db.genesis_contract_ids_iter().next().is_none());
    }

    #[tokio::test]
    async fn config_state_initializes_multiple_coins_with_different_owners_and_asset_ids()
    {
        let mut rng = StdRng::seed_from_u64(10);

        // a coin with all options set
        let alice: Address = rng.gen();
        let asset_id_alice: AssetId = rng.gen();
        let alice_value = rng.gen();
        let alice_maturity: BlockHeight = rng.next_u32().into();
        let alice_block_created: BlockHeight = rng.next_u32().into();
        let alice_block_created_tx_idx = rng.gen();
        let alice_tx_id = rng.gen();
        let alice_output_index = rng.gen();
        let alice_utxo_id = UtxoId::new(alice_tx_id, alice_output_index);

        // a coin with minimal options set
        let bob: Address = rng.gen();
        let asset_id_bob: AssetId = rng.gen();
        let bob_value = rng.gen();

        let state = StateConfig {
            coins: vec![
                CoinConfig {
                    tx_id: Some(alice_tx_id),
                    output_index: Some(alice_output_index),
                    tx_pointer_block_height: Some(alice_block_created),
                    tx_pointer_tx_idx: Some(alice_block_created_tx_idx),
                    maturity: Some(alice_maturity),
                    owner: alice,
                    amount: alice_value,
                    asset_id: asset_id_alice,
                },
                CoinConfig {
                    tx_id: None,
                    output_index: None,
                    tx_pointer_block_height: None,
                    tx_pointer_tx_idx: None,
                    maturity: None,
                    owner: bob,
                    amount: bob_value,
                    asset_id: asset_id_bob,
                },
            ],
            ..Default::default()
        };
        let state_reader = StateReader::in_memory(state, MAX_GROUP_SIZE);

        let starting_height = {
            let mut h: u32 = alice_block_created.into();
            h = h.saturating_add(rng.next_u32());
            Some(h.into())
        };
        let service_config = Config {
            chain_config: ChainConfig {
                height: starting_height,
                ..ChainConfig::local_testnet()
            },
            state_reader,
            ..Config::local_node()
        };

        let db = Database::default();
        FuelService::from_database(db.clone(), service_config)
            .await
            .unwrap();

        let alice_coins = get_coins(&db, &alice);
        let bob_coins = get_coins(&db, &bob);

        assert!(matches!(
            alice_coins.as_slice(),
            &[Coin {
                utxo_id,
                owner,
                amount,
                asset_id,
                tx_pointer,
                maturity,
                ..
            }] if utxo_id == alice_utxo_id
            && owner == alice
            && amount == alice_value
            && asset_id == asset_id_alice
            && tx_pointer.block_height() == alice_block_created
            && maturity == alice_maturity,
        ));
        assert!(matches!(
            bob_coins.as_slice(),
            &[Coin {
                owner,
                amount,
                asset_id,
                ..
            }] if owner == bob
            && amount == bob_value
            && asset_id == asset_id_bob
        ));
    }

    #[tokio::test]
    async fn config_state_initializes_contract_state() {
        let mut rng = StdRng::seed_from_u64(10);

        let salt: Salt = rng.gen();
        let contract = Contract::from(op::ret(0x10).to_bytes().to_vec());
        let root = contract.root();
        let contract_id = contract.id(&salt, &root, &Contract::default_state_root());

        let test_key = rng.gen();
        let test_value = rng.gen();
        let contract_state = ContractStateConfig {
            contract_id,
            key: test_key,
            value: test_value,
        };

        let state = StateConfig {
            contracts: vec![ContractConfig {
                contract_id,
                code: contract.into(),
                salt,
                tx_id: Some(rng.gen()),
                output_index: Some(rng.gen()),
                tx_pointer_block_height: Some(0u32.into()),
                tx_pointer_tx_idx: Some(rng.gen()),
            }],
            contract_state: vec![contract_state],
            ..Default::default()
        };
        let state_reader = StateReader::in_memory(state, MAX_GROUP_SIZE);

        let service_config = Config {
            chain_config: ChainConfig::local_testnet(),
            state_reader,
            ..Config::local_node()
        };

        let db = Database::default();
        FuelService::from_database(db.clone(), service_config)
            .await
            .unwrap();

        let ret = db
            .storage::<ContractsState>()
            .get(&(&contract_id, &test_key).into())
            .unwrap()
            .expect("Expect a state entry to exist with test_key")
            .into_owned();

        assert_eq!(test_value, ret)
    }

    #[tokio::test]
    async fn tests_init_da_msgs() {
        let mut rng = StdRng::seed_from_u64(32492);

        let msg = MessageConfig {
            sender: rng.gen(),
            recipient: rng.gen(),
            nonce: rng.gen(),
            amount: rng.gen(),
            data: vec![rng.gen()],
            da_height: DaBlockHeight(0),
        };

        let state = StateConfig {
            messages: vec![msg.clone()],
            ..Default::default()
        };
        let state_reader = StateReader::in_memory(state, MAX_GROUP_SIZE);

        let config = Config {
            state_reader,
            ..Config::local_node()
        };

        let db = &Database::default();

<<<<<<< HEAD
        maybe_initialize_state(&config, db).await.unwrap();
=======
        let db_transaction = execute_genesis_block(&config, db)
            .unwrap()
            .into_transaction();
>>>>>>> 16817f22

        let expected_msg: Message = msg.into();

        let ret_msg = db_transaction
            .as_ref()
            .storage::<Messages>()
            .get(expected_msg.id())
            .unwrap()
            .unwrap()
            .into_owned();

        assert_eq!(expected_msg, ret_msg);
    }

    #[tokio::test]
    async fn config_state_initializes_contract_balance() {
        let mut rng = StdRng::seed_from_u64(10);

        let salt: Salt = rng.gen();
        let contract = Contract::from(op::ret(0x10).to_bytes().to_vec());
        let root = contract.root();
        let contract_id = contract.id(&salt, &root, &Contract::default_state_root());

        let test_asset_id = rng.gen();
        let test_balance = rng.next_u64();
        let contract_balance = ContractBalanceConfig {
            contract_id,
            asset_id: test_asset_id,
            amount: test_balance,
        };

        let state = StateConfig {
            contracts: vec![ContractConfig {
                contract_id,
                code: contract.into(),
                salt,
                tx_id: None,
                output_index: None,
                tx_pointer_block_height: None,
                tx_pointer_tx_idx: None,
            }],
            contract_balance: vec![contract_balance],
            ..Default::default()
        };
        let state_reader = StateReader::in_memory(state, MAX_GROUP_SIZE);

        let service_config = Config {
            chain_config: ChainConfig::local_testnet(),
            state_reader,
            ..Config::local_node()
        };

        let db = Database::default();
        FuelService::from_database(db.clone(), service_config)
            .await
            .unwrap();

        let ret = db
            .storage::<ContractsAssets>()
            .get(&(&contract_id, &test_asset_id).into())
            .unwrap()
            .expect("Expected a balance to be present")
            .into_owned();

        assert_eq!(test_balance, ret)
    }

    #[tokio::test]
    async fn coin_tx_pointer_cant_exceed_genesis_height() {
        let state = StateConfig {
            coins: vec![CoinConfig {
                tx_id: None,
                output_index: None,
                // set txpointer height > genesis height
                tx_pointer_block_height: Some(BlockHeight::from(11u32)),
                tx_pointer_tx_idx: Some(0),
                maturity: None,
                owner: Default::default(),
                amount: 10,
                asset_id: Default::default(),
            }],
            ..Default::default()
        };
        let state_reader = StateReader::in_memory(state, MAX_GROUP_SIZE);

        let service_config = Config {
            chain_config: ChainConfig {
                height: Some(BlockHeight::from(10u32)),
                ..ChainConfig::local_testnet()
            },
            state_reader,
            ..Config::local_node()
        };

        let db = CombinedDatabase::default();
        let task = Task::new(db, service_config).unwrap();
        let init_result = task.into_task(&Default::default(), ()).await;

        assert!(init_result.is_err())
    }

    #[tokio::test]
    async fn contract_tx_pointer_cant_exceed_genesis_height() {
        let mut rng = StdRng::seed_from_u64(10);

        let test_asset_id: AssetId = rng.gen();
        let test_balance: u64 = rng.next_u64();
        let contract_id = Default::default();
        let balances = vec![ContractBalanceConfig {
            contract_id,
            asset_id: test_asset_id,
            amount: test_balance,
        }];
        let salt: Salt = rng.gen();
        let contract = Contract::from(op::ret(0x10).to_bytes().to_vec());

        let state = StateConfig {
            contracts: vec![ContractConfig {
                contract_id: ContractId::from(*contract_id),
                code: contract.into(),
                salt,
                tx_id: None,
                output_index: None,
                // set txpointer height > genesis height
                tx_pointer_block_height: Some(BlockHeight::from(11u32)),
                tx_pointer_tx_idx: Some(0),
            }],
            contract_balance: balances,
            ..Default::default()
        };
        let state_reader = StateReader::in_memory(state, MAX_GROUP_SIZE);

        let service_config = Config {
            chain_config: ChainConfig {
                height: Some(BlockHeight::from(10u32)),
                ..ChainConfig::local_testnet()
            },
            state_reader,
            ..Config::local_node()
        };

        let db = CombinedDatabase::default();
        let task = Task::new(db, service_config).unwrap();
        let init_result = task.into_task(&Default::default(), ()).await;

        assert!(init_result.is_err())
    }

    fn get_coins(db: &Database, owner: &Address) -> Vec<Coin> {
        db.owned_coins_ids(owner, None, None)
            .map(|r| {
                let coin_id = r.unwrap();
                db.storage::<Coins>()
                    .get(&coin_id)
                    .map(|v| v.unwrap().into_owned().uncompress(coin_id))
                    .unwrap()
            })
            .collect()
    }

    fn given_contract_config(rng: &mut StdRng) -> ContractConfig {
        let contract = Contract::from(op::ret(0x10).to_bytes().to_vec());
        let salt = rng.gen();
        let root = contract.root();
        let contract_id = contract.id(&salt, &root, &Contract::default_state_root());

        ContractConfig {
            contract_id,
            code: contract.into(),
            salt,
            tx_id: None,
            output_index: None,
            tx_pointer_block_height: None,
            tx_pointer_tx_idx: None,
        }
    }

    fn given_contract_config_with_tx(rng: &mut StdRng) -> ContractConfig {
        let mut config = given_contract_config(rng);
        config.tx_id = Some(rng.gen());
        config.output_index = Some(rng.gen());
        config.tx_pointer_block_height = Some(0.into());
        config.tx_pointer_tx_idx = Some(rng.gen());

        config
    }

    #[tokio::test]
    async fn config_state_initializes_contract() {
        let mut rng = StdRng::seed_from_u64(10);
        let config = given_contract_config_with_tx(&mut rng);
        let contract_id = config.contract_id;

        let state = StateConfig {
            contracts: vec![config.clone()],
            ..Default::default()
        };
        let state_reader = StateReader::in_memory(state, MAX_GROUP_SIZE);

        let service_config = Config {
            state_reader,
            ..Config::local_node()
        };

        let db = Database::default();
        FuelService::from_database(db.clone(), service_config)
            .await
            .unwrap();

        let initialized_contract = db.get_contract_config(contract_id).unwrap();

        assert_eq!(initialized_contract, config);
    }

    #[tokio::test]
    async fn initializes_contracts_with_generated_tx_and_output_idx() {
        let mut rng = StdRng::seed_from_u64(10);

        let contracts = (0..1000)
            .map(|_| given_contract_config(&mut rng))
            .collect_vec();

        let state = StateConfig {
            contracts: contracts.clone(),
            ..Default::default()
        };
        let state_reader = StateReader::in_memory(state, MAX_GROUP_SIZE);

        let service_config = Config {
            state_reader,
            ..Config::local_node()
        };

        let db = Database::default();
        FuelService::from_database(db.clone(), service_config)
            .await
            .unwrap();

        for (idx, contract) in contracts.iter().enumerate() {
            let initialized_contract =
                db.get_contract_config(contract.contract_id).unwrap();

            let expected_utxo_id = generated_utxo_id(idx as u64);

            assert_eq!(
                initialized_contract.tx_id.unwrap(),
                *expected_utxo_id.tx_id()
            );
            assert_eq!(
                initialized_contract.output_index.unwrap(),
                expected_utxo_id.output_index()
            );
        }
    }

    #[tokio::test]
    async fn initializes_coins_with_generated_tx_and_output_idx() {
        let coins = (0..1000)
            .map(|_| CoinConfig {
                tx_id: None,
                output_index: None,
                tx_pointer_block_height: None,
                tx_pointer_tx_idx: None,
                maturity: None,
                owner: Default::default(),
                amount: 10,
                asset_id: Default::default(),
            })
            .collect_vec();

        let state = StateConfig {
            coins: coins.clone(),
            ..Default::default()
        };
        let state_reader = StateReader::in_memory(state, MAX_GROUP_SIZE);

        let service_config = Config {
            state_reader,
            ..Config::local_node()
        };

        let db = Database::default();
        FuelService::from_database(db.clone(), service_config)
            .await
            .unwrap();

        for (idx, _) in coins.iter().enumerate() {
            let expected_utxo_id = generated_utxo_id(idx as u64);
            db.coin(&expected_utxo_id)
                .expect("Coin with expected utxo id should exist");
        }
    }
}<|MERGE_RESOLUTION|>--- conflicted
+++ resolved
@@ -1,22 +1,16 @@
 use crate::{
-    database::{
-        Column,
-        Database,
-    },
+    database::Database,
     service::config::Config,
 };
 use anyhow::anyhow;
 use fuel_core_chain_config::{
+    CoinConfig,
     ContractConfig,
     GenesisCommitment,
-<<<<<<< HEAD
     MessageConfig,
-=======
-    StateConfig,
->>>>>>> 16817f22
 };
-use fuel_core_executor::refs::ContractRef;
 use fuel_core_storage::{
+    column::Column,
     tables::{
         Coins,
         ContractsInfo,
@@ -73,7 +67,6 @@
 };
 use itertools::Itertools;
 
-<<<<<<< HEAD
 mod runner;
 pub use runner::{
     GenesisRunner,
@@ -83,25 +76,43 @@
 mod workers;
 use self::workers::GenesisWorkers;
 
-/// Loads state from the chain config into database
-pub async fn maybe_initialize_state(
+/// Performs the importing of the genesis block from the snapshot.
+pub async fn execute_genesis_block(
     config: &Config,
-    database: &Database,
-) -> anyhow::Result<()> {
-    // check if chain is initialized
-    if database.ids_of_latest_block()?.is_none() {
-        let workers = GenesisWorkers::new(
-            database.clone(),
-            config.chain_config.height.unwrap_or_default(),
-            config.state_reader.clone(),
-        );
-
-        import_chain_state(workers).await?;
-        commit_genesis_block(config, database)?;
-        cleanup_genesis_progress(database)?;
-    }
-
-    Ok(())
+    original_database: &Database,
+) -> anyhow::Result<UncommittedImportResult<StorageTransaction<Database>>> {
+    let workers = GenesisWorkers::new(
+        original_database.clone(),
+        config.chain_config.height.unwrap_or_default(),
+        config.state_reader.clone(),
+    );
+
+    import_chain_state(workers).await?;
+
+    let genesis = Genesis {
+        chain_config_hash: config.chain_config.root()?.into(),
+        coins_root: original_database.genesis_coin_root()?.into(),
+        messages_root: original_database.genesis_messages_root()?.into(),
+        contracts_root: original_database.genesis_contracts_root()?.into(),
+    };
+
+    let block = create_genesis_block(config);
+    let consensus = Consensus::Genesis(genesis);
+    let block = SealedBlock {
+        entity: block,
+        consensus,
+    };
+
+    let database_transaction = original_database.transaction()?;
+    let result = UncommittedImportResult::new(
+        ImportResult::new_from_local(block, vec![]),
+        database_transaction,
+    );
+
+    // TODO when's the right time to cleanup?
+    cleanup_genesis_progress(original_database)?;
+
+    Ok(result)
 }
 
 async fn import_chain_state(workers: GenesisWorkers) -> anyhow::Result<()> {
@@ -122,57 +133,21 @@
     Ok(())
 }
 
-fn commit_genesis_block(
-    config: &Config,
-    original_database: &Database,
-) -> anyhow::Result<()> {
-=======
-/// Performs the importing of the genesis block from the snapshot.
-pub fn execute_genesis_block(
-    config: &Config,
-    original_database: &Database,
-) -> anyhow::Result<UncommittedImportResult<StorageTransaction<Database>>> {
-    // start a db transaction for bulk-writing
->>>>>>> 16817f22
-    let mut database_transaction = Transactional::transaction(original_database);
-
+fn cleanup_genesis_progress(database: &Database) -> anyhow::Result<()> {
+    let mut database_transaction = Transactional::transaction(database);
     let database = database_transaction.as_mut();
-    // Initialize the chain id and height.
-
-<<<<<<< HEAD
-    let genesis = Genesis {
-        chain_config_hash: config.chain_config.root()?.into(),
-        coins_root: original_database.genesis_coin_root()?.into(),
-        messages_root: original_database.genesis_messages_root()?.into(),
-        contracts_root: original_database.genesis_contracts_root()?.into(),
-=======
-    let chain_config_hash = config.chain_config.root()?.into();
-    let height = config.chain_config.height;
-    let coins_root = init_coin_state(database, &config.state_config, height)?.into();
-    let contracts_root = init_contracts(database, &config.state_config, height)?.into();
-    let messages_root = init_da_messages(database, &config.state_config)?;
-    let messages_root = messages_root.into();
-
-    let genesis = Genesis {
-        chain_config_hash,
-        coins_root,
-        contracts_root,
-        messages_root,
-    };
-
-    let block = create_genesis_block(config);
-    let consensus = Consensus::Genesis(genesis);
-    let block = SealedBlock {
-        entity: block,
-        consensus,
->>>>>>> 16817f22
-    };
-
-    let result = UncommittedImportResult::new(
-        ImportResult::new_from_local(block, vec![]),
-        database_transaction,
-    );
-    Ok(result)
+
+    database.delete_all(Column::GenesisMetadata)?;
+    database.delete_all(Column::GenesisCoinRoots)?;
+    database.delete_all(Column::GenesisMessageRoots)?;
+    database.delete_all(Column::GenesisContractBalanceRoots)?;
+    database.delete_all(Column::GenesisContractStateRoots)?;
+    database.delete_all(Column::GenesisContractRoots)?;
+    database.delete_all(Column::GenesisContractIds)?;
+
+    database_transaction.commit()?;
+
+    Ok(())
 }
 
 pub fn create_genesis_block(config: &Config) -> Block {
@@ -216,24 +191,6 @@
     Ok(())
 }
 
-<<<<<<< HEAD
-fn cleanup_genesis_progress(database: &Database) -> anyhow::Result<()> {
-    let mut database_transaction = Transactional::transaction(database);
-    let database = database_transaction.as_mut();
-
-    database.delete_all(Column::GenesisMetadata)?;
-    database.delete_all(Column::GenesisCoinRoots)?;
-    database.delete_all(Column::GenesisMessageRoots)?;
-    database.delete_all(Column::GenesisContractBalanceRoots)?;
-    database.delete_all(Column::GenesisContractStateRoots)?;
-    database.delete_all(Column::GenesisContractRoots)?;
-    database.delete_all(Column::GenesisContractIds)?;
-
-    database_transaction.commit()?;
-
-    Ok(())
-}
-
 fn generated_utxo_id(output_index: u64) -> UtxoId {
     UtxoId::new(
         // generated transaction id([0..[out_index/255]])
@@ -250,25 +207,22 @@
 }
 
 fn init_coin(
-=======
-fn init_coin_state(
->>>>>>> 16817f22
     db: &mut Database,
-    state: &StateConfig,
-    height: Option<BlockHeight>,
+    coin: &CoinConfig,
+    output_index: u64,
+    height: BlockHeight,
 ) -> anyhow::Result<MerkleRoot> {
-    let mut coins_tree = binary::in_memory::MerkleTree::new();
     // TODO: Store merkle sum tree root over coins with unspecified utxo ids.
-<<<<<<< HEAD
     let utxo_id = coin.utxo_id().unwrap_or(generated_utxo_id(output_index));
 
-    let coin = CompressedCoin {
+    let compressed_coin: CompressedCoin = CompressedCoinV1 {
         owner: coin.owner,
         amount: coin.amount,
         asset_id: coin.asset_id,
         maturity: coin.maturity.unwrap_or_default(),
         tx_pointer: coin.tx_pointer(),
-    };
+    }
+    .into();
 
     // ensure coin can't point to blocks in the future
     let coin_height = coin.tx_pointer.block_height();
@@ -276,66 +230,14 @@
         return Err(anyhow!(
             "coin tx_pointer height ({coin_height}) cannot be greater than genesis block ({height})"
         ))
-=======
-    let mut generated_output_index: u64 = 0;
-    for coin in &state.coins {
-        let utxo_id = UtxoId::new(
-                    // generated transaction id([0..[out_index/255]])
-                    coin.tx_id.unwrap_or_else(|| {
-                        Bytes32::try_from(
-                            (0..(Bytes32::LEN - WORD_SIZE))
-                                .map(|_| 0u8)
-                                .chain(
-                                    (generated_output_index / 255)
-                                        .to_be_bytes()
-                                        .into_iter(),
-                                )
-                                .collect_vec()
-                                .as_slice(),
-                        )
-                        .expect("Incorrect genesis transaction id byte length")
-                    }),
-                    coin.output_index.unwrap_or_else(|| {
-                        generated_output_index = generated_output_index
-                            .checked_add(1)
-                            .expect("The maximum number of UTXOs supported in the genesis configuration has been exceeded.");
-                        (generated_output_index % 255) as u8
-                    }),
-                );
-
-        let compressed_coin: CompressedCoin = CompressedCoinV1 {
-            owner: coin.owner,
-            amount: coin.amount,
-            asset_id: coin.asset_id,
-            maturity: coin.maturity.unwrap_or_default(),
-            tx_pointer: TxPointer::new(
-                coin.tx_pointer_block_height.unwrap_or_default(),
-                coin.tx_pointer_tx_idx.unwrap_or_default(),
-            ),
-        }
-        .into();
-
-        // ensure coin can't point to blocks in the future
-        if compressed_coin.tx_pointer().block_height() > height.unwrap_or_default() {
-            return Err(anyhow!(
-                "coin tx_pointer height cannot be greater than genesis block"
-            ))
-        }
-
-        if db
-            .storage::<Coins>()
-            .insert(&utxo_id, &compressed_coin)?
-            .is_some()
-        {
-            return Err(anyhow!("Coin should not exist"))
-        }
-        coins_tree.push(compressed_coin.root()?.as_slice())
->>>>>>> 16817f22
-    }
-    Ok(coins_tree.root())
+    }
+
+    if db.storage::<Coins>().insert(&utxo_id, &coin)?.is_some() {
+        return Err(anyhow!("Coin should not exist"));
+    }
+    coin.root()
 }
 
-<<<<<<< HEAD
 fn init_contract(
     db: &mut Database,
     contract_config: &ContractConfig,
@@ -366,105 +268,41 @@
     {
         return Err(anyhow!("Contract code should not exist"));
     }
-=======
-fn init_contracts(
-    db: &mut Database,
-    state: &StateConfig,
-    height: Option<BlockHeight>,
-) -> anyhow::Result<MerkleRoot> {
-    let mut contracts_tree = binary::in_memory::MerkleTree::new();
-    // initialize contract state
-    for (generated_output_index, contract_config) in state.contracts.iter().enumerate() {
-        let contract = Contract::from(contract_config.code.as_slice());
-        let salt = contract_config.salt;
-        let root = contract.root();
-        let contract_id = contract_config.contract_id;
-        let utxo_id = if let (Some(tx_id), Some(output_idx)) =
-            (contract_config.tx_id, contract_config.output_index)
-        {
-            UtxoId::new(tx_id, output_idx)
-        } else {
-            #[allow(clippy::cast_possible_truncation)]
-            UtxoId::new(
-                // generated transaction id([0..[out_index/255]])
-                Bytes32::try_from(
-                    (0..(Bytes32::LEN - WORD_SIZE))
-                        .map(|_| 0u8)
-                        .chain(
-                            (generated_output_index as u64 / 255)
-                                .to_be_bytes()
-                                .into_iter(),
-                        )
-                        .collect_vec()
-                        .as_slice(),
-                )
-                .expect("Incorrect genesis transaction id byte length"),
-                generated_output_index as u8,
-            )
-        };
-        let tx_pointer = if let (Some(block_height), Some(tx_idx)) = (
-            contract_config.tx_pointer_block_height,
-            contract_config.tx_pointer_tx_idx,
-        ) {
-            TxPointer::new(block_height, tx_idx)
-        } else {
-            TxPointer::default()
-        };
->>>>>>> 16817f22
-
-        if tx_pointer.block_height() > height.unwrap_or_default() {
-            return Err(anyhow!(
-                "contract tx_pointer cannot be greater than genesis block"
-            ))
-        }
-
-        // insert contract code
-        if db
-            .storage::<ContractsRawCode>()
-            .insert(&contract_id, contract.as_ref())?
-            .is_some()
-        {
-            return Err(anyhow!("Contract code should not exist"))
-        }
-
-        // insert contract root
-        if db
-            .storage::<ContractsInfo>()
-            .insert(&contract_id, &(salt, root))?
-            .is_some()
-        {
-            return Err(anyhow!("Contract info should not exist"))
-        }
-        if db
-            .storage::<ContractsLatestUtxo>()
-            .insert(
-                &contract_id,
-                &ContractUtxoInfo {
-                    utxo_id,
-                    tx_pointer,
-                },
-            )?
-            .is_some()
-        {
-            return Err(anyhow!("Contract utxo should not exist"))
-        }
-        init_contract_state(db, &contract_id, contract_config)?;
-        init_contract_balance(db, &contract_id, contract_config)?;
-        contracts_tree.push(ContractRef::new(&mut *db, contract_id).root()?.as_slice());
-    }
-    Ok(contracts_tree.root())
+
+    // insert contract root
+    if db
+        .storage::<ContractsInfo>()
+        .insert(&contract_id, &(salt, root))?
+        .is_some()
+    {
+        return Err(anyhow!("Contract info should not exist"));
+    }
+    if db
+        .storage::<ContractsLatestUtxo>()
+        .insert(
+            &contract_id,
+            &ContractUtxoInfo {
+                utxo_id,
+                tx_pointer,
+            },
+        )?
+        .is_some()
+    {
+        return Err(anyhow!("Contract utxo should not exist"));
+    }
+    Ok(())
 }
 
-<<<<<<< HEAD
 fn init_da_message(db: &mut Database, msg: &MessageConfig) -> anyhow::Result<MerkleRoot> {
-    let message = Message {
+    let message: Message = MessageV1 {
         sender: msg.sender,
         recipient: msg.recipient,
         nonce: msg.nonce,
         amount: msg.amount,
         data: msg.data.clone(),
         da_height: msg.da_height,
-    };
+    }
+    .into();
 
     if db
         .storage::<Messages>()
@@ -475,86 +313,22 @@
     }
 
     message.root()
-=======
-fn init_contract_state(
-    db: &mut Database,
-    contract_id: &ContractId,
-    contract: &ContractConfig,
-) -> anyhow::Result<()> {
-    // insert state related to contract
-    if let Some(contract_state) = &contract.state {
-        db.init_contract_state(contract_id, contract_state.iter().map(Clone::clone))?;
-    }
-    Ok(())
-}
-
-fn init_da_messages(
-    db: &mut Database,
-    state: &StateConfig,
-) -> anyhow::Result<MerkleRoot> {
-    let mut message_tree = binary::in_memory::MerkleTree::new();
-    for msg in &state.messages {
-        let message: Message = MessageV1 {
-            sender: msg.sender,
-            recipient: msg.recipient,
-            nonce: msg.nonce,
-            amount: msg.amount,
-            data: msg.data.clone(),
-            da_height: msg.da_height,
-        }
-        .into();
-
-        if db
-            .storage::<Messages>()
-            .insert(message.id(), &message)?
-            .is_some()
-        {
-            return Err(anyhow!("Message should not exist"))
-        }
-        message_tree.push(message.root()?.as_slice());
-    }
-    Ok(message_tree.root())
-}
-
-fn init_contract_balance(
-    db: &mut Database,
-    contract_id: &ContractId,
-    contract: &ContractConfig,
-) -> anyhow::Result<()> {
-    // insert balances related to contract
-    if let Some(balances) = &contract.balances {
-        db.init_contract_balances(contract_id, balances.clone().into_iter())?;
-    }
-    Ok(())
->>>>>>> 16817f22
 }
 
 #[cfg(test)]
 mod tests {
-<<<<<<< HEAD
-    use crate::{
-        database::{
-            genesis_progress::GenesisResource,
-            Column,
-            Database,
-        },
-        service::{
-            config::Config,
-            genesis::{
-                generated_utxo_id,
-                maybe_initialize_state,
-            },
-            FuelService,
-=======
     use super::*;
 
     use crate::{
         combined_database::CombinedDatabase,
+        database::genesis_progress::{
+            GenesisCoinRoots,
+            GenesisResource,
+        },
         service::{
             config::Config,
             FuelService,
             Task,
->>>>>>> 16817f22
         },
     };
     use fuel_core_chain_config::{
@@ -602,6 +376,31 @@
         RngCore,
         SeedableRng,
     };
+    use std::vec;
+
+    #[tokio::test]
+    async fn config_initializes_chain_name() {
+        let test_name = "test_net_123".to_string();
+        let service_config = Config {
+            chain_config: ChainConfig {
+                chain_name: test_name.clone(),
+                ..ChainConfig::local_testnet()
+            },
+            ..Config::local_node()
+        };
+
+        let db = Database::default();
+        FuelService::from_database(db.clone(), service_config)
+            .await
+            .unwrap();
+
+        assert_eq!(
+            test_name,
+            db.get_chain_name()
+                .unwrap()
+                .expect("Expected a chain name to be set")
+        )
+    }
 
     #[tokio::test]
     async fn config_initializes_block_height() {
@@ -698,11 +497,7 @@
         for key in GenesisResource::iter() {
             assert!(db.genesis_progress(&key).is_none());
         }
-        assert!(db
-            .genesis_roots(Column::GenesisCoinRoots)
-            .unwrap()
-            .next()
-            .is_none());
+        assert!(db.genesis_roots(GenesisCoinRoots).unwrap().next().is_none());
         assert!(db
             .genesis_roots(Column::GenesisMessageRoots)
             .unwrap()
@@ -905,17 +700,11 @@
 
         let db = &Database::default();
 
-<<<<<<< HEAD
-        maybe_initialize_state(&config, db).await.unwrap();
-=======
-        let db_transaction = execute_genesis_block(&config, db)
-            .unwrap()
-            .into_transaction();
->>>>>>> 16817f22
+        execute_and_commit_genesis_block(&config, db).unwrap();
 
         let expected_msg: Message = msg.into();
 
-        let ret_msg = db_transaction
+        let ret_msg = db
             .as_ref()
             .storage::<Messages>()
             .get(expected_msg.id())
