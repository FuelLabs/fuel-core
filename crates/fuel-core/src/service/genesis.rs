use fuel_core_types::services::block_importer::UncommittedResult as UncommittedImportResult;

pub mod off_chain;
pub mod on_chain;
mod runner;
mod workers;

pub use runner::GenesisRunner;

use crate::{
    combined_database::CombinedDatabase,
    database::{
        database_description::{
            off_chain::OffChain,
            on_chain::OnChain,
        },
        genesis_progress::GenesisMetadata,
    },
    service::config::Config,
};

use fuel_core_chain_config::GenesisCommitment;
use fuel_core_storage::{
    iter::IteratorOverTable,
    tables::{
        ConsensusParametersVersions,
        StateTransitionBytecodeVersions,
    },
    transactional::{
        Changes,
<<<<<<< HEAD
        WriteTransaction,
=======
        ReadTransaction,
        StorageTransaction,
>>>>>>> 15635ae7
    },
    StorageAsMut,
};
use fuel_core_types::{
    self,
    blockchain::{
        block::Block,
        consensus::{
            Consensus,
            Genesis,
        },
        header::{
            ApplicationHeader,
            ConsensusHeader,
            ConsensusParametersVersion,
            PartialBlockHeader,
            StateTransitionBytecodeVersion,
        },
        primitives::Empty,
        SealedBlock,
    },
    fuel_types::Bytes32,
    services::block_importer::ImportResult,
};
use itertools::Itertools;

<<<<<<< HEAD
use itertools::Itertools;
=======
pub mod off_chain;
mod runner;
mod workers;

pub use runner::{
    GenesisRunner,
    TransactionOpener,
};
>>>>>>> 15635ae7

/// Performs the importing of the genesis block from the snapshot.
pub async fn execute_genesis_block(
    config: &Config,
    db: &CombinedDatabase,
) -> anyhow::Result<UncommittedImportResult<Changes>> {
    on_chain::import_state(db.clone(), config.snapshot_reader.clone()).await?;
    off_chain::import_state(db.clone(), config.snapshot_reader.clone()).await?;

    let genesis_progress_on_chain: Vec<String> = db
        .on_chain()
        .iter_all::<GenesisMetadata<OnChain>>(None)
        .map_ok(|(k, _)| k)
        .try_collect()?;
    let genesis_progress_off_chain: Vec<String> = db
        .off_chain()
        .iter_all::<GenesisMetadata<OffChain>>(None)
        .map_ok(|(k, _)| k)
        .try_collect()?;

    let chain_config = config.snapshot_reader.chain_config();
    let genesis = Genesis {
        // TODO: We can get the serialized consensus parameters from the database.
        //  https://github.com/FuelLabs/fuel-core/issues/1570
        chain_config_hash: chain_config.root()?.into(),
        coins_root: db.on_chain().genesis_coins_root()?.into(),
        messages_root: db.on_chain().genesis_messages_root()?.into(),
        contracts_root: db.on_chain().genesis_contracts_root()?.into(),
    };

    let block = create_genesis_block(config);
    let consensus = Consensus::Genesis(genesis);
    let block = SealedBlock {
        entity: block,
        consensus,
    };

<<<<<<< HEAD
    let mut off_chain = db.off_chain().clone();
    let mut database_transaction_off_chain = off_chain.write_transaction();
    for key in genesis_progress_off_chain {
        database_transaction_off_chain
            .storage_as_mut::<GenesisMetadata<OffChain>>()
            .remove(&key)?;
    }
    database_transaction_off_chain.commit()?;

    let mut on_chain = db.on_chain().clone();
    let mut database_transaction_on_chain = on_chain.write_transaction();
=======
    let mut database_transaction = original_database.read_transaction();
>>>>>>> 15635ae7
    // TODO: The chain config should be part of the snapshot state.
    //  https://github.com/FuelLabs/fuel-core/issues/1570
    database_transaction_on_chain
        .storage_as_mut::<ConsensusParametersVersions>()
        .insert(
            &ConsensusParametersVersion::MIN,
            &chain_config.consensus_parameters,
        )?;
    // TODO: The bytecode of the state transition function should be part of the snapshot state.
    //  https://github.com/FuelLabs/fuel-core/issues/1570
    database_transaction_on_chain
        .storage_as_mut::<StateTransitionBytecodeVersions>()
        .insert(&ConsensusParametersVersion::MIN, &[])?;

    // Needs to be given the progress because `iter_all` is not implemented on db transactions.
    for key in genesis_progress_on_chain {
        database_transaction_on_chain
            .storage_as_mut::<GenesisMetadata<OnChain>>()
            .remove(&key)?;
    }

    let result = UncommittedImportResult::new(
        ImportResult::new_from_local(block, vec![], vec![]),
        database_transaction_on_chain.into_changes(),
    );

    Ok(result)
}

<<<<<<< HEAD
#[cfg(feature = "test-helpers")]
pub async fn execute_and_commit_genesis_block(
    config: &Config,
    db: &CombinedDatabase,
=======
fn fetch_genesis_progress(
    original_database: &Database,
) -> Result<Vec<String>, anyhow::Error> {
    Ok(original_database
        .iter_all::<GenesisMetadata<OnChain>>(None)
        .map_ok(|(k, _)| k)
        .try_collect()?)
}

async fn import_chain_state(mut workers: GenesisWorkers) -> anyhow::Result<()> {
    if let Err(e) = workers.run_imports().await {
        workers.shutdown();
        tokio::select! {
            _ = workers.finished() => {}
            _ = tokio::time::sleep(tokio::time::Duration::from_secs(10)) => {
                return Err(anyhow!("Timeout while importing genesis state"));
            }
        };

        return Err(e);
    }

    Ok(())
}

fn cleanup_genesis_progress(
    tx: &mut StorageTransaction<&Database<OnChain>>,
    genesis_progress: Vec<String>,
>>>>>>> 15635ae7
) -> anyhow::Result<()> {
    let result = execute_genesis_block(config, db).await?;
    let importer = fuel_core_importer::Importer::new(
        config.block_importer.clone(),
        db.on_chain().clone(),
        (),
        (),
    );
    importer.commit_result(result).await?;
    Ok(())
}

pub fn create_genesis_block(config: &Config) -> Block {
    let block_height = config.snapshot_reader.block_height();
    let da_block_height = config.snapshot_reader.da_block_height();
    let transactions = vec![];
    let message_ids = &[];
    let events = Default::default();
    Block::new(
        PartialBlockHeader {
            application: ApplicationHeader::<Empty> {
                da_height: da_block_height,
                // After regenesis, we don't need to support old consensus parameters,
                // so we can start the versioning from the beginning.
                consensus_parameters_version: ConsensusParametersVersion::MIN,
                // After regenesis, we don't need to support old state transition functions,
                // so we can start the versioning from the beginning.
                state_transition_bytecode_version: StateTransitionBytecodeVersion::MIN,
                generated: Empty,
            },
            consensus: ConsensusHeader::<Empty> {
                prev_root: Bytes32::zeroed(),
                height: block_height,
                time: fuel_core_types::tai64::Tai64::UNIX_EPOCH,
                generated: Empty,
            },
        },
        transactions,
        message_ids,
        events,
    )
}

#[cfg(test)]
mod tests {
    use super::*;

    use crate::{
        combined_database::CombinedDatabase,
        database::Database,
        service::{
            config::Config,
            FuelService,
            Task,
        },
    };
    use fuel_core_chain_config::{
        CoinConfig,
        ContractConfig,
        MessageConfig,
        Randomize,
        SnapshotReader,
        StateConfig,
    };
    use fuel_core_services::RunnableService;
    use fuel_core_storage::{
        tables::{
            Coins,
            ContractsAssets,
            ContractsState,
        },
        StorageAsRef,
    };
    use fuel_core_types::{
        blockchain::primitives::DaBlockHeight,
        entities::coins::coin::Coin,
        fuel_tx::UtxoId,
        fuel_types::{
            Address,
            AssetId,
            BlockHeight,
        },
    };
    use itertools::Itertools;
    use rand::{
        rngs::StdRng,
        Rng,
        RngCore,
        SeedableRng,
    };
    use std::vec;

    #[tokio::test]
    async fn config_initializes_block_height() {
        let block_height = BlockHeight::from(99u32);
        let snapshot_reader =
            SnapshotReader::local_testnet().with_state_config(StateConfig {
                block_height,
                ..Default::default()
            });
        let service_config = Config {
            snapshot_reader,
            ..Config::local_node()
        };

        let db = Database::default();
        FuelService::from_database(db.clone(), service_config)
            .await
            .unwrap();

        assert_eq!(
            block_height,
            db.latest_height()
                .unwrap()
                .expect("Expected a block height to be set")
        )
    }

    #[tokio::test]
    async fn genesis_columns_are_cleared_after_import() {
        let mut rng = StdRng::seed_from_u64(10);

        let coins = std::iter::repeat_with(|| CoinConfig {
            tx_pointer_block_height: 0.into(),
            ..Randomize::randomize(&mut rng)
        })
        .take(1000)
        .collect_vec();

        let messages = std::iter::repeat_with(|| MessageConfig {
            da_height: DaBlockHeight(0),
            ..MessageConfig::randomize(&mut rng)
        })
        .take(1000)
        .collect_vec();

        let contracts = std::iter::repeat_with(|| given_contract_config(&mut rng))
            .take(1000)
            .collect_vec();

        let state = StateConfig {
            coins,
            messages,
            contracts,
            block_height: BlockHeight::from(0u32),
            da_block_height: Default::default(),
        };
        let snapshot_reader = SnapshotReader::local_testnet().with_state_config(state);

        let service_config = Config {
            snapshot_reader,
            ..Config::local_node()
        };

        let db = Database::default();
        FuelService::from_database(db.clone(), service_config)
            .await
            .unwrap();

        let keys = db.iter_all::<GenesisMetadata<OnChain>>(None).count();
        assert_eq!(keys, 0);
    }

    #[tokio::test]
    async fn config_state_initializes_multiple_coins_with_different_owners_and_asset_ids()
    {
        let mut rng = StdRng::seed_from_u64(10);

        // a coin with all options set
        let alice: Address = rng.gen();
        let asset_id_alice: AssetId = rng.gen();
        let alice_value = rng.gen();
        let alice_block_created: BlockHeight = rng.next_u32().into();
        let alice_block_created_tx_idx = rng.gen();
        let alice_tx_id = rng.gen();
        let alice_output_index = rng.gen();
        let alice_utxo_id = UtxoId::new(alice_tx_id, alice_output_index);

        // a coin with minimal options set
        let bob: Address = rng.gen();
        let asset_id_bob: AssetId = rng.gen();
        let bob_value = rng.gen();

        let starting_height = {
            let mut h: u32 = alice_block_created.into();
            h = h.saturating_add(rng.next_u32());
            h.into()
        };
        let state = StateConfig {
            coins: vec![
                CoinConfig {
                    tx_id: alice_tx_id,
                    output_index: alice_output_index,
                    tx_pointer_block_height: alice_block_created,
                    tx_pointer_tx_idx: alice_block_created_tx_idx,
                    owner: alice,
                    amount: alice_value,
                    asset_id: asset_id_alice,
                },
                CoinConfig {
                    owner: bob,
                    amount: bob_value,
                    asset_id: asset_id_bob,
                    ..Default::default()
                },
            ],
            block_height: starting_height,
            ..Default::default()
        };
        let snapshot_reader = SnapshotReader::local_testnet().with_state_config(state);

        let service_config = Config {
            snapshot_reader,
            ..Config::local_node()
        };

        let db = CombinedDatabase::default();
        FuelService::from_combined_database(db.clone(), service_config)
            .await
            .unwrap();

        let alice_coins = get_coins(&db, &alice);
        let bob_coins = get_coins(&db, &bob);

        assert!(matches!(
            alice_coins.as_slice(),
            &[Coin {
                utxo_id,
                owner,
                amount,
                asset_id,
                tx_pointer,
                ..
            }] if utxo_id == alice_utxo_id
            && owner == alice
            && amount == alice_value
            && asset_id == asset_id_alice
            && tx_pointer.block_height() == alice_block_created
        ));
        assert!(matches!(
            bob_coins.as_slice(),
            &[Coin {
                owner,
                amount,
                asset_id,
                ..
            }] if owner == bob
            && amount == bob_value
            && asset_id == asset_id_bob
        ));
    }

    #[tokio::test]
    async fn config_state_initializes_contract_state() {
        // given
        let mut rng = StdRng::seed_from_u64(10);

        let contract = given_contract_config(&mut rng);
        let contract_id = contract.contract_id;
        let states = contract.states.clone();
        let snapshot_reader =
            SnapshotReader::local_testnet().with_state_config(StateConfig {
                contracts: vec![contract],
                ..Default::default()
            });

        let service_config = Config {
            snapshot_reader,
            ..Config::local_node()
        };
        let db = Database::default();

        // when
        FuelService::from_database(db.clone(), service_config)
            .await
            .unwrap();

        // then
        for state in states {
            let ret = db
                .storage::<ContractsState>()
                .get(&(&contract_id, &state.key).into())
                .unwrap()
                .expect("Expect a state entry to exist")
                .into_owned();
            assert_eq!(state.value, ret.0)
        }
    }

    #[cfg(feature = "test-helpers")]
    #[tokio::test]
    async fn tests_init_da_msgs() {
        use fuel_core_storage::tables::Messages;

        let mut rng = StdRng::seed_from_u64(32492);

        let msg = MessageConfig {
            sender: rng.gen(),
            recipient: rng.gen(),
            nonce: rng.gen(),
            amount: rng.gen(),
            data: vec![rng.gen()],
            da_height: DaBlockHeight(0),
        };

        let state = StateConfig {
            messages: vec![msg.clone()],
            ..Default::default()
        };
        let snapshot_reader = SnapshotReader::local_testnet().with_state_config(state);

        let config = Config {
            snapshot_reader,
            ..Config::local_node()
        };

        let db = CombinedDatabase::default();

        super::execute_and_commit_genesis_block(&config, &db)
            .await
            .unwrap();

        let expected_msg: fuel_core_types::entities::Message = msg.into();

        let ret_msg = db
            .on_chain()
            .storage::<Messages>()
            .get(expected_msg.id())
            .unwrap()
            .unwrap()
            .into_owned();

        assert_eq!(expected_msg, ret_msg);
    }

    #[tokio::test]
    async fn config_state_initializes_contract_balance() {
        let mut rng = StdRng::seed_from_u64(10);

        let contract = given_contract_config(&mut rng);
        let contract_id = contract.contract_id;
        let balances = contract.balances.clone();
        let snapshot_reader =
            SnapshotReader::local_testnet().with_state_config(StateConfig {
                contracts: vec![contract],
                ..Default::default()
            });

        let service_config = Config {
            snapshot_reader,
            ..Config::local_node()
        };

        let db = Database::default();
        FuelService::from_database(db.clone(), service_config)
            .await
            .unwrap();

        for balance in balances {
            let ret = db
                .storage::<ContractsAssets>()
                .get(&(&contract_id, &balance.asset_id).into())
                .unwrap()
                .expect("Expected a balance to be present")
                .into_owned();

            assert_eq!(balance.amount, ret)
        }
    }

    #[tokio::test]
    async fn coin_tx_pointer_cant_exceed_genesis_height() {
        let state = StateConfig {
            coins: vec![CoinConfig {
                // set txpointer height > genesis height
                tx_pointer_block_height: BlockHeight::from(11u32),
                amount: 10,
                ..Default::default()
            }],
            block_height: BlockHeight::from(10u32),
            ..Default::default()
        };
        let snapshot_reader = SnapshotReader::local_testnet().with_state_config(state);

        let service_config = Config {
            snapshot_reader,
            ..Config::local_node()
        };

        let db = CombinedDatabase::default();
        let task = Task::new(db, service_config).unwrap();
        let init_result = task.into_task(&Default::default(), ()).await;

        assert!(init_result.is_err())
    }

    #[tokio::test]
    async fn contract_tx_pointer_cant_exceed_genesis_height() {
        let mut rng = StdRng::seed_from_u64(10);

        let state = StateConfig {
            contracts: vec![ContractConfig {
                // set txpointer height > genesis height
                tx_pointer_block_height: BlockHeight::from(11u32),
                ..given_contract_config(&mut rng)
            }],
            block_height: BlockHeight::from(10u32),
            ..Default::default()
        };
        let snapshot_reader = SnapshotReader::local_testnet().with_state_config(state);

        let service_config = Config {
            snapshot_reader,
            ..Config::local_node()
        };

        let db = CombinedDatabase::default();
        let task = Task::new(db, service_config).unwrap();
        let init_result = task.into_task(&Default::default(), ()).await;

        assert!(init_result.is_err())
    }

    fn get_coins(db: &CombinedDatabase, owner: &Address) -> Vec<Coin> {
        db.off_chain()
            .owned_coins_ids(owner, None, None)
            .map(|r| {
                let coin_id = r.unwrap();
                db.on_chain()
                    .storage::<Coins>()
                    .get(&coin_id)
                    .map(|v| v.unwrap().into_owned().uncompress(coin_id))
                    .unwrap()
            })
            .collect()
    }

    fn given_contract_config(rng: &mut StdRng) -> ContractConfig {
        ContractConfig {
            tx_pointer_block_height: 0.into(),
            ..ContractConfig::randomize(rng)
        }
    }

    #[tokio::test]
    async fn config_state_initializes_contract() {
        let mut rng = StdRng::seed_from_u64(10);

        let initial_state = StateConfig {
            contracts: vec![given_contract_config(&mut rng)],
            ..Default::default()
        };
        let snapshot_reader =
            SnapshotReader::local_testnet().with_state_config(initial_state.clone());

        let service_config = Config {
            snapshot_reader,
            ..Config::local_node()
        };

        let db = CombinedDatabase::default();
        FuelService::from_combined_database(db.clone(), service_config)
            .await
            .unwrap();

        let stored_state = db.read_state_config().unwrap();
        assert_eq!(initial_state, stored_state);
    }
}<|MERGE_RESOLUTION|>--- conflicted
+++ resolved
@@ -28,12 +28,8 @@
     },
     transactional::{
         Changes,
-<<<<<<< HEAD
-        WriteTransaction,
-=======
         ReadTransaction,
         StorageTransaction,
->>>>>>> 15635ae7
     },
     StorageAsMut,
 };
@@ -60,19 +56,6 @@
 };
 use itertools::Itertools;
 
-<<<<<<< HEAD
-use itertools::Itertools;
-=======
-pub mod off_chain;
-mod runner;
-mod workers;
-
-pub use runner::{
-    GenesisRunner,
-    TransactionOpener,
-};
->>>>>>> 15635ae7
-
 /// Performs the importing of the genesis block from the snapshot.
 pub async fn execute_genesis_block(
     config: &Config,
@@ -109,7 +92,6 @@
         consensus,
     };
 
-<<<<<<< HEAD
     let mut off_chain = db.off_chain().clone();
     let mut database_transaction_off_chain = off_chain.write_transaction();
     for key in genesis_progress_off_chain {
@@ -121,9 +103,6 @@
 
     let mut on_chain = db.on_chain().clone();
     let mut database_transaction_on_chain = on_chain.write_transaction();
-=======
-    let mut database_transaction = original_database.read_transaction();
->>>>>>> 15635ae7
     // TODO: The chain config should be part of the snapshot state.
     //  https://github.com/FuelLabs/fuel-core/issues/1570
     database_transaction_on_chain
@@ -153,41 +132,10 @@
     Ok(result)
 }
 
-<<<<<<< HEAD
 #[cfg(feature = "test-helpers")]
 pub async fn execute_and_commit_genesis_block(
     config: &Config,
     db: &CombinedDatabase,
-=======
-fn fetch_genesis_progress(
-    original_database: &Database,
-) -> Result<Vec<String>, anyhow::Error> {
-    Ok(original_database
-        .iter_all::<GenesisMetadata<OnChain>>(None)
-        .map_ok(|(k, _)| k)
-        .try_collect()?)
-}
-
-async fn import_chain_state(mut workers: GenesisWorkers) -> anyhow::Result<()> {
-    if let Err(e) = workers.run_imports().await {
-        workers.shutdown();
-        tokio::select! {
-            _ = workers.finished() => {}
-            _ = tokio::time::sleep(tokio::time::Duration::from_secs(10)) => {
-                return Err(anyhow!("Timeout while importing genesis state"));
-            }
-        };
-
-        return Err(e);
-    }
-
-    Ok(())
-}
-
-fn cleanup_genesis_progress(
-    tx: &mut StorageTransaction<&Database<OnChain>>,
-    genesis_progress: Vec<String>,
->>>>>>> 15635ae7
 ) -> anyhow::Result<()> {
     let result = execute_genesis_block(config, db).await?;
     let importer = fuel_core_importer::Importer::new(
