// Allow `arc_with_non_send_sync` to enable use of `Arbitrary`
#![allow(clippy::arc_with_non_send_sync)]

//! This module provides functions and data structures for
//! testing and modeling transaction status changes. Property-based
//! testing techniques to generate different
//! transaction status scenarios and validate the behavior of the
//! tested functions.
//!
//! The search space is kept small using strategies to constrain the inputs.
//!
//! The module defines several types, including:
//! - `TxStatus`: Represents the possible transaction status values, including Submitted and Final statuses
//! - `FinalTxStatus`: Represents the final transaction status values (Success, Squeezed, and Failed)
//!
//! The module also provides strategies for generating test data values:
//! - `state()`: Generates an Option<TransactionStatus>
//! - `state_result()`: Generates a Result<Option<TransactionStatus>, Error>
//! - `tx_status_message()`: Generates a TxStatusMessage
//! - `transaction_status()`: Generates a TransactionStatus
//! - `input_stream()`: Generates a Vec<TxStatusMessage> of length 0 to 5

use fuel_core_tx_status_manager::TxStatusMessage;
use fuel_core_txpool::error::RemovedReason;
use fuel_core_types::{
    fuel_types::Bytes32,
    services::txpool::TransactionStatus,
    tai64::Tai64,
};
use futures::StreamExt;
use std::ops::ControlFlow;

use fuel_core_storage::Error as StorageError;
use proptest::{
    prelude::prop,
    prop_oneof,
    strategy::{
        Just,
        Strategy,
    },
};
use test_strategy::*;

fn txn_id(i: u8) -> Bytes32 {
    [i; 32].into()
}

fn submitted() -> TransactionStatus {
    TransactionStatus::submitted(Tai64(0))
}

fn success() -> TransactionStatus {
    TransactionStatus::Success(Default::default())
}

fn success_during_block_production() -> TransactionStatus {
    TransactionStatus::PreConfirmationSuccess(Default::default())
}

fn failure() -> TransactionStatus {
    TransactionStatus::Failure(Default::default())
}

fn failure_during_block_production() -> TransactionStatus {
    TransactionStatus::PreConfirmationFailure(Default::default())
}

fn squeezed() -> TransactionStatus {
    TransactionStatus::squeezed_out(
        fuel_core_txpool::error::Error::Removed(RemovedReason::Ttl).to_string(),
    )
}

fn squeezed_during_block_production() -> TransactionStatus {
    TransactionStatus::preconfirmation_squeezed_out(
        fuel_core_txpool::error::Error::Removed(RemovedReason::Ttl).to_string(),
    )
}

/// Represents the different status that a transaction can have.
/// Submitted represents the initial status of the transaction,
/// in which it has been sent to the txpool but has not yet been included into a block.
/// Final indicates that the transaction has reached one of the final statuses (Success, Squeezed, or Failed).
#[derive(Debug, Clone, PartialEq, Eq, Arbitrary)]
enum TxStatus {
<<<<<<< HEAD
    /// The transaction has been submitted
    Submitted,
    /// The transaction has been preconfirmed, but the final status could still be different
    Preconfirmed,
=======
    /// The transaction has not reached a final status
    NotFinal(NotFinalTxStatus),
>>>>>>> aef46bcc
    /// The transaction has reached a final status
    Final(FinalTxStatus),
}

/// Struct representing a submitted transaction.
#[derive(Debug, Clone, Copy, PartialEq, Eq, Arbitrary)]
enum NotFinalTxStatus {
    Submitted,
    PreconfirmationSuccess,
    PreconfirmationFailure,
}

/// Represents the final transaction statuses (Success, Squeezed, Failed).
#[derive(Debug, Clone, PartialEq, Eq, Arbitrary)]
enum FinalTxStatus {
    /// The transaction was successfully included in a block.
    Success,
    /// The transaction was squeezed out of the txpool (or block)
    /// because it was not valid to include in the block.
    Squeezed,
    /// The transaction failed to execute and was included in a block.
    Failed,
}

/// Strategy to generate an Option<TransactionStatus>
fn state() -> impl Strategy<Value = Option<TransactionStatus>> {
    prop::option::of(transaction_status())
}

/// Strategy to generate a Result<Option<TransactionStatus>, Error>
fn state_result() -> impl Strategy<Value = Result<Option<TransactionStatus>, Error>> {
    prop::result::maybe_ok(state(), Just(Error))
}

/// Strategy to generate a TxStatusMessage
fn tx_status_message() -> impl Strategy<Value = TxStatusMessage> {
    prop_oneof![
        Just(TxStatusMessage::FailedStatus),
        transaction_status().prop_map(TxStatusMessage::Status),
    ]
}

/// Strategy to generate a TransactionStatus
fn transaction_status() -> impl Strategy<Value = TransactionStatus> {
    prop_oneof![
        Just(submitted()),
        Just(success()),
        Just(success_during_block_production()),
        Just(failure()),
        Just(failure_during_block_production()),
        Just(squeezed()),
        Just(squeezed_during_block_production()),
    ]
}

/// Strategy to generate a Vec<TxStatusMessage> of length 0 to 5
fn input_stream() -> impl Strategy<Value = Vec<TxStatusMessage>> {
    prop::collection::vec(tx_status_message(), 0..=5)
}

/// Represents all errors the transaction_status_change function can return.
#[derive(Debug, Clone, Copy, PartialEq, Eq, Arbitrary)]
struct Error;

<<<<<<< HEAD
/// Struct representing a submitted transaction.
#[derive(Debug, Clone, Copy, PartialEq, Eq, Arbitrary)]
enum NotFinal {
    Submitted,
    Preconfirmation,
}

/// A model of the transaction status change functions control flow.
type Flow = ControlFlow<FinalTxStatus, NotFinal>;
=======
/// A model of the transaction status change functions control flow.
type Flow = ControlFlow<FinalTxStatus, NotFinalTxStatus>;
>>>>>>> aef46bcc

/// The `transaction_status_change_model` function is a simplified version of the real
/// `transaction_status_change` function. It takes an `Option` and an `Iterator` as input
/// and returns an `Iterator`. It models the behavior of the real function by simulating
/// how the status of a transaction changes when it's processed.
///
/// # Arguments
///
/// * `state` - An `Option` representing the initial state of the transaction, which can be either `None` or a `TxStatusMessage`.
/// * `stream` - An `Iterator` that represents the incoming stream of events (`TxStatusMessage`), simulating the real-time status changes of a transaction.
///
/// # Returns
///
/// This function returns an `Iterator` that yields a `Result` containing either a `TxStatus` or an `Error`.
/// `TxStatus` is a model of the real `TransactionStatus` type, which is used to represent the status of a transaction.
fn transaction_status_change_model(
    state: Option<TxStatusMessage>,
    stream: impl Iterator<Item = TxStatusMessage>,
) -> impl Iterator<Item = Result<TxStatus, Error>> {
    // Combine the initial state with the stream of incoming status messages.
    // Note that this option will turn into a empty iterator if the initial state is `None`.
    let out = state
        .into_iter()
        .chain(stream)
        .try_fold(Vec::new(), |mut out, state| match state {
            TxStatusMessage::Status(status) => match next_state(status) {
                // If the next state is "Continue" with "Submitted" status, push it to the output vector
                Flow::Continue(not_final_status) => {
                    match not_final_status {
<<<<<<< HEAD
                        NotFinal::Submitted => out.push(Ok(TxStatus::Submitted)),
                        NotFinal::Preconfirmation => out.push(Ok(TxStatus::Preconfirmed)),
=======
                        NotFinalTxStatus::Submitted => {
                            out.push(Ok(TxStatus::NotFinal(NotFinalTxStatus::Submitted)))
                        }
                        NotFinalTxStatus::PreconfirmationSuccess => out.push(Ok(
                            TxStatus::NotFinal(NotFinalTxStatus::PreconfirmationSuccess),
                        )),
                        NotFinalTxStatus::PreconfirmationFailure => out.push(Ok(
                            TxStatus::NotFinal(NotFinalTxStatus::PreconfirmationFailure),
                        )),
>>>>>>> aef46bcc
                    }
                    ControlFlow::Continue(out)
                }
                // If the next state is "Break" with a final status, push it to the output vector
                Flow::Break(r) => {
                    out.push(Ok(TxStatus::Final(r)));
                    ControlFlow::Break(out)
                }
            },
            // In case of a failed status, push the error to the output vector and break
            TxStatusMessage::FailedStatus => {
                out.push(Err(Error));
                ControlFlow::Break(out)
            }
        });

    // Convert the output into an iterator and return it
    match out {
        ControlFlow::Continue(out) | ControlFlow::Break(out) => out.into_iter(),
    }
}

/// This function models the behavior of the real function by determining the next transaction status.
/// Takes a `TransactionStatus` and returns a `Flow` value based on the given status.
/// The flow continues only for `Submitted` status, otherwise it breaks with appropriate status.
fn next_state(state: TransactionStatus) -> Flow {
    match state {
<<<<<<< HEAD
        TransactionStatus::Submitted { .. } => Flow::Continue(NotFinal::Submitted),
        TransactionStatus::Success { .. } => Flow::Break(FinalTxStatus::Success),
        TransactionStatus::PreConfirmationSuccess { .. } => {
            Flow::Continue(NotFinal::Preconfirmation)
        }
        TransactionStatus::Failure { .. } => Flow::Break(FinalTxStatus::Failed),
        TransactionStatus::PreConfirmationFailure { .. } => {
            Flow::Continue(NotFinal::Preconfirmation)
        }
        TransactionStatus::SqueezedOut { .. }
        | TransactionStatus::PreConfirmationSqueezedOut { .. } => {
=======
        TransactionStatus::Submitted { .. } => {
            Flow::Continue(NotFinalTxStatus::Submitted)
        }
        TransactionStatus::Success { .. } => Flow::Break(FinalTxStatus::Success),
        TransactionStatus::PreConfirmationSuccess { .. } => {
            Flow::Continue(NotFinalTxStatus::PreconfirmationSuccess)
        }
        TransactionStatus::Failure { .. } => Flow::Break(FinalTxStatus::Failed),
        TransactionStatus::PreConfirmationFailure { .. } => {
            Flow::Continue(NotFinalTxStatus::PreconfirmationFailure)
        }
        TransactionStatus::SqueezedOut { .. } => Flow::Break(FinalTxStatus::Squeezed),
        TransactionStatus::PreConfirmationSqueezedOut { .. } => {
>>>>>>> aef46bcc
            Flow::Break(FinalTxStatus::Squeezed)
        }
    }
}

// Thread-local to reuse a tokio Runtime
thread_local!(static RT: tokio::runtime::Runtime =
    tokio::runtime::Builder::new_current_thread()
        .enable_all()
        .build()
        .unwrap()
);

/// Property-based test for transaction_status_change
#[proptest]
fn test_tsc(
    #[strategy(state_result())] state: Result<Option<TransactionStatus>, Error>,
    #[strategy(input_stream())] stream: Vec<TxStatusMessage>,
) {
    test_tsc_inner(state, stream)
}

/// Helper function called by test_tsc to actually run the tests
fn test_tsc_inner(
    state: Result<Option<TransactionStatus>, Error>,
    stream: Vec<TxStatusMessage>,
) {
    let model_out: Vec<_> = transaction_status_change_model(
        state.clone().transpose().map(TxStatusMessage::from),
        stream.clone().into_iter(),
    )
    .collect();

    let out = RT.with(|rt| {
        rt.block_on(async {
            let mut mock_state = super::MockTxnStatusChangeState::new();
            mock_state
                .expect_get_tx_status()
                .returning(move |_| match state.clone() {
                    Ok(Some(t)) => Ok(Some(t)),
                    Ok(None) => Ok(None),
                    Err(_) => Err(StorageError::NotFound("", "")),
                });

            let stream = futures::stream::iter(stream).boxed();
            super::transaction_status_change(mock_state, stream, txn_id(0))
                .await
                .collect::<Vec<_>>()
                .await
        })
    });
    let out: Vec<_> = out
        .into_iter()
        .map(|r| r.map(|s| s.into()).map_err(|_| Error))
        .collect();
    assert_eq!(model_out, out);
}

impl From<crate::schema::tx::types::TransactionStatus> for TxStatus {
    fn from(status: crate::schema::tx::types::TransactionStatus) -> Self {
        match status {
            crate::schema::tx::types::TransactionStatus::Submitted(_) => {
                TxStatus::NotFinal(NotFinalTxStatus::Submitted)
            }
            crate::schema::tx::types::TransactionStatus::Success(_) => {
                TxStatus::Final(FinalTxStatus::Success)
            }
            crate::schema::tx::types::TransactionStatus::PreconfirmationSuccess(_) => {
<<<<<<< HEAD
                TxStatus::Preconfirmed
=======
                TxStatus::NotFinal(NotFinalTxStatus::PreconfirmationSuccess)
>>>>>>> aef46bcc
            }
            crate::schema::tx::types::TransactionStatus::SqueezedOut(_) => {
                TxStatus::Final(FinalTxStatus::Squeezed)
            }
<<<<<<< HEAD
            crate::schema::tx::types::TransactionStatus::PreconfirmationSqueezedOut(
                _,
            ) => TxStatus::Final(FinalTxStatus::Squeezed),
=======
>>>>>>> aef46bcc
            crate::schema::tx::types::TransactionStatus::Failure(_) => {
                TxStatus::Final(FinalTxStatus::Failed)
            }
            crate::schema::tx::types::TransactionStatus::PreconfirmationFailure(_) => {
<<<<<<< HEAD
                TxStatus::Preconfirmed
=======
                TxStatus::NotFinal(NotFinalTxStatus::PreconfirmationFailure)
>>>>>>> aef46bcc
            }
        }
    }
}<|MERGE_RESOLUTION|>--- conflicted
+++ resolved
@@ -83,15 +83,8 @@
 /// Final indicates that the transaction has reached one of the final statuses (Success, Squeezed, or Failed).
 #[derive(Debug, Clone, PartialEq, Eq, Arbitrary)]
 enum TxStatus {
-<<<<<<< HEAD
-    /// The transaction has been submitted
-    Submitted,
-    /// The transaction has been preconfirmed, but the final status could still be different
-    Preconfirmed,
-=======
     /// The transaction has not reached a final status
     NotFinal(NotFinalTxStatus),
->>>>>>> aef46bcc
     /// The transaction has reached a final status
     Final(FinalTxStatus),
 }
@@ -156,20 +149,8 @@
 #[derive(Debug, Clone, Copy, PartialEq, Eq, Arbitrary)]
 struct Error;
 
-<<<<<<< HEAD
-/// Struct representing a submitted transaction.
-#[derive(Debug, Clone, Copy, PartialEq, Eq, Arbitrary)]
-enum NotFinal {
-    Submitted,
-    Preconfirmation,
-}
-
-/// A model of the transaction status change functions control flow.
-type Flow = ControlFlow<FinalTxStatus, NotFinal>;
-=======
 /// A model of the transaction status change functions control flow.
 type Flow = ControlFlow<FinalTxStatus, NotFinalTxStatus>;
->>>>>>> aef46bcc
 
 /// The `transaction_status_change_model` function is a simplified version of the real
 /// `transaction_status_change` function. It takes an `Option` and an `Iterator` as input
@@ -199,10 +180,6 @@
                 // If the next state is "Continue" with "Submitted" status, push it to the output vector
                 Flow::Continue(not_final_status) => {
                     match not_final_status {
-<<<<<<< HEAD
-                        NotFinal::Submitted => out.push(Ok(TxStatus::Submitted)),
-                        NotFinal::Preconfirmation => out.push(Ok(TxStatus::Preconfirmed)),
-=======
                         NotFinalTxStatus::Submitted => {
                             out.push(Ok(TxStatus::NotFinal(NotFinalTxStatus::Submitted)))
                         }
@@ -212,7 +189,6 @@
                         NotFinalTxStatus::PreconfirmationFailure => out.push(Ok(
                             TxStatus::NotFinal(NotFinalTxStatus::PreconfirmationFailure),
                         )),
->>>>>>> aef46bcc
                     }
                     ControlFlow::Continue(out)
                 }
@@ -240,19 +216,6 @@
 /// The flow continues only for `Submitted` status, otherwise it breaks with appropriate status.
 fn next_state(state: TransactionStatus) -> Flow {
     match state {
-<<<<<<< HEAD
-        TransactionStatus::Submitted { .. } => Flow::Continue(NotFinal::Submitted),
-        TransactionStatus::Success { .. } => Flow::Break(FinalTxStatus::Success),
-        TransactionStatus::PreConfirmationSuccess { .. } => {
-            Flow::Continue(NotFinal::Preconfirmation)
-        }
-        TransactionStatus::Failure { .. } => Flow::Break(FinalTxStatus::Failed),
-        TransactionStatus::PreConfirmationFailure { .. } => {
-            Flow::Continue(NotFinal::Preconfirmation)
-        }
-        TransactionStatus::SqueezedOut { .. }
-        | TransactionStatus::PreConfirmationSqueezedOut { .. } => {
-=======
         TransactionStatus::Submitted { .. } => {
             Flow::Continue(NotFinalTxStatus::Submitted)
         }
@@ -266,7 +229,6 @@
         }
         TransactionStatus::SqueezedOut { .. } => Flow::Break(FinalTxStatus::Squeezed),
         TransactionStatus::PreConfirmationSqueezedOut { .. } => {
->>>>>>> aef46bcc
             Flow::Break(FinalTxStatus::Squeezed)
         }
     }
@@ -335,30 +297,16 @@
                 TxStatus::Final(FinalTxStatus::Success)
             }
             crate::schema::tx::types::TransactionStatus::PreconfirmationSuccess(_) => {
-<<<<<<< HEAD
-                TxStatus::Preconfirmed
-=======
                 TxStatus::NotFinal(NotFinalTxStatus::PreconfirmationSuccess)
->>>>>>> aef46bcc
             }
             crate::schema::tx::types::TransactionStatus::SqueezedOut(_) => {
                 TxStatus::Final(FinalTxStatus::Squeezed)
             }
-<<<<<<< HEAD
-            crate::schema::tx::types::TransactionStatus::PreconfirmationSqueezedOut(
-                _,
-            ) => TxStatus::Final(FinalTxStatus::Squeezed),
-=======
->>>>>>> aef46bcc
             crate::schema::tx::types::TransactionStatus::Failure(_) => {
                 TxStatus::Final(FinalTxStatus::Failed)
             }
             crate::schema::tx::types::TransactionStatus::PreconfirmationFailure(_) => {
-<<<<<<< HEAD
-                TxStatus::Preconfirmed
-=======
                 TxStatus::NotFinal(NotFinalTxStatus::PreconfirmationFailure)
->>>>>>> aef46bcc
             }
         }
     }
