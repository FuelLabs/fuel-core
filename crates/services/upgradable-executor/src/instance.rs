--- conflicted
+++ resolved
@@ -57,23 +57,14 @@
     /// Writes the encoded data to the memory at the provided pointer.
     fn write(&mut self, ptr: u32, encoded: &[u8]) -> anyhow::Result<()>;
 
-<<<<<<< HEAD
-    /// Peeks the next transactions from the source and returns the size of the encoded transactions.
-    fn peek_next_txs_size<Source>(
-=======
     /// Peeks the next transactions from the source and returns the size of
     /// the encoded transactions in bytes.
     fn peek_next_txs_bytes<Source>(
->>>>>>> 9f6f9822
         &mut self,
         source: Arc<Source>,
         gas_limit: u64,
         tx_number_limit: u16,
-<<<<<<< HEAD
         block_transaction_size_limit: u64,
-=======
-        size_limit: u32,
->>>>>>> 9f6f9822
     ) -> anyhow::Result<u32>
     where
         Source: TransactionsSource;
@@ -88,30 +79,18 @@
             .map_err(|e| anyhow::anyhow!("Failed to write to the memory: {}", e))
     }
 
-<<<<<<< HEAD
-    fn peek_next_txs_size<Source>(
-=======
     fn peek_next_txs_bytes<Source>(
->>>>>>> 9f6f9822
         &mut self,
         source: Arc<Source>,
         gas_limit: u64,
         tx_number_limit: u16,
-<<<<<<< HEAD
         block_transaction_size_limit: u64,
-=======
-        size_limit: u32,
->>>>>>> 9f6f9822
     ) -> anyhow::Result<u32>
     where
         Source: TransactionsSource,
     {
         let txs: Vec<_> = source
-<<<<<<< HEAD
             .next(gas_limit, tx_number_limit, block_transaction_size_limit)
-=======
-            .next(gas_limit, tx_number_limit, size_limit)
->>>>>>> 9f6f9822
             .into_iter()
             .map(|tx| match tx {
                 MaybeCheckedTransaction::CheckedTransaction(checked, _) => {
@@ -190,8 +169,7 @@
 
 impl<Stage> Instance<Stage> {
     const V0_HOST_MODULE: &'static str = "host_v0";
-<<<<<<< HEAD
-    const LATEST_HOST_MODULE: &'static str = "host_v1";
+    const V1_HOST_MODULE: &'static str = "host_v1";
 
     /// Adds a new host function to the `host_v0` module of the instance.
     pub fn add_v0_method(&mut self, method: &str, func: Func) -> ExecutorResult<()> {
@@ -206,25 +184,6 @@
         Ok(())
     }
 
-    /// Adds a new host function to the latest module of the instance.
-    pub fn add_method(&mut self, method: &str, func: Func) -> ExecutorResult<()> {
-=======
-    const V1_HOST_MODULE: &'static str = "host_v1";
-
-    /// Adds a new host function to the `host_v0` module of the instance.
-    pub fn add_v0_method(&mut self, method: &str, func: Func) -> ExecutorResult<()> {
->>>>>>> 9f6f9822
-        self.linker
-            .define(&self.store, Self::V0_HOST_MODULE, method, func)
-            .map_err(|e| {
-                ExecutorError::Other(format!(
-                    "Failed definition of the `{}` function: {}",
-                    method, e
-                ))
-            })?;
-        Ok(())
-    }
-
     /// Adds a new host function to the `host_v1` module of the instance.
     pub fn add_v1_method(&mut self, method: &str, func: Func) -> ExecutorResult<()> {
         self.linker
@@ -282,11 +241,7 @@
                 return Ok(0);
             };
 
-<<<<<<< HEAD
-            caller.peek_next_txs_size(source, gas_limit, u16::MAX, u64::MAX)
-=======
             caller.peek_next_txs_bytes(source, gas_limit, u16::MAX, u32::MAX)
->>>>>>> 9f6f9822
         };
 
         Func::wrap(&mut self.store, closure)
@@ -299,11 +254,7 @@
         let closure = move |mut caller: Caller<'_, ExecutionState>,
                             gas_limit: u64,
                             tx_number_limit: u32,
-<<<<<<< HEAD
                             block_transaction_size_limit: u64|
-=======
-                            size_limit: u32|
->>>>>>> 9f6f9822
               -> anyhow::Result<u32> {
             let Some(source) = source.clone() else {
                 return Ok(0);
@@ -313,16 +264,12 @@
                 anyhow::anyhow!("The number of transactions is more than `u16::MAX`: {e}")
             })?;
 
-<<<<<<< HEAD
-            caller.peek_next_txs_size(
+            caller.peek_next_txs_bytes(
                 source,
                 gas_limit,
                 tx_number_limit,
                 block_transaction_size_limit,
             )
-=======
-            caller.peek_next_txs_bytes(source, gas_limit, tx_number_limit, size_limit)
->>>>>>> 9f6f9822
         };
 
         Func::wrap(&mut self.store, closure)
