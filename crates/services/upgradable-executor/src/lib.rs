--- conflicted
+++ resolved
@@ -7,11 +7,8 @@
 pub mod error;
 pub mod executor;
 
-<<<<<<< HEAD
 mod storage_access_recorder;
-=======
 pub use fuel_core_executor as native_executor;
->>>>>>> 82242891
 
 #[cfg(feature = "wasm-executor")]
 pub mod instance;
