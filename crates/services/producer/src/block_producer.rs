use crate::{
    ports,
    ports::BlockProducerDatabase,
    Config,
};
use anyhow::{
    anyhow,
    Context,
};
use fuel_core_storage::transactional::{
    AtomicView,
    StorageTransaction,
};
use fuel_core_types::{
    blockchain::{
        header::{
            ApplicationHeader,
            ConsensusHeader,
            PartialBlockHeader,
        },
        primitives::DaBlockHeight,
    },
    fuel_asm::Word,
    fuel_tx::{
        Receipt,
        Transaction,
    },
    fuel_types::{
        BlockHeight,
        Bytes32,
    },
    services::{
        block_producer::Components,
        executor::UncommittedResult,
    },
    tai64::Tai64,
};
use std::sync::Arc;
use tokio::sync::Mutex;
use tracing::debug;

#[cfg(test)]
mod tests;

#[derive(Debug, derive_more::Display)]
pub enum Error {
    #[display(
        fmt = "0 is an invalid block height for production. It is reserved for genesis data."
    )]
    GenesisBlock,
    #[display(fmt = "Previous block height {_0} doesn't exist")]
    MissingBlock(BlockHeight),
    #[display(
        fmt = "Best finalized da_height {best} is behind previous block da_height {previous_block}"
    )]
    InvalidDaFinalizationState {
        best: DaBlockHeight,
        previous_block: DaBlockHeight,
    },
}

impl From<Error> for anyhow::Error {
    fn from(error: Error) -> Self {
        anyhow::Error::msg(error)
    }
}

pub struct Producer<ViewProvider, TxPool, Executor> {
    pub config: Config,
    pub view_provider: ViewProvider,
    pub txpool: TxPool,
    pub executor: Arc<Executor>,
    pub relayer: Box<dyn ports::Relayer>,
    // use a tokio lock since we want callers to yield until the previous block
    // execution has completed (which may take a while).
    pub lock: Mutex<()>,
}

impl<ViewProvider, TxPool, Executor> Producer<ViewProvider, TxPool, Executor>
where
    ViewProvider: AtomicView<Height = BlockHeight> + 'static,
    ViewProvider::View: BlockProducerDatabase,
{
    /// Produces and execute block for the specified height.
    async fn produce_and_execute<TxSource, ExecutorDB>(
        &self,
        height: BlockHeight,
        block_time: Tai64,
        tx_source: impl FnOnce(BlockHeight) -> TxSource,
        max_gas: Word,
    ) -> anyhow::Result<UncommittedResult<StorageTransaction<ExecutorDB>>>
    where
        Executor: ports::Executor<TxSource, Database = ExecutorDB> + 'static,
    {
        //  - get previous block info (hash, root, etc)
        //  - select best da_height from relayer
        //  - get available txs from txpool
        //  - select best txs based on factors like:
        //      1. fees
        //      2. parallel throughput
        //  - Execute block with production mode to correctly malleate txs outputs and block headers

        // prevent simultaneous block production calls, the guard will drop at the end of this fn.
        let _production_guard = self.lock.lock().await;

        let source = tx_source(height);

        let header = self.new_header(height, block_time).await?;

        let component = Components {
            header_to_produce: header,
            transactions_source: source,
            gas_limit: max_gas,
        };

        // Store the context string in case we error.
        let context_string =
            format!("Failed to produce block {height:?} due to execution failure");
        let result = self
            .executor
            .execute_without_commit(component)
            .map_err(Into::<anyhow::Error>::into)
            .context(context_string)?;

        debug!("Produced block with result: {:?}", result.result());
        Ok(result)
    }
}

impl<ViewProvider, TxPool, Executor, ExecutorDB, TxSource>
    Producer<ViewProvider, TxPool, Executor>
where
    ViewProvider: AtomicView<Height = BlockHeight> + 'static,
    ViewProvider::View: BlockProducerDatabase,
    TxPool: ports::TxPool<TxSource = TxSource> + 'static,
    Executor: ports::Executor<TxSource, Database = ExecutorDB> + 'static,
{
    /// Produces and execute block for the specified height with transactions from the `TxPool`.
    pub async fn produce_and_execute_block_txpool(
        &self,
        height: BlockHeight,
        block_time: Tai64,
        max_gas: Word,
    ) -> anyhow::Result<UncommittedResult<StorageTransaction<ExecutorDB>>> {
        self.produce_and_execute(
            height,
            block_time,
            |height| self.txpool.get_source(height),
            max_gas,
        )
        .await
    }
}

impl<ViewProvider, TxPool, Executor, ExecutorDB> Producer<ViewProvider, TxPool, Executor>
where
    ViewProvider: AtomicView<Height = BlockHeight> + 'static,
    ViewProvider::View: BlockProducerDatabase,
    Executor: ports::Executor<Vec<Transaction>, Database = ExecutorDB> + 'static,
{
    /// Produces and execute block for the specified height with `transactions`.
    pub async fn produce_and_execute_block_transactions(
        &self,
        height: BlockHeight,
        block_time: Tai64,
        transactions: Vec<Transaction>,
        max_gas: Word,
    ) -> anyhow::Result<UncommittedResult<StorageTransaction<ExecutorDB>>> {
        self.produce_and_execute(height, block_time, |_| transactions, max_gas)
            .await
    }
}

impl<ViewProvider, TxPool, Executor> Producer<ViewProvider, TxPool, Executor>
where
    ViewProvider: AtomicView<Height = BlockHeight> + 'static,
    ViewProvider::View: BlockProducerDatabase,
    Executor: ports::DryRunner + 'static,
{
    // TODO: Support custom `block_time` for `dry_run`.
    /// Simulates mutliple transactions without altering any state. Does not aquire the production lock
    /// since it is basically a "read only" operation and shouldn't get in the way of normal
    /// production.
    pub async fn dry_run(
        &self,
        transactions: Vec<Transaction>,
        height: Option<BlockHeight>,
        utxo_validation: Option<bool>,
<<<<<<< HEAD
    ) -> anyhow::Result<Vec<Vec<Receipt>>> {
        let height = match height {
            None => self
                .db
                .current_block_height()?
=======
    ) -> anyhow::Result<Vec<Receipt>> {
        let height = height.unwrap_or_else(|| {
            self.view_provider
                .latest_height()
>>>>>>> 3fdd33d8
                .succ()
                .expect("It is impossible to overflow the current block height")
        });

        // The dry run execution should use the state of the blockchain based on the
        // last available block, not on the upcoming one. It means that we need to
        // use the same configuration as the last block -> the same DA height.
        // It is deterministic from the result perspective, plus it is more performant
        // because we don't need to wait for the relayer to sync.
        let header = self._new_header(height, Tai64::now())?;
        let component = Components {
            header_to_produce: header,
            transactions_source: transactions.clone(),
            gas_limit: u64::MAX,
        };

        let executor = self.executor.clone();

        let receipts =
            tokio_rayon::spawn_fifo(move || -> anyhow::Result<Vec<Vec<Receipt>>> {
                Ok(executor.dry_run(component, utxo_validation)?)
            })
            .await?;

        for (transaction, transaction_receipts) in
            transactions.iter().zip(receipts.iter())
        {
            let is_script = transaction.is_script();
            if is_script && transaction_receipts.is_empty() {
                return Err(anyhow!("Expected at least one set of receipts"))
            }
        }

        Ok(receipts)
    }
}

impl<ViewProvider, TxPool, Executor> Producer<ViewProvider, TxPool, Executor>
where
    ViewProvider: AtomicView + 'static,
    ViewProvider::View: BlockProducerDatabase,
{
    /// Create the header for a new block at the provided height
    async fn new_header(
        &self,
        height: BlockHeight,
        block_time: Tai64,
    ) -> anyhow::Result<PartialBlockHeader> {
        let mut block_header = self._new_header(height, block_time)?;
        let new_da_height = self.select_new_da_height(block_header.da_height).await?;

        block_header.application.da_height = new_da_height;

        Ok(block_header)
    }

    async fn select_new_da_height(
        &self,
        previous_da_height: DaBlockHeight,
    ) -> anyhow::Result<DaBlockHeight> {
        let best_height = self.relayer.wait_for_at_least(&previous_da_height).await?;
        if best_height < previous_da_height {
            // If this happens, it could mean a block was erroneously imported
            // without waiting for our relayer's da_height to catch up to imported da_height.
            return Err(Error::InvalidDaFinalizationState {
                best: best_height,
                previous_block: previous_da_height,
            }
            .into())
        }
        Ok(best_height)
    }

    fn _new_header(
        &self,
        height: BlockHeight,
        block_time: Tai64,
    ) -> anyhow::Result<PartialBlockHeader> {
        let previous_block_info = self.previous_block_info(height)?;

        Ok(PartialBlockHeader {
            application: ApplicationHeader {
                da_height: previous_block_info.da_height,
                generated: Default::default(),
            },
            consensus: ConsensusHeader {
                prev_root: previous_block_info.prev_root,
                height,
                time: block_time,
                generated: Default::default(),
            },
        })
    }

    fn previous_block_info(
        &self,
        height: BlockHeight,
    ) -> anyhow::Result<PreviousBlockInfo> {
        // TODO: It is not guaranteed that the genesis height is `0` height. Update the code to
        //  use a genesis height from the database. If the `height` less than genesis height ->
        //  return a new error.
        // block 0 is reserved for genesis
        if height == 0u32.into() {
            Err(Error::GenesisBlock.into())
        } else {
            let view = self.view_provider.latest_view();
            // get info from previous block height
            let prev_height = height.pred().expect("We checked the height above");
            let previous_block = view.get_block(&prev_height)?;
            let prev_root = view.block_header_merkle_root(&prev_height)?;

            Ok(PreviousBlockInfo {
                prev_root,
                da_height: previous_block.header().da_height,
            })
        }
    }
}

struct PreviousBlockInfo {
    prev_root: Bytes32,
    da_height: DaBlockHeight,
}<|MERGE_RESOLUTION|>--- conflicted
+++ resolved
@@ -186,18 +186,10 @@
         transactions: Vec<Transaction>,
         height: Option<BlockHeight>,
         utxo_validation: Option<bool>,
-<<<<<<< HEAD
     ) -> anyhow::Result<Vec<Vec<Receipt>>> {
-        let height = match height {
-            None => self
-                .db
-                .current_block_height()?
-=======
-    ) -> anyhow::Result<Vec<Receipt>> {
         let height = height.unwrap_or_else(|| {
             self.view_provider
                 .latest_height()
->>>>>>> 3fdd33d8
                 .succ()
                 .expect("It is impossible to overflow the current block height")
         });
