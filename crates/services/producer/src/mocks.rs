--- conflicted
+++ resolved
@@ -7,11 +7,8 @@
     TxPool,
 };
 use fuel_core_storage::{
-<<<<<<< HEAD
+    not_found,
     tables::FuelBlockMerkleData,
-=======
-    not_found,
->>>>>>> 99a7d1cc
     transactional::{
         StorageTransaction,
         Transaction,
@@ -202,12 +199,9 @@
 #[derive(Clone, Default, Debug)]
 pub struct MockDb {
     pub blocks: Arc<Mutex<HashMap<BlockHeight, CompressedBlock>>>,
-<<<<<<< HEAD
     pub blocks_by_id: Arc<Mutex<HashMap<BlockId, CompressedBlock>>>,
     pub merklized_blocks: Arc<Mutex<HashMap<u64, Primitive>>>,
     pub messages: Arc<Mutex<HashMap<MessageId, Message>>>,
-=======
->>>>>>> 99a7d1cc
 }
 
 impl BlockProducerDatabase for MockDb {
