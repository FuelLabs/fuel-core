use async_trait::async_trait;
use fuel_core_storage::{
    transactional::StorageTransaction,
    Error as StorageError,
    Mappable,
    Result as StorageResult,
    StorageInspect,
};
use fuel_core_types::{
    blockchain::{
        block::CompressedBlock,
        primitives::{
            BlockHeight,
            BlockId,
            DaBlockHeight,
        },
    },
<<<<<<< HEAD
    fuel_merkle::binary::{
        MerkleTree,
        Primitive,
    },
    fuel_tx::Receipt,
    merkle::metadata::DenseMerkleMetadata,
=======
    fuel_tx::{
        Bytes32,
        Receipt,
    },
>>>>>>> 99a7d1cc
    services::{
        executor::{
            ExecutionBlock,
            Result as ExecutorResult,
            UncommittedResult,
        },
        txpool::ArcPoolTx,
    },
};
use std::borrow::Cow;

pub trait BlockProducerDatabase: Send + Sync {
    /// Gets the committed block at the `height`.
    fn get_block(&self, height: &BlockHeight) -> StorageResult<Cow<CompressedBlock>>;

    /// Gets the block header BMT MMR root at `height`.
    fn block_header_merkle_root(&self, height: &BlockHeight) -> StorageResult<Bytes32>;

    /// Fetch the current block height.
    fn current_block_height(&self) -> StorageResult<BlockHeight>;
}

pub trait BlockExecutor {
    fn insert_block(
        &mut self,
        block_id: &BlockId,
        block: &CompressedBlock,
    ) -> Result<(), StorageError>;
}

pub trait BinaryMerkleMetadataStorage {
    fn load_binary_merkle_metadata(
        &self,
        key: &str,
    ) -> Result<DenseMerkleMetadata, StorageError>;
    fn save_binary_merkle_metadata(
        &mut self,
        key: &str,
        metadata: &DenseMerkleMetadata,
    ) -> Result<(), StorageError>;
}

pub trait BinaryMerkleTreeStorage {
    fn load_binary_merkle_tree<Table>(
        &self,
        version: u64,
    ) -> Result<MerkleTree<Table, &Self>, StorageError>
    where
        Table: Mappable<Key = u64, SetValue = Primitive, GetValue = Primitive>,
        Self: StorageInspect<Table, Error = StorageError>;
}

#[async_trait]
pub trait TxPool: Send + Sync {
    fn get_includable_txs(
        &self,
        // could be used by the txpool to filter txs based on maturity
        block_height: BlockHeight,
        // The upper limit for the total amount of gas of these txs
        max_gas: u64,
    ) -> Vec<ArcPoolTx>;
}

#[async_trait::async_trait]
pub trait Relayer: Send + Sync {
    /// Get the best finalized height from the DA layer
    async fn get_best_finalized_da_height(&self) -> StorageResult<DaBlockHeight>;
}

pub trait Executor<Database>: Send + Sync {
    /// Executes the block and returns the result of execution with uncommitted database
    /// transaction.
    fn execute_without_commit(
        &self,
        block: ExecutionBlock,
    ) -> ExecutorResult<UncommittedResult<StorageTransaction<Database>>>;

    /// Executes the block without committing it to the database. During execution collects the
    /// receipts to return them. The `utxo_validation` field can be used to disable the validation
    /// of utxos during execution.
    fn dry_run(
        &self,
        block: ExecutionBlock,
        utxo_validation: Option<bool>,
    ) -> ExecutorResult<Vec<Vec<Receipt>>>;
}<|MERGE_RESOLUTION|>--- conflicted
+++ resolved
@@ -15,19 +15,15 @@
             DaBlockHeight,
         },
     },
-<<<<<<< HEAD
     fuel_merkle::binary::{
         MerkleTree,
         Primitive,
     },
-    fuel_tx::Receipt,
-    merkle::metadata::DenseMerkleMetadata,
-=======
     fuel_tx::{
         Bytes32,
         Receipt,
     },
->>>>>>> 99a7d1cc
+    merkle::metadata::DenseMerkleMetadata,
     services::{
         executor::{
             ExecutionBlock,
