--- conflicted
+++ resolved
@@ -22,26 +22,6 @@
 impl MaybeCheckedTransaction {
     pub fn id(&self, chain_id: &ChainId) -> TxId {
         match self {
-<<<<<<< HEAD
-            MaybeCheckedTransaction::CheckedTransaction(CheckedTransaction::Script(
-                tx,
-            )) => tx.id(),
-            MaybeCheckedTransaction::CheckedTransaction(CheckedTransaction::Create(
-                tx,
-            )) => tx.id(),
-            MaybeCheckedTransaction::CheckedTransaction(CheckedTransaction::Mint(tx)) => {
-                tx.id()
-            }
-            MaybeCheckedTransaction::CheckedTransaction(CheckedTransaction::Upgrade(
-                tx,
-            )) => tx.id(),
-            MaybeCheckedTransaction::CheckedTransaction(CheckedTransaction::Upload(
-                tx,
-            )) => tx.id(),
-            MaybeCheckedTransaction::CheckedTransaction(CheckedTransaction::Blob(tx)) => {
-                tx.id()
-            }
-=======
             MaybeCheckedTransaction::CheckedTransaction(
                 CheckedTransaction::Script(tx),
                 _,
@@ -62,7 +42,10 @@
                 CheckedTransaction::Upload(tx),
                 _,
             ) => tx.id(),
->>>>>>> dded7cc7
+            MaybeCheckedTransaction::CheckedTransaction(
+                CheckedTransaction::Blob(tx),
+                _,
+            ) => tx.id(),
             MaybeCheckedTransaction::Transaction(tx) => tx.id(chain_id),
         }
     }
