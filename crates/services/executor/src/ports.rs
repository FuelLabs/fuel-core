use fuel_core_types::{
    blockchain::{
        header::ConsensusParametersVersion,
        primitives::DaBlockHeight,
        transaction::TransactionExt,
    },
    fuel_tx::{
        self,
        field::Expiration,
        ConsensusParameters,
        Input,
        Output,
        Transaction,
        TxId,
        UniqueIdentifier,
    },
    fuel_types::{
        BlockHeight,
        ChainId,
    },
    fuel_vm::checked_transaction::CheckedTransaction,
    services::{
        executor::Result as ExecutorResult,
        relayer::Event,
    },
};

#[cfg(all(feature = "alloc", not(feature = "std")))]
use alloc::{
    borrow::Cow,
    vec::Vec,
};

#[cfg(feature = "std")]
use std::borrow::Cow;

/// The wrapper around either `Transaction` or `CheckedTransaction`.
#[allow(clippy::large_enum_variant)]
pub enum MaybeCheckedTransaction {
    CheckedTransaction(CheckedTransaction, ConsensusParametersVersion),
    Transaction(fuel_tx::Transaction),
}

impl MaybeCheckedTransaction {
    pub fn id(&self, chain_id: &ChainId) -> TxId {
        match self {
            MaybeCheckedTransaction::CheckedTransaction(
                CheckedTransaction::Script(tx),
                _,
            ) => tx.id(),
            MaybeCheckedTransaction::CheckedTransaction(
                CheckedTransaction::Create(tx),
                _,
            ) => tx.id(),
            MaybeCheckedTransaction::CheckedTransaction(
                CheckedTransaction::Mint(tx),
                _,
            ) => tx.id(),
            MaybeCheckedTransaction::CheckedTransaction(
                CheckedTransaction::Upgrade(tx),
                _,
            ) => tx.id(),
            MaybeCheckedTransaction::CheckedTransaction(
                CheckedTransaction::Upload(tx),
                _,
            ) => tx.id(),
            MaybeCheckedTransaction::CheckedTransaction(
                CheckedTransaction::Blob(tx),
                _,
            ) => tx.id(),
            MaybeCheckedTransaction::Transaction(tx) => tx.id(chain_id),
        }
    }

    pub fn expiration(&self) -> BlockHeight {
        match self {
            MaybeCheckedTransaction::CheckedTransaction(
                CheckedTransaction::Script(tx),
                _,
            ) => tx.transaction().expiration(),
            MaybeCheckedTransaction::CheckedTransaction(
                CheckedTransaction::Create(tx),
                _,
            ) => tx.transaction().expiration(),
            MaybeCheckedTransaction::CheckedTransaction(
                CheckedTransaction::Mint(_),
                _,
            ) => u32::MAX.into(),
            MaybeCheckedTransaction::CheckedTransaction(
                CheckedTransaction::Upgrade(tx),
                _,
            ) => tx.transaction().expiration(),
            MaybeCheckedTransaction::CheckedTransaction(
                CheckedTransaction::Upload(tx),
                _,
            ) => tx.transaction().expiration(),
            MaybeCheckedTransaction::CheckedTransaction(
                CheckedTransaction::Blob(tx),
                _,
            ) => tx.transaction().expiration(),
            MaybeCheckedTransaction::Transaction(Transaction::Script(tx)) => {
                tx.expiration()
            }
            MaybeCheckedTransaction::Transaction(Transaction::Create(tx)) => {
                tx.expiration()
            }
            MaybeCheckedTransaction::Transaction(Transaction::Mint(_)) => u32::MAX.into(),
            MaybeCheckedTransaction::Transaction(Transaction::Upgrade(tx)) => {
                tx.expiration()
            }
            MaybeCheckedTransaction::Transaction(Transaction::Upload(tx)) => {
                tx.expiration()
            }
            MaybeCheckedTransaction::Transaction(Transaction::Blob(tx)) => {
                tx.expiration()
            }
        }
    }
}

impl TransactionExt for MaybeCheckedTransaction {
    fn inputs(&self) -> ExecutorResult<&Vec<Input>> {
        match self {
<<<<<<< HEAD
            CheckedTransaction::Script(tx) => Ok(tx.transaction().inputs()),
            CheckedTransaction::Create(tx) => Ok(tx.transaction().inputs()),
            CheckedTransaction::Mint(_) => Err(ExecutorError::Other(
                "Mint transaction doesn't have inputs".to_string(),
            )),
            CheckedTransaction::Upgrade(tx) => Ok(tx.transaction().inputs()),
            CheckedTransaction::Upload(tx) => Ok(tx.transaction().inputs()),
            CheckedTransaction::Blob(tx) => Ok(tx.transaction().inputs()),
        }
    }

    fn max_gas(&self, _: &ConsensusParameters) -> ExecutorResult<u64> {
        match self {
            CheckedTransaction::Script(tx) => Ok(tx.metadata().max_gas),
            CheckedTransaction::Create(tx) => Ok(tx.metadata().max_gas),
            CheckedTransaction::Mint(_) => Err(ExecutorError::Other(
                "Mint transaction doesn't have max_gas".to_string(),
            )),
            CheckedTransaction::Upgrade(tx) => Ok(tx.metadata().max_gas),
            CheckedTransaction::Upload(tx) => Ok(tx.metadata().max_gas),
            CheckedTransaction::Blob(tx) => Ok(tx.metadata().max_gas),
=======
            MaybeCheckedTransaction::CheckedTransaction(tx, _) => tx.inputs(),
            MaybeCheckedTransaction::Transaction(tx) => tx.inputs(),
>>>>>>> c11688b4
        }
    }

    fn outputs(&self) -> Cow<[Output]> {
        match self {
            MaybeCheckedTransaction::CheckedTransaction(tx, _) => tx.outputs(),
            MaybeCheckedTransaction::Transaction(tx) => tx.outputs(),
        }
    }

    fn max_gas(&self, consensus_params: &ConsensusParameters) -> ExecutorResult<u64> {
        match self {
            MaybeCheckedTransaction::CheckedTransaction(tx, _) => {
                tx.max_gas(consensus_params)
            }
            MaybeCheckedTransaction::Transaction(tx) => tx.max_gas(consensus_params),
        }
    }
}

pub trait TransactionsSource {
    /// Returns the next batch of transactions to satisfy the `gas_limit` and `block_transaction_size_limit`.
    /// The returned batch has at most `tx_count_limit` transactions, none
    /// of which has a size in bytes greater than `size_limit`.
    fn next(
        &self,
        gas_limit: u64,
        tx_count_limit: u16,
        block_transaction_size_limit: u32,
    ) -> Vec<MaybeCheckedTransaction>;
}

pub trait RelayerPort {
    /// Returns `true` if the relayer is enabled.
    fn enabled(&self) -> bool;

    /// Get events from the relayer at a given da height.
    fn get_events(&self, da_height: &DaBlockHeight) -> anyhow::Result<Vec<Event>>;
}<|MERGE_RESOLUTION|>--- conflicted
+++ resolved
@@ -121,32 +121,8 @@
 impl TransactionExt for MaybeCheckedTransaction {
     fn inputs(&self) -> ExecutorResult<&Vec<Input>> {
         match self {
-<<<<<<< HEAD
-            CheckedTransaction::Script(tx) => Ok(tx.transaction().inputs()),
-            CheckedTransaction::Create(tx) => Ok(tx.transaction().inputs()),
-            CheckedTransaction::Mint(_) => Err(ExecutorError::Other(
-                "Mint transaction doesn't have inputs".to_string(),
-            )),
-            CheckedTransaction::Upgrade(tx) => Ok(tx.transaction().inputs()),
-            CheckedTransaction::Upload(tx) => Ok(tx.transaction().inputs()),
-            CheckedTransaction::Blob(tx) => Ok(tx.transaction().inputs()),
-        }
-    }
-
-    fn max_gas(&self, _: &ConsensusParameters) -> ExecutorResult<u64> {
-        match self {
-            CheckedTransaction::Script(tx) => Ok(tx.metadata().max_gas),
-            CheckedTransaction::Create(tx) => Ok(tx.metadata().max_gas),
-            CheckedTransaction::Mint(_) => Err(ExecutorError::Other(
-                "Mint transaction doesn't have max_gas".to_string(),
-            )),
-            CheckedTransaction::Upgrade(tx) => Ok(tx.metadata().max_gas),
-            CheckedTransaction::Upload(tx) => Ok(tx.metadata().max_gas),
-            CheckedTransaction::Blob(tx) => Ok(tx.metadata().max_gas),
-=======
             MaybeCheckedTransaction::CheckedTransaction(tx, _) => tx.inputs(),
             MaybeCheckedTransaction::Transaction(tx) => tx.inputs(),
->>>>>>> c11688b4
         }
     }
 
