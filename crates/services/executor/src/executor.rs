use crate::{
    ports::{
        MaybeCheckedTransaction,
        RelayerPort,
        TransactionsSource,
    },
    refs::ContractRef,
};
use block_component::*;
use fuel_core_storage::{
    column::Column,
    kv_store::KeyValueInspect,
    structured_storage::StructuredStorage,
    tables::{
        Coins,
        ConsensusParametersVersions,
        ContractsLatestUtxo,
        FuelBlocks,
        Messages,
        ProcessedTransactions,
    },
    transactional::{
        Changes,
        ConflictPolicy,
        IntoTransaction,
        Modifiable,
        ReadTransaction,
        StorageTransaction,
        WriteTransaction,
    },
    vm_storage::VmStorage,
    StorageAsMut,
    StorageAsRef,
};
use fuel_core_types::{
    blockchain::{
        block::{
            Block,
            PartialFuelBlock,
        },
        header::{
            ConsensusParametersVersion,
            PartialBlockHeader,
        },
        primitives::DaBlockHeight,
    },
    entities::{
        coins::coin::{
            CompressedCoin,
            CompressedCoinV1,
        },
        contract::ContractUtxoInfo,
        RelayedTransaction,
    },
    fuel_asm::{
        RegId,
        Word,
    },
    fuel_merkle::binary::root_calculator::MerkleRootCalculator,
    fuel_tx::{
        field::{
            InputContract,
            MaxFeeLimit,
            MintAmount,
            MintAssetId,
            MintGasPrice,
            OutputContract,
            TxPointer as TxPointerField,
        },
        input,
        input::{
            coin::{
                CoinPredicate,
                CoinSigned,
            },
            message::{
                MessageCoinPredicate,
                MessageCoinSigned,
                MessageDataPredicate,
                MessageDataSigned,
            },
        },
        output,
        Address,
        AssetId,
        Bytes32,
        Cacheable,
        Chargeable,
        ConsensusParameters,
        Input,
        Mint,
        Output,
        Receipt,
        Transaction,
        TxId,
        TxPointer,
        UtxoId,
    },
    fuel_types::{
        canonical::Deserialize,
        BlockHeight,
        ContractId,
        MessageId,
    },
    fuel_vm,
    fuel_vm::{
        checked_transaction::{
            CheckPredicateParams,
            CheckPredicates,
            Checked,
            CheckedTransaction,
            Checks,
            CreateCheckedMetadata,
            IntoChecked,
            ScriptCheckedMetadata,
            UpgradeCheckedMetadata,
            UploadCheckedMetadata,
        },
        interpreter::{
            CheckedMetadata as CheckedMetadataTrait,
            ExecutableTransaction,
            InterpreterParams,
        },
        state::StateTransition,
        Backtrace as FuelBacktrace,
        Interpreter,
    },
    services::{
        block_producer::Components,
        executor::{
            Error as ExecutorError,
            Event as ExecutorEvent,
            ExecutionKind,
            ExecutionResult,
            ExecutionType,
            ExecutionTypes,
            ForcedTransactionFailure,
            Result as ExecutorResult,
            TransactionExecutionResult,
            TransactionExecutionStatus,
            TransactionValidityError,
            UncommittedResult,
        },
        relayer::Event,
    },
};
use parking_lot::Mutex as ParkingMutex;
use std::borrow::Cow;
use tracing::{
    debug,
    warn,
};

pub type ExecutionBlockWithSource<TxSource> = ExecutionTypes<Components<TxSource>>;

pub struct OnceTransactionsSource {
    transactions: ParkingMutex<Vec<MaybeCheckedTransaction>>,
}

impl OnceTransactionsSource {
    pub fn new(transactions: Vec<Transaction>) -> Self {
        Self {
            transactions: ParkingMutex::new(
                transactions
                    .into_iter()
                    .map(MaybeCheckedTransaction::Transaction)
                    .collect(),
            ),
        }
    }
}

impl TransactionsSource for OnceTransactionsSource {
    fn next(&self, _: u64) -> Vec<MaybeCheckedTransaction> {
        let mut lock = self.transactions.lock();
        core::mem::take(lock.as_mut())
    }
}

/// Data that is generated after executing all transactions.
#[derive(Default)]
pub struct ExecutionData {
    coinbase: u64,
    used_gas: u64,
    tx_count: u16,
    found_mint: bool,
    message_ids: Vec<MessageId>,
    tx_status: Vec<TransactionExecutionStatus>,
    events: Vec<ExecutorEvent>,
    changes: Changes,
    pub skipped_transactions: Vec<(TxId, ExecutorError)>,
    event_inbox_root: Bytes32,
}

impl ExecutionData {
    pub fn new() -> Self {
        ExecutionData {
            coinbase: 0,
            used_gas: 0,
            tx_count: 0,
            found_mint: false,
            message_ids: Vec::new(),
            tx_status: Vec::new(),
            events: Vec::new(),
            changes: Default::default(),
            skipped_transactions: Vec::new(),
            event_inbox_root: Default::default(),
        }
    }
}

/// Per-block execution options
#[derive(serde::Serialize, serde::Deserialize, Clone, Default, Debug)]
pub struct ExecutionOptions {
    /// UTXO Validation flag, when disabled the executor skips signature and UTXO existence checks
    pub utxo_validation: bool,
    /// Print execution backtraces if transaction execution reverts.
    pub backtrace: bool,
}

/// The executor instance performs block production and validation. Given a block, it will execute all
/// the transactions contained in the block and persist changes to the underlying database as needed.
/// In production mode, block fields like transaction commitments are set based on the executed txs.
/// In validation mode, the processed block commitments are compared with the proposed block.
#[derive(Clone, Debug)]
pub struct ExecutionInstance<R, D> {
    pub relayer: R,
    pub database: D,
    pub options: ExecutionOptions,
}

impl<R, D> ExecutionInstance<R, D>
where
    R: RelayerPort,
    D: KeyValueInspect<Column = Column>,
{
    pub fn execute_without_commit<TxSource>(
        self,
        block: ExecutionBlockWithSource<TxSource>,
    ) -> ExecutorResult<UncommittedResult<Changes>>
    where
        TxSource: TransactionsSource,
    {
        self.execute_inner(block)
    }

    pub fn validate_without_commit(
        self,
        block: Block,
    ) -> ExecutorResult<UncommittedResult<Changes>> {
        self.validate_inner(block)
    }
}

// TODO: Make this module private after moving unit tests from `fuel-core` here.
pub mod block_component {
    use super::*;

    pub struct PartialBlockComponent<'a, TxSource> {
        pub empty_block: &'a mut PartialFuelBlock,
        pub transactions_source: TxSource,
        pub coinbase_contract_id: ContractId,
        pub gas_price: u64,
        /// The private marker to allow creation of the type only by constructor.
        _marker: core::marker::PhantomData<()>,
    }

    impl<'a> PartialBlockComponent<'a, OnceTransactionsSource> {
        pub fn from_partial_block(block: &'a mut PartialFuelBlock) -> Self {
            let transactions = core::mem::take(&mut block.transactions);
            let (gas_price, coinbase_contract_id) =
                if let Some(Transaction::Mint(mint)) = transactions.last() {
                    (*mint.gas_price(), mint.input_contract().contract_id)
                } else {
                    (0, Default::default())
                };

            Self {
                empty_block: block,
                transactions_source: OnceTransactionsSource::new(transactions),
                coinbase_contract_id,
                gas_price,
                _marker: Default::default(),
            }
        }
    }

    impl<'a, TxSource> PartialBlockComponent<'a, TxSource> {
        pub fn from_component(
            block: &'a mut PartialFuelBlock,
            transactions_source: TxSource,
            coinbase_contract_id: ContractId,
            gas_price: u64,
        ) -> Self {
            debug_assert!(block.transactions.is_empty());
            PartialBlockComponent {
                empty_block: block,
                transactions_source,
                gas_price,
                coinbase_contract_id,
                _marker: Default::default(),
            }
        }
    }
}

impl<R, D> ExecutionInstance<R, D>
where
    R: RelayerPort,
    D: KeyValueInspect<Column = Column>,
{
    #[tracing::instrument(skip_all)]
    fn execute_inner<TxSource>(
        self,
        block: ExecutionBlockWithSource<TxSource>,
    ) -> ExecutorResult<UncommittedResult<Changes>>
    where
        TxSource: TransactionsSource,
    {
        // Compute the block id before execution if there is one.
        let pre_exec_block_id = block.id();

        let (block, execution_data) = match block {
            ExecutionTypes::DryRun(component) => {
                let mut block =
                    PartialFuelBlock::new(component.header_to_produce, vec![]);
                let consensus_params_version = block.header.consensus_parameters_version;
                let block_executor = BlockExecutor::new(
                    self.relayer,
                    self.database,
                    self.options,
                    consensus_params_version,
                )?;
                let component = PartialBlockComponent::from_component(
                    &mut block,
                    component.transactions_source,
                    component.coinbase_recipient,
                    component.gas_price,
                );
                let execution_data =
                    block_executor.execute_block(ExecutionType::DryRun(component))?;

                (block, execution_data)
            }
            ExecutionTypes::Production(component) => {
                let mut block =
                    PartialFuelBlock::new(component.header_to_produce, vec![]);
                let consensus_params_version = block.header.consensus_parameters_version;
                let block_executor = BlockExecutor::new(
                    self.relayer,
                    self.database,
                    self.options,
                    consensus_params_version,
                )?;

                let component = PartialBlockComponent::from_component(
                    &mut block,
                    component.transactions_source,
                    component.coinbase_recipient,
                    component.gas_price,
                );

                let execution_data =
                    block_executor.execute_block(ExecutionType::Production(component))?;

                (block, execution_data)
            }
        };

        let ExecutionData {
            coinbase,
            used_gas,
            message_ids,
            tx_status,
            skipped_transactions,
            events,
            changes,
            event_inbox_root,
            ..
        } = execution_data;

        // Now that the transactions have been executed, generate the full header.

        let block = block.generate(&message_ids[..], event_inbox_root);

        let finalized_block_id = block.id();

        debug!(
            "Block {:#x} fees: {} gas: {}",
            pre_exec_block_id.unwrap_or(finalized_block_id),
            coinbase,
            used_gas
        );

        // check if block id doesn't match proposed block id
        if let Some(pre_exec_block_id) = pre_exec_block_id {
            // The block id comparison compares the whole blocks including all fields.
            if pre_exec_block_id != finalized_block_id {
                return Err(ExecutorError::InvalidBlockId)
            }
        }

        let result = ExecutionResult {
            block,
            skipped_transactions,
            tx_status,
            events,
        };

        // Get the complete fuel block.
        Ok(UncommittedResult::new(result, changes))
    }

    fn validate_inner(self, block: Block) -> ExecutorResult<UncommittedResult<Changes>> {
<<<<<<< HEAD
        let consensus_params_version = block.header().consensus_parameters_version;
        let block_executor = BlockExecutor::new(
            self.relayer,
            self.database,
            self.options,
            consensus_params_version,
        )?;

        let execution_data = block_executor.validate_block(&block)?;

        let ExecutionData {
=======
        // Compute the block id before execution if there is one.
        let pre_exec_block_id = block.id();

        let (block, execution_data) = {
            let mut partial_block = block.into();
            let block_executor = BlockExecutor::new(
                self.relayer,
                self.database,
                self.options,
                &partial_block,
            )?;

            let component = PartialBlockComponent::from_partial_block(&mut partial_block);
            let execution_data = block_executor.validate_block(component)?;
            (partial_block, execution_data)
        };

        let ExecutionData {
            coinbase,
            used_gas,
            message_ids,
>>>>>>> 88a2ce75
            tx_status,
            skipped_transactions,
            events,
            changes,
<<<<<<< HEAD
            ..
        } = execution_data;

=======
            event_inbox_root,
            ..
        } = execution_data;

        // Now that the transactions have been executed, generate the full header.

        let block = block.generate(&message_ids[..], event_inbox_root);

        let finalized_block_id = block.id();

        debug!(
            "Block {:#x} fees: {} gas: {}",
            pre_exec_block_id, coinbase, used_gas
        );

        // check if block id doesn't match proposed block id
        if pre_exec_block_id != finalized_block_id {
            return Err(ExecutorError::InvalidBlockId)
        }

>>>>>>> 88a2ce75
        let result = ExecutionResult {
            block,
            skipped_transactions,
            tx_status,
            events,
        };

<<<<<<< HEAD
=======
        // Get the complete fuel block.
>>>>>>> 88a2ce75
        Ok(UncommittedResult::new(result, changes))
    }
}

#[derive(Clone, Debug)]
pub struct BlockExecutor<R, D> {
    relayer: R,
    block_st_transaction: StorageTransaction<D>,
    consensus_params: ConsensusParameters,
    options: ExecutionOptions,
}

impl<R, D> BlockExecutor<R, D>
where
    D: KeyValueInspect<Column = Column>,
{
    pub fn new(
        relayer: R,
        database: D,
        options: ExecutionOptions,
        consensus_params_version: ConsensusParametersVersion,
    ) -> ExecutorResult<Self> {
        let block_st_transaction = database
            .into_transaction()
            .with_policy(ConflictPolicy::Overwrite);
        let consensus_params = block_st_transaction
            .storage::<ConsensusParametersVersions>()
            .get(&consensus_params_version)?
            .ok_or(ExecutorError::ConsensusParametersNotFound(
                consensus_params_version,
            ))?
            .into_owned();

        Ok(Self {
            relayer,
            block_st_transaction,
            consensus_params,
            options,
        })
    }
}

impl<R, D> BlockExecutor<R, D>
where
    R: RelayerPort,
    D: KeyValueInspect<Column = Column>,
{
    #[tracing::instrument(skip_all)]
    /// Execute the fuel block with all transactions.
    fn execute_block<TxSource>(
        mut self,
        block: ExecutionType<PartialBlockComponent<TxSource>>,
    ) -> ExecutorResult<ExecutionData>
    where
        TxSource: TransactionsSource,
    {
        let block_gas_limit = self.consensus_params.block_gas_limit();
        let mut data = ExecutionData::new();

        // Split out the execution kind and partial block.
        let (execution_kind, component) = block.split();
        let block = component.empty_block;
        let source = component.transactions_source;
        let gas_price = component.gas_price;
        let coinbase_contract_id = component.coinbase_contract_id;
        let block_height = *block.header.height();
<<<<<<< HEAD
        let block_header = block.header;
        let forced_transactions = self.get_relayed_txs(&block_header, &mut data)?;
=======

        let forced_transactions = if self.relayer.enabled() {
            self.process_da(&block.header, &mut data)?
        } else {
            Vec::with_capacity(0)
        };
>>>>>>> 88a2ce75

        // The block level storage transaction that also contains data from the relayer.
        // Starting from this point, modifications from each thread should be independent
        // and shouldn't touch the same data.
        let mut block_with_relayer_data_transaction = self.block_st_transaction.read_transaction()
            // Enforces independent changes from each thread.
            .with_policy(ConflictPolicy::Fail);

        // We execute transactions in a single thread right now, but later,
        // we will execute them in parallel with a separate independent storage transaction per thread.
        let mut thread_block_transaction = block_with_relayer_data_transaction
            .read_transaction()
            .with_policy(ConflictPolicy::Overwrite);

        debug_assert!(block.transactions.is_empty());

<<<<<<< HEAD
        self.process_relayed_txs(
            forced_transactions,
            block,
            &mut thread_block_transaction,
            &mut data,
            coinbase_contract_id,
        )?;
=======
        let relayed_tx_iter = forced_transactions.into_iter();
        for transaction in relayed_tx_iter {
            const RELAYED_GAS_PRICE: Word = 0;
            let transaction = MaybeCheckedTransaction::CheckedTransaction(transaction);
            let tx_id = transaction.id(&self.consensus_params.chain_id());
            match self.execute_transaction_and_commit(
                block,
                &mut thread_block_transaction,
                &mut data,
                transaction,
                RELAYED_GAS_PRICE,
                coinbase_contract_id,
                execution_kind,
            ) {
                Ok(_) => {}
                Err(err) => {
                    let event = ExecutorEvent::ForcedTransactionFailed {
                        id: tx_id.into(),
                        block_height,
                        failure: err.to_string(),
                    };
                    data.events.push(event);
                }
            }
        }
>>>>>>> 88a2ce75

        let remaining_gas_limit = block_gas_limit.saturating_sub(data.used_gas);

        // L2 originated transactions should be in the `TxSource`. This will be triggered after
        // all relayed transactions are processed.
        let mut regular_tx_iter = source.next(remaining_gas_limit).into_iter().peekable();
        while regular_tx_iter.peek().is_some() {
            for transaction in regular_tx_iter {
                let tx_id = transaction.id(&self.consensus_params.chain_id());
                match self.execute_transaction_and_commit(
                    block,
                    &mut thread_block_transaction,
                    &mut data,
                    transaction,
                    gas_price,
                    coinbase_contract_id,
<<<<<<< HEAD
=======
                    execution_kind,
>>>>>>> 88a2ce75
                ) {
                    Ok(_) => {}
                    Err(err) => match execution_kind {
                        ExecutionKind::Production => {
                            data.skipped_transactions.push((tx_id, err));
                        }
                        ExecutionKind::DryRun => {
                            return Err(err);
                        }
                    },
                }
            }

            let new_remaining_gas_limit = block_gas_limit.saturating_sub(data.used_gas);

            regular_tx_iter = source.next(new_remaining_gas_limit).into_iter().peekable();
        }

        // After the execution of all transactions in production mode, we can set the final fee.
        if execution_kind == ExecutionKind::Production {
            let amount_to_mint = if coinbase_contract_id != ContractId::zeroed() {
                data.coinbase
            } else {
                0
            };

            let coinbase_tx = Transaction::mint(
                TxPointer::new(block_height, data.tx_count),
                input::contract::Contract {
                    utxo_id: UtxoId::new(Bytes32::zeroed(), 0),
                    balance_root: Bytes32::zeroed(),
                    state_root: Bytes32::zeroed(),
                    tx_pointer: TxPointer::new(BlockHeight::new(0), 0),
                    contract_id: coinbase_contract_id,
                },
                output::contract::Contract {
                    input_index: 0,
                    balance_root: Bytes32::zeroed(),
                    state_root: Bytes32::zeroed(),
                },
                amount_to_mint,
                *self.consensus_params.base_asset_id(),
                gas_price,
            );

            self.execute_transaction_and_commit(
                block,
                &mut thread_block_transaction,
                &mut data,
                MaybeCheckedTransaction::Transaction(coinbase_tx.into()),
                gas_price,
                coinbase_contract_id,
<<<<<<< HEAD
=======
                execution_kind,
>>>>>>> 88a2ce75
            )?;
        }

        let changes_from_thread = thread_block_transaction.into_changes();
        block_with_relayer_data_transaction.commit_changes(changes_from_thread)?;
        self.block_st_transaction
            .commit_changes(block_with_relayer_data_transaction.into_changes())?;

        if execution_kind != ExecutionKind::DryRun && !data.found_mint {
            return Err(ExecutorError::MintMissing)
        }

        data.changes = self.block_st_transaction.into_changes();
        Ok(data)
    }

<<<<<<< HEAD
=======
    // TODO: Refactor this function to reduce the number of arguments.
    #[allow(clippy::too_many_arguments)]
>>>>>>> 88a2ce75
    fn execute_transaction_and_commit<
        W: WriteTransaction + KeyValueInspect<Column = Column> + Modifiable,
    >(
        &self,
        block: &mut PartialFuelBlock,
        thread_block_transaction: &mut W,
        execution_data: &mut ExecutionData,
        tx: MaybeCheckedTransaction,
        gas_price: Word,
        coinbase_contract_id: ContractId,
<<<<<<< HEAD
=======
        execution_kind: ExecutionKind,
>>>>>>> 88a2ce75
    ) -> ExecutorResult<()> {
        let tx_count = execution_data.tx_count;
        let tx = {
            let mut tx_st_transaction = thread_block_transaction
                .write_transaction()
                .with_policy(ConflictPolicy::Overwrite);
            let tx_id = tx.id(&self.consensus_params.chain_id());
            let tx = self.execute_transaction(
                tx,
                &tx_id,
                &block.header,
                coinbase_contract_id,
                gas_price,
                execution_data,
<<<<<<< HEAD
=======
                execution_kind,
>>>>>>> 88a2ce75
                &mut tx_st_transaction,
            )?;
            tx_st_transaction.commit()?;
            tx
        };

        block.transactions.push(tx);
        execution_data.tx_count = tx_count
            .checked_add(1)
            .ok_or(ExecutorError::TooManyTransactions)?;

        Ok(())
    }
<<<<<<< HEAD

    fn validate_transaction_and_commit<
        W: WriteTransaction + KeyValueInspect<Column = Column> + Modifiable,
    >(
        &self,
        block: &mut PartialFuelBlock,
        thread_block_transaction: &mut W,
        execution_data: &mut ExecutionData,
        tx: MaybeCheckedTransaction,
        gas_price: Word,
        coinbase_contract_id: ContractId,
    ) -> ExecutorResult<()> {
        let tx_count = execution_data.tx_count;
        let tx = {
            let mut tx_st_transaction = thread_block_transaction
                .write_transaction()
                .with_policy(ConflictPolicy::Overwrite);
            let tx_id = tx.id(&self.consensus_params.chain_id());
            let tx = self.validate_transaction(
                tx,
                &tx_id,
                &block.header,
                coinbase_contract_id,
                gas_price,
                execution_data,
                &mut tx_st_transaction,
            )?;
            tx_st_transaction.commit()?;
            tx
        };

        block.transactions.push(tx);
        execution_data.tx_count = tx_count
            .checked_add(1)
            .ok_or(ExecutorError::TooManyTransactions)?;

        Ok(())
    }

    #[tracing::instrument(skip_all)]
    fn validate_block(mut self, block: &Block) -> ExecutorResult<ExecutionData> {
        let mut data = ExecutionData::new();

        let mut partial_block = PartialFuelBlock::from(block.clone());
        let transactions = core::mem::take(&mut partial_block.transactions);

        let (gas_price, coinbase_contract_id) =
            Self::get_coinbase_info_from_mint_tx(&transactions)?;

        let block_header = partial_block.header;
        let forced_transactions = self.get_relayed_txs(&block_header, &mut data)?;

        // The block level storage transaction that also contains data from the relayer.
        // Starting from this point, modifications from each thread should be independent
        // and shouldn't touch the same data.
        let mut block_with_relayer_data_transaction = self.block_st_transaction.read_transaction()
            // Enforces independent changes from each thread.
            .with_policy(ConflictPolicy::Fail);

        // We execute transactions in a single thread right now, but later,
        // we will execute them in parallel with a separate independent storage transaction per thread.
        let mut thread_block_transaction = block_with_relayer_data_transaction
            .read_transaction()
            .with_policy(ConflictPolicy::Overwrite);

        debug_assert!(partial_block.transactions.is_empty());

        self.validate_relayed_txs(
            forced_transactions,
            &mut partial_block,
            &mut thread_block_transaction,
            &mut data,
            coinbase_contract_id,
        )?;

        for transaction in transactions {
            let maybe_checked_tx =
                MaybeCheckedTransaction::Transaction(transaction.clone());
            self.validate_transaction_and_commit(
                &mut partial_block,
                &mut thread_block_transaction,
                &mut data,
                maybe_checked_tx,
                gas_price,
                coinbase_contract_id,
            )?;
        }

        Self::check_new_block_id(partial_block, block, &data)?;

        let changes_from_thread = thread_block_transaction.into_changes();
        block_with_relayer_data_transaction.commit_changes(changes_from_thread)?;
        self.block_st_transaction
            .commit_changes(block_with_relayer_data_transaction.into_changes())?;

=======

    #[tracing::instrument(skip_all)]
    fn validate_block(
        mut self,
        component: PartialBlockComponent<OnceTransactionsSource>,
    ) -> ExecutorResult<ExecutionData> {
        let block_gas_limit = self.consensus_params.block_gas_limit();
        let mut data = ExecutionData::new();

        let block = component.empty_block;
        let source = component.transactions_source;
        let gas_price = component.gas_price;
        let coinbase_contract_id = component.coinbase_contract_id;
        let block_height = *block.header.height();
        let execution_kind = ExecutionKind::Validation;

        let forced_transactions = if self.relayer.enabled() {
            self.process_da(&block.header, &mut data)?
        } else {
            Vec::with_capacity(0)
        };

        // The block level storage transaction that also contains data from the relayer.
        // Starting from this point, modifications from each thread should be independent
        // and shouldn't touch the same data.
        let mut block_with_relayer_data_transaction = self.block_st_transaction.read_transaction()
            // Enforces independent changes from each thread.
            .with_policy(ConflictPolicy::Fail);

        // We execute transactions in a single thread right now, but later,
        // we will execute them in parallel with a separate independent storage transaction per thread.
        let mut thread_block_transaction = block_with_relayer_data_transaction
            .read_transaction()
            .with_policy(ConflictPolicy::Overwrite);

        debug_assert!(block.transactions.is_empty());

        let relayed_tx_iter = forced_transactions.into_iter();
        for transaction in relayed_tx_iter {
            const RELAYED_GAS_PRICE: Word = 0;
            let transaction = MaybeCheckedTransaction::CheckedTransaction(transaction);
            let tx_id = transaction.id(&self.consensus_params.chain_id());
            match self.execute_transaction_and_commit(
                block,
                &mut thread_block_transaction,
                &mut data,
                transaction,
                RELAYED_GAS_PRICE,
                coinbase_contract_id,
                execution_kind,
            ) {
                Ok(_) => {}
                Err(err) => {
                    let event = ExecutorEvent::ForcedTransactionFailed {
                        id: tx_id.into(),
                        block_height,
                        failure: err.to_string(),
                    };
                    data.events.push(event);
                }
            }
        }

        // L2 originated transactions should be in the `TxSource`. This will be triggered after
        // all relayed transactions are processed.
        let mut regular_tx_iter = source.next(block_gas_limit).into_iter().peekable();
        while regular_tx_iter.peek().is_some() {
            for transaction in regular_tx_iter {
                self.execute_transaction_and_commit(
                    block,
                    &mut thread_block_transaction,
                    &mut data,
                    transaction,
                    gas_price,
                    coinbase_contract_id,
                    execution_kind,
                )?;
            }

            let new_remaining_gas_limit = block_gas_limit.saturating_sub(data.used_gas);

            regular_tx_iter = source.next(new_remaining_gas_limit).into_iter().peekable();
        }

        let changes_from_thread = thread_block_transaction.into_changes();
        block_with_relayer_data_transaction.commit_changes(changes_from_thread)?;
        self.block_st_transaction
            .commit_changes(block_with_relayer_data_transaction.into_changes())?;

        if !data.found_mint {
            return Err(ExecutorError::MintMissing)
        }

>>>>>>> 88a2ce75
        data.changes = self.block_st_transaction.into_changes();
        Ok(data)
    }

    fn get_coinbase_info_from_mint_tx(
        transactions: &[Transaction],
    ) -> ExecutorResult<(u64, ContractId)> {
        if let Some(Transaction::Mint(mint)) = transactions.last() {
            Ok((*mint.gas_price(), mint.input_contract().contract_id))
        } else {
            Err(ExecutorError::MintMissing)
        }
    }

    const RELAYED_GAS_PRICE: Word = 0;

    fn process_relayed_txs(
        &self,
        forced_transactions: Vec<CheckedTransaction>,
        partial_block: &mut PartialFuelBlock,
        thread_block_transaction: &mut StorageTransaction<
            &StorageTransaction<&StorageTransaction<D>>,
        >,
        data: &mut ExecutionData,
        coinbase_contract_id: ContractId,
    ) -> ExecutorResult<()> {
        let block_header = partial_block.header;
        let block_height = block_header.height();
        let relayed_tx_iter = forced_transactions.into_iter();
        for transaction in relayed_tx_iter {
            let transaction = MaybeCheckedTransaction::CheckedTransaction(transaction);
            let tx_id = transaction.id(&self.consensus_params.chain_id());
            match self.execute_transaction_and_commit(
                partial_block,
                thread_block_transaction,
                data,
                transaction,
                Self::RELAYED_GAS_PRICE,
                coinbase_contract_id,
            ) {
                Ok(_) => {}
                Err(err) => {
                    let event = ExecutorEvent::ForcedTransactionFailed {
                        id: tx_id.into(),
                        block_height: *block_height,
                        failure: err.to_string(),
                    };
                    data.events.push(event);
                }
            }
        }
        Ok(())
    }

    fn validate_relayed_txs(
        &self,
        forced_transactions: Vec<CheckedTransaction>,
        partial_block: &mut PartialFuelBlock,
        thread_block_transaction: &mut StorageTransaction<
            &StorageTransaction<&StorageTransaction<D>>,
        >,
        data: &mut ExecutionData,
        coinbase_contract_id: ContractId,
    ) -> ExecutorResult<()> {
        let block_header = partial_block.header;
        let block_height = block_header.height();
        let relayed_tx_iter = forced_transactions.into_iter();
        for transaction in relayed_tx_iter {
            let transaction = MaybeCheckedTransaction::CheckedTransaction(transaction);
            let tx_id = transaction.id(&self.consensus_params.chain_id());
            match self.validate_transaction_and_commit(
                partial_block,
                thread_block_transaction,
                data,
                transaction,
                Self::RELAYED_GAS_PRICE,
                coinbase_contract_id,
            ) {
                Ok(_) => {}
                Err(err) => {
                    let event = ExecutorEvent::ForcedTransactionFailed {
                        id: tx_id.into(),
                        block_height: *block_height,
                        failure: err.to_string(),
                    };
                    data.events.push(event);
                }
            }
        }
        Ok(())
    }

    fn get_relayed_txs(
        &mut self,
        block_header: &PartialBlockHeader,
        data: &mut ExecutionData,
    ) -> ExecutorResult<Vec<CheckedTransaction>> {
        let forced_transactions = if self.relayer.enabled() {
            self.process_da(block_header, data)?
        } else {
            Vec::with_capacity(0)
        };
        Ok(forced_transactions)
    }

    fn check_new_block_id(
        new_partial_block: PartialFuelBlock,
        old_block: &Block,
        data: &ExecutionData,
    ) -> ExecutorResult<()> {
        let ExecutionData {
            message_ids,
            event_inbox_root,
            ..
        } = &data;

        let new_block = new_partial_block.generate(&message_ids[..], *event_inbox_root);
        let new_id = new_block.id();
        let old_id = old_block.id();
        if new_id != old_id {
            return Err(ExecutorError::InvalidBlockId)
        }
        Ok(())
    }

    fn process_da(
        &mut self,
        header: &PartialBlockHeader,
        execution_data: &mut ExecutionData,
    ) -> ExecutorResult<Vec<CheckedTransaction>> {
        let block_height = *header.height();
        let prev_block_height = block_height
            .pred()
            .ok_or(ExecutorError::ExecutingGenesisBlock)?;

        let prev_block_header = self
            .block_st_transaction
            .storage::<FuelBlocks>()
            .get(&prev_block_height)?
            .ok_or(ExecutorError::PreviousBlockIsNotFound)?;
        let previous_da_height = prev_block_header.header().da_height;
        let Some(next_unprocessed_da_height) = previous_da_height.0.checked_add(1) else {
            return Err(ExecutorError::DaHeightExceededItsLimit)
        };

        let mut root_calculator = MerkleRootCalculator::new();

        let mut checked_forced_txs = vec![];

        for da_height in next_unprocessed_da_height..=header.da_height.0 {
            let da_height = da_height.into();
            let events = self
                .relayer
                .get_events(&da_height)
                .map_err(|err| ExecutorError::RelayerError(err.to_string()))?;
            for event in events {
                root_calculator.push(event.hash().as_ref());
                match event {
                    Event::Message(message) => {
                        if message.da_height() != da_height {
                            return Err(ExecutorError::RelayerGivesIncorrectMessages)
                        }
                        self.block_st_transaction
                            .storage_as_mut::<Messages>()
                            .insert(message.nonce(), &message)?;
                        execution_data
                            .events
                            .push(ExecutorEvent::MessageImported(message));
                    }
                    Event::Transaction(relayed_tx) => {
                        let id = relayed_tx.id();
                        // perform basic checks
                        let checked_tx_res = Self::validate_forced_tx(
                            relayed_tx,
                            header,
                            &self.consensus_params,
                        );
                        // handle the result
                        match checked_tx_res {
                            Ok(checked_tx) => {
                                checked_forced_txs.push(checked_tx);
                            }
                            Err(err) => {
                                execution_data.events.push(
                                    ExecutorEvent::ForcedTransactionFailed {
                                        id,
                                        block_height,
                                        failure: err.to_string(),
                                    },
                                );
                            }
                        }
                    }
                }
            }
        }

        execution_data.event_inbox_root = root_calculator.root().into();

        Ok(checked_forced_txs)
    }

    /// Parse forced transaction payloads and perform basic checks
    fn validate_forced_tx(
        relayed_tx: RelayedTransaction,
        header: &PartialBlockHeader,
        consensus_params: &ConsensusParameters,
    ) -> Result<CheckedTransaction, ForcedTransactionFailure> {
        let parsed_tx = Self::parse_tx_bytes(&relayed_tx)?;
        Self::tx_is_valid_variant(&parsed_tx)?;
        Self::relayed_tx_claimed_enough_max_gas(
            &parsed_tx,
            &relayed_tx,
            consensus_params,
        )?;
        let checked_tx =
            Self::get_checked_tx(parsed_tx, *header.height(), consensus_params)?;
        Ok(CheckedTransaction::from(checked_tx))
    }

    fn parse_tx_bytes(
        relayed_transaction: &RelayedTransaction,
    ) -> Result<Transaction, ForcedTransactionFailure> {
        let tx_bytes = relayed_transaction.serialized_transaction();
        let tx = Transaction::from_bytes(tx_bytes)
            .map_err(|_| ForcedTransactionFailure::CodecError)?;
        Ok(tx)
    }

    fn get_checked_tx(
        tx: Transaction,
        height: BlockHeight,
        consensus_params: &ConsensusParameters,
    ) -> Result<Checked<Transaction>, ForcedTransactionFailure> {
        let checked_tx = tx
            .into_checked(height, consensus_params)
            .map_err(ForcedTransactionFailure::CheckError)?;
        Ok(checked_tx)
    }

    fn tx_is_valid_variant(tx: &Transaction) -> Result<(), ForcedTransactionFailure> {
        match tx {
            Transaction::Mint(_) => Err(ForcedTransactionFailure::InvalidTransactionType),
            Transaction::Script(_)
            | Transaction::Create(_)
            | Transaction::Upgrade(_)
            | Transaction::Upload(_) => Ok(()),
        }
    }

    fn relayed_tx_claimed_enough_max_gas(
        tx: &Transaction,
        relayed_tx: &RelayedTransaction,
        consensus_params: &ConsensusParameters,
    ) -> Result<(), ForcedTransactionFailure> {
        let claimed_max_gas = relayed_tx.max_gas();
        let gas_costs = consensus_params.gas_costs();
        let fee_params = consensus_params.fee_params();
        let actual_max_gas = match tx {
            Transaction::Script(tx) => tx.max_gas(gas_costs, fee_params),
            Transaction::Create(tx) => tx.max_gas(gas_costs, fee_params),
            Transaction::Mint(_) => {
                return Err(ForcedTransactionFailure::InvalidTransactionType)
            }
            Transaction::Upgrade(tx) => tx.max_gas(gas_costs, fee_params),
            Transaction::Upload(tx) => tx.max_gas(gas_costs, fee_params),
        };
        if actual_max_gas > claimed_max_gas {
            return Err(ForcedTransactionFailure::InsufficientMaxGas {
                claimed_max_gas,
                actual_max_gas,
            });
        }
        Ok(())
    }

    #[allow(clippy::too_many_arguments)]
    fn execute_transaction<T>(
        &self,
        tx: MaybeCheckedTransaction,
        tx_id: &TxId,
        header: &PartialBlockHeader,
        coinbase_contract_id: ContractId,
        gas_price: Word,
        execution_data: &mut ExecutionData,
        tx_st_transaction: &mut StorageTransaction<T>,
    ) -> ExecutorResult<Transaction>
    where
        T: KeyValueInspect<Column = Column>,
    {
        Self::check_mint_is_not_found(execution_data)?;
        Self::check_tx_is_not_duplicate(tx_id, tx_st_transaction)?;
        let checked_tx = self.convert_maybe_checked_tx_to_checked_tx(tx, header)?;

        match checked_tx {
            CheckedTransaction::Script(tx) => self.execute_chargeable_transaction(
                tx,
                header,
                coinbase_contract_id,
                gas_price,
                execution_data,
                tx_st_transaction,
            ),
            CheckedTransaction::Create(tx) => self.execute_chargeable_transaction(
                tx,
                header,
                coinbase_contract_id,
                gas_price,
                execution_data,
                tx_st_transaction,
            ),
            CheckedTransaction::Mint(mint) => self.execute_mint(
                mint,
                header,
                coinbase_contract_id,
                gas_price,
                execution_data,
                tx_st_transaction,
            ),
            CheckedTransaction::Upgrade(tx) => self.execute_chargeable_transaction(
                tx,
                header,
                coinbase_contract_id,
                gas_price,
                execution_data,
                tx_st_transaction,
            ),
            CheckedTransaction::Upload(tx) => self.execute_chargeable_transaction(
                tx,
                header,
                coinbase_contract_id,
                gas_price,
                execution_data,
                tx_st_transaction,
            ),
        }
    }

    #[allow(clippy::too_many_arguments)]
    fn validate_transaction<T>(
        &self,
        tx: MaybeCheckedTransaction,
        tx_id: &TxId,
        header: &PartialBlockHeader,
        coinbase_contract_id: ContractId,
        gas_price: Word,
        execution_data: &mut ExecutionData,
        tx_st_transaction: &mut StorageTransaction<T>,
    ) -> ExecutorResult<Transaction>
    where
        T: KeyValueInspect<Column = Column>,
    {
        Self::check_mint_is_not_found(execution_data)?;
        Self::check_tx_is_not_duplicate(tx_id, tx_st_transaction)?;
        let checked_tx = self.convert_maybe_checked_tx_to_checked_tx(tx, header)?;

        match checked_tx {
            CheckedTransaction::Script(tx) => self.validate_chargeable_transaction(
                tx,
                header,
                coinbase_contract_id,
                gas_price,
                execution_data,
                tx_st_transaction,
            ),
            CheckedTransaction::Create(tx) => self.validate_chargeable_transaction(
                tx,
                header,
                coinbase_contract_id,
                gas_price,
                execution_data,
                tx_st_transaction,
            ),
            CheckedTransaction::Mint(mint) => self.validate_mint(
                mint,
                header,
                coinbase_contract_id,
                gas_price,
                execution_data,
                tx_st_transaction,
            ),
            CheckedTransaction::Upgrade(tx) => self.validate_chargeable_transaction(
                tx,
                header,
                coinbase_contract_id,
                gas_price,
                execution_data,
                tx_st_transaction,
            ),
            CheckedTransaction::Upload(tx) => self.validate_chargeable_transaction(
                tx,
                header,
                coinbase_contract_id,
                gas_price,
                execution_data,
                tx_st_transaction,
            ),
        }
    }

    fn check_mint_is_not_found(execution_data: &ExecutionData) -> ExecutorResult<()> {
        if execution_data.found_mint {
            return Err(ExecutorError::MintIsNotLastTransaction)
        }
        Ok(())
    }

    fn check_tx_is_not_duplicate<T>(
        tx_id: &TxId,
        tx_st_transaction: &StorageTransaction<T>,
    ) -> ExecutorResult<()>
    where
        T: KeyValueInspect<Column = Column>,
    {
        if tx_st_transaction
            .storage::<ProcessedTransactions>()
            .contains_key(tx_id)?
        {
            return Err(ExecutorError::TransactionIdCollision(*tx_id))
        }
        Ok(())
    }

    fn convert_maybe_checked_tx_to_checked_tx(
        &self,
        tx: MaybeCheckedTransaction,
        header: &PartialBlockHeader,
    ) -> ExecutorResult<CheckedTransaction> {
        let block_height = *header.height();
        let checked_tx = match tx {
            MaybeCheckedTransaction::Transaction(tx) => tx
                .into_checked_basic(block_height, &self.consensus_params)?
                .into(),
            MaybeCheckedTransaction::CheckedTransaction(checked_tx) => checked_tx,
        };
        Ok(checked_tx)
    }

    #[allow(clippy::too_many_arguments)]
    fn execute_mint<T>(
        &self,
        checked_mint: Checked<Mint>,
        header: &PartialBlockHeader,
        coinbase_contract_id: ContractId,
        gas_price: Word,
        execution_data: &mut ExecutionData,
        block_st_transaction: &mut StorageTransaction<T>,
    ) -> ExecutorResult<Transaction>
    where
        T: KeyValueInspect<Column = Column>,
    {
        execution_data.found_mint = true;

        Self::check_mint_has_expected_index(&checked_mint, execution_data)?;

        let coinbase_id = checked_mint.id();
        let (mut mint, _) = checked_mint.into();

        if mint.input_contract().contract_id == ContractId::zeroed() {
            Self::verify_mint_for_empty_contract(&mint)?;
        } else {
            let (input, output) = self.verify_mint_for_contract(
                &mint,
                execution_data,
                gas_price,
                header,
                block_st_transaction,
                coinbase_contract_id,
                coinbase_id,
            )?;

            *mint.input_contract_mut() = input;
            *mint.output_contract_mut() = output;
        }

        Self::store_mint_tx(mint, execution_data, coinbase_id, block_st_transaction)
    }

    fn validate_mint<T>(
        &self,
        checked_mint: Checked<Mint>,
        header: &PartialBlockHeader,
        coinbase_contract_id: ContractId,
        gas_price: Word,
        execution_data: &mut ExecutionData,
        block_st_transaction: &mut StorageTransaction<T>,
    ) -> ExecutorResult<Transaction>
    where
        T: KeyValueInspect<Column = Column>,
    {
        execution_data.found_mint = true;

        Self::check_mint_has_expected_index(&checked_mint, execution_data)?;

        let coinbase_id = checked_mint.id();
        let (mint, _) = checked_mint.into();

        if mint.input_contract().contract_id == ContractId::zeroed() {
            Self::verify_mint_for_empty_contract(&mint)?;
        } else {
            let (input, output) = self.verify_mint_for_contract(
                &mint,
                execution_data,
                gas_price,
                header,
                block_st_transaction,
                coinbase_contract_id,
                coinbase_id,
            )?;

            if mint.input_contract() != &input || mint.output_contract() != &output {
                return Err(ExecutorError::MintMismatch)
            }
        }

        Self::store_mint_tx(mint, execution_data, coinbase_id, block_st_transaction)
    }

    fn check_mint_has_expected_index(
        checked_mint: &Checked<Mint>,
        execution_data: &ExecutionData,
    ) -> ExecutorResult<()> {
        if checked_mint.transaction().tx_pointer().tx_index() != execution_data.tx_count {
            return Err(ExecutorError::MintHasUnexpectedIndex)
        }
        Ok(())
    }

    fn verify_mint_for_empty_contract(mint: &Mint) -> ExecutorResult<()> {
        if *mint.mint_amount() != 0 {
            return Err(ExecutorError::CoinbaseAmountMismatch)
        }

        let input = input::contract::Contract {
            utxo_id: UtxoId::new(Bytes32::zeroed(), 0),
            balance_root: Bytes32::zeroed(),
            state_root: Bytes32::zeroed(),
            tx_pointer: TxPointer::new(BlockHeight::new(0), 0),
            contract_id: ContractId::zeroed(),
        };
        let output = output::contract::Contract {
            input_index: 0,
            balance_root: Bytes32::zeroed(),
            state_root: Bytes32::zeroed(),
        };
        if mint.input_contract() != &input || mint.output_contract() != &output {
            return Err(ExecutorError::MintMismatch)
        }
        Ok(())
    }

    fn store_mint_tx<T>(
        mint: Mint,
        execution_data: &mut ExecutionData,
        coinbase_id: TxId,
        block_st_transaction: &mut StorageTransaction<T>,
    ) -> ExecutorResult<Transaction>
    where
        T: KeyValueInspect<Column = Column>,
    {
        let tx = mint.into();

        execution_data.tx_status.push(TransactionExecutionStatus {
            id: coinbase_id,
            result: TransactionExecutionResult::Success {
                result: None,
                receipts: vec![],
                total_gas: 0,
                total_fee: 0,
            },
        });

        if block_st_transaction
            .storage::<ProcessedTransactions>()
            .insert(&coinbase_id, &())?
            .is_some()
        {
            return Err(ExecutorError::TransactionIdCollision(coinbase_id))
        }
        Ok(tx)
    }

    // TODO: Refactor this function to reduce the number of arguments
    #[allow(clippy::too_many_arguments)]
    fn verify_mint_for_contract<T>(
        &self,
        mint: &Mint,
        execution_data: &mut ExecutionData,
        gas_price: Word,
        header: &PartialBlockHeader,
        block_st_transaction: &mut StorageTransaction<T>,
        coinbase_contract_id: ContractId,
        coinbase_id: TxId,
    ) -> ExecutorResult<(input::contract::Contract, output::contract::Contract)>
    where
        T: KeyValueInspect<Column = Column>,
    {
        if *mint.mint_amount() != execution_data.coinbase {
            return Err(ExecutorError::CoinbaseAmountMismatch)
        }
        if *mint.gas_price() != gas_price {
            return Err(ExecutorError::CoinbaseGasPriceMismatch)
        }

        let block_height = *header.height();

        let input = mint.input_contract().clone();
        let output = *mint.output_contract();
        let mut inputs = [Input::Contract(input)];
        let mut outputs = [Output::Contract(output)];

        if self.options.utxo_validation {
            // validate utxos exist
            self.verify_input_state(
                block_st_transaction,
                inputs.as_mut_slice(),
                header.da_height,
            )?;
        }

        self.compute_inputs(inputs.as_mut_slice(), block_st_transaction)?;

        let mut sub_block_db_commit = block_st_transaction
            .write_transaction()
            .with_policy(ConflictPolicy::Overwrite);

        let mut vm_db = VmStorage::new(
            &mut sub_block_db_commit,
            &header.consensus,
            &header.application,
            coinbase_contract_id,
        );

        fuel_vm::interpreter::contract::balance_increase(
            &mut vm_db,
            &mint.input_contract().contract_id,
            mint.mint_asset_id(),
            *mint.mint_amount(),
        )
        .map_err(|e| format!("{e}"))
        .map_err(ExecutorError::CoinbaseCannotIncreaseBalance)?;
        sub_block_db_commit.commit()?;

        self.persist_output_utxos(
            block_height,
            execution_data,
            &coinbase_id,
            block_st_transaction,
            inputs.as_slice(),
            outputs.as_slice(),
        )?;
        self.compute_state_of_not_utxo_outputs(
            outputs.as_mut_slice(),
            inputs.as_slice(),
            coinbase_id,
            block_st_transaction,
        )?;
        let Input::Contract(input) = core::mem::take(&mut inputs[0]) else {
            unreachable!()
        };
        let Output::Contract(output) = outputs[0] else {
            unreachable!()
        };
        Ok((input, output))
    }

    #[allow(clippy::too_many_arguments)]
    fn execute_chargeable_transaction<Tx, T>(
        &self,
        mut checked_tx: Checked<Tx>,
        header: &PartialBlockHeader,
        coinbase_contract_id: ContractId,
        gas_price: Word,
        execution_data: &mut ExecutionData,
        tx_st_transaction: &mut StorageTransaction<T>,
    ) -> ExecutorResult<Transaction>
    where
        Tx: ExecutableTransaction + PartialEq + Cacheable + Send + Sync + 'static,
        <Tx as IntoChecked>::Metadata: CheckedMetadata,
        T: KeyValueInspect<Column = Column>,
    {
        let tx_id = checked_tx.id();
        let min_gas = checked_tx.metadata().min_gas();
        let max_fee = checked_tx.transaction().max_fee_limit();

        if self.options.utxo_validation {
            checked_tx = checked_tx
                .check_predicates(&CheckPredicateParams::from(&self.consensus_params))
                .map_err(|e| {
                    ExecutorError::TransactionValidity(
                        TransactionValidityError::Validation(e),
                    )
                })?;
            debug_assert!(checked_tx.checks().contains(Checks::Predicates));

            // validate utxos exist and maturity is properly set
            self.verify_input_state(
                tx_st_transaction,
                checked_tx.transaction().inputs(),
                header.da_height,
            )?;
            // validate transaction signature
            checked_tx = checked_tx
                .check_signatures(&self.consensus_params.chain_id())
                .map_err(TransactionValidityError::from)?;
            debug_assert!(checked_tx.checks().contains(Checks::Signatures));
        }

        // execute transaction
        // setup database view that only lives for the duration of vm execution
        let mut sub_block_db_commit = tx_st_transaction
            .read_transaction()
            .with_policy(ConflictPolicy::Overwrite);

        // execution vm
        let vm_db = VmStorage::new(
            &mut sub_block_db_commit,
            &header.consensus,
            &header.application,
            coinbase_contract_id,
        );

        let mut vm = Interpreter::with_storage(
            vm_db,
            InterpreterParams::new(gas_price, &self.consensus_params),
        );

        let gas_costs = self.consensus_params.gas_costs();
        let fee_params = self.consensus_params.fee_params();

        let ready_tx = checked_tx
            .clone()
            .into_ready(gas_price, gas_costs, fee_params)?;

        let vm_result: StateTransition<_> = vm
            .transact(ready_tx)
            .map_err(|error| ExecutorError::VmExecution {
                error: error.to_string(),
                transaction_id: tx_id,
            })?
            .into();
        let reverted = vm_result.should_revert();

        let (state, mut tx, receipts): (_, Tx, _) = vm_result.into_inner();
        #[cfg(debug_assertions)]
        {
            tx.precompute(&self.consensus_params.chain_id())?;
            debug_assert_eq!(tx.id(&self.consensus_params.chain_id()), tx_id);
        }

        for (original_input, produced_input) in checked_tx
            .transaction()
            .inputs()
            .iter()
            .zip(tx.inputs_mut())
        {
            let predicate_gas_used = original_input.predicate_gas_used();

            if let Some(gas_used) = predicate_gas_used {
                match produced_input {
                    Input::CoinPredicate(CoinPredicate {
                        predicate_gas_used, ..
                    })
                    | Input::MessageCoinPredicate(MessageCoinPredicate {
                        predicate_gas_used,
                        ..
                    })
                    | Input::MessageDataPredicate(MessageDataPredicate {
                        predicate_gas_used,
                        ..
                    }) => {
                        *predicate_gas_used = gas_used;
                    }
                    _ => {
                        debug_assert!(false, "This error is not possible unless VM changes the order of inputs, \
                        or we added a new predicate inputs.");
                        return Err(ExecutorError::InvalidTransactionOutcome {
                            transaction_id: tx_id,
                        })
                    }
                }
            }
        }

        // We always need to update inputs with storage state before execution,
        // because VM zeroes malleable fields during the execution.
        self.compute_inputs(tx.inputs_mut(), tx_st_transaction)?;

        // only commit state changes if execution was a success
        if !reverted {
            self.log_backtrace(&vm, &receipts);
            let changes = sub_block_db_commit.into_changes();
            tx_st_transaction.commit_changes(changes)?;
        }

        // update block commitment
        let (used_gas, tx_fee) =
            self.total_fee_paid(&tx, min_gas, max_fee, &receipts, gas_price)?;

        // change the spent status of the tx inputs
        self.spend_input_utxos(tx.inputs(), tx_st_transaction, reverted, execution_data)?;

        // Persist utxos first and after calculate the not utxo outputs
        self.persist_output_utxos(
            *header.height(),
            execution_data,
            &tx_id,
            tx_st_transaction,
            tx.inputs(),
            tx.outputs(),
        )?;

        // We always need to update outputs with storage state after execution.
        let mut outputs = core::mem::take(tx.outputs_mut());
        self.compute_state_of_not_utxo_outputs(
            &mut outputs,
            tx.inputs(),
            tx_id,
            tx_st_transaction,
        )?;
        *tx.outputs_mut() = outputs;

        let final_tx = tx.into();

        // Store tx into the block db transaction
        tx_st_transaction
            .storage::<ProcessedTransactions>()
            .insert(&tx_id, &())?;

        // Update `execution_data` data only after all steps.
        execution_data.coinbase = execution_data
            .coinbase
            .checked_add(tx_fee)
            .ok_or(ExecutorError::FeeOverflow)?;
        execution_data.used_gas = execution_data
            .used_gas
            .checked_add(used_gas)
            .ok_or(ExecutorError::GasOverflow)?;
        execution_data
            .message_ids
            .extend(receipts.iter().filter_map(|r| r.message_id()));

        let status = if reverted {
            TransactionExecutionResult::Failed {
                result: Some(state),
                receipts,
                total_gas: used_gas,
                total_fee: tx_fee,
            }
        } else {
            // else tx was a success
            TransactionExecutionResult::Success {
                result: Some(state),
                receipts,
                total_gas: used_gas,
                total_fee: tx_fee,
            }
        };

        // queue up status for this tx to be stored once block id is finalized.
        execution_data.tx_status.push(TransactionExecutionStatus {
            id: tx_id,
            result: status,
        });

        Ok(final_tx)
    }

    #[allow(clippy::too_many_arguments)]
    fn validate_chargeable_transaction<Tx, T>(
        &self,
        mut checked_tx: Checked<Tx>,
        header: &PartialBlockHeader,
        coinbase_contract_id: ContractId,
        gas_price: Word,
        execution_data: &mut ExecutionData,
        tx_st_transaction: &mut StorageTransaction<T>,
    ) -> ExecutorResult<Transaction>
    where
        Tx: ExecutableTransaction + PartialEq + Cacheable + Send + Sync + 'static,
        <Tx as IntoChecked>::Metadata: CheckedMetadata,
        T: KeyValueInspect<Column = Column>,
    {
        let tx_id = checked_tx.id();
        let min_gas = checked_tx.metadata().min_gas();
        let max_fee = checked_tx.transaction().max_fee_limit();

        if self.options.utxo_validation {
            checked_tx = checked_tx
                .check_predicates(&CheckPredicateParams::from(&self.consensus_params))
                .map_err(|e| {
                    ExecutorError::TransactionValidity(
                        TransactionValidityError::Validation(e),
                    )
                })?;
            debug_assert!(checked_tx.checks().contains(Checks::Predicates));

            // validate utxos exist and maturity is properly set
            self.verify_input_state(
                tx_st_transaction,
                checked_tx.transaction().inputs(),
                header.da_height,
            )?;
            // validate transaction signature
            checked_tx = checked_tx
                .check_signatures(&self.consensus_params.chain_id())
                .map_err(TransactionValidityError::from)?;
            debug_assert!(checked_tx.checks().contains(Checks::Signatures));
        }

        self.validate_inputs_state(
            checked_tx.transaction().inputs(),
            tx_id,
            tx_st_transaction,
        )?;

        // execute transaction
        // setup database view that only lives for the duration of vm execution
        let mut sub_block_db_commit = tx_st_transaction
            .read_transaction()
            .with_policy(ConflictPolicy::Overwrite);

        // execution vm
        let vm_db = VmStorage::new(
            &mut sub_block_db_commit,
            &header.consensus,
            &header.application,
            coinbase_contract_id,
        );

        let mut vm = Interpreter::with_storage(
            vm_db,
            InterpreterParams::new(gas_price, &self.consensus_params),
        );

        let gas_costs = self.consensus_params.gas_costs();
        let fee_params = self.consensus_params.fee_params();

        let ready_tx = checked_tx
            .clone()
            .into_ready(gas_price, gas_costs, fee_params)?;

        let vm_result: StateTransition<_> = vm
            .transact(ready_tx)
            .map_err(|error| ExecutorError::VmExecution {
                error: error.to_string(),
                transaction_id: tx_id,
            })?
            .into();
        let reverted = vm_result.should_revert();

        let (state, mut tx, receipts): (_, Tx, _) = vm_result.into_inner();
        #[cfg(debug_assertions)]
        {
            tx.precompute(&self.consensus_params.chain_id())?;
            debug_assert_eq!(tx.id(&self.consensus_params.chain_id()), tx_id);
        }

        for (original_input, produced_input) in checked_tx
            .transaction()
            .inputs()
            .iter()
            .zip(tx.inputs_mut())
        {
            let predicate_gas_used = original_input.predicate_gas_used();

            if let Some(gas_used) = predicate_gas_used {
                match produced_input {
                    Input::CoinPredicate(CoinPredicate {
                        predicate_gas_used, ..
                    })
                    | Input::MessageCoinPredicate(MessageCoinPredicate {
                        predicate_gas_used,
                        ..
                    })
                    | Input::MessageDataPredicate(MessageDataPredicate {
                        predicate_gas_used,
                        ..
                    }) => {
                        *predicate_gas_used = gas_used;
                    }
                    _ => {
                        debug_assert!(false, "This error is not possible unless VM changes the order of inputs, \
                        or we added a new predicate inputs.");
                        return Err(ExecutorError::InvalidTransactionOutcome {
                            transaction_id: tx_id,
                        })
                    }
                }
            }
        }

        // We always need to update inputs with storage state before execution,
        // because VM zeroes malleable fields during the execution.
        self.compute_inputs(tx.inputs_mut(), tx_st_transaction)?;

        // only commit state changes if execution was a success
        if !reverted {
            self.log_backtrace(&vm, &receipts);
            let changes = sub_block_db_commit.into_changes();
            tx_st_transaction.commit_changes(changes)?;
        }

        // update block commitment
        let (used_gas, tx_fee) =
            self.total_fee_paid(&tx, min_gas, max_fee, &receipts, gas_price)?;

        // change the spent status of the tx inputs
        self.spend_input_utxos(tx.inputs(), tx_st_transaction, reverted, execution_data)?;

        // Persist utxos first and after calculate the not utxo outputs
        self.persist_output_utxos(
            *header.height(),
            execution_data,
            &tx_id,
            tx_st_transaction,
            tx.inputs(),
            tx.outputs(),
        )?;

        // We always need to update outputs with storage state after execution.
        let mut outputs = core::mem::take(tx.outputs_mut());
        self.compute_state_of_not_utxo_outputs(
            &mut outputs,
            tx.inputs(),
            tx_id,
            tx_st_transaction,
        )?;
        *tx.outputs_mut() = outputs;

        // The validator ensures that the generated transaction by him is the same as provided by the block producer.
        if &tx != checked_tx.transaction() {
            return Err(ExecutorError::InvalidTransactionOutcome {
                transaction_id: tx_id,
            })
        }

        let final_tx = tx.into();

        // Store tx into the block db transaction
        tx_st_transaction
            .storage::<ProcessedTransactions>()
            .insert(&tx_id, &())?;

        // Update `execution_data` data only after all steps.
        execution_data.coinbase = execution_data
            .coinbase
            .checked_add(tx_fee)
            .ok_or(ExecutorError::FeeOverflow)?;
        execution_data.used_gas = execution_data
            .used_gas
            .checked_add(used_gas)
            .ok_or(ExecutorError::GasOverflow)?;
        execution_data
            .message_ids
            .extend(receipts.iter().filter_map(|r| r.message_id()));

        let status = if reverted {
            TransactionExecutionResult::Failed {
                result: Some(state),
                receipts,
                total_gas: used_gas,
                total_fee: tx_fee,
            }
        } else {
            // else tx was a success
            TransactionExecutionResult::Success {
                result: Some(state),
                receipts,
                total_gas: used_gas,
                total_fee: tx_fee,
            }
        };

        // queue up status for this tx to be stored once block id is finalized.
        execution_data.tx_status.push(TransactionExecutionStatus {
            id: tx_id,
            result: status,
        });

        Ok(final_tx)
    }

    fn verify_input_state<T>(
        &self,
        db: &StorageTransaction<T>,
        inputs: &[Input],
        block_da_height: DaBlockHeight,
    ) -> ExecutorResult<()>
    where
        T: KeyValueInspect<Column = Column>,
    {
        for input in inputs {
            match input {
                Input::CoinSigned(CoinSigned { utxo_id, .. })
                | Input::CoinPredicate(CoinPredicate { utxo_id, .. }) => {
                    if let Some(coin) = db.storage::<Coins>().get(utxo_id)? {
                        if !coin
                            .matches_input(input)
                            .expect("The input is a coin above")
                        {
                            return Err(
                                TransactionValidityError::CoinMismatch(*utxo_id).into()
                            )
                        }
                    } else {
                        return Err(
                            TransactionValidityError::CoinDoesNotExist(*utxo_id).into()
                        )
                    }
                }
                Input::Contract(contract) => {
                    if !db
                        .storage::<ContractsLatestUtxo>()
                        .contains_key(&contract.contract_id)?
                    {
                        return Err(TransactionValidityError::ContractDoesNotExist(
                            contract.contract_id,
                        )
                        .into())
                    }
                }
                Input::MessageCoinSigned(MessageCoinSigned { nonce, .. })
                | Input::MessageCoinPredicate(MessageCoinPredicate { nonce, .. })
                | Input::MessageDataSigned(MessageDataSigned { nonce, .. })
                | Input::MessageDataPredicate(MessageDataPredicate { nonce, .. }) => {
                    if let Some(message) = db.storage::<Messages>().get(nonce)? {
                        if message.da_height() > block_da_height {
                            return Err(TransactionValidityError::MessageSpendTooEarly(
                                *nonce,
                            )
                            .into())
                        }

                        if !message
                            .matches_input(input)
                            .expect("The input is message above")
                        {
                            return Err(
                                TransactionValidityError::MessageMismatch(*nonce).into()
                            )
                        }
                    } else {
                        return Err(
                            TransactionValidityError::MessageDoesNotExist(*nonce).into()
                        )
                    }
                }
            }
        }

        Ok(())
    }

    /// Mark input utxos as spent
    fn spend_input_utxos<T>(
        &self,
        inputs: &[Input],
        db: &mut StorageTransaction<T>,
        reverted: bool,
        execution_data: &mut ExecutionData,
    ) -> ExecutorResult<()>
    where
        T: KeyValueInspect<Column = Column>,
    {
        for input in inputs {
            match input {
                Input::CoinSigned(CoinSigned {
                    utxo_id,
                    owner,
                    amount,
                    asset_id,
                    ..
                })
                | Input::CoinPredicate(CoinPredicate {
                    utxo_id,
                    owner,
                    amount,
                    asset_id,
                    ..
                }) => {
                    // prune utxo from db
                    let coin = db
                        .storage::<Coins>()
                        .remove(utxo_id)
                        .map_err(Into::into)
                        .transpose()
                        .unwrap_or_else(|| {
                            // If the coin is not found in the database, it means that it was
                            // already spent or `utxo_validation` is `false`.
                            self.get_coin_or_default(
                                db, *utxo_id, *owner, *amount, *asset_id,
                            )
                        })?;

                    execution_data
                        .events
                        .push(ExecutorEvent::CoinConsumed(coin.uncompress(*utxo_id)));
                }
                Input::MessageDataSigned(_) | Input::MessageDataPredicate(_)
                    if reverted =>
                {
                    // Don't spend the retryable messages if transaction is reverted
                    continue
                }
                Input::MessageCoinSigned(MessageCoinSigned { nonce, .. })
                | Input::MessageCoinPredicate(MessageCoinPredicate { nonce, .. })
                | Input::MessageDataSigned(MessageDataSigned { nonce, .. })
                | Input::MessageDataPredicate(MessageDataPredicate { nonce, .. }) => {
                    // ensure message wasn't already marked as spent,
                    // and cleanup message contents
                    let message = db
                        .storage::<Messages>()
                        .remove(nonce)?
                        .ok_or(ExecutorError::MessageDoesNotExist(*nonce))?;
                    execution_data
                        .events
                        .push(ExecutorEvent::MessageConsumed(message));
                }
                _ => {}
            }
        }
        Ok(())
    }

    fn total_fee_paid<Tx: Chargeable>(
        &self,
        tx: &Tx,
        min_gas: Word,
        max_fee: Word,
        receipts: &[Receipt],
        gas_price: Word,
    ) -> ExecutorResult<(Word, Word)> {
        let mut used_gas = 0;
        for r in receipts {
            if let Receipt::ScriptResult { gas_used, .. } = r {
                used_gas = *gas_used;
                break
            }
        }

        let fee = tx
            .refund_fee(
                self.consensus_params.gas_costs(),
                self.consensus_params.fee_params(),
                used_gas,
                gas_price,
            )
            .ok_or(ExecutorError::FeeOverflow)?;
        let total_used_gas = min_gas
            .checked_add(used_gas)
            .ok_or(ExecutorError::GasOverflow)?;
        // if there's no script result (i.e. create) then fee == base amount
        Ok((
            total_used_gas,
            max_fee
                .checked_sub(fee)
                .expect("Refunded fee can't be more than `max_fee`."),
        ))
    }

    /// Computes all zeroed or variable inputs.
    /// In production mode, updates the inputs with computed values.
    /// In validation mode, compares the inputs with computed inputs.
    fn compute_inputs<T>(
        &self,
        inputs: &mut [Input],
        db: &StorageTransaction<T>,
    ) -> ExecutorResult<()>
    where
        T: KeyValueInspect<Column = Column>,
    {
        for input in inputs {
            match input {
                Input::CoinSigned(CoinSigned {
                    tx_pointer,
                    utxo_id,
                    owner,
                    amount,
                    asset_id,
                    ..
                })
                | Input::CoinPredicate(CoinPredicate {
                    tx_pointer,
                    utxo_id,
                    owner,
                    amount,
                    asset_id,
                    ..
                }) => {
                    let coin = self
                        .get_coin_or_default(db, *utxo_id, *owner, *amount, *asset_id)?;
                    *tx_pointer = *coin.tx_pointer();
                }
                Input::Contract(input::contract::Contract {
                    ref mut utxo_id,
                    ref mut balance_root,
                    ref mut state_root,
                    ref mut tx_pointer,
                    ref contract_id,
                    ..
                }) => {
                    let contract =
                        ContractRef::new(StructuredStorage::new(db), *contract_id);
                    let utxo_info =
                        contract.validated_utxo(self.options.utxo_validation)?;
                    *utxo_id = *utxo_info.utxo_id();
                    *tx_pointer = utxo_info.tx_pointer();
                    *balance_root = contract.balance_root()?;
                    *state_root = contract.state_root()?;
                }
                _ => {}
            }
        }
        Ok(())
    }

    fn validate_inputs_state<T>(
        &self,
        inputs: &[Input],
        tx_id: TxId,
        db: &StorageTransaction<T>,
    ) -> ExecutorResult<()>
    where
        T: KeyValueInspect<Column = Column>,
    {
        for input in inputs {
            match input {
                Input::CoinSigned(CoinSigned {
                    tx_pointer,
                    utxo_id,
                    owner,
                    amount,
                    asset_id,
                    ..
                })
                | Input::CoinPredicate(CoinPredicate {
                    tx_pointer,
                    utxo_id,
                    owner,
                    amount,
                    asset_id,
                    ..
                }) => {
                    let coin = self
                        .get_coin_or_default(db, *utxo_id, *owner, *amount, *asset_id)?;
                    if tx_pointer != coin.tx_pointer() {
                        return Err(ExecutorError::InvalidTransactionOutcome {
                            transaction_id: tx_id,
                        })
                    }
                }
                Input::Contract(input::contract::Contract {
                    utxo_id,
                    balance_root,
                    state_root,
                    contract_id,
                    tx_pointer,
                    ..
                }) => {
                    let contract =
                        ContractRef::new(StructuredStorage::new(db), *contract_id);
                    let provided_info =
                        ContractUtxoInfo::V1((*utxo_id, *tx_pointer).into());
                    if provided_info
                        != contract.validated_utxo(self.options.utxo_validation)?
                    {
                        return Err(ExecutorError::InvalidTransactionOutcome {
                            transaction_id: tx_id,
                        })
                    }
                    if balance_root != &contract.balance_root()? {
                        return Err(ExecutorError::InvalidTransactionOutcome {
                            transaction_id: tx_id,
                        })
                    }
                    if state_root != &contract.state_root()? {
                        return Err(ExecutorError::InvalidTransactionOutcome {
                            transaction_id: tx_id,
                        })
                    }
                }
                _ => {}
            }
        }
        Ok(())
    }

    #[allow(clippy::type_complexity)]
    // TODO: Maybe we need move it to `fuel-vm`? O_o Because other `Outputs` are processed there
    /// Computes all zeroed or variable outputs.
    /// In production mode, updates the outputs with computed values.
    /// In validation mode, compares the outputs with computed inputs.
    fn compute_state_of_not_utxo_outputs<T>(
        &self,
        outputs: &mut [Output],
        inputs: &[Input],
        tx_id: TxId,
        db: &StorageTransaction<T>,
    ) -> ExecutorResult<()>
    where
        T: KeyValueInspect<Column = Column>,
    {
        for output in outputs {
            if let Output::Contract(contract_output) = output {
                let contract_id =
                    if let Some(Input::Contract(input::contract::Contract {
                        contract_id,
                        ..
                    })) = inputs.get(contract_output.input_index as usize)
                    {
                        contract_id
                    } else {
                        return Err(ExecutorError::InvalidTransactionOutcome {
                            transaction_id: tx_id,
                        })
                    };

                let contract = ContractRef::new(StructuredStorage::new(db), *contract_id);
                contract_output.balance_root = contract.balance_root()?;
                contract_output.state_root = contract.state_root()?;
            }
        }
        Ok(())
    }

    #[allow(clippy::too_many_arguments)]
    pub fn get_coin_or_default<T>(
        &self,
        db: &StorageTransaction<T>,
        utxo_id: UtxoId,
        owner: Address,
        amount: u64,
        asset_id: AssetId,
    ) -> ExecutorResult<CompressedCoin>
    where
        T: KeyValueInspect<Column = Column>,
    {
        if self.options.utxo_validation {
            db.storage::<Coins>()
                .get(&utxo_id)?
                .ok_or(ExecutorError::TransactionValidity(
                    TransactionValidityError::CoinDoesNotExist(utxo_id),
                ))
                .map(Cow::into_owned)
        } else {
            // if utxo validation is disabled, just assign this new input to the original block
            let coin = CompressedCoinV1 {
                owner,
                amount,
                asset_id,
                tx_pointer: Default::default(),
            }
            .into();
            Ok(coin)
        }
    }

    /// Log a VM backtrace if configured to do so
    fn log_backtrace<T, Tx>(
        &self,
        vm: &Interpreter<VmStorage<T>, Tx>,
        receipts: &[Receipt],
    ) {
        if self.options.backtrace {
            if let Some(backtrace) = receipts
                .iter()
                .find_map(Receipt::result)
                .copied()
                .map(|result| FuelBacktrace::from_vm_error(vm, result))
            {
                let sp = usize::try_from(backtrace.registers()[RegId::SP]).expect(
                    "The `$sp` register points to the memory of the VM. \
                    Because the VM's memory is limited by the `usize` of the system, \
                    it is impossible to lose higher bits during truncation.",
                );
                warn!(
                    target = "vm",
                    "Backtrace on contract: 0x{:x}\nregisters: {:?}\ncall_stack: {:?}\nstack\n: {}",
                    backtrace.contract(),
                    backtrace.registers(),
                    backtrace.call_stack(),
                    hex::encode(backtrace.memory().read(0usize, sp).expect("`SP` always within stack")), // print stack
                );
            }
        }
    }

    fn persist_output_utxos<T>(
        &self,
        block_height: BlockHeight,
        execution_data: &mut ExecutionData,
        tx_id: &Bytes32,
        db: &mut StorageTransaction<T>,
        inputs: &[Input],
        outputs: &[Output],
    ) -> ExecutorResult<()>
    where
        T: KeyValueInspect<Column = Column>,
    {
        let tx_idx = execution_data.tx_count;
        for (output_index, output) in outputs.iter().enumerate() {
            let index = u16::try_from(output_index)
                .expect("Transaction can have only up to `u16::MAX` outputs");
            let utxo_id = UtxoId::new(*tx_id, index);
            match output {
                Output::Coin {
                    amount,
                    asset_id,
                    to,
                } => Self::insert_coin(
                    block_height,
                    execution_data,
                    utxo_id,
                    amount,
                    asset_id,
                    to,
                    db,
                )?,
                Output::Contract(contract) => {
                    if let Some(Input::Contract(input::contract::Contract {
                        contract_id,
                        ..
                    })) = inputs.get(contract.input_index as usize)
                    {
                        let tx_pointer = TxPointer::new(block_height, tx_idx);
                        db.storage::<ContractsLatestUtxo>().insert(
                            contract_id,
                            &ContractUtxoInfo::V1((utxo_id, tx_pointer).into()),
                        )?;
                    } else {
                        return Err(ExecutorError::TransactionValidity(
                            TransactionValidityError::InvalidContractInputIndex(utxo_id),
                        ))
                    }
                }
                Output::Change {
                    to,
                    asset_id,
                    amount,
                } => Self::insert_coin(
                    block_height,
                    execution_data,
                    utxo_id,
                    amount,
                    asset_id,
                    to,
                    db,
                )?,
                Output::Variable {
                    to,
                    asset_id,
                    amount,
                } => Self::insert_coin(
                    block_height,
                    execution_data,
                    utxo_id,
                    amount,
                    asset_id,
                    to,
                    db,
                )?,
                Output::ContractCreated { contract_id, .. } => {
                    let tx_pointer = TxPointer::new(block_height, tx_idx);
                    db.storage::<ContractsLatestUtxo>().insert(
                        contract_id,
                        &ContractUtxoInfo::V1((utxo_id, tx_pointer).into()),
                    )?;
                }
            }
        }
        Ok(())
    }

    fn insert_coin<T>(
        block_height: BlockHeight,
        execution_data: &mut ExecutionData,
        utxo_id: UtxoId,
        amount: &Word,
        asset_id: &AssetId,
        to: &Address,
        db: &mut StorageTransaction<T>,
    ) -> ExecutorResult<()>
    where
        T: KeyValueInspect<Column = Column>,
    {
        // Only insert a coin output if it has some amount.
        // This is because variable or transfer outputs won't have any value
        // if there's a revert or panic and shouldn't be added to the utxo set.
        if *amount > Word::MIN {
            let coin = CompressedCoinV1 {
                owner: *to,
                amount: *amount,
                asset_id: *asset_id,
                tx_pointer: TxPointer::new(block_height, execution_data.tx_count),
            }
            .into();

            if db.storage::<Coins>().insert(&utxo_id, &coin)?.is_some() {
                return Err(ExecutorError::OutputAlreadyExists)
            }
            execution_data
                .events
                .push(ExecutorEvent::CoinCreated(coin.uncompress(utxo_id)));
        }

        Ok(())
    }
}

trait CheckedMetadata: CheckedMetadataTrait + Clone + Send + Sync {
    fn min_gas(&self) -> u64;
}

impl CheckedMetadata for ScriptCheckedMetadata {
    fn min_gas(&self) -> u64 {
        self.min_gas
    }
}

impl CheckedMetadata for CreateCheckedMetadata {
    fn min_gas(&self) -> u64 {
        self.min_gas
    }
}

impl CheckedMetadata for UpgradeCheckedMetadata {
    fn min_gas(&self) -> u64 {
        self.min_gas
    }
}

impl CheckedMetadata for UploadCheckedMetadata {
    fn min_gas(&self) -> u64 {
        self.min_gas
    }
}<|MERGE_RESOLUTION|>--- conflicted
+++ resolved
@@ -412,19 +412,6 @@
     }
 
     fn validate_inner(self, block: Block) -> ExecutorResult<UncommittedResult<Changes>> {
-<<<<<<< HEAD
-        let consensus_params_version = block.header().consensus_parameters_version;
-        let block_executor = BlockExecutor::new(
-            self.relayer,
-            self.database,
-            self.options,
-            consensus_params_version,
-        )?;
-
-        let execution_data = block_executor.validate_block(&block)?;
-
-        let ExecutionData {
-=======
         // Compute the block id before execution if there is one.
         let pre_exec_block_id = block.id();
 
@@ -446,16 +433,10 @@
             coinbase,
             used_gas,
             message_ids,
->>>>>>> 88a2ce75
             tx_status,
             skipped_transactions,
             events,
             changes,
-<<<<<<< HEAD
-            ..
-        } = execution_data;
-
-=======
             event_inbox_root,
             ..
         } = execution_data;
@@ -476,7 +457,6 @@
             return Err(ExecutorError::InvalidBlockId)
         }
 
->>>>>>> 88a2ce75
         let result = ExecutionResult {
             block,
             skipped_transactions,
@@ -484,10 +464,36 @@
             events,
         };
 
-<<<<<<< HEAD
-=======
         // Get the complete fuel block.
->>>>>>> 88a2ce75
+        Ok(UncommittedResult::new(result, changes))
+    }
+
+    fn validate_inner(self, block: Block) -> ExecutorResult<UncommittedResult<Changes>> {
+        let consensus_params_version = block.header().consensus_parameters_version;
+        let block_executor = BlockExecutor::new(
+            self.relayer,
+            self.database,
+            self.options,
+            consensus_params_version,
+        )?;
+
+        let execution_data = block_executor.validate_block(&block)?;
+
+        let ExecutionData {
+            tx_status,
+            skipped_transactions,
+            events,
+            changes,
+            ..
+        } = execution_data;
+
+        let result = ExecutionResult {
+            block,
+            skipped_transactions,
+            tx_status,
+            events,
+        };
+
         Ok(UncommittedResult::new(result, changes))
     }
 }
@@ -554,17 +560,8 @@
         let gas_price = component.gas_price;
         let coinbase_contract_id = component.coinbase_contract_id;
         let block_height = *block.header.height();
-<<<<<<< HEAD
         let block_header = block.header;
         let forced_transactions = self.get_relayed_txs(&block_header, &mut data)?;
-=======
-
-        let forced_transactions = if self.relayer.enabled() {
-            self.process_da(&block.header, &mut data)?
-        } else {
-            Vec::with_capacity(0)
-        };
->>>>>>> 88a2ce75
 
         // The block level storage transaction that also contains data from the relayer.
         // Starting from this point, modifications from each thread should be independent
@@ -581,7 +578,6 @@
 
         debug_assert!(block.transactions.is_empty());
 
-<<<<<<< HEAD
         self.process_relayed_txs(
             forced_transactions,
             block,
@@ -589,33 +585,6 @@
             &mut data,
             coinbase_contract_id,
         )?;
-=======
-        let relayed_tx_iter = forced_transactions.into_iter();
-        for transaction in relayed_tx_iter {
-            const RELAYED_GAS_PRICE: Word = 0;
-            let transaction = MaybeCheckedTransaction::CheckedTransaction(transaction);
-            let tx_id = transaction.id(&self.consensus_params.chain_id());
-            match self.execute_transaction_and_commit(
-                block,
-                &mut thread_block_transaction,
-                &mut data,
-                transaction,
-                RELAYED_GAS_PRICE,
-                coinbase_contract_id,
-                execution_kind,
-            ) {
-                Ok(_) => {}
-                Err(err) => {
-                    let event = ExecutorEvent::ForcedTransactionFailed {
-                        id: tx_id.into(),
-                        block_height,
-                        failure: err.to_string(),
-                    };
-                    data.events.push(event);
-                }
-            }
-        }
->>>>>>> 88a2ce75
 
         let remaining_gas_limit = block_gas_limit.saturating_sub(data.used_gas);
 
@@ -632,10 +601,6 @@
                     transaction,
                     gas_price,
                     coinbase_contract_id,
-<<<<<<< HEAD
-=======
-                    execution_kind,
->>>>>>> 88a2ce75
                 ) {
                     Ok(_) => {}
                     Err(err) => match execution_kind {
@@ -688,10 +653,6 @@
                 MaybeCheckedTransaction::Transaction(coinbase_tx.into()),
                 gas_price,
                 coinbase_contract_id,
-<<<<<<< HEAD
-=======
-                execution_kind,
->>>>>>> 88a2ce75
             )?;
         }
 
@@ -708,11 +669,6 @@
         Ok(data)
     }
 
-<<<<<<< HEAD
-=======
-    // TODO: Refactor this function to reduce the number of arguments.
-    #[allow(clippy::too_many_arguments)]
->>>>>>> 88a2ce75
     fn execute_transaction_and_commit<
         W: WriteTransaction + KeyValueInspect<Column = Column> + Modifiable,
     >(
@@ -723,10 +679,6 @@
         tx: MaybeCheckedTransaction,
         gas_price: Word,
         coinbase_contract_id: ContractId,
-<<<<<<< HEAD
-=======
-        execution_kind: ExecutionKind,
->>>>>>> 88a2ce75
     ) -> ExecutorResult<()> {
         let tx_count = execution_data.tx_count;
         let tx = {
@@ -741,10 +693,6 @@
                 coinbase_contract_id,
                 gas_price,
                 execution_data,
-<<<<<<< HEAD
-=======
-                execution_kind,
->>>>>>> 88a2ce75
                 &mut tx_st_transaction,
             )?;
             tx_st_transaction.commit()?;
@@ -758,7 +706,6 @@
 
         Ok(())
     }
-<<<<<<< HEAD
 
     fn validate_transaction_and_commit<
         W: WriteTransaction + KeyValueInspect<Column = Column> + Modifiable,
@@ -854,101 +801,6 @@
         self.block_st_transaction
             .commit_changes(block_with_relayer_data_transaction.into_changes())?;
 
-=======
-
-    #[tracing::instrument(skip_all)]
-    fn validate_block(
-        mut self,
-        component: PartialBlockComponent<OnceTransactionsSource>,
-    ) -> ExecutorResult<ExecutionData> {
-        let block_gas_limit = self.consensus_params.block_gas_limit();
-        let mut data = ExecutionData::new();
-
-        let block = component.empty_block;
-        let source = component.transactions_source;
-        let gas_price = component.gas_price;
-        let coinbase_contract_id = component.coinbase_contract_id;
-        let block_height = *block.header.height();
-        let execution_kind = ExecutionKind::Validation;
-
-        let forced_transactions = if self.relayer.enabled() {
-            self.process_da(&block.header, &mut data)?
-        } else {
-            Vec::with_capacity(0)
-        };
-
-        // The block level storage transaction that also contains data from the relayer.
-        // Starting from this point, modifications from each thread should be independent
-        // and shouldn't touch the same data.
-        let mut block_with_relayer_data_transaction = self.block_st_transaction.read_transaction()
-            // Enforces independent changes from each thread.
-            .with_policy(ConflictPolicy::Fail);
-
-        // We execute transactions in a single thread right now, but later,
-        // we will execute them in parallel with a separate independent storage transaction per thread.
-        let mut thread_block_transaction = block_with_relayer_data_transaction
-            .read_transaction()
-            .with_policy(ConflictPolicy::Overwrite);
-
-        debug_assert!(block.transactions.is_empty());
-
-        let relayed_tx_iter = forced_transactions.into_iter();
-        for transaction in relayed_tx_iter {
-            const RELAYED_GAS_PRICE: Word = 0;
-            let transaction = MaybeCheckedTransaction::CheckedTransaction(transaction);
-            let tx_id = transaction.id(&self.consensus_params.chain_id());
-            match self.execute_transaction_and_commit(
-                block,
-                &mut thread_block_transaction,
-                &mut data,
-                transaction,
-                RELAYED_GAS_PRICE,
-                coinbase_contract_id,
-                execution_kind,
-            ) {
-                Ok(_) => {}
-                Err(err) => {
-                    let event = ExecutorEvent::ForcedTransactionFailed {
-                        id: tx_id.into(),
-                        block_height,
-                        failure: err.to_string(),
-                    };
-                    data.events.push(event);
-                }
-            }
-        }
-
-        // L2 originated transactions should be in the `TxSource`. This will be triggered after
-        // all relayed transactions are processed.
-        let mut regular_tx_iter = source.next(block_gas_limit).into_iter().peekable();
-        while regular_tx_iter.peek().is_some() {
-            for transaction in regular_tx_iter {
-                self.execute_transaction_and_commit(
-                    block,
-                    &mut thread_block_transaction,
-                    &mut data,
-                    transaction,
-                    gas_price,
-                    coinbase_contract_id,
-                    execution_kind,
-                )?;
-            }
-
-            let new_remaining_gas_limit = block_gas_limit.saturating_sub(data.used_gas);
-
-            regular_tx_iter = source.next(new_remaining_gas_limit).into_iter().peekable();
-        }
-
-        let changes_from_thread = thread_block_transaction.into_changes();
-        block_with_relayer_data_transaction.commit_changes(changes_from_thread)?;
-        self.block_st_transaction
-            .commit_changes(block_with_relayer_data_transaction.into_changes())?;
-
-        if !data.found_mint {
-            return Err(ExecutorError::MintMissing)
-        }
-
->>>>>>> 88a2ce75
         data.changes = self.block_st_transaction.into_changes();
         Ok(data)
     }
