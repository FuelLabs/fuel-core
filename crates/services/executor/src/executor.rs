--- conflicted
+++ resolved
@@ -1446,20 +1446,12 @@
                             tx_pointer,
                             ..
                         }) => {
-<<<<<<< HEAD
                             let contract = ContractRef::new(
                                 StructuredStorage::new(db),
                                 *contract_id,
                             );
-                            let provided_info = ContractUtxoInfo {
-                                utxo_id: *utxo_id,
-                                tx_pointer: *tx_pointer,
-                            };
-=======
-                            let mut contract = ContractRef::new(&mut *db, *contract_id);
                             let provided_info =
                                 ContractUtxoInfo::V1((*utxo_id, *tx_pointer).into());
->>>>>>> d0edfb35
                             if provided_info
                                 != contract
                                     .validated_utxo(self.options.utxo_validation)?
