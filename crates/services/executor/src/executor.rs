use crate::{
    contract_state_hash::{
        compute_balances_hash,
        compute_state_hash,
    },
    ports::{
        MaybeCheckedTransaction,
        NewTxWaiterPort,
        PreconfirmationSenderPort,
        RelayerPort,
        TransactionsSource,
    },
    refs::ContractRef,
    storage_access_recorder::{
        ContractAccessesWithValues,
        StorageAccessRecorder,
    },
};
use fuel_core_storage::{
    StorageAsMut,
    StorageAsRef,
    column::Column,
    kv_store::KeyValueInspect,
    tables::{
        Coins,
        ConsensusParametersVersions,
        ContractsLatestUtxo,
        FuelBlocks,
        Messages,
        ProcessedTransactions,
    },
    transactional::{
        Changes,
        ConflictPolicy,
        IntoTransaction,
        Modifiable,
        ReadTransaction,
        StorageTransaction,
        WriteTransaction,
    },
    vm_storage::VmStorage,
};
use fuel_core_syscall::handlers::log_collector::EcalLogCollector;
use fuel_core_types::{
    blockchain::{
        block::{
            Block,
            PartialFuelBlock,
        },
        header::{
            ConsensusParametersVersion,
            PartialBlockHeader,
        },
        primitives::DaBlockHeight,
        transaction::TransactionExt,
    },
    entities::{
        RelayedTransaction,
        coins::coin::{
            CompressedCoin,
            CompressedCoinV1,
        },
        contract::ContractUtxoInfo,
    },
    fuel_asm::{
        PanicInstruction,
        Word,
        op,
    },
    fuel_merkle::binary::root_calculator::MerkleRootCalculator,
    fuel_tx::{
        Address,
        AssetId,
        Bytes32,
        Cacheable,
        Chargeable,
        ConsensusParameters,
        Input,
        Mint,
        Output,
        PanicReason,
        Receipt,
        Transaction,
        TxId,
        TxPointer,
        UniqueIdentifier,
        UtxoId,
        field::{
            InputContract,
            MaxFeeLimit,
            MintAmount,
            MintAssetId,
            MintGasPrice,
            OutputContract,
            TxPointer as TxPointerField,
        },
        input::{
            self,
            coin::{
                CoinPredicate,
                CoinSigned,
            },
            message::{
                MessageCoinPredicate,
                MessageCoinSigned,
                MessageDataPredicate,
                MessageDataSigned,
            },
        },
        output,
    },
    fuel_types::{
        BlockHeight,
        ContractId,
        MessageId,
        canonical::Deserialize,
    },
    fuel_vm::{
        self,
        Interpreter,
        ProgramState,
        checked_transaction::{
            CheckPredicateParams,
            CheckPredicates,
            Checked,
            CheckedTransaction,
            Checks,
            IntoChecked,
        },
        interpreter::{
            CheckedMetadata as CheckedMetadataTrait,
            ExecutableTransaction,
            InterpreterParams,
            MemoryInstance,
        },
        state::StateTransition,
        verification,
    },
    services::{
        block_producer::Components,
        executor::{
            Error as ExecutorError,
            Event as ExecutorEvent,
            ExecutionResult,
            ForcedTransactionFailure,
            Result as ExecutorResult,
            TransactionExecutionResult,
            TransactionExecutionStatus,
            TransactionValidityError,
            UncommittedResult,
            UncommittedValidationResult,
            ValidationResult,
        },
        preconfirmation::{
            Preconfirmation,
            PreconfirmationStatus,
        },
        relayer::Event,
    },
};
use parking_lot::Mutex as ParkingMutex;
use tracing::{
    debug,
    warn,
};

#[cfg(feature = "std")]
use std::{
    borrow::Cow,
    collections::BTreeMap,
};

#[cfg(not(feature = "alloc"))]
use std::sync::Arc;

#[cfg(not(feature = "std"))]
use alloc::{
    borrow::Cow,
    collections::BTreeMap,
};

#[cfg(feature = "alloc")]
use alloc::{
    format,
    string::ToString,
    sync::Arc,
    vec,
    vec::Vec,
};
use fuel_core_types::fuel_vm::interpreter::Memory;

/// The maximum amount of transactions that can be included in a block,
/// excluding the mint transaction.
#[cfg(not(feature = "limited-tx-count"))]
pub const fn max_tx_count() -> u16 {
    u16::MAX.saturating_sub(1)
}
#[cfg(feature = "limited-tx-count")]
pub const fn max_tx_count() -> u16 {
    1024
}

pub struct OnceTransactionsSource {
    transactions: ParkingMutex<Vec<MaybeCheckedTransaction>>,
}

impl OnceTransactionsSource {
    pub fn new(transactions: Vec<Transaction>) -> Self {
        Self {
            transactions: ParkingMutex::new(
                transactions
                    .into_iter()
                    .map(MaybeCheckedTransaction::Transaction)
                    .collect(),
            ),
        }
    }

    pub fn new_maybe_checked(transactions: Vec<MaybeCheckedTransaction>) -> Self {
        Self {
            transactions: ParkingMutex::new(transactions),
        }
    }
}

impl TransactionsSource for OnceTransactionsSource {
    fn next(
        &self,
        _: u64,
        transactions_limit: u16,
        _: u32,
    ) -> Vec<MaybeCheckedTransaction> {
        let mut lock = self.transactions.lock();
        let transactions: &mut Vec<MaybeCheckedTransaction> = lock.as_mut();
        // Avoid panicking if we request more transactions than there are in the vector
        let transactions_limit = (transactions_limit as usize).min(transactions.len());
        transactions.drain(..transactions_limit).collect()
    }
}

/// The result of waiting for new transactions.
pub enum WaitNewTransactionsResult {
    /// We received a new transaction and we can continue the block execution.
    NewTransaction,
    /// We didn't receive any new transaction and we can end the block execution.
    Timeout,
}

pub struct TimeoutOnlyTxWaiter;

impl NewTxWaiterPort for TimeoutOnlyTxWaiter {
    async fn wait_for_new_transactions(&mut self) -> WaitNewTransactionsResult {
        WaitNewTransactionsResult::Timeout
    }
}

pub struct TransparentPreconfirmationSender;

impl PreconfirmationSenderPort for TransparentPreconfirmationSender {
    fn try_send(&self, _: Vec<Preconfirmation>) -> Vec<Preconfirmation> {
        vec![]
    }

    async fn send(&self, _: Vec<Preconfirmation>) {}
}

pub fn convert_tx_execution_result_to_preconfirmation(
    tx: &Transaction,
    tx_id: TxId,
    tx_exec_result: &TransactionExecutionResult,
    block_height: BlockHeight,
    tx_index: u16,
) -> Preconfirmation {
    let tx_pointer = TxPointer::new(block_height, tx_index);
    let dynamic_outputs = tx
        .outputs()
        .iter()
        .enumerate()
        .filter_map(|(i, output)| {
            if output.is_change() || output.is_variable() && output.amount() != Some(0) {
                let output_index = u16::try_from(i).ok()?;
                let utxo_id = UtxoId::new(tx_id, output_index);
                Some((utxo_id, *output))
            } else {
                None
            }
        })
        .collect();

    let status = match tx_exec_result {
        TransactionExecutionResult::Success {
            receipts,
            total_gas,
            total_fee,
            ..
        } => PreconfirmationStatus::Success {
            total_gas: *total_gas,
            total_fee: *total_fee,
            tx_pointer,
            receipts: receipts.clone(),
            outputs: dynamic_outputs,
        },
        TransactionExecutionResult::Failed {
            receipts,
            total_gas,
            total_fee,
            ..
        } => PreconfirmationStatus::Failure {
            total_gas: *total_gas,
            total_fee: *total_fee,
            tx_pointer,
            receipts: receipts.clone(),
            outputs: dynamic_outputs,
        },
    };
    Preconfirmation { tx_id, status }
}

/// Data that is generated after executing all transactions.
#[derive(Default)]
pub struct ExecutionData {
    coinbase: u64,
    used_gas: u64,
    used_size: u32,
    tx_count: u16,
    found_mint: bool,
    message_ids: Vec<MessageId>,
    tx_status: Vec<TransactionExecutionStatus>,
    events: Vec<ExecutorEvent>,
    changes: Changes,
    pub skipped_transactions: Vec<(TxId, ExecutorError)>,
    event_inbox_root: Bytes32,
}

impl ExecutionData {
    pub fn new() -> Self {
        ExecutionData {
            coinbase: 0,
            used_gas: 0,
            used_size: 0,
            tx_count: 0,
            found_mint: false,
            message_ids: Vec::new(),
            tx_status: Vec::new(),
            events: Vec::new(),
            changes: Default::default(),
            skipped_transactions: Vec::new(),
            event_inbox_root: Default::default(),
        }
    }
}

/// Per-block execution options.
/// These are passed to the executor.
#[derive(serde::Serialize, serde::Deserialize, Clone, Default, Debug)]
pub struct ExecutionOptions {
    /// The flag allows the usage of fake coins in the inputs of the transaction.
    /// When `false` the executor skips signature and UTXO existence checks.
    pub forbid_fake_coins: bool,
    /// The flag allows the usage of syscall in the transaction.
    pub allow_syscall: bool,
}

/// Per-block execution options
#[derive(Clone, Default, Debug)]
struct ExecutionOptionsInner {
    /// The flag allows the usage of fake coins in the inputs of the transaction.
    /// When `false` the executor skips signature and UTXO existence checks.
    pub forbid_fake_coins: bool,
    pub allow_syscall: bool,
    pub dry_run: bool,
}

/// The executor instance performs block production and validation. Given a block, it will execute all
/// the transactions contained in the block and persist changes to the underlying database as needed.
#[derive(Clone, Debug)]
pub struct ExecutionInstance<R, D, M> {
    pub relayer: R,
    pub database: D,
    pub options: ExecutionOptions,
    memory: M,
}

impl<R, D, M> ExecutionInstance<R, D, M>
where
    R: RelayerPort,
    D: KeyValueInspect<Column = Column>,
    M: Memory,
{
    pub fn new(relayer: R, database: D, options: ExecutionOptions, memory: M) -> Self {
        Self {
            relayer,
            database,
            options,
            memory,
        }
    }

    #[tracing::instrument(skip_all)]
    pub async fn produce_without_commit<TxSource>(
        self,
        components: Components<TxSource>,
        dry_run: bool,
        new_tx_waiter: impl NewTxWaiterPort,
        preconfirmation_sender: impl PreconfirmationSenderPort,
    ) -> ExecutorResult<UncommittedResult<Changes>>
    where
        TxSource: TransactionsSource,
    {
        let consensus_params_version = components.consensus_parameters_version();

        let (block_executor, storage_tx, mut memory) = self.into_executor(
            consensus_params_version,
            new_tx_waiter,
            preconfirmation_sender,
            dry_run,
        )?;

        #[cfg(feature = "fault-proving")]
        let chain_id = block_executor.consensus_params.chain_id();

        let (partial_block, execution_data) = block_executor
            .execute(components, storage_tx, memory.as_mut())
            .await?;

        let ExecutionData {
            message_ids,
            event_inbox_root,
            changes,
            events,
            tx_status,
            skipped_transactions,
            coinbase,
            used_gas,
            used_size,
            ..
        } = execution_data;

        let block = partial_block
            .generate(
                &message_ids[..],
                event_inbox_root,
                #[cfg(feature = "fault-proving")]
                &chain_id,
            )
            .map_err(ExecutorError::BlockHeaderError)?;

        let finalized_block_id = block.id();

        debug!(
            "Block {:#x} fees: {} gas: {} tx_size: {}",
            finalized_block_id, coinbase, used_gas, used_size
        );

        let result = ExecutionResult {
            block,
            skipped_transactions,
            tx_status,
            events,
        };

        Ok(UncommittedResult::new(result, changes))
    }

    pub fn validate_without_commit(
        self,
        block: &Block,
    ) -> ExecutorResult<UncommittedValidationResult<Changes>> {
        let consensus_params_version = block.header().consensus_parameters_version();
        let (block_executor, storage_tx, mut memory) = self.into_executor(
            consensus_params_version,
            TimeoutOnlyTxWaiter,
            TransparentPreconfirmationSender,
            false,
        )?;

        let ExecutionData {
            coinbase,
            used_gas,
            used_size,
            tx_status,
            events,
            changes,
            ..
        } = block_executor.validate_block(block, storage_tx, memory.as_mut())?;

        let finalized_block_id = block.id();

        debug!(
            "Block {:#x} fees: {} gas: {} tx_size: {}",
            finalized_block_id, coinbase, used_gas, used_size
        );

        let result = ValidationResult { tx_status, events };

        Ok(UncommittedValidationResult::new(result, changes))
    }

    #[allow(clippy::type_complexity)]
    fn into_executor<N, P>(
        self,
        consensus_params_version: ConsensusParametersVersion,
        new_tx_waiter: N,
        preconfirmation_sender: P,
        dry_run: bool,
    ) -> ExecutorResult<(BlockExecutor<R, N, P>, StorageTransaction<D>, M)> {
        let storage_tx = self
            .database
            .into_transaction()
            .with_policy(ConflictPolicy::Overwrite);
        let consensus_params = storage_tx
            .storage::<ConsensusParametersVersions>()
            .get(&consensus_params_version)?
            .ok_or(ExecutorError::ConsensusParametersNotFound(
                consensus_params_version,
            ))?
            .into_owned();
        let executor = BlockExecutor::new(
            self.relayer,
            self.options,
            consensus_params,
            new_tx_waiter,
            preconfirmation_sender,
            dry_run,
        )?;
        Ok((executor, storage_tx, self.memory))
    }
}

type BlockStorageTransaction<T> = StorageTransaction<T>;
type TxStorageTransaction<'a, T> = StorageTransaction<&'a mut BlockStorageTransaction<T>>;

#[derive(Clone, Debug)]
pub struct BlockExecutor<R, TxWaiter, PreconfirmationSender> {
    relayer: R,
    consensus_params: ConsensusParameters,
    options: ExecutionOptionsInner,
    new_tx_waiter: TxWaiter,
    preconfirmation_sender: PreconfirmationSender,
}

impl<R, TxWaiter, PreconfirmationSender>
    BlockExecutor<R, TxWaiter, PreconfirmationSender>
{
    pub fn new(
        relayer: R,
        options: ExecutionOptions,
        consensus_params: ConsensusParameters,
        new_tx_waiter: TxWaiter,
        preconfirmation_sender: PreconfirmationSender,
        dry_run: bool,
    ) -> ExecutorResult<Self> {
        Ok(Self {
            relayer,
            consensus_params,
            options: ExecutionOptionsInner {
                forbid_fake_coins: options.forbid_fake_coins,
                allow_syscall: options.allow_syscall,
                dry_run,
            },
            new_tx_waiter,
            preconfirmation_sender,
        })
    }
}

impl<R, N, P> BlockExecutor<R, N, P>
where
    R: RelayerPort,
    N: NewTxWaiterPort,
    P: PreconfirmationSenderPort,
{
    async fn execute<TxSource, D>(
        self,
        components: Components<TxSource>,
        block_storage_tx: BlockStorageTransaction<D>,
        memory: &mut MemoryInstance,
    ) -> ExecutorResult<(PartialFuelBlock, ExecutionData)>
    where
        TxSource: TransactionsSource,
        D: KeyValueInspect<Column = Column>,
    {
        if self.options.dry_run {
            self.dry_run_block(components, block_storage_tx, memory)
                .await
        } else {
            self.produce_block(components, block_storage_tx, memory)
                .await
        }
    }

    #[tracing::instrument(skip_all)]
    /// Produce the fuel block with specified components
    async fn produce_block<TxSource, D>(
        mut self,
        components: Components<TxSource>,
        mut block_storage_tx: BlockStorageTransaction<D>,
        memory: &mut MemoryInstance,
    ) -> ExecutorResult<(PartialFuelBlock, ExecutionData)>
    where
        TxSource: TransactionsSource,
        D: KeyValueInspect<Column = Column>,
    {
        let mut partial_block =
            PartialFuelBlock::new(components.header_to_produce, vec![]);
        let mut data = ExecutionData::new();

        self.process_l1_txs(
            &mut partial_block,
            components.coinbase_recipient,
            &mut block_storage_tx,
            &mut data,
            memory,
        )?;

        loop {
            self.process_l2_txs(
                &mut partial_block,
                &components,
                &mut block_storage_tx,
                &mut data,
                memory,
            )
            .await?;
            match self.new_tx_waiter.wait_for_new_transactions().await {
                WaitNewTransactionsResult::Timeout => break,
                WaitNewTransactionsResult::NewTransaction => {
                    continue;
                }
            }
        }

        self.produce_mint_tx(
            &mut partial_block,
            &components,
            &mut block_storage_tx,
            &mut data,
            memory,
        )?;
        debug_assert!(data.found_mint, "Mint transaction is not found");

        data.changes = block_storage_tx.into_changes();
        Ok((partial_block, data))
    }

    fn produce_mint_tx<TxSource, T>(
        &self,
        block: &mut PartialFuelBlock,
        components: &Components<TxSource>,
        storage_tx: &mut BlockStorageTransaction<T>,
        data: &mut ExecutionData,
        memory: &mut MemoryInstance,
    ) -> ExecutorResult<()>
    where
        T: KeyValueInspect<Column = Column>,
    {
        let Components {
            coinbase_recipient: coinbase_contract_id,
            gas_price,
            ..
        } = *components;

        let amount_to_mint = if coinbase_contract_id != ContractId::zeroed() {
            data.coinbase
        } else {
            0
        };
        let block_height = *block.header.height();

        let coinbase_tx = Transaction::mint(
            TxPointer::new(block_height, data.tx_count),
            input::contract::Contract {
                utxo_id: UtxoId::new(Bytes32::zeroed(), 0),
                balance_root: Bytes32::zeroed(),
                state_root: Bytes32::zeroed(),
                tx_pointer: TxPointer::new(BlockHeight::new(0), 0),
                contract_id: coinbase_contract_id,
            },
            output::contract::Contract {
                input_index: 0,
                balance_root: Bytes32::zeroed(),
                state_root: Bytes32::zeroed(),
            },
            amount_to_mint,
            *self.consensus_params.base_asset_id(),
            gas_price,
        );

        self.execute_transaction_and_commit(
            block,
            storage_tx,
            data,
            MaybeCheckedTransaction::Transaction(coinbase_tx.into()),
            gas_price,
            coinbase_contract_id,
            memory,
        )?;

        Ok(())
    }

    /// Execute dry-run of block with specified components
    async fn dry_run_block<TxSource, D>(
        mut self,
        components: Components<TxSource>,
        mut block_storage_tx: BlockStorageTransaction<D>,
        memory: &mut MemoryInstance,
    ) -> ExecutorResult<(PartialFuelBlock, ExecutionData)>
    where
        TxSource: TransactionsSource,
        D: KeyValueInspect<Column = Column>,
    {
        let mut partial_block =
            PartialFuelBlock::new(components.header_to_produce, vec![]);
        let mut data = ExecutionData::new();

        self.process_l2_txs(
            &mut partial_block,
            &components,
            &mut block_storage_tx,
            &mut data,
            memory,
        )
        .await?;

        data.changes = block_storage_tx.into_changes();
        Ok((partial_block, data))
    }

    fn process_l1_txs<T>(
        &mut self,
        block: &mut PartialFuelBlock,
        coinbase_contract_id: ContractId,
        storage_tx: &mut BlockStorageTransaction<T>,
        data: &mut ExecutionData,
        memory: &mut MemoryInstance,
    ) -> ExecutorResult<()>
    where
        T: KeyValueInspect<Column = Column>,
    {
        let block_height = *block.header.height();
        let da_block_height = block.header.da_height;
        let relayed_txs = self.get_relayed_txs(
            block_height,
            da_block_height,
            data,
            storage_tx,
            memory,
        )?;

        self.process_relayed_txs(
            relayed_txs,
            block,
            storage_tx,
            data,
            coinbase_contract_id,
            memory,
        )?;

        Ok(())
    }

    async fn process_l2_txs<T, TxSource>(
        &mut self,
        block: &mut PartialFuelBlock,
        components: &Components<TxSource>,
        storage_tx: &mut StorageTransaction<T>,
        data: &mut ExecutionData,
        memory: &mut MemoryInstance,
    ) -> ExecutorResult<()>
    where
        T: KeyValueInspect<Column = Column>,
        TxSource: TransactionsSource,
    {
        let Components {
            transactions_source: l2_tx_source,
            coinbase_recipient: coinbase_contract_id,
            gas_price,
            ..
        } = components;
        let block_gas_limit = self.consensus_params.block_gas_limit();
        let block_transaction_size_limit = self
            .consensus_params
            .block_transaction_size_limit()
            .try_into()
            .unwrap_or(u32::MAX);

        let mut remaining_gas_limit = block_gas_limit.saturating_sub(data.used_gas);
        let mut remaining_block_transaction_size_limit =
            block_transaction_size_limit.saturating_sub(data.used_size);

        // We allow at most u16::MAX transactions in a block, including the mint transaction.
        // When processing l2 transactions, we must take into account transactions from the l1
        // that have been included in the block already (stored in `data.tx_count`), as well
        // as the final mint transaction.
        let mut remaining_tx_count = max_tx_count().saturating_sub(data.tx_count);

        let mut regular_tx_iter = l2_tx_source
            .next(
                remaining_gas_limit,
                remaining_tx_count,
                remaining_block_transaction_size_limit,
            )
            .into_iter()
            .take(remaining_tx_count as usize)
            .peekable();
        let mut statuses = vec![];
        while regular_tx_iter.peek().is_some() {
            for transaction in regular_tx_iter {
                let tx_id = transaction.id(&self.consensus_params.chain_id());
                let tx_max_gas = transaction.max_gas(&self.consensus_params)?;
                if tx_max_gas > remaining_gas_limit {
                    data.skipped_transactions.push((
                        tx_id,
                        ExecutorError::GasOverflow(
                            format!("Transaction cannot fit in remaining gas limit: ({remaining_gas_limit})."),
                            tx_max_gas,
                            remaining_gas_limit,
                        ),
                    ));
                    continue;
                }
                match self.execute_transaction_and_commit(
                    block,
                    storage_tx,
                    data,
                    transaction,
                    *gas_price,
                    *coinbase_contract_id,
                    memory,
                ) {
                    Ok(_) => {
                        // SAFETY: Transaction succeed so we know that `tx_status` has been populated
                        let latest_executed_tx = data.tx_status.last().expect(
                            "Shouldn't happens as we just added a transaction; qed",
                        );
                        let tx = block.transactions.last().expect(
                            "Shouldn't happens as we just added a transaction; qed",
                        );
                        let preconfirmation_status =
                            convert_tx_execution_result_to_preconfirmation(
                                tx,
                                tx_id,
                                &latest_executed_tx.result,
                                *block.header.height(),
                                data.tx_count,
                            );
                        statuses.push(preconfirmation_status);
                    }
                    Err(err) => {
                        statuses.push(Preconfirmation {
                            tx_id,
                            status: PreconfirmationStatus::SqueezedOut {
                                reason: err.to_string(),
                            },
                        });
                        data.skipped_transactions.push((tx_id, err));
                    }
                }
                statuses = self.preconfirmation_sender.try_send(statuses);
                remaining_gas_limit = block_gas_limit.saturating_sub(data.used_gas);
                remaining_block_transaction_size_limit =
                    block_transaction_size_limit.saturating_sub(data.used_size);
                remaining_tx_count = max_tx_count().saturating_sub(data.tx_count);
            }

            regular_tx_iter = l2_tx_source
                .next(
                    remaining_gas_limit,
                    remaining_tx_count,
                    remaining_block_transaction_size_limit,
                )
                .into_iter()
                .take(remaining_tx_count as usize)
                .peekable();
        }
        if !statuses.is_empty() {
            self.preconfirmation_sender.send(statuses).await;
        }

        Ok(())
    }

    #[allow(clippy::too_many_arguments)]
    fn execute_transaction_and_commit<'a, W>(
        &'a self,
        block: &'a mut PartialFuelBlock,
        storage_tx: &mut BlockStorageTransaction<W>,
        execution_data: &mut ExecutionData,
        tx: MaybeCheckedTransaction,
        gas_price: Word,
        coinbase_contract_id: ContractId,
        memory: &mut MemoryInstance,
    ) -> ExecutorResult<()>
    where
        W: KeyValueInspect<Column = Column>,
    {
        let tx_count = execution_data.tx_count;
        let tx = {
            let mut tx_st_transaction = storage_tx
                .write_transaction()
                .with_policy(ConflictPolicy::Overwrite);
            let tx_id = tx.id(&self.consensus_params.chain_id());
            let tx = self.execute_transaction(
                tx,
                &tx_id,
                &block.header,
                coinbase_contract_id,
                gas_price,
                execution_data,
                &mut tx_st_transaction,
                memory,
            )?;
            tx_st_transaction.commit()?;
            tx
        };

        block.transactions.push(tx);
        execution_data.tx_count = tx_count
            .checked_add(1)
            .ok_or(ExecutorError::TooManyTransactions)?;

        Ok(())
    }

    #[tracing::instrument(skip_all)]
    fn validate_block<D>(
        mut self,
        block: &Block,
        mut block_storage_tx: StorageTransaction<D>,
        memory: &mut MemoryInstance,
    ) -> ExecutorResult<ExecutionData>
    where
        D: KeyValueInspect<Column = Column>,
    {
        let mut data = ExecutionData::new();

        let partial_header = PartialBlockHeader::from(block.header());
        let mut partial_block = PartialFuelBlock::new(partial_header, vec![]);
        let transactions = block.transactions();

        let (gas_price, coinbase_contract_id) =
            Self::get_coinbase_info_from_mint_tx(transactions)?;

        self.process_l1_txs(
            &mut partial_block,
            coinbase_contract_id,
            &mut block_storage_tx,
            &mut data,
            memory,
        )?;
        let processed_l1_tx_count = partial_block.transactions.len();

        for transaction in transactions.iter().skip(processed_l1_tx_count) {
            let maybe_checked_tx =
                MaybeCheckedTransaction::Transaction(transaction.clone());
            self.execute_transaction_and_commit(
                &mut partial_block,
                &mut block_storage_tx,
                &mut data,
                maybe_checked_tx,
                gas_price,
                coinbase_contract_id,
                memory,
            )?;
        }

        self.check_block_matches(partial_block, block, &data)?;

        data.changes = block_storage_tx.into_changes();
        Ok(data)
    }

    fn get_coinbase_info_from_mint_tx(
        transactions: &[Transaction],
    ) -> ExecutorResult<(u64, ContractId)> {
        if let Some(Transaction::Mint(mint)) = transactions.last() {
            Ok((*mint.gas_price(), mint.input_contract().contract_id))
        } else {
            Err(ExecutorError::MintMissing)
        }
    }

    const RELAYED_GAS_PRICE: Word = 0;

    fn process_relayed_txs<T>(
        &self,
        forced_transactions: Vec<CheckedTransaction>,
        partial_block: &mut PartialFuelBlock,
        storage_tx: &mut BlockStorageTransaction<T>,
        data: &mut ExecutionData,
        coinbase_contract_id: ContractId,
        memory: &mut MemoryInstance,
    ) -> ExecutorResult<()>
    where
        T: KeyValueInspect<Column = Column>,
    {
        let block_header = partial_block.header;
        let block_height = block_header.height();
        let consensus_parameters_version = block_header.consensus_parameters_version;
        let relayed_tx_iter = forced_transactions.into_iter();
        for checked in relayed_tx_iter {
            let maybe_checked_transaction = MaybeCheckedTransaction::CheckedTransaction(
                checked,
                consensus_parameters_version,
            );
            let tx_id = maybe_checked_transaction.id(&self.consensus_params.chain_id());
            match self.execute_transaction_and_commit(
                partial_block,
                storage_tx,
                data,
                maybe_checked_transaction,
                Self::RELAYED_GAS_PRICE,
                coinbase_contract_id,
                memory,
            ) {
                Ok(_) => {}
                Err(err) => {
                    let event = ExecutorEvent::ForcedTransactionFailed {
                        id: tx_id.into(),
                        block_height: *block_height,
                        failure: err.to_string(),
                    };
                    data.events.push(event);
                }
            }
        }
        Ok(())
    }

    fn get_relayed_txs<D>(
        &mut self,
        block_height: BlockHeight,
        da_block_height: DaBlockHeight,
        data: &mut ExecutionData,
        block_storage_tx: &mut BlockStorageTransaction<D>,
        memory: &mut MemoryInstance,
    ) -> ExecutorResult<Vec<CheckedTransaction>>
    where
        D: KeyValueInspect<Column = Column>,
    {
        let forced_transactions = if self.relayer.enabled() {
            self.process_da(
                block_height,
                da_block_height,
                data,
                block_storage_tx,
                memory,
            )?
        } else {
            Vec::with_capacity(0)
        };
        Ok(forced_transactions)
    }

    fn check_block_matches(
        &self,
        new_partial_block: PartialFuelBlock,
        old_block: &Block,
        data: &ExecutionData,
    ) -> ExecutorResult<()> {
        let ExecutionData {
            message_ids,
            event_inbox_root,
            ..
        } = &data;

        let chain_id = self.consensus_params.chain_id();

        new_partial_block
            .transactions
            .iter()
            .zip(old_block.transactions())
            .try_for_each(|(new_tx, old_tx)| {
                if new_tx != old_tx {
                    let transaction_id = old_tx.id(&chain_id);

                    tracing::info!(
                        "Transaction {:?} does not match: new_tx {:?} and old_tx {:?}",
                        transaction_id,
                        new_tx,
                        old_tx
                    );

                    Err(ExecutorError::InvalidTransactionOutcome { transaction_id })
                } else {
                    Ok(())
                }
            })?;

        let new_block = new_partial_block
            .generate(
                &message_ids[..],
                *event_inbox_root,
                #[cfg(feature = "fault-proving")]
                &chain_id,
            )
            .map_err(ExecutorError::BlockHeaderError)?;
        if new_block.header() != old_block.header() {
            tracing::info!(
                "Headers does not match: new_block {:?} and old_block {:?}",
                new_block,
                old_block
            );

            Err(ExecutorError::BlockMismatch)
        } else {
            Ok(())
        }
    }

    fn process_da<D>(
        &mut self,
        block_height: BlockHeight,
        da_block_height: DaBlockHeight,
        execution_data: &mut ExecutionData,
        block_storage_tx: &mut BlockStorageTransaction<D>,
        memory: &mut MemoryInstance,
    ) -> ExecutorResult<Vec<CheckedTransaction>>
    where
        D: KeyValueInspect<Column = Column>,
    {
        let prev_block_height = block_height
            .pred()
            .ok_or(ExecutorError::ExecutingGenesisBlock)?;

        let prev_block_header = block_storage_tx
            .storage::<FuelBlocks>()
            .get(&prev_block_height)?
            .ok_or(ExecutorError::PreviousBlockIsNotFound)?;
        let previous_da_height = prev_block_header.header().da_height();
        let Some(next_unprocessed_da_height) = previous_da_height.0.checked_add(1) else {
            return Err(ExecutorError::DaHeightExceededItsLimit)
        };

        let mut root_calculator = MerkleRootCalculator::new();

        let mut checked_forced_txs = vec![];

        for da_height in next_unprocessed_da_height..=da_block_height.0 {
            let da_height = da_height.into();
            let events = self
                .relayer
                .get_events(&da_height)
                .map_err(|err| ExecutorError::RelayerError(err.to_string()))?;
            for event in events {
                root_calculator.push(event.hash().as_ref());
                match event {
                    Event::Message(message) => {
                        if message.da_height() != da_height {
                            return Err(ExecutorError::RelayerGivesIncorrectMessages)
                        }
                        block_storage_tx
                            .storage_as_mut::<Messages>()
                            .insert(message.nonce(), &message)?;
                        execution_data
                            .events
                            .push(ExecutorEvent::MessageImported(message));
                    }
                    Event::Transaction(relayed_tx) => {
                        let id = relayed_tx.id();
                        let checked_tx_res = Self::validate_forced_tx(
                            relayed_tx,
                            block_height,
                            &self.consensus_params,
                            memory,
                            block_storage_tx,
                        );
                        match checked_tx_res {
                            Ok(checked_tx) => {
                                checked_forced_txs.push(checked_tx);
                            }
                            Err(err) => {
                                execution_data.events.push(
                                    ExecutorEvent::ForcedTransactionFailed {
                                        id,
                                        block_height,
                                        failure: err.to_string(),
                                    },
                                );
                            }
                        }
                    }
                }
            }
        }

        execution_data.event_inbox_root = root_calculator.root().into();

        Ok(checked_forced_txs)
    }

    /// Parse forced transaction payloads and perform basic checks
    fn validate_forced_tx<D>(
        relayed_tx: RelayedTransaction,
        block_height: BlockHeight,
        consensus_params: &ConsensusParameters,
        memory: &mut MemoryInstance,
        block_storage_tx: &BlockStorageTransaction<D>,
    ) -> Result<CheckedTransaction, ForcedTransactionFailure>
    where
        D: KeyValueInspect<Column = Column>,
    {
        let parsed_tx = Self::parse_tx_bytes(&relayed_tx)?;
        Self::tx_is_valid_variant(&parsed_tx)?;
        Self::relayed_tx_claimed_enough_max_gas(
            &parsed_tx,
            &relayed_tx,
            consensus_params,
        )?;
        let checked_tx = Self::get_checked_tx(
            parsed_tx,
            block_height,
            consensus_params,
            memory,
            block_storage_tx,
        )?;
        Ok(CheckedTransaction::from(checked_tx))
    }

    fn parse_tx_bytes(
        relayed_transaction: &RelayedTransaction,
    ) -> Result<Transaction, ForcedTransactionFailure> {
        let tx_bytes = relayed_transaction.serialized_transaction();
        let tx = Transaction::from_bytes(tx_bytes)
            .map_err(|_| ForcedTransactionFailure::CodecError)?;
        Ok(tx)
    }

    fn get_checked_tx<D>(
        tx: Transaction,
        height: BlockHeight,
        consensus_params: &ConsensusParameters,
        memory: &mut MemoryInstance,
        block_storage_tx: &BlockStorageTransaction<D>,
    ) -> Result<Checked<Transaction>, ForcedTransactionFailure>
    where
        D: KeyValueInspect<Column = Column>,
    {
        let checked_tx = tx
            .into_checked_reusable_memory(
                height,
                consensus_params,
                memory,
                block_storage_tx,
            )
            .map_err(ForcedTransactionFailure::CheckError)?;
        Ok(checked_tx)
    }

    fn tx_is_valid_variant(tx: &Transaction) -> Result<(), ForcedTransactionFailure> {
        match tx {
            Transaction::Mint(_) => Err(ForcedTransactionFailure::InvalidTransactionType),
            Transaction::Script(_)
            | Transaction::Create(_)
            | Transaction::Upgrade(_)
            | Transaction::Upload(_)
            | Transaction::Blob(_) => Ok(()),
        }
    }

    fn relayed_tx_claimed_enough_max_gas(
        tx: &Transaction,
        relayed_tx: &RelayedTransaction,
        consensus_params: &ConsensusParameters,
    ) -> Result<(), ForcedTransactionFailure> {
        let claimed_max_gas = relayed_tx.max_gas();
        let actual_max_gas = tx
            .max_gas(consensus_params)
            .map_err(|_| ForcedTransactionFailure::InvalidTransactionType)?;
        if actual_max_gas > claimed_max_gas {
            return Err(ForcedTransactionFailure::InsufficientMaxGas {
                claimed_max_gas,
                actual_max_gas,
            });
        }
        Ok(())
    }

    #[allow(clippy::too_many_arguments)]
    fn execute_transaction<T>(
        &self,
        tx: MaybeCheckedTransaction,
        tx_id: &TxId,
        header: &PartialBlockHeader,
        coinbase_contract_id: ContractId,
        gas_price: Word,
        execution_data: &mut ExecutionData,
        storage_tx: &mut TxStorageTransaction<T>,
        memory: &mut MemoryInstance,
    ) -> ExecutorResult<Transaction>
    where
        T: KeyValueInspect<Column = Column>,
    {
        Self::check_mint_is_not_found(execution_data)?;
        Self::check_tx_is_not_duplicate(tx_id, storage_tx)?;
        let checked_tx = self.convert_maybe_checked_tx_to_checked_tx(tx, header)?;

        match checked_tx {
            CheckedTransaction::Script(tx) => self.execute_chargeable_transaction(
                tx,
                header,
                coinbase_contract_id,
                gas_price,
                execution_data,
                storage_tx,
                memory,
            ),
            CheckedTransaction::Create(tx) => self.execute_chargeable_transaction(
                tx,
                header,
                coinbase_contract_id,
                gas_price,
                execution_data,
                storage_tx,
                memory,
            ),
            CheckedTransaction::Mint(mint) => self.execute_mint(
                mint,
                header,
                coinbase_contract_id,
                gas_price,
                execution_data,
                storage_tx,
            ),
            CheckedTransaction::Upgrade(tx) => self.execute_chargeable_transaction(
                tx,
                header,
                coinbase_contract_id,
                gas_price,
                execution_data,
                storage_tx,
                memory,
            ),
            CheckedTransaction::Upload(tx) => self.execute_chargeable_transaction(
                tx,
                header,
                coinbase_contract_id,
                gas_price,
                execution_data,
                storage_tx,
                memory,
            ),
            CheckedTransaction::Blob(tx) => self.execute_chargeable_transaction(
                tx,
                header,
                coinbase_contract_id,
                gas_price,
                execution_data,
                storage_tx,
                memory,
            ),
        }
    }

    fn check_mint_is_not_found(execution_data: &ExecutionData) -> ExecutorResult<()> {
        if execution_data.found_mint {
            return Err(ExecutorError::MintIsNotLastTransaction)
        }
        Ok(())
    }

    fn check_tx_is_not_duplicate<T>(
        tx_id: &TxId,
        storage_tx: &TxStorageTransaction<T>,
    ) -> ExecutorResult<()>
    where
        T: KeyValueInspect<Column = Column>,
    {
        if storage_tx
            .storage::<ProcessedTransactions>()
            .contains_key(tx_id)?
        {
            return Err(ExecutorError::TransactionIdCollision(*tx_id))
        }
        Ok(())
    }

    fn convert_maybe_checked_tx_to_checked_tx(
        &self,
        tx: MaybeCheckedTransaction,
        header: &PartialBlockHeader,
    ) -> ExecutorResult<CheckedTransaction> {
        let block_height = *header.height();
        let actual_version = header.consensus_parameters_version;
        let expiration = tx.expiration();
        let checked_tx = match tx {
            MaybeCheckedTransaction::Transaction(tx) => tx
                .into_checked_basic(block_height, &self.consensus_params)?
                .into(),
            MaybeCheckedTransaction::CheckedTransaction(checked_tx, checked_version) => {
                // If you plan to add an other check of validity like this one on the checked_tx
                // then probably the `CheckedTransaction` type isn't useful anymore.
                if block_height > expiration {
                    return Err(ExecutorError::TransactionExpired(
                        expiration,
                        block_height,
                    ));
                }
                if actual_version == checked_version {
                    checked_tx
                } else {
                    let checked_tx: Checked<Transaction> = checked_tx.into();
                    let (tx, _) = checked_tx.into();
                    tx.into_checked_basic(block_height, &self.consensus_params)?
                        .into()
                }
            }
        };
        Ok(checked_tx)
    }

    #[allow(clippy::too_many_arguments)]
    fn execute_mint<T>(
        &self,
        checked_mint: Checked<Mint>,
        header: &PartialBlockHeader,
        coinbase_contract_id: ContractId,
        gas_price: Word,
        execution_data: &mut ExecutionData,
        storage_tx: &mut TxStorageTransaction<T>,
    ) -> ExecutorResult<Transaction>
    where
        T: KeyValueInspect<Column = Column>,
    {
        execution_data.found_mint = true;

        Self::check_mint_has_expected_index(&checked_mint, execution_data)?;

        let coinbase_id = checked_mint.id();
        let (mut mint, _) = checked_mint.into();

        Self::check_gas_price(&mint, gas_price)?;
        if mint.input_contract().contract_id == ContractId::zeroed() {
            Self::verify_mint_for_empty_contract(&mint)?;
        } else {
            Self::check_mint_amount(&mint, execution_data.coinbase)?;

            let mut input = Input::Contract(mint.input_contract().clone());

            if self.options.forbid_fake_coins {
                self.verify_inputs_exist_and_values_match(
                    storage_tx,
                    core::slice::from_ref(&input),
                    header.da_height,
                )?;
            }

            let (input, output) = self.execute_mint_with_vm(
                header,
                coinbase_contract_id,
                execution_data,
                storage_tx,
                &coinbase_id,
                &mut mint,
                &mut input,
            )?;

            *mint.input_contract_mut() = input;
            *mint.output_contract_mut() = output;
        }

        Self::store_mint_tx(mint, execution_data, coinbase_id, storage_tx)
    }

    #[allow(clippy::too_many_arguments)]
    fn execute_chargeable_transaction<Tx, T>(
        &self,
        mut checked_tx: Checked<Tx>,
        header: &PartialBlockHeader,
        coinbase_contract_id: ContractId,
        gas_price: Word,
        execution_data: &mut ExecutionData,
        storage_tx: &mut TxStorageTransaction<T>,
        memory: &mut MemoryInstance,
    ) -> ExecutorResult<Transaction>
    where
        Tx: ExecutableTransaction + Cacheable + Send + Sync + 'static,
        <Tx as IntoChecked>::Metadata: CheckedMetadataTrait + Send + Sync,
        T: KeyValueInspect<Column = Column>,
    {
        let tx_id = checked_tx.id();

        if self.options.forbid_fake_coins {
            checked_tx = self.extra_tx_checks(checked_tx, header, storage_tx, memory)?;
        }

        let (reverted, state, tx, receipts) = self.attempt_tx_execution_with_vm(
            checked_tx,
            header,
            coinbase_contract_id,
            gas_price,
            storage_tx,
            memory,
        )?;

        self.spend_input_utxos(tx.inputs(), storage_tx, reverted, execution_data)?;

        self.persist_output_utxos(
            *header.height(),
            execution_data,
            &tx_id,
            storage_tx,
            tx.inputs(),
            tx.outputs(),
        )?;

        storage_tx
            .storage::<ProcessedTransactions>()
            .insert(&tx_id, &())?;

        self.update_execution_data(
            &tx,
            execution_data,
            receipts,
            gas_price,
            reverted,
            state,
            tx_id,
        )?;

        Ok(tx.into())
    }

    fn check_mint_amount(mint: &Mint, expected_amount: u64) -> ExecutorResult<()> {
        if *mint.mint_amount() != expected_amount {
            return Err(ExecutorError::CoinbaseAmountMismatch)
        }
        Ok(())
    }

    fn check_gas_price(mint: &Mint, expected_gas_price: Word) -> ExecutorResult<()> {
        if *mint.gas_price() != expected_gas_price {
            return Err(ExecutorError::CoinbaseGasPriceMismatch)
        }
        Ok(())
    }

    fn check_mint_has_expected_index(
        checked_mint: &Checked<Mint>,
        execution_data: &ExecutionData,
    ) -> ExecutorResult<()> {
        if checked_mint.transaction().tx_pointer().tx_index() != execution_data.tx_count {
            return Err(ExecutorError::MintHasUnexpectedIndex)
        }
        Ok(())
    }

    fn verify_mint_for_empty_contract(mint: &Mint) -> ExecutorResult<()> {
        if *mint.mint_amount() != 0 {
            return Err(ExecutorError::CoinbaseAmountMismatch)
        }

        let input = input::contract::Contract {
            utxo_id: UtxoId::new(Bytes32::zeroed(), 0),
            balance_root: Bytes32::zeroed(),
            state_root: Bytes32::zeroed(),
            tx_pointer: TxPointer::new(BlockHeight::new(0), 0),
            contract_id: ContractId::zeroed(),
        };
        let output = output::contract::Contract {
            input_index: 0,
            balance_root: Bytes32::zeroed(),
            state_root: Bytes32::zeroed(),
        };
        if mint.input_contract() != &input || mint.output_contract() != &output {
            return Err(ExecutorError::MintMismatch)
        }
        Ok(())
    }

    fn store_mint_tx<T>(
        mint: Mint,
        execution_data: &mut ExecutionData,
        coinbase_id: TxId,
        storage_tx: &mut TxStorageTransaction<T>,
    ) -> ExecutorResult<Transaction>
    where
        T: KeyValueInspect<Column = Column>,
    {
        let tx = mint.into();

        execution_data.tx_status.push(TransactionExecutionStatus {
            id: coinbase_id,
            result: TransactionExecutionResult::Success {
                result: None,
                receipts: Default::default(),
                total_gas: 0,
                total_fee: 0,
            },
        });

        if storage_tx
            .storage::<ProcessedTransactions>()
            .replace(&coinbase_id, &())?
            .is_some()
        {
            return Err(ExecutorError::TransactionIdCollision(coinbase_id))
        }
        Ok(tx)
    }

    #[allow(clippy::too_many_arguments)]
    fn execute_mint_with_vm<T>(
        &self,
        header: &PartialBlockHeader,
        coinbase_contract_id: ContractId,
        execution_data: &mut ExecutionData,
        storage_tx: &mut TxStorageTransaction<T>,
        coinbase_id: &TxId,
        mint: &mut Mint,
        input: &mut Input,
    ) -> ExecutorResult<(input::contract::Contract, output::contract::Contract)>
    where
        T: KeyValueInspect<Column = Column>,
    {
        let mut storage_tx_record = StorageAccessRecorder::new(&mut *storage_tx);

        let mut sub_block_db_commit = storage_tx_record
            .write_transaction()
            .with_policy(ConflictPolicy::Overwrite);

        let mut vm_db = VmStorage::new(
            &mut sub_block_db_commit,
            &header.consensus,
            &header.application,
            coinbase_contract_id,
        );

        fuel_vm::interpreter::contract::balance_increase(
            &mut vm_db,
            &mint.input_contract().contract_id,
            mint.mint_asset_id(),
            *mint.mint_amount(),
        )
        .map_err(|e| format!("{e}"))
        .map_err(ExecutorError::CoinbaseCannotIncreaseBalance)?;

        let (recorder, changes) = sub_block_db_commit.into_inner();
        let (state_before, state_after) = recorder
            .get_reads()
            .finalize(&storage_tx, &changes)
            .map_err(|err| ExecutorError::StorageError(err.to_string()))?;

        self.compute_inputs(core::slice::from_mut(input), storage_tx, &state_before)?;

        storage_tx.commit_changes(changes.clone())?;

        let block_height = *header.height();
        let output = *mint.output_contract();
        let mut outputs = [Output::Contract(output)];
        self.persist_output_utxos(
            block_height,
            execution_data,
            coinbase_id,
            storage_tx,
            core::slice::from_ref(input),
            outputs.as_slice(),
        )?;
        self.compute_state_of_not_utxo_outputs(
            *coinbase_id,
            core::slice::from_ref(input),
            outputs.as_mut_slice(),
            &state_after,
        )?;
        let Input::Contract(input) = core::mem::take(input) else {
            return Err(ExecutorError::Other(
                "Input of the `Mint` transaction is not a contract".to_string(),
            ))
        };
        let Output::Contract(output) = outputs[0] else {
            return Err(ExecutorError::Other(
                "The output of the `Mint` transaction is not a contract".to_string(),
            ))
        };
        Ok((input, output))
    }

    fn update_tx_outputs<Tx>(
        &self,
        tx_id: TxId,
        tx: &mut Tx,
        record: &BTreeMap<ContractId, ContractAccessesWithValues>,
    ) -> ExecutorResult<()>
    where
        Tx: ExecutableTransaction,
    {
        let mut outputs = core::mem::take(tx.outputs_mut());
        self.compute_state_of_not_utxo_outputs(tx_id, tx.inputs(), &mut outputs, record)?;
        *tx.outputs_mut() = outputs;
        Ok(())
    }

    #[allow(clippy::too_many_arguments)]
    fn update_execution_data<Tx: Chargeable>(
        &self,
        tx: &Tx,
        execution_data: &mut ExecutionData,
        receipts: Arc<Vec<Receipt>>,
        gas_price: Word,
        reverted: bool,
        state: ProgramState,
        tx_id: TxId,
    ) -> ExecutorResult<()> {
        let (used_gas, tx_fee) = self.total_fee_paid(tx, &receipts, gas_price)?;
        let used_size = tx.metered_bytes_size().try_into().unwrap_or(u32::MAX);

        execution_data.coinbase = execution_data
            .coinbase
            .checked_add(tx_fee)
            .ok_or(ExecutorError::FeeOverflow)?;
        execution_data.used_gas = execution_data
            .used_gas
            .checked_add(used_gas)
            .ok_or_else(|| {
                ExecutorError::GasOverflow(
                    "Execution used gas overflowed.".into(),
                    execution_data.used_gas,
                    used_gas,
                )
            })?;
        execution_data.used_size = execution_data
            .used_size
            .checked_add(used_size)
            .ok_or(ExecutorError::TxSizeOverflow)?;

        if !reverted {
            execution_data
                .message_ids
                .extend(receipts.iter().filter_map(|r| r.message_id()));
        }

        let status = if reverted {
            TransactionExecutionResult::Failed {
                result: Some(state),
                receipts,
                total_gas: used_gas,
                total_fee: tx_fee,
            }
        } else {
            // else tx was a success
            TransactionExecutionResult::Success {
                result: Some(state),
                receipts,
                total_gas: used_gas,
                total_fee: tx_fee,
            }
        };

        // queue up status for this tx to be stored once block id is finalized.
        execution_data.tx_status.push(TransactionExecutionStatus {
            id: tx_id,
            result: status,
        });
        Ok(())
    }

    fn update_input_used_gas<Tx>(
        predicate_gas_used: Vec<Option<Word>>,
        tx_id: TxId,
        tx: &mut Tx,
    ) -> ExecutorResult<()>
    where
        Tx: ExecutableTransaction,
    {
        for (predicate_gas_used, produced_input) in
            predicate_gas_used.into_iter().zip(tx.inputs_mut())
        {
            if let Some(gas_used) = predicate_gas_used {
                match produced_input {
                    Input::CoinPredicate(CoinPredicate {
                        predicate_gas_used, ..
                    })
                    | Input::MessageCoinPredicate(MessageCoinPredicate {
                        predicate_gas_used,
                        ..
                    })
                    | Input::MessageDataPredicate(MessageDataPredicate {
                        predicate_gas_used,
                        ..
                    }) => {
                        *predicate_gas_used = gas_used;
                    }
                    _ => {
                        debug_assert!(
                            false,
                            "This error is not possible unless VM changes the order of inputs, \
                        or we added a new predicate inputs."
                        );
                        return Err(ExecutorError::InvalidTransactionOutcome {
                            transaction_id: tx_id,
                        })
                    }
                }
            }
        }
        Ok(())
    }

    fn extra_tx_checks<Tx, T>(
        &self,
        mut checked_tx: Checked<Tx>,
        header: &PartialBlockHeader,
        storage_tx: &TxStorageTransaction<T>,
        memory: &mut MemoryInstance,
    ) -> ExecutorResult<Checked<Tx>>
    where
        Tx: ExecutableTransaction + Send + Sync + 'static,
        <Tx as IntoChecked>::Metadata: CheckedMetadataTrait + Send + Sync,
        T: KeyValueInspect<Column = Column>,
    {
        let ecal_handler = EcalLogCollector {
            enabled: self.options.allow_syscall,
            ..Default::default()
        };

        checked_tx = checked_tx
            .check_predicates(
                &CheckPredicateParams::from(&self.consensus_params),
                memory,
                storage_tx,
                ecal_handler.clone(),
            )
            .map_err(|e| {
                ExecutorError::TransactionValidity(TransactionValidityError::Validation(
                    e,
                ))
            })?;
        debug_assert!(checked_tx.checks().contains(Checks::Predicates));

        // Note that the code above only executes predicates if the txpool didn't do so already.
        ecal_handler.maybe_print_logs(
            tracing::info_span!("verification", tx_id = % &checked_tx.id()),
        );

        self.verify_inputs_exist_and_values_match(
            storage_tx,
            checked_tx.transaction().inputs(),
            header.da_height,
        )?;
        checked_tx = checked_tx
            .check_signatures(&self.consensus_params.chain_id())
            .map_err(TransactionValidityError::from)?;
        debug_assert!(checked_tx.checks().contains(Checks::Signatures));
        Ok(checked_tx)
    }

    #[allow(clippy::type_complexity)]
    fn attempt_tx_execution_with_vm<Tx, T>(
        &self,
        checked_tx: Checked<Tx>,
        header: &PartialBlockHeader,
        coinbase_contract_id: ContractId,
        gas_price: Word,
        storage_tx: &mut TxStorageTransaction<T>,
        memory: &mut MemoryInstance,
    ) -> ExecutorResult<(bool, ProgramState, Tx, Arc<Vec<Receipt>>)>
    where
        Tx: ExecutableTransaction + Cacheable,
        <Tx as IntoChecked>::Metadata: CheckedMetadataTrait + Send + Sync,
        T: KeyValueInspect<Column = Column>,
    {
        let tx_id = checked_tx.id();

        let storage_tx_record = StorageAccessRecorder::new(&mut *storage_tx);

        let mut sub_block_db_commit = storage_tx_record
            .read_transaction()
            .with_policy(ConflictPolicy::Overwrite);

        let vm_db = VmStorage::new(
            &mut sub_block_db_commit,
            &header.consensus,
            &header.application,
            coinbase_contract_id,
        );

        let gas_costs = self.consensus_params.gas_costs();
        let fee_params = self.consensus_params.fee_params();

        let predicate_gas_used = checked_tx
            .transaction()
            .inputs()
            .iter()
            .map(|input| input.predicate_gas_used())
            .collect();
        let ready_tx = checked_tx.into_ready(
            gas_price,
            gas_costs,
            fee_params,
            Some(*header.height()),
        )?;

        let mut reverted;

        let ecal = EcalLogCollector {
            enabled: self.options.allow_syscall,
            ..Default::default()
        };

        let (state, mut tx, receipts) = if !self.options.dry_run {
            let vm = Interpreter::<_, _, _, EcalLogCollector, verification::Normal>::with_storage_and_ecal(
                memory,
                vm_db,
                InterpreterParams::new(gas_price, &self.consensus_params),
                ecal.clone(),
            );

            let vm_result: StateTransition<_, _> =
                vm.into_transact(ready_tx).map_err(|error| {
                    ExecutorError::VmExecution {
                        error: error.to_string(),
                        transaction_id: tx_id,
                    }
                })?;

            reverted = vm_result.should_revert();

            let (state, tx, receipts, _) = vm_result.into_inner();

            (state, tx, Arc::new(receipts))
        } else {
            let vm = Interpreter::<
                _,
                _,
                _,
                EcalLogCollector,
                verification::AttemptContinue,
            >::with_storage_and_ecal(
                memory,
                vm_db,
                InterpreterParams::new(gas_price, &self.consensus_params),
                ecal.clone(),
            );

            let vm_result: StateTransition<_, _> =
                vm.into_transact(ready_tx).map_err(|error| {
                    ExecutorError::VmExecution {
                        error: error.to_string(),
                        transaction_id: tx_id,
                    }
                })?;

            reverted = vm_result.should_revert();

            let (state, tx, mut receipts, verifier) = vm_result.into_inner();

            // If transaction requires contract ids, then extend receipts with
            // `PanicReason::ContractNotInInputs` for each missing contract id.
            // The data like `$pc` or `$is` is not available in this case,
            // because panic generated outside of the execution.
            if !verifier.missing_contract_inputs.is_empty() {
                debug_assert!(self.options.dry_run);
                reverted = true;

                let reason = PanicInstruction::error(
                    PanicReason::ContractNotInInputs,
                    op::noop().into(),
                );

                for contract_id in &verifier.missing_contract_inputs {
                    receipts.push(Receipt::Panic {
                        id: ContractId::zeroed(),
                        reason,
                        pc: 0,
                        is: 0,
                        contract_id: Some(*contract_id),
                    });
                }
            }

            (state, tx, Arc::new(receipts))
        };

        ecal.maybe_print_logs(tracing::info_span!("execution", tx_id = % tx_id));

        #[cfg(debug_assertions)]
        {
            tx.precompute(&self.consensus_params.chain_id())?;
            debug_assert_eq!(tx.id(&self.consensus_params.chain_id()), tx_id);
        }

        Self::update_input_used_gas(predicate_gas_used, tx_id, &mut tx)?;

        let (recorder, changes) = sub_block_db_commit.into_inner();
        let (storage_tx_recovered, record) = recorder.as_inner();
        let (state_before, state_after) =
            record.finalize(storage_tx_recovered, &changes)?;

        // We always need to update inputs with storage state before execution,
        // because VM zeroes malleable fields during the execution.
        self.compute_inputs(tx.inputs_mut(), storage_tx_recovered, &state_before)?;

        // only commit state changes if execution was a success
        if !reverted {
            self.update_tx_outputs(tx_id, &mut tx, &state_after)?;
            storage_tx.commit_changes(changes.clone())?;
        } else {
            self.update_tx_outputs(tx_id, &mut tx, &state_before)?;
        }

<<<<<<< HEAD
        Ok((reverted, state, tx, receipts.to_vec()))
=======
        self.update_tx_outputs(storage_tx, tx_id, &mut tx)?;
        Ok((reverted, state, tx, receipts))
>>>>>>> 92c80012
    }

    fn verify_inputs_exist_and_values_match<T>(
        &self,
        db: &StorageTransaction<T>,
        inputs: &[Input],
        block_da_height: DaBlockHeight,
    ) -> ExecutorResult<()>
    where
        T: KeyValueInspect<Column = Column>,
    {
        for input in inputs {
            match input {
                Input::CoinSigned(CoinSigned { utxo_id, .. })
                | Input::CoinPredicate(CoinPredicate { utxo_id, .. }) => {
                    match db.storage::<Coins>().get(utxo_id)? {
                        Some(coin) => {
                            if !coin.matches_input(input).unwrap_or_default() {
                                return Err(TransactionValidityError::CoinMismatch(
                                    *utxo_id,
                                )
                                .into())
                            }
                        }
                        _ => {
                            return Err(TransactionValidityError::CoinDoesNotExist(
                                *utxo_id,
                            )
                            .into())
                        }
                    }
                }
                Input::Contract(contract) => {
                    if !db
                        .storage::<ContractsLatestUtxo>()
                        .contains_key(&contract.contract_id)?
                    {
                        return Err(TransactionValidityError::ContractDoesNotExist(
                            contract.contract_id,
                        )
                        .into())
                    }
                }
                Input::MessageCoinSigned(MessageCoinSigned { nonce, .. })
                | Input::MessageCoinPredicate(MessageCoinPredicate { nonce, .. })
                | Input::MessageDataSigned(MessageDataSigned { nonce, .. })
                | Input::MessageDataPredicate(MessageDataPredicate { nonce, .. }) => {
                    match db.storage::<Messages>().get(nonce)? {
                        Some(message) => {
                            if message.da_height() > block_da_height {
                                return Err(
                                    TransactionValidityError::MessageSpendTooEarly(
                                        *nonce,
                                    )
                                    .into(),
                                )
                            }

                            if !message.matches_input(input).unwrap_or_default() {
                                return Err(TransactionValidityError::MessageMismatch(
                                    *nonce,
                                )
                                .into())
                            }
                        }
                        _ => {
                            return Err(TransactionValidityError::MessageDoesNotExist(
                                *nonce,
                            )
                            .into())
                        }
                    }
                }
            }
        }

        Ok(())
    }

    /// Mark input utxos as spent
    fn spend_input_utxos<T>(
        &self,
        inputs: &[Input],
        db: &mut TxStorageTransaction<T>,
        reverted: bool,
        execution_data: &mut ExecutionData,
    ) -> ExecutorResult<()>
    where
        T: KeyValueInspect<Column = Column>,
    {
        for input in inputs {
            match input {
                Input::CoinSigned(CoinSigned {
                    utxo_id,
                    owner,
                    amount,
                    asset_id,
                    ..
                })
                | Input::CoinPredicate(CoinPredicate {
                    utxo_id,
                    owner,
                    amount,
                    asset_id,
                    ..
                }) => {
                    // prune utxo from db
                    let coin = db
                        .storage::<Coins>()
                        .take(utxo_id)
                        .map_err(Into::into)
                        .transpose()
                        .unwrap_or_else(|| {
                            // If the coin is not found in the database, it means that it was
                            // already spent or `utxo_validation` is `false`.
                            self.get_coin_or_default(
                                db, *utxo_id, *owner, *amount, *asset_id,
                            )
                        })?;

                    execution_data
                        .events
                        .push(ExecutorEvent::CoinConsumed(coin.uncompress(*utxo_id)));
                }
                Input::MessageDataSigned(_) | Input::MessageDataPredicate(_)
                    if reverted =>
                {
                    // Don't spend the retryable messages if transaction is reverted
                    continue
                }
                Input::MessageCoinSigned(MessageCoinSigned { nonce, .. })
                | Input::MessageCoinPredicate(MessageCoinPredicate { nonce, .. })
                | Input::MessageDataSigned(MessageDataSigned { nonce, .. })
                | Input::MessageDataPredicate(MessageDataPredicate { nonce, .. }) => {
                    // ensure message wasn't already marked as spent,
                    // and cleanup message contents
                    let message = db
                        .storage::<Messages>()
                        .take(nonce)?
                        .ok_or(ExecutorError::MessageDoesNotExist(*nonce))?;
                    execution_data
                        .events
                        .push(ExecutorEvent::MessageConsumed(message));
                }
                _ => {}
            }
        }
        Ok(())
    }

    fn total_fee_paid<Tx: Chargeable>(
        &self,
        tx: &Tx,
        receipts: &[Receipt],
        gas_price: Word,
    ) -> ExecutorResult<(Word, Word)> {
        let min_gas = tx.min_gas(
            self.consensus_params.gas_costs(),
            self.consensus_params.fee_params(),
        );
        let max_fee = tx.max_fee_limit();
        let mut used_gas = 0;
        for r in receipts.iter().rev() {
            if let Receipt::ScriptResult { gas_used, .. } = r {
                used_gas = *gas_used;
                break
            }
        }

        let fee = tx
            .refund_fee(
                self.consensus_params.gas_costs(),
                self.consensus_params.fee_params(),
                used_gas,
                gas_price,
            )
            .ok_or(ExecutorError::FeeOverflow)?;
        let total_used_gas = min_gas.checked_add(used_gas).ok_or_else(|| {
            ExecutorError::GasOverflow(
                "Total used gas overflowed.".into(),
                min_gas,
                used_gas,
            )
        })?;
        // if there's no script result (i.e. create) then fee == base amount
        Ok((
            total_used_gas,
            max_fee.checked_sub(fee).ok_or(ExecutorError::FeeOverflow)?,
        ))
    }

    /// Computes all zeroed or variable inputs.
    fn compute_inputs<T>(
        &self,
        inputs: &mut [Input],
        db: &TxStorageTransaction<T>,
        record: &BTreeMap<ContractId, ContractAccessesWithValues>,
    ) -> ExecutorResult<()>
    where
        T: KeyValueInspect<Column = Column>,
    {
        for input in inputs {
            match input {
                Input::CoinSigned(CoinSigned {
                    tx_pointer,
                    utxo_id,
                    owner,
                    amount,
                    asset_id,
                    ..
                })
                | Input::CoinPredicate(CoinPredicate {
                    tx_pointer,
                    utxo_id,
                    owner,
                    amount,
                    asset_id,
                    ..
                }) => {
                    let coin = self
                        .get_coin_or_default(db, *utxo_id, *owner, *amount, *asset_id)?;
                    *tx_pointer = *coin.tx_pointer();
                }
                &mut Input::Contract(input::contract::Contract {
                    ref mut utxo_id,
                    ref mut balance_root,
                    ref mut state_root,
                    ref mut tx_pointer,
                    ref contract_id,
                    ..
                }) => {
                    let contract = ContractRef::new(db, *contract_id);
                    let utxo_info =
                        contract.validated_utxo(self.options.forbid_fake_coins)?;
                    *utxo_id = *utxo_info.utxo_id();
                    *tx_pointer = utxo_info.tx_pointer();

                    let empty = ContractAccessesWithValues::default();
                    let for_contract = record.get(contract_id).unwrap_or(&empty);

                    *balance_root = compute_balances_hash(&for_contract.assets);
                    *state_root = compute_state_hash(&for_contract.slots);
                }
                _ => {}
            }
        }
        Ok(())
    }

    #[allow(clippy::type_complexity)]
    // TODO: Maybe we need move it to `fuel-vm`? O_o Because other `Outputs` are processed there
    /// Computes all zeroed or variable outputs.
    /// In production mode, updates the outputs with computed values.
    /// In validation mode, compares the outputs with computed inputs.
    fn compute_state_of_not_utxo_outputs(
        &self,
        tx_id: TxId,
        inputs: &[Input],
        outputs: &mut [Output],
        record: &BTreeMap<ContractId, ContractAccessesWithValues>,
    ) -> ExecutorResult<()> {
        for output in outputs {
            if let Output::Contract(contract_output) = output {
                let contract_id =
                    if let Some(Input::Contract(input::contract::Contract {
                        contract_id,
                        ..
                    })) = inputs.get(contract_output.input_index as usize)
                    {
                        contract_id
                    } else {
                        return Err(ExecutorError::InvalidTransactionOutcome {
                            transaction_id: tx_id,
                        })
                    };

                let empty = ContractAccessesWithValues::default();
                let for_contract = record.get(contract_id).unwrap_or(&empty);

                contract_output.balance_root =
                    compute_balances_hash(&for_contract.assets);
                contract_output.state_root = compute_state_hash(&for_contract.slots);
            }
        }
        Ok(())
    }

    #[allow(clippy::too_many_arguments)]
    pub fn get_coin_or_default<T>(
        &self,
        db: &TxStorageTransaction<T>,
        utxo_id: UtxoId,
        owner: Address,
        amount: u64,
        asset_id: AssetId,
    ) -> ExecutorResult<CompressedCoin>
    where
        T: KeyValueInspect<Column = Column>,
    {
        if self.options.forbid_fake_coins {
            db.storage::<Coins>()
                .get(&utxo_id)?
                .ok_or(ExecutorError::TransactionValidity(
                    TransactionValidityError::CoinDoesNotExist(utxo_id),
                ))
                .map(Cow::into_owned)
        } else {
            // if utxo validation is disabled, just assign this new input to the original block
            let coin = CompressedCoinV1 {
                owner,
                amount,
                asset_id,
                tx_pointer: Default::default(),
            }
            .into();
            Ok(coin)
        }
    }

    fn persist_output_utxos<T>(
        &self,
        block_height: BlockHeight,
        execution_data: &mut ExecutionData,
        tx_id: &Bytes32,
        db: &mut TxStorageTransaction<T>,
        inputs: &[Input],
        outputs: &[Output],
    ) -> ExecutorResult<()>
    where
        T: KeyValueInspect<Column = Column>,
    {
        let tx_idx = execution_data.tx_count;
        for (output_index, output) in outputs.iter().enumerate() {
            let index =
                u16::try_from(output_index).map_err(|_| ExecutorError::TooManyOutputs)?;
            let utxo_id = UtxoId::new(*tx_id, index);
            match output {
                Output::Coin {
                    amount,
                    asset_id,
                    to,
                } => Self::insert_coin(
                    block_height,
                    execution_data,
                    utxo_id,
                    amount,
                    asset_id,
                    to,
                    db,
                )?,
                Output::Contract(contract) => {
                    if let Some(Input::Contract(input::contract::Contract {
                        contract_id,
                        ..
                    })) = inputs.get(contract.input_index as usize)
                    {
                        let tx_pointer = TxPointer::new(block_height, tx_idx);
                        db.storage::<ContractsLatestUtxo>().insert(
                            contract_id,
                            &ContractUtxoInfo::V1((utxo_id, tx_pointer).into()),
                        )?;
                    } else {
                        return Err(ExecutorError::TransactionValidity(
                            TransactionValidityError::InvalidContractInputIndex(utxo_id),
                        ))
                    }
                }
                Output::Change {
                    to,
                    asset_id,
                    amount,
                } => Self::insert_coin(
                    block_height,
                    execution_data,
                    utxo_id,
                    amount,
                    asset_id,
                    to,
                    db,
                )?,
                Output::Variable {
                    to,
                    asset_id,
                    amount,
                } => Self::insert_coin(
                    block_height,
                    execution_data,
                    utxo_id,
                    amount,
                    asset_id,
                    to,
                    db,
                )?,
                Output::ContractCreated { contract_id, .. } => {
                    let tx_pointer = TxPointer::new(block_height, tx_idx);
                    db.storage::<ContractsLatestUtxo>().insert(
                        contract_id,
                        &ContractUtxoInfo::V1((utxo_id, tx_pointer).into()),
                    )?;
                }
            }
        }
        Ok(())
    }

    fn insert_coin<T>(
        block_height: BlockHeight,
        execution_data: &mut ExecutionData,
        utxo_id: UtxoId,
        amount: &Word,
        asset_id: &AssetId,
        to: &Address,
        db: &mut TxStorageTransaction<T>,
    ) -> ExecutorResult<()>
    where
        T: KeyValueInspect<Column = Column>,
    {
        // Only insert a coin output if it has some amount.
        // This is because variable or transfer outputs won't have any value
        // if there's a revert or panic and shouldn't be added to the utxo set.
        if *amount > Word::MIN {
            let coin = CompressedCoinV1 {
                owner: *to,
                amount: *amount,
                asset_id: *asset_id,
                tx_pointer: TxPointer::new(block_height, execution_data.tx_count),
            }
            .into();

            if db.storage::<Coins>().replace(&utxo_id, &coin)?.is_some() {
                return Err(ExecutorError::OutputAlreadyExists)
            }
            execution_data
                .events
                .push(ExecutorEvent::CoinCreated(coin.uncompress(utxo_id)));
        }

        Ok(())
    }
}<|MERGE_RESOLUTION|>--- conflicted
+++ resolved
@@ -1999,12 +1999,7 @@
             self.update_tx_outputs(tx_id, &mut tx, &state_before)?;
         }
 
-<<<<<<< HEAD
-        Ok((reverted, state, tx, receipts.to_vec()))
-=======
-        self.update_tx_outputs(storage_tx, tx_id, &mut tx)?;
         Ok((reverted, state, tx, receipts))
->>>>>>> 92c80012
     }
 
     fn verify_inputs_exist_and_values_match<T>(
