--- conflicted
+++ resolved
@@ -266,13 +266,9 @@
         .enumerate()
         .filter_map(|(i, output)| {
             if output.is_change() || output.is_variable() && output.amount() != Some(0) {
-<<<<<<< HEAD
-                Some(output.clone())
-=======
                 let output_index = u16::try_from(i).ok()?;
                 let utxo_id = UtxoId::new(tx_id, output_index);
-                Some((utxo_id, *output))
->>>>>>> 38c7a585
+                Some((utxo_id, output.clone()))
             } else {
                 None
             }
