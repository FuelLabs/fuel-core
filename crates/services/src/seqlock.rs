//! A simple implementation of a sequential lock.
//! More details: <https://docs.kernel.org/locking/seqlock.html>

use std::{
    cell::UnsafeCell,
    panic::UnwindSafe,
    sync::atomic::{
        fence,
        AtomicU64,
        Ordering,
    },
};

/// A simple implementation of a sequential lock.
/// some usage of unsafe, T must be Copy
#[derive(Debug)]
pub struct SeqLock<T: Copy> {
    sequence: AtomicU64,
    data: UnsafeCell<T>,
}

unsafe impl<T: Send + Copy> Sync for SeqLock<T> {}

<<<<<<< HEAD
impl<T: Default> Default for SeqLock<T> {
    fn default() -> Self {
        Self::new(T::default())
    }
}

impl<T> SeqLock<T> {
    /// Create a new SeqLock with the given data
    pub fn new(data: T) -> Self {
        Self {
            sequence: AtomicU64::new(0),
            data: UnsafeCell::new(data),
        }
    }
=======
/// The writer handle for the `SeqLock`.
/// Only one writer exists for a `SeqLock`.
/// There is no Clone bound since we want to enforce only one writer.
#[derive(Debug)]
pub struct SeqLockWriter<T: Copy> {
    lock: std::sync::Arc<SeqLock<T>>,
}
>>>>>>> 51d079ca

impl<T: Copy> SeqLockWriter<T> {
    /// Modifies the data within the lock.
    pub fn write<F>(&self, f: F)
    where
        F: FnOnce(&mut T) + UnwindSafe,
    {
        let lock = &self.lock;

        // Indicate that a write operation is starting.
        lock.sequence.fetch_add(1, Ordering::AcqRel);
        // reordering safety
        fence(Ordering::Acquire);

        // attempt to perform the write, and catch any panics
        // we won't have partial write problems since data <= 64 bytes
        // safety: panics are caught and resumed
        let result = std::panic::catch_unwind(std::panic::AssertUnwindSafe(|| unsafe {
            let data = &mut *lock.data.get();
            f(data);
        }));

        // reordering safety
        fence(Ordering::Release);
        // Indicate that the write operation has finished.
        lock.sequence.fetch_add(1, Ordering::Release);

        // resume unwinding if there was an error
        if let Err(e) = result {
            std::panic::resume_unwind(e);
        }
    }
}

/// The reader handle for the `SeqLock`.
/// Multiple readers can be created for a `SeqLock`.
#[derive(Clone, Debug)]
pub struct SeqLockReader<T: Copy> {
    lock: std::sync::Arc<SeqLock<T>>,
}

impl<T: Copy> SeqLockReader<T> {
    /// Reads the data within the lock.
    pub fn read(&self) -> T {
        let lock = &self.lock;

        loop {
            // check starting guard
            let start = lock.sequence.load(Ordering::Acquire);

            // if odd, write in progress
            if start % 2 != 0 {
                std::thread::yield_now();
                continue;
            }

            // reordering safety
            fence(Ordering::Acquire);

            // safety: when the data <=64 bytes, it fits in a single cache line
            // and cannot be subject to torn reads
            let data = unsafe { *lock.data.get() };

            // reordering safety
            fence(Ordering::Acquire);

            // check starting/ending guard
            let end = lock.sequence.load(Ordering::Acquire);

            // if value changed, retry
            if start == end && start % 2 == 0 {
                return data;
            }
        }
    }
}

impl<T: Copy> SeqLock<T> {
    /// Creates a new `SeqLock` and returns a writer and a reader handle.
    /// Optimized for occasional writes and frequent reads
    ///  !!WARNING!!
    /// ONLY USE IF ALL THE BELOW CRITERIA ARE MET
    ///  1. Internal data <= 64 bytes
    ///  2. VERY frequent reads
    /// # Safety
    /// The data must be `Copy`
    #[allow(clippy::new_ret_no_self)]
    pub unsafe fn new(data: T) -> (SeqLockWriter<T>, SeqLockReader<T>) {
        let lock = Self {
            sequence: AtomicU64::new(0),
            data: UnsafeCell::new(data),
        };
        let shared = std::sync::Arc::new(lock);
        (
            SeqLockWriter {
                lock: std::sync::Arc::clone(&shared),
            },
            SeqLockReader { lock: shared },
        )
    }
}

#[allow(non_snake_case)]
#[cfg(test)]
mod tests {
    use super::*;
    use std::thread;

    #[test]
    fn test_seqlock__provides_correct_values_in_order() {
        let (writer, reader) = unsafe { SeqLock::new(42) };
        let iterations = 100;

        let writer = {
            thread::spawn(move || {
                for i in 0..iterations {
                    writer.write(|data| *data = i);
                }
            })
        };

        let reader = {
            let lock = reader.clone();
            thread::spawn(move || {
                let seen = 0;

                for _ in 0..iterations {
                    let value = lock.read();
                    assert!(value >= seen);
                }
            })
        };

        writer.join().unwrap();
        reader.join().unwrap();
    }

    #[test]
    fn test_seqlock__single_threaded() {
        let (writer, reader) = unsafe { SeqLock::new(42) };

        writer.write(|data| {
            *data = 100;
        });

        let value = reader.read();
        assert_eq!(value, 100);
    }
}<|MERGE_RESOLUTION|>--- conflicted
+++ resolved
@@ -21,22 +21,6 @@
 
 unsafe impl<T: Send + Copy> Sync for SeqLock<T> {}
 
-<<<<<<< HEAD
-impl<T: Default> Default for SeqLock<T> {
-    fn default() -> Self {
-        Self::new(T::default())
-    }
-}
-
-impl<T> SeqLock<T> {
-    /// Create a new SeqLock with the given data
-    pub fn new(data: T) -> Self {
-        Self {
-            sequence: AtomicU64::new(0),
-            data: UnsafeCell::new(data),
-        }
-    }
-=======
 /// The writer handle for the `SeqLock`.
 /// Only one writer exists for a `SeqLock`.
 /// There is no Clone bound since we want to enforce only one writer.
@@ -44,7 +28,6 @@
 pub struct SeqLockWriter<T: Copy> {
     lock: std::sync::Arc<SeqLock<T>>,
 }
->>>>>>> 51d079ca
 
 impl<T: Copy> SeqLockWriter<T> {
     /// Modifies the data within the lock.
