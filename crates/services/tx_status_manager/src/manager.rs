use anyhow::anyhow;
use std::{
    collections::{
        hash_map::Entry,
        HashMap,
        VecDeque,
    },
    time::{
        Duration,
        Instant,
    },
};

use fuel_core_types::{
    fuel_tx::{
        Bytes32,
        TxId,
    },
    services::txpool::TransactionStatus,
};

use crate::{
    error::Error,
    tx_status_stream::{
        TxStatusStream,
        TxUpdate,
    },
    update_sender::{
        MpscChannel,
        TxStatusChange,
    },
};

pub struct Data {
    pruning_queue: VecDeque<(Instant, TxId)>,
    statuses: HashMap<TxId, (Instant, TransactionStatus)>,
}

impl Data {
    pub fn empty() -> Self {
        Self {
            pruning_queue: VecDeque::new(),
            statuses: HashMap::new(),
        }
    }

    #[cfg(test)]
    fn assert_consistency(&self) {
        use std::collections::HashSet;
        // There should be a timestamp entry for each registered tx id
        for (status_tx_id, (status_time, _)) in self.statuses.iter() {
            assert!(self
                .pruning_queue
                .iter()
                .any(|(time, tx_id)| tx_id == status_tx_id && time == status_time));
        }

        // There should be a transaction with given id for each timestamp cache
        for (_, tx_id) in self.pruning_queue.iter() {
            assert!(self.statuses.contains_key(tx_id));
        }

        // The count of transactions in both collections must match
        let tx_count = self.statuses.len();
        let tx_count_from_queue = self
            .pruning_queue
            .iter()
            .map(|(_, tx_id)| *tx_id)
            .collect::<HashSet<_>>();
        assert_eq!(tx_count, tx_count_from_queue.len());
    }
}

<<<<<<< HEAD
pub struct TxStatusManager {
    data: Data,
    tx_status_change: TxStatusChange,
    ttl: Duration,
=======
pub trait TimeProvider {
    fn now(&self) -> Tai64 {
        Tai64::now()
    }

    #[cfg(test)]
    fn sleep(&mut self, secs: i64) {
        std::thread::sleep(Duration::from_secs(secs as u64));
    }
}

#[derive(Clone)]
pub struct TxStatusManager<Time>
where
    Time: TimeProvider,
{
    data: Arc<Mutex<Data>>,
    tx_status_change: TxStatusChange,
    ttl: u64,
    time_provider: Time,
>>>>>>> 19b20c44
}

impl<Time> TxStatusManager<Time>
where
    Time: TimeProvider,
{
    pub fn new(
        tx_status_change: TxStatusChange,
        ttl: Duration,
        time_provider: Time,
    ) -> Self {
        Self {
            data: Data::empty(),
            tx_status_change,
<<<<<<< HEAD
            ttl,
        }
    }

    fn prune_old_statuses(&mut self) {
        let now = Instant::now();
=======
            ttl: ttl.as_secs(),
            time_provider,
        }
    }

    #[cfg(test)]
    fn inner_data(&self) -> MutexGuard<Data> {
        self.data.lock()
    }

    #[cfg(test)]
    fn advance_time(&mut self, secs: i64) {
        self.time_provider.sleep(secs);
    }

    #[cfg(test)]
    fn now(&mut self) -> Tai64 {
        self.time_provider.now()
    }

    fn prune_old_statuses(&self, data: &mut MutexGuard<Data>) {
        let timestamp = self.time_provider.now();

        // If timestamp is longer than the entire possible timespan we can not
        // do much about it anyway.
        #[allow(clippy::arithmetic_side_effects)]
        let cutoff = timestamp - self.ttl;
>>>>>>> 19b20c44

        while let Some((past, _)) = self.data.pruning_queue.back() {
            let duration = now.duration_since(*past);

            if duration < self.ttl {
                break;
            }

<<<<<<< HEAD
            let (past, tx_id) = self
                .data
                .pruning_queue
                .pop_back()
                .expect("Queue is not empty, checked above; qed");

            let entry = self.data.statuses.entry(tx_id);
            match entry {
                Entry::Occupied(entry) => {
                    // One transaction can have multiple statuses during its lifetime.
                    // It can have `Submitted`, `PreConfirmationSuccess`, `Success`, for example.
                    // When we insert each of new status, we also update a timestamp when it was
                    // inserted.
                    //
                    // Prune queue can have multiple entries for the same transaction.
                    // We only need to remove status from the cache if it is the last status
                    // for the transaction(in other words timestamp from queue matches
                    // timestamp from the cache).
                    if entry.get().0 == past {
                        entry.remove();
=======
    fn add_new_status(
        &self,
        data: &mut MutexGuard<Data>,
        tx_id: TxId,
        tx_status: &TransactionStatus,
    ) {
        let timestamp = self.time_provider.now();

        if let Some((_, prev_timestamp)) = data.statuses.get(&tx_id) {
            if timestamp != *prev_timestamp {
                let prev_timestamp_clone = *prev_timestamp;
                if let Some(timestamps) = data.timestamps.get_mut(&prev_timestamp_clone) {
                    timestamps.remove(&tx_id);
                    if timestamps.is_empty() {
                        data.timestamps.remove(&prev_timestamp_clone);
>>>>>>> 19b20c44
                    }
                }
                Entry::Vacant(_) => {
                    // If it was already removed, then we do nothing
                }
            }
        }

        #[cfg(test)]
        self.data.assert_consistency();
    }

    fn add_new_status(&mut self, tx_id: TxId, tx_status: TransactionStatus) {
        let now = Instant::now();
        self.data.pruning_queue.push_front((now, tx_id));
        self.data.statuses.insert(tx_id, (now, tx_status));
    }

    fn register_status(&mut self, tx_id: TxId, tx_status: TransactionStatus) {
        self.prune_old_statuses();
        self.add_new_status(tx_id, tx_status);
    }

    pub fn status_update(&mut self, tx_id: TxId, tx_status: TransactionStatus) {
        tracing::debug!(%tx_id, ?tx_status, "new tx status");

        // TODO[RC]: Capacity checks? - Protected by TxPool capacity checks, except for the squeezed state. Maybe introduce some limit.
        // TODO[RC]: Shall we store squeezed out variants as well?
        self.register_status(tx_id, tx_status.clone());

        match &tx_status {
            TransactionStatus::Submitted(_)
            | TransactionStatus::Success(_)
            | TransactionStatus::SqueezedOut(_)
            | TransactionStatus::Failure(_) => (),
            // TODO[RC]: Handle these new variants
            TransactionStatus::PreConfirmationSuccess(_) => todo!(),
            TransactionStatus::PreConfirmationSqueezedOut(_) => {
                // TODO[RC]: Squeezed out should still have the tx_id, not just the reason
                todo!()
            }
            TransactionStatus::PreConfirmationFailure(_) => todo!(),
        };

        self.tx_status_change
            .update_sender
            .send(TxUpdate::new(tx_id, tx_status.into()));
    }

    pub fn status(&self, tx_id: &TxId) -> Option<TransactionStatus> {
        self.data
            .statuses
            .get(tx_id)
            .map(|(_, status)| status.clone())
    }

    /// Subscribe to status updates for a transaction.
    pub fn tx_update_subscribe(&self, tx_id: Bytes32) -> anyhow::Result<TxStatusStream> {
        self.tx_status_change
            .update_sender
            .try_subscribe::<MpscChannel>(tx_id)
            .ok_or(anyhow!("Maximum number of subscriptions reached"))
    }

    pub fn notify_skipped_txs(&mut self, tx_ids_and_reason: Vec<(Bytes32, String)>) {
        tx_ids_and_reason.into_iter().for_each(|(tx_id, reason)| {
            let error = Error::SkippedTransaction(reason);
            self.status_update(tx_id, TransactionStatus::squeezed_out(error.to_string()));
        });
    }
}

#[cfg(test)]
mod tests {
    use std::time::Duration;

    use fuel_core_types::{
        fuel_tx::Bytes32,
        services::txpool::TransactionStatus,
        tai64::Tai64,
    };

    use crate::update_sender::TxStatusChange;

    use super::{
        TimeProvider,
        TxStatusManager,
    };

    fn status_1() -> TransactionStatus {
        TransactionStatus::submitted(Tai64::UNIX_EPOCH)
    }

    const TTL: Duration = Duration::from_secs(4);

    fn assert_presence<Time>(
        tx_status_manager: &TxStatusManager<Time>,
        tx_ids: Vec<Bytes32>,
    ) where
        Time: TimeProvider,
    {
        for tx_id in tx_ids {
            assert!(
                tx_status_manager.status(&tx_id).is_some(),
                "tx_id {:?} should be present",
                tx_id
            );
        }
    }

    fn assert_presence_with_status<Time>(
        tx_status_manager: &TxStatusManager<Time>,
        txs: Vec<(Bytes32, TransactionStatus)>,
    ) where
        Time: TimeProvider,
    {
        for (tx_id, status) in txs {
            assert!(
                tx_status_manager.status(&tx_id) == Some(status),
                "tx_id {:?} should be present with correct status",
                tx_id
            );
        }
    }

    fn assert_absence<Time>(
        tx_status_manager: &TxStatusManager<Time>,
        tx_ids: Vec<Bytes32>,
    ) where
        Time: TimeProvider,
    {
        for tx_id in tx_ids {
            assert!(
                tx_status_manager.status(&tx_id).is_none(),
                "tx_id {:?} should be missing",
                tx_id
            );
        }
    }

    struct TestTimeProvider {
        now: i64,
    }

    impl TestTimeProvider {
        fn new() -> Self {
            Self { now: 0 }
        }
    }

    impl TimeProvider for TestTimeProvider {
        fn now(&self) -> Tai64 {
            Tai64::from_unix(self.now)
        }

        fn sleep(&mut self, secs: i64) {
            self.now = self.now.saturating_add(secs);
        }
    }

    mod equal_ids {
        use std::time::Duration;

        use crate::{
            update_sender::TxStatusChange,
            TxStatusManager,
        };

        use super::{
            assert_absence,
            assert_presence,
<<<<<<< HEAD
            status_1,
=======
            TestTimeProvider,
            STATUS_1,
>>>>>>> 19b20c44
            TTL,
        };

        #[test]
        fn simple_registration() {
            let test_time_provider = TestTimeProvider::new();
            let tx_status_change = TxStatusChange::new(100, Duration::from_secs(360));
<<<<<<< HEAD
            let mut tx_status_manager = TxStatusManager::new(tx_status_change, TTL);
=======
            let mut tx_status_manager =
                TxStatusManager::new(tx_status_change, TTL, test_time_provider);
>>>>>>> 19b20c44

            let tx1_id = [1u8; 32].into();
            let tx2_id = [2u8; 32].into();
            let tx3_id = [3u8; 32].into();
            let tx4_id = [4u8; 32].into();

            // Register tx1 and tx2
            tx_status_manager.status_update(tx1_id, status_1());
            tx_status_manager.status_update(tx2_id, status_1());

            // Sleep for less than a TTL
            tx_status_manager.advance_time(1);

            // Register tx3
            tx_status_manager.status_update(tx3_id, status_1());

            // Sleep for less than a TTL
            tx_status_manager.advance_time(1);

            // Register tx4
            tx_status_manager.status_update(tx4_id, status_1());

            // All should be present
            assert_presence(&tx_status_manager, vec![tx1_id, tx2_id, tx3_id, tx4_id]);
        }

        #[test]
        fn prunes_old_statuses() {
            let test_time_provider = TestTimeProvider::new();
            let tx_status_change = TxStatusChange::new(100, Duration::from_secs(360));
<<<<<<< HEAD
            let mut tx_status_manager = TxStatusManager::new(tx_status_change, TTL);
=======
            let mut tx_status_manager =
                TxStatusManager::new(tx_status_change, TTL, test_time_provider);
>>>>>>> 19b20c44

            let tx1_id = [1u8; 32].into();
            let tx2_id = [2u8; 32].into();
            let tx3_id = [3u8; 32].into();
            let tx4_id = [4u8; 32].into();

            // Register tx1
            tx_status_manager.status_update(tx1_id, status_1());
            assert_presence(&tx_status_manager, vec![tx1_id]);

            // Move 2 second forward (half of TTL) and register tx2
<<<<<<< HEAD
            std::thread::sleep(TTL / 2);
            tx_status_manager.status_update(tx2_id, status_1());
=======
            tx_status_manager.advance_time((TTL / 2).as_secs() as i64);
            tx_status_manager.status_update(tx2_id, STATUS_1);
>>>>>>> 19b20c44

            // Both should be present, since TTL didn't pass yet
            assert_presence(&tx_status_manager, vec![tx1_id, tx2_id]);

            // Move 3 second forward, for a total of 5s.
            // TTL = 4s, so tx1 should be pruned.
            tx_status_manager.advance_time(3);

            // Trigger the pruning
            tx_status_manager.status_update(tx3_id, status_1());

            // tx1 should be pruned, tx2 and tx3 should be present
            assert_absence(&tx_status_manager, vec![tx1_id]);
            assert_presence(&tx_status_manager, vec![tx2_id, tx3_id]);

            // Move 2 second forward, for a total of 7s.
            // TTL = 4s, so tx2 should be pruned.
            tx_status_manager.advance_time(2);

            // Trigger the pruning
            tx_status_manager.status_update(tx4_id, status_1());

            // tx1 and tx2 should be pruned, tx3 and tx4 should be present
            assert_absence(&tx_status_manager, vec![tx1_id, tx2_id]);
            assert_presence(&tx_status_manager, vec![tx3_id, tx4_id]);
        }

        #[test]
        fn prunes_multiple_old_statuses() {
            let test_time_provider = TestTimeProvider::new();
            let tx_status_change = TxStatusChange::new(100, Duration::from_secs(360));
<<<<<<< HEAD
            let mut tx_status_manager = TxStatusManager::new(tx_status_change, TTL);
=======
            let mut tx_status_manager =
                TxStatusManager::new(tx_status_change, TTL, test_time_provider);
>>>>>>> 19b20c44

            let tx1_id = [1u8; 32].into();
            let tx2_id = [2u8; 32].into();
            let tx3_id = [3u8; 32].into();
            let tx4_id = [4u8; 32].into();
            let tx5_id = [5u8; 32].into();
            let tx6_id = [6u8; 32].into();

            // Register some transactions
            tx_status_manager.status_update(tx1_id, status_1());
            tx_status_manager.status_update(tx2_id, status_1());
            tx_status_manager.status_update(tx3_id, status_1());

            // Sleep for less than TTL
            tx_status_manager.advance_time(1);

            // Register some more transactions
            tx_status_manager.status_update(tx4_id, status_1());
            tx_status_manager.status_update(tx5_id, status_1());

            // Move beyond TTL
            tx_status_manager.advance_time(TTL.as_secs() as i64);

            // Trigger the pruning
            tx_status_manager.status_update(tx6_id, status_1());

            // All but the last one should be pruned.
            assert_absence(
                &tx_status_manager,
                vec![tx1_id, tx2_id, tx3_id, tx4_id, tx5_id],
            );
            assert_presence(&tx_status_manager, vec![tx6_id]);
        }
    }

    mod distinct_ids {
        use fuel_core_types::services::txpool::TransactionStatus;

        use crate::{
            update_sender::TxStatusChange,
            TxStatusManager,
        };

        use super::{
            assert_absence,
            assert_presence_with_status,
            status_1,
            Duration,
<<<<<<< HEAD
=======
            TestTimeProvider,
            STATUS_1,
>>>>>>> 19b20c44
            TTL,
        };

        #[test]
        fn simple_registration() {
<<<<<<< HEAD
            let status_2: TransactionStatus =
                TransactionStatus::squeezed_out("fishy tx".to_string());

            let tx_status_change = TxStatusChange::new(100, Duration::from_secs(360));
            let mut tx_status_manager = TxStatusManager::new(tx_status_change, TTL);
=======
            let test_time_provider = TestTimeProvider::new();
            let status_2: TransactionStatus = TransactionStatus::SqueezedOut {
                reason: "fishy tx".to_string(),
            };

            let tx_status_change = TxStatusChange::new(100, Duration::from_secs(360));
            let mut tx_status_manager =
                TxStatusManager::new(tx_status_change, TTL, test_time_provider);
>>>>>>> 19b20c44

            let tx1_id = [1u8; 32].into();
            let tx2_id = [2u8; 32].into();

            // Register tx1 and tx2
            tx_status_manager.status_update(tx1_id, status_1());
            tx_status_manager.status_update(tx1_id, status_2.clone());

            // Sleep for less than a TTL
            tx_status_manager.advance_time(1);

            // Register tx2
            tx_status_manager.status_update(tx2_id, status_1());

            // All should be present
            assert_presence_with_status(
                &tx_status_manager,
                vec![(tx1_id, status_2), (tx2_id, status_1())],
            );
        }

        #[test]
        fn prunes_old_statuses() {
<<<<<<< HEAD
            let status_2: TransactionStatus =
                TransactionStatus::squeezed_out("fishy tx".to_string());

            let tx_status_change = TxStatusChange::new(100, Duration::from_secs(360));
            let mut tx_status_manager = TxStatusManager::new(tx_status_change, TTL);
=======
            let test_time_provider = TestTimeProvider::new();
            let status_2: TransactionStatus = TransactionStatus::SqueezedOut {
                reason: "fishy tx".to_string(),
            };

            let tx_status_change = TxStatusChange::new(100, Duration::from_secs(360));
            let mut tx_status_manager =
                TxStatusManager::new(tx_status_change, TTL, test_time_provider);
>>>>>>> 19b20c44

            let tx1_id = [1u8; 32].into();
            let tx2_id = [2u8; 32].into();
            let tx3_id = [3u8; 32].into();
            let tx4_id = [4u8; 32].into();

            // Register tx1 and tx3
            tx_status_manager.status_update(tx1_id, status_1());
            tx_status_manager.status_update(tx3_id, status_1());

            // Move 2 second forward (half of TTL), register tx2
            // and update status of tx1
<<<<<<< HEAD
            std::thread::sleep(TTL / 2);
            tx_status_manager.status_update(tx2_id, status_1());
=======
            tx_status_manager.advance_time((TTL / 2).as_secs() as i64);
            tx_status_manager.status_update(tx2_id, STATUS_1);
>>>>>>> 19b20c44
            tx_status_manager.status_update(tx1_id, status_2.clone());

            // All should be present, since TTL didn't pass yet
            assert_presence_with_status(
                &tx_status_manager,
                vec![
                    (tx1_id, status_2.clone()),
                    (tx2_id, status_1()),
                    (tx3_id, status_1()),
                ],
            );

            // Move 3 second forward, for a total of 5s.
            // TTL = 4s, so tx1 should be pruned.
            tx_status_manager.advance_time(3);

            // Trigger the pruning
            tx_status_manager.status_update(tx4_id, status_1());

            // Only tx3 should be pruned since it's in the manager
            // since the beginning. tx2 was registered later
            // and the status (and timestamp) of tx1 was
            // also update later.
            assert_presence_with_status(
                &tx_status_manager,
                vec![(tx1_id, status_2), (tx2_id, status_1())],
            );
        }

        #[test]
        fn prunes_multiple_old_statuses() {
<<<<<<< HEAD
            let status_2: TransactionStatus =
                TransactionStatus::squeezed_out("fishy tx".to_string());

            let tx_status_change = TxStatusChange::new(100, Duration::from_secs(360));
            let mut tx_status_manager = TxStatusManager::new(tx_status_change, TTL);
=======
            let test_time_provider = TestTimeProvider::new();
            let status_2: TransactionStatus = TransactionStatus::SqueezedOut {
                reason: "fishy tx".to_string(),
            };

            let tx_status_change = TxStatusChange::new(100, Duration::from_secs(360));
            let mut tx_status_manager =
                TxStatusManager::new(tx_status_change, TTL, test_time_provider);
>>>>>>> 19b20c44

            let tx1_id = [1u8; 32].into();
            let tx2_id = [2u8; 32].into();
            let tx3_id = [3u8; 32].into();
            let tx4_id = [4u8; 32].into();
            let tx5_id = [5u8; 32].into();
            let tx6_id = [6u8; 32].into();

            // Register some transactions
            tx_status_manager.status_update(tx1_id, status_1());
            tx_status_manager.status_update(tx2_id, status_1());
            tx_status_manager.status_update(tx3_id, status_1());

            // Sleep for less than TTL
            tx_status_manager.advance_time(1);

            // Register some more transactions and update
            // some old statuses
            tx_status_manager.status_update(tx4_id, status_1());
            tx_status_manager.status_update(tx5_id, status_1());
            tx_status_manager.status_update(tx1_id, status_2.clone());
            tx_status_manager.status_update(tx2_id, status_2.clone());

            // Move beyond TTL
            tx_status_manager.advance_time(TTL.as_secs() as i64);

            // Trigger the pruning
            tx_status_manager.status_update(tx6_id, status_1());

            // All but the last one should be pruned.
            assert_absence(
                &tx_status_manager,
                vec![tx1_id, tx2_id, tx3_id, tx4_id, tx5_id],
            );
            assert_presence_with_status(&tx_status_manager, vec![(tx6_id, status_1())]);
        }

        #[test]
        fn status_preserved_in_cache_when_first_status_expires() {
            let status_2: TransactionStatus =
                TransactionStatus::squeezed_out("fishy tx".to_string());

            let test_time_provider = TestTimeProvider::new();
            let tx_status_change = TxStatusChange::new(100, Duration::from_secs(360));
<<<<<<< HEAD
            let mut tx_status_manager = TxStatusManager::new(tx_status_change, TTL);
=======
            let mut tx_status_manager =
                TxStatusManager::new(tx_status_change, TTL, test_time_provider);
>>>>>>> 19b20c44

            let tx1_id = [1u8; 32].into();

            // Register tx1 and remember it's timestamp
            tx_status_manager.status_update(tx1_id, status_1());

            // Sleep for less than a TTL
            tx_status_manager.advance_time(2);

            // Given
            // Update tx1 status, the timestamp cache should get updated.
            tx_status_manager.status_update(tx1_id, status_2);

            // When
            // Sleep for TTL, it should expire the first status
            std::thread::sleep(TTL);

            // Then
            let status = tx_status_manager.status(&tx1_id);
            assert!(status.is_some());
        }

        #[test]
        fn status_preserved_in_cache_when_first_status_expires() {
            let status_2: TransactionStatus = TransactionStatus::SqueezedOut {
                reason: "fishy tx".to_string(),
            };

            let test_time_provider = TestTimeProvider::new();
            let tx_status_change = TxStatusChange::new(100, Duration::from_secs(360));
            let mut tx_status_manager =
                TxStatusManager::new(tx_status_change, TTL, test_time_provider);

            let tx1_id = [1u8; 32].into();
            let tx2_id = [2u8; 32].into();

            // Register tx1 and remember it's timestamp
            tx_status_manager.status_update(tx1_id, STATUS_1);

            // Sleep for less than a TTL
            tx_status_manager.advance_time(2);

            // Given
            // Update tx1 status, the timestamp cache should get updated.
            tx_status_manager.status_update(tx1_id, status_2.clone());

            // When
            // Sleep for TTL, it should expire the first status
            tx_status_manager.advance_time(1000_i64);

            // Trigger pruning
            tx_status_manager.status_update(tx2_id, status_2);

            // Then
            let status = tx_status_manager.status(&tx1_id);
            assert!(status.is_none());
        }
    }

    use proptest::prelude::*;
    use std::collections::HashMap;

    const TX_ID_POOL_SIZE: usize = 20;
    const MIN_ACTIONS: usize = 50;
    const MAX_ACTIONS: usize = 1000;
    const MIN_TTL: u64 = 10;
    const MAX_TTL: u64 = 360;

    #[derive(Debug, Clone)]
    enum Action {
        UpdateStatus { tx_id_index: usize },
        AdvanceTime { seconds: u64 },
    }

    // How to select an ID from the pool
    fn tx_id_index_strategy(pool_size: usize) -> impl Strategy<Value = usize> {
        0..pool_size
    }

    // Possible values for TTL
    fn ttl_strategy(min_ttl: u64, max_ttl: u64) -> impl Strategy<Value = Duration> {
        (min_ttl..=max_ttl).prop_map(Duration::from_secs)
    }

    // Custom strategy to generate a sequence of actions
    fn actions_strategy(
        min_actions: usize,
        max_actions: usize,
    ) -> impl Strategy<Value = Vec<Action>> {
        let update_status_strategy = (tx_id_index_strategy(TX_ID_POOL_SIZE))
            .prop_map(|tx_id_index| Action::UpdateStatus { tx_id_index });

        let advance_time_strategy =
            (1..=MAX_TTL / 2).prop_map(|seconds| Action::AdvanceTime { seconds });

        prop::collection::vec(
            prop_oneof![update_status_strategy, advance_time_strategy],
            min_actions..max_actions,
        )
    }

    // Generate a pool of unique transaction IDs
    fn generate_tx_id_pool() -> Vec<[u8; 32]> {
        (0..TX_ID_POOL_SIZE)
            .map(|i| {
                let mut tx_id = [0u8; 32];
                tx_id[0..8].copy_from_slice(&(i as u64).to_le_bytes());
                tx_id
            })
            .collect()
    }

    proptest! {
        #![proptest_config(ProptestConfig::with_cases(100))]

        #[test]
        #[allow(clippy::arithmetic_side_effects)]
        fn test_status_manager_pruning(
            ttl in ttl_strategy(MIN_TTL, MAX_TTL),
            actions in actions_strategy(MIN_ACTIONS, MAX_ACTIONS)
        ) {
            let tx_status_change = TxStatusChange::new(100, Duration::from_secs(360));

            let test_time_provider = TestTimeProvider::new();
            let mut tx_status_manager = TxStatusManager::new(tx_status_change, ttl, test_time_provider);

            let tx_id_pool = generate_tx_id_pool();

            // This will be used to track when each txid was updated so that
            // we can do the final assert against the TTL.
            let mut update_times = HashMap::new();

            // Simulate flow of time and transaction updates
            for action in actions {
                match action {
                    Action::UpdateStatus { tx_id_index } => {
                        let tx_id = tx_id_pool[tx_id_index];
                        tx_status_manager.status_update(tx_id.into(), STATUS_1);
                        update_times.insert(tx_id, tx_status_manager.now());

                    },
                    Action::AdvanceTime { seconds } => {
                        tx_status_manager.advance_time(seconds as i64);
                    }
                }
            }

            // Trigger the final pruning, making sure we use ID that is not
            // in the pool
            let final_tx_id = {
                let marker: u64 = 0xDEADBEEF;
                let mut id = [0u8; 32];
                id[0..8].copy_from_slice(&marker.to_le_bytes());
                id
            };
            assert!(!tx_id_pool.contains(&final_tx_id));
            tx_status_manager.status_update(final_tx_id.into(), STATUS_1);

            // Verify that only recent transactions are present
            let (recent_tx_ids, not_recent_tx_ids): (Vec<_>, Vec<_>) = update_times
                .iter()
                .partition(|(_, &time)| time + ttl.as_secs() > tx_status_manager.now());
            assert_presence(&tx_status_manager, recent_tx_ids.into_iter().map(|(tx_id, _)| (*tx_id).into()).collect());
            assert_absence(&tx_status_manager, not_recent_tx_ids.into_iter().map(|(tx_id, _)| (*tx_id).into()).collect());

            // Make sure that there is no stray cache entry for the original timestamp.
            let last_possible_entry = tx_status_manager.now() - ttl.as_secs();
            let data = tx_status_manager.inner_data();
            assert!(data.timestamps.keys().all(|&timestamp| timestamp >= last_possible_entry));
        }
    }
}<|MERGE_RESOLUTION|>--- conflicted
+++ resolved
@@ -71,83 +71,27 @@
     }
 }
 
-<<<<<<< HEAD
 pub struct TxStatusManager {
     data: Data,
     tx_status_change: TxStatusChange,
     ttl: Duration,
-=======
-pub trait TimeProvider {
-    fn now(&self) -> Tai64 {
-        Tai64::now()
-    }
-
-    #[cfg(test)]
-    fn sleep(&mut self, secs: i64) {
-        std::thread::sleep(Duration::from_secs(secs as u64));
-    }
 }
 
-#[derive(Clone)]
-pub struct TxStatusManager<Time>
-where
-    Time: TimeProvider,
-{
-    data: Arc<Mutex<Data>>,
-    tx_status_change: TxStatusChange,
-    ttl: u64,
-    time_provider: Time,
->>>>>>> 19b20c44
-}
-
-impl<Time> TxStatusManager<Time>
-where
-    Time: TimeProvider,
+impl TxStatusManager
 {
     pub fn new(
         tx_status_change: TxStatusChange,
         ttl: Duration,
-        time_provider: Time,
     ) -> Self {
         Self {
             data: Data::empty(),
             tx_status_change,
-<<<<<<< HEAD
             ttl,
         }
     }
 
     fn prune_old_statuses(&mut self) {
         let now = Instant::now();
-=======
-            ttl: ttl.as_secs(),
-            time_provider,
-        }
-    }
-
-    #[cfg(test)]
-    fn inner_data(&self) -> MutexGuard<Data> {
-        self.data.lock()
-    }
-
-    #[cfg(test)]
-    fn advance_time(&mut self, secs: i64) {
-        self.time_provider.sleep(secs);
-    }
-
-    #[cfg(test)]
-    fn now(&mut self) -> Tai64 {
-        self.time_provider.now()
-    }
-
-    fn prune_old_statuses(&self, data: &mut MutexGuard<Data>) {
-        let timestamp = self.time_provider.now();
-
-        // If timestamp is longer than the entire possible timespan we can not
-        // do much about it anyway.
-        #[allow(clippy::arithmetic_side_effects)]
-        let cutoff = timestamp - self.ttl;
->>>>>>> 19b20c44
 
         while let Some((past, _)) = self.data.pruning_queue.back() {
             let duration = now.duration_since(*past);
@@ -156,7 +100,6 @@
                 break;
             }
 
-<<<<<<< HEAD
             let (past, tx_id) = self
                 .data
                 .pruning_queue
@@ -177,23 +120,6 @@
                     // timestamp from the cache).
                     if entry.get().0 == past {
                         entry.remove();
-=======
-    fn add_new_status(
-        &self,
-        data: &mut MutexGuard<Data>,
-        tx_id: TxId,
-        tx_status: &TransactionStatus,
-    ) {
-        let timestamp = self.time_provider.now();
-
-        if let Some((_, prev_timestamp)) = data.statuses.get(&tx_id) {
-            if timestamp != *prev_timestamp {
-                let prev_timestamp_clone = *prev_timestamp;
-                if let Some(timestamps) = data.timestamps.get_mut(&prev_timestamp_clone) {
-                    timestamps.remove(&tx_id);
-                    if timestamps.is_empty() {
-                        data.timestamps.remove(&prev_timestamp_clone);
->>>>>>> 19b20c44
                     }
                 }
                 Entry::Vacant(_) => {
@@ -365,12 +291,7 @@
         use super::{
             assert_absence,
             assert_presence,
-<<<<<<< HEAD
             status_1,
-=======
-            TestTimeProvider,
-            STATUS_1,
->>>>>>> 19b20c44
             TTL,
         };
 
@@ -378,12 +299,7 @@
         fn simple_registration() {
             let test_time_provider = TestTimeProvider::new();
             let tx_status_change = TxStatusChange::new(100, Duration::from_secs(360));
-<<<<<<< HEAD
             let mut tx_status_manager = TxStatusManager::new(tx_status_change, TTL);
-=======
-            let mut tx_status_manager =
-                TxStatusManager::new(tx_status_change, TTL, test_time_provider);
->>>>>>> 19b20c44
 
             let tx1_id = [1u8; 32].into();
             let tx2_id = [2u8; 32].into();
@@ -414,12 +330,7 @@
         fn prunes_old_statuses() {
             let test_time_provider = TestTimeProvider::new();
             let tx_status_change = TxStatusChange::new(100, Duration::from_secs(360));
-<<<<<<< HEAD
             let mut tx_status_manager = TxStatusManager::new(tx_status_change, TTL);
-=======
-            let mut tx_status_manager =
-                TxStatusManager::new(tx_status_change, TTL, test_time_provider);
->>>>>>> 19b20c44
 
             let tx1_id = [1u8; 32].into();
             let tx2_id = [2u8; 32].into();
@@ -431,13 +342,8 @@
             assert_presence(&tx_status_manager, vec![tx1_id]);
 
             // Move 2 second forward (half of TTL) and register tx2
-<<<<<<< HEAD
             std::thread::sleep(TTL / 2);
             tx_status_manager.status_update(tx2_id, status_1());
-=======
-            tx_status_manager.advance_time((TTL / 2).as_secs() as i64);
-            tx_status_manager.status_update(tx2_id, STATUS_1);
->>>>>>> 19b20c44
 
             // Both should be present, since TTL didn't pass yet
             assert_presence(&tx_status_manager, vec![tx1_id, tx2_id]);
@@ -469,12 +375,7 @@
         fn prunes_multiple_old_statuses() {
             let test_time_provider = TestTimeProvider::new();
             let tx_status_change = TxStatusChange::new(100, Duration::from_secs(360));
-<<<<<<< HEAD
             let mut tx_status_manager = TxStatusManager::new(tx_status_change, TTL);
-=======
-            let mut tx_status_manager =
-                TxStatusManager::new(tx_status_change, TTL, test_time_provider);
->>>>>>> 19b20c44
 
             let tx1_id = [1u8; 32].into();
             let tx2_id = [2u8; 32].into();
@@ -523,32 +424,16 @@
             assert_presence_with_status,
             status_1,
             Duration,
-<<<<<<< HEAD
-=======
-            TestTimeProvider,
-            STATUS_1,
->>>>>>> 19b20c44
             TTL,
         };
 
         #[test]
         fn simple_registration() {
-<<<<<<< HEAD
             let status_2: TransactionStatus =
                 TransactionStatus::squeezed_out("fishy tx".to_string());
 
             let tx_status_change = TxStatusChange::new(100, Duration::from_secs(360));
             let mut tx_status_manager = TxStatusManager::new(tx_status_change, TTL);
-=======
-            let test_time_provider = TestTimeProvider::new();
-            let status_2: TransactionStatus = TransactionStatus::SqueezedOut {
-                reason: "fishy tx".to_string(),
-            };
-
-            let tx_status_change = TxStatusChange::new(100, Duration::from_secs(360));
-            let mut tx_status_manager =
-                TxStatusManager::new(tx_status_change, TTL, test_time_provider);
->>>>>>> 19b20c44
 
             let tx1_id = [1u8; 32].into();
             let tx2_id = [2u8; 32].into();
@@ -572,22 +457,11 @@
 
         #[test]
         fn prunes_old_statuses() {
-<<<<<<< HEAD
             let status_2: TransactionStatus =
                 TransactionStatus::squeezed_out("fishy tx".to_string());
 
             let tx_status_change = TxStatusChange::new(100, Duration::from_secs(360));
             let mut tx_status_manager = TxStatusManager::new(tx_status_change, TTL);
-=======
-            let test_time_provider = TestTimeProvider::new();
-            let status_2: TransactionStatus = TransactionStatus::SqueezedOut {
-                reason: "fishy tx".to_string(),
-            };
-
-            let tx_status_change = TxStatusChange::new(100, Duration::from_secs(360));
-            let mut tx_status_manager =
-                TxStatusManager::new(tx_status_change, TTL, test_time_provider);
->>>>>>> 19b20c44
 
             let tx1_id = [1u8; 32].into();
             let tx2_id = [2u8; 32].into();
@@ -600,13 +474,8 @@
 
             // Move 2 second forward (half of TTL), register tx2
             // and update status of tx1
-<<<<<<< HEAD
             std::thread::sleep(TTL / 2);
             tx_status_manager.status_update(tx2_id, status_1());
-=======
-            tx_status_manager.advance_time((TTL / 2).as_secs() as i64);
-            tx_status_manager.status_update(tx2_id, STATUS_1);
->>>>>>> 19b20c44
             tx_status_manager.status_update(tx1_id, status_2.clone());
 
             // All should be present, since TTL didn't pass yet
@@ -638,22 +507,11 @@
 
         #[test]
         fn prunes_multiple_old_statuses() {
-<<<<<<< HEAD
             let status_2: TransactionStatus =
                 TransactionStatus::squeezed_out("fishy tx".to_string());
 
             let tx_status_change = TxStatusChange::new(100, Duration::from_secs(360));
             let mut tx_status_manager = TxStatusManager::new(tx_status_change, TTL);
-=======
-            let test_time_provider = TestTimeProvider::new();
-            let status_2: TransactionStatus = TransactionStatus::SqueezedOut {
-                reason: "fishy tx".to_string(),
-            };
-
-            let tx_status_change = TxStatusChange::new(100, Duration::from_secs(360));
-            let mut tx_status_manager =
-                TxStatusManager::new(tx_status_change, TTL, test_time_provider);
->>>>>>> 19b20c44
 
             let tx1_id = [1u8; 32].into();
             let tx2_id = [2u8; 32].into();
@@ -698,12 +556,7 @@
 
             let test_time_provider = TestTimeProvider::new();
             let tx_status_change = TxStatusChange::new(100, Duration::from_secs(360));
-<<<<<<< HEAD
             let mut tx_status_manager = TxStatusManager::new(tx_status_change, TTL);
-=======
-            let mut tx_status_manager =
-                TxStatusManager::new(tx_status_change, TTL, test_time_provider);
->>>>>>> 19b20c44
 
             let tx1_id = [1u8; 32].into();
 
