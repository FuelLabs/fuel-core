use anyhow::anyhow;
use std::{
    collections::{
        hash_map::Entry,
        HashMap,
        VecDeque,
    },
    time::Duration,
};
use tokio::time::Instant;

use fuel_core_types::{
    fuel_tx::{
        Bytes32,
        TxId,
    },
    services::transaction_status::TransactionStatus,
};

use crate::{
    error::Error,
    tx_status_stream::{
        TxStatusStream,
        TxUpdate,
    },
    update_sender::{
        MpscChannel,
        TxStatusChange,
    },
};

use fuel_core_metrics::tx_status_manager_metrics::metrics_manager;

pub struct Data {
    pruning_queue: VecDeque<(Instant, TxId)>,
    non_prunable_statuses: HashMap<TxId, TransactionStatus>,
    prunable_statuses: HashMap<TxId, (Instant, TransactionStatus)>,
}

impl Data {
    pub fn empty() -> Self {
        Self {
            pruning_queue: VecDeque::new(),
            prunable_statuses: HashMap::new(),
            non_prunable_statuses: HashMap::new(),
        }
    }

    #[cfg(test)]
    fn assert_consistency(&self) {
        use std::collections::HashSet;
        // Each prunable status should be in the pruning queue
        for (status_tx_id, (status_time, _)) in &self.prunable_statuses {
            assert!(self
                .pruning_queue
                .iter()
                .any(|(time, tx_id)| tx_id == status_tx_id && time == status_time));
        }

        // There should be a prunable status with given id for each pruning queue entry
        for (_, tx_id) in self.pruning_queue.iter() {
            assert!(self.prunable_statuses.contains_key(tx_id));
        }

        // Pruning queue should have the same number of unique tx_ids as the number
        // of statuses in the prunable_statuses collection
        let tx_count = self.prunable_statuses.len();
        let tx_count_from_queue = self
            .pruning_queue
            .iter()
            .map(|(_, tx_id)| *tx_id)
            .collect::<HashSet<_>>();
        assert_eq!(tx_count, tx_count_from_queue.len());
    }
}

pub(super) struct TxStatusManager {
    data: Data,
    tx_status_change: TxStatusChange,
    // Used to inform other parts of the system about the status of a transaction
    tx_status_change_sender: tokio::sync::broadcast::Sender<(TxId, TransactionStatus)>,
    ttl: Duration,
    metrics: bool,
}

impl TxStatusManager {
    pub fn new(
        tx_status_change_sender: tokio::sync::broadcast::Sender<(
            TxId,
            TransactionStatus,
        )>,
        tx_status_change: TxStatusChange,
        ttl: Duration,
        metrics: bool,
    ) -> Self {
        Self {
            data: Data::empty(),
            tx_status_change_sender,
            tx_status_change,
            ttl,
            metrics,
        }
    }

    pub(crate) fn is_prunable(status: &TransactionStatus) -> bool {
        !matches!(status, TransactionStatus::Submitted(_))
    }

    fn prune_old_statuses(&mut self) {
        let now = Instant::now();
        while let Some((past, _)) = self.data.pruning_queue.back() {
            let duration = now.duration_since(*past);

            if duration < self.ttl {
                break;
            }

            let (past, tx_id) = self
                .data
                .pruning_queue
                .pop_back()
                .expect("Queue is not empty, checked above; qed");

            let entry = self.data.prunable_statuses.entry(tx_id);
            match entry {
                Entry::Occupied(entry) => {
                    // One transaction can have multiple statuses during its lifetime.
                    // It can have `Submitted`, `PreConfirmationSuccess`, `Success`, for example.
                    // When we insert each of new status, we also update a timestamp when it was
                    // inserted.
                    //
                    // Prune queue can have multiple entries for the same transaction.
                    // We only need to remove status from the cache if it is the last status
                    // for the transaction(in other words timestamp from queue matches
                    // timestamp from the cache).
                    let (timestamp, _) = entry.get();
                    if *timestamp == past {
                        entry.remove();
                    }
                }
                Entry::Vacant(_) => {
                    // If it was already removed, then we do nothing
                }
            }
        }

        #[cfg(test)]
        self.data.assert_consistency();
    }

    fn add_new_status(&mut self, tx_id: TxId, tx_status: TransactionStatus) {
        let now = Instant::now();
        if TxStatusManager::is_prunable(&tx_status) {
            self.data.pruning_queue.push_front((now, tx_id));
            self.data.prunable_statuses.insert(tx_id, (now, tx_status));
            self.data.non_prunable_statuses.remove(&tx_id);
        } else {
            self.data.non_prunable_statuses.insert(tx_id, tx_status);
        }
    }

    fn register_status(&mut self, tx_id: TxId, tx_status: TransactionStatus) {
        self.prune_old_statuses();
        self.add_new_status(tx_id, tx_status);
    }

    pub fn status_update(&mut self, tx_id: TxId, tx_status: TransactionStatus) {
        tracing::debug!(%tx_id, ?tx_status, "new tx status");

        self.register_status(tx_id, tx_status.clone());

        self.tx_status_change
            .update_sender
            .send(TxUpdate::new(tx_id, tx_status.clone().into()));

        if let Err(e) = self.tx_status_change_sender.send((tx_id, tx_status)) {
            tracing::error!(%e, "failed to send tx status update");
        }

        if self.metrics {
            metrics_manager()
                .prunable_status_count
                .set(self.data.prunable_statuses.len() as i64);
            metrics_manager()
                .non_prunable_status_count
                .set(self.data.non_prunable_statuses.len() as i64);
            metrics_manager()
                .pruning_queue_len
                .set(self.data.pruning_queue.len() as i64);
            metrics_manager().pruning_queue_oldest_status_age_s.set(
                self.data
                    .pruning_queue
                    .back()
                    .map(|(time, _)| time.elapsed().as_secs() as i64)
                    .unwrap_or(0),
            );
        };
    }

    pub fn status(&self, tx_id: &TxId) -> Option<&TransactionStatus> {
        self.data.non_prunable_statuses.get(tx_id).or_else(|| {
            self.data
                .prunable_statuses
                .get(tx_id)
                .map(|(_, status)| status)
        })
    }

    /// Subscribe to status updates for a transaction.
    pub fn tx_update_subscribe(&self, tx_id: Bytes32) -> anyhow::Result<TxStatusStream> {
        self.tx_status_change
            .update_sender
            .try_subscribe::<MpscChannel>(tx_id)
            .ok_or(anyhow!("Maximum number of subscriptions reached"))
    }

    pub fn notify_skipped_txs(&mut self, tx_ids_and_reason: Vec<(Bytes32, String)>) {
        tx_ids_and_reason.into_iter().for_each(|(tx_id, reason)| {
            let error = Error::SkippedTransaction(reason);
            self.status_update(tx_id, TransactionStatus::squeezed_out(error.to_string()));
        });
    }
}

#[cfg(test)]
mod tests {
    use test_case::test_case;

    use fuel_core_types::{
        services::transaction_status::TransactionStatus,
        tai64::Tai64,
    };

    use super::TxStatusManager;

    fn submitted() -> TransactionStatus {
        TransactionStatus::submitted(Tai64::UNIX_EPOCH)
    }

    fn success() -> TransactionStatus {
        TransactionStatus::Success(Default::default())
    }

    fn preconfirmation_success() -> TransactionStatus {
        TransactionStatus::PreConfirmationSuccess(Default::default())
    }

    fn squeezed_out() -> TransactionStatus {
        TransactionStatus::squeezed_out("fishy tx".to_string())
    }

    fn preconfirmation_squeezed_out() -> TransactionStatus {
        TransactionStatus::preconfirmation_squeezed_out(
            "fishy preconfirmation".to_string(),
        )
    }

    fn failure() -> TransactionStatus {
        TransactionStatus::Failure(Default::default())
    }

    fn preconfirmation_failure() -> TransactionStatus {
        TransactionStatus::PreConfirmationFailure(Default::default())
    }

    #[test_case(submitted() => false)]
    #[test_case(success() => true)]
    #[test_case(preconfirmation_success() => true)]
    #[test_case(squeezed_out() => true)]
    #[test_case(preconfirmation_squeezed_out() => true)]
    #[test_case(failure() => true)]
    #[test_case(preconfirmation_failure() => true)]
    fn is_prunable(status: TransactionStatus) -> bool {
        TxStatusManager::is_prunable(&status)
    }
<<<<<<< HEAD

    mod equal_ids {
        use std::time::Duration;

        use crate::{
            manager::tests::{
                failure,
                preconfirmation_failure,
                preconfirmation_squeezed_out,
                preconfirmation_success,
                squeezed_out,
                submitted,
                success,
            },
            update_sender::TxStatusChange,
            TxStatusManager,
        };

        use super::{
            assert_absence,
            assert_presence,
            HALF_OF_TTL,
            QUART_OF_TTL,
            TTL,
        };

        #[tokio::test(start_paused = true)]
        async fn simple_registration() {
            let tx_status_change = TxStatusChange::new(100, Duration::from_secs(360));
            let (tx_status_change_sender, _) = tokio::sync::broadcast::channel(100);
            let mut tx_status_manager = TxStatusManager::new(
                tx_status_change_sender,
                tx_status_change,
                TTL,
                false,
            );

            let tx1_id = [1u8; 32].into();
            let tx2_id = [2u8; 32].into();
            let tx3_id = [3u8; 32].into();
            let tx4_id = [4u8; 32].into();
            let tx5_id = [5u8; 32].into();
            let tx6_id = [6u8; 32].into();
            let tx7_id = [7u8; 32].into();
            let tx99_id = [99u8; 32].into();

            // Register tx1 and tx2
            tx_status_manager.status_update(tx1_id, submitted());
            tx_status_manager.status_update(tx2_id, success());
            tx_status_manager.status_update(tx3_id, preconfirmation_success());

            // Sleep for less than a TTL
            tokio::time::advance(Duration::from_secs(1)).await;

            tx_status_manager.status_update(tx4_id, squeezed_out());
            tx_status_manager.status_update(tx5_id, preconfirmation_squeezed_out());
            tx_status_manager.status_update(tx6_id, failure());
            tx_status_manager.status_update(tx7_id, preconfirmation_failure());

            // Sleep for less than a TTL
            tokio::time::advance(Duration::from_secs(1)).await;

            // Trigger pruning
            tx_status_manager.status_update(tx99_id, success());

            // All should be present
            assert_presence(
                &tx_status_manager,
                vec![
                    tx1_id, tx2_id, tx3_id, tx4_id, tx5_id, tx6_id, tx7_id, tx99_id,
                ],
            );
        }

        #[tokio::test(start_paused = true)]
        async fn prunes_old_statuses() {
            let tx_status_change = TxStatusChange::new(100, Duration::from_secs(360));
            let (tx_status_change_sender, _) = tokio::sync::broadcast::channel(100);
            let mut tx_status_manager = TxStatusManager::new(
                tx_status_change_sender,
                tx_status_change,
                TTL,
                false,
            );

            let tx1_id = [1u8; 32].into();
            let tx2_id = [2u8; 32].into();
            let tx3_id = [3u8; 32].into();
            let tx4_id = [4u8; 32].into();

            // Register tx1
            tx_status_manager.status_update(tx1_id, success());
            assert_presence(&tx_status_manager, vec![tx1_id]);

            // Move 2 second forward (half of TTL) and register tx2
            tokio::time::advance(HALF_OF_TTL).await;
            tx_status_manager.status_update(tx2_id, success());

            // Both should be present, since TTL didn't pass yet
            assert_presence(&tx_status_manager, vec![tx1_id, tx2_id]);

            // Move 3 second forward, for a total of 5s.
            // TTL = 4s, so tx1 should be pruned.
            tokio::time::advance(HALF_OF_TTL + QUART_OF_TTL).await;

            // Trigger the pruning
            tx_status_manager.status_update(tx3_id, success());

            // tx1 should be pruned, tx2 and tx3 should be present
            assert_absence(&tx_status_manager, vec![tx1_id]);
            assert_presence(&tx_status_manager, vec![tx2_id, tx3_id]);

            // Move 2 second forward, for a total of 7s.
            // TTL = 4s, so tx2 should be pruned.
            tokio::time::advance(HALF_OF_TTL).await;

            // Trigger the pruning
            tx_status_manager.status_update(tx4_id, success());

            // tx1 and tx2 should be pruned, tx3 and tx4 should be present
            assert_absence(&tx_status_manager, vec![tx1_id, tx2_id]);
            assert_presence(&tx_status_manager, vec![tx3_id, tx4_id]);
        }

        #[tokio::test(start_paused = true)]
        async fn prunes_multiple_old_statuses() {
            let tx_status_change = TxStatusChange::new(100, Duration::from_secs(360));
            let (tx_status_change_sender, _) = tokio::sync::broadcast::channel(100);
            let mut tx_status_manager = TxStatusManager::new(
                tx_status_change_sender,
                tx_status_change,
                TTL,
                false,
            );

            let tx1_id = [1u8; 32].into();
            let tx2_id = [2u8; 32].into();
            let tx3_id = [3u8; 32].into();
            let tx4_id = [4u8; 32].into();
            let tx5_id = [5u8; 32].into();
            let tx6_id = [6u8; 32].into();

            // Register some transactions
            tx_status_manager.status_update(tx1_id, success());
            tx_status_manager.status_update(tx2_id, success());
            tx_status_manager.status_update(tx3_id, success());

            // Sleep for less than TTL
            tokio::time::advance(QUART_OF_TTL).await;

            // Register some more transactions
            tx_status_manager.status_update(tx4_id, success());
            tx_status_manager.status_update(tx5_id, success());

            // Move beyond TTL
            tokio::time::advance(TTL).await;

            // Trigger the pruning
            tx_status_manager.status_update(tx6_id, success());

            // All but the last one should be pruned.
            assert_absence(
                &tx_status_manager,
                vec![tx1_id, tx2_id, tx3_id, tx4_id, tx5_id],
            );
            assert_presence(&tx_status_manager, vec![tx6_id]);
        }
    }

    mod distinct_ids {

        use crate::{
            manager::tests::{
                failure,
                preconfirmation_failure,
                preconfirmation_success,
                squeezed_out,
                success,
            },
            update_sender::TxStatusChange,
            TxStatusManager,
        };

        use super::{
            assert_absence,
            assert_presence_with_status,
            Duration,
            HALF_OF_TTL,
            QUART_OF_TTL,
            TTL,
        };

        #[tokio::test(start_paused = true)]
        async fn simple_registration() {
            let tx_status_change = TxStatusChange::new(100, Duration::from_secs(360));
            let (tx_status_change_sender, _) = tokio::sync::broadcast::channel(100);
            let mut tx_status_manager = TxStatusManager::new(
                tx_status_change_sender,
                tx_status_change,
                TTL,
                false,
            );

            let tx1_id = [1u8; 32].into();
            let tx2_id = [2u8; 32].into();

            // Register tx1 and tx2
            tx_status_manager.status_update(tx1_id, preconfirmation_success());
            tx_status_manager.status_update(tx1_id, success());

            // Sleep for less than a TTL
            tokio::time::advance(QUART_OF_TTL).await;

            // Register tx2
            tx_status_manager.status_update(tx2_id, failure());

            // All should be present
            assert_presence_with_status(
                &tx_status_manager,
                vec![(tx1_id, success()), (tx2_id, failure())],
            );
        }

        #[tokio::test(start_paused = true)]
        async fn prunes_old_statuses() {
            let tx_status_change = TxStatusChange::new(100, Duration::from_secs(360));
            let (tx_status_change_sender, _) = tokio::sync::broadcast::channel(100);
            let mut tx_status_manager = TxStatusManager::new(
                tx_status_change_sender,
                tx_status_change,
                TTL,
                false,
            );

            let tx1_id = [1u8; 32].into();
            let tx2_id = [2u8; 32].into();
            let tx3_id = [3u8; 32].into();
            let tx4_id = [4u8; 32].into();

            // Register tx1 and tx3
            tx_status_manager.status_update(tx1_id, success());
            tx_status_manager.status_update(tx3_id, success());

            // Move 2 second forward (half of TTL), register tx2
            // and update status of tx1
            tokio::time::advance(HALF_OF_TTL).await;
            tx_status_manager.status_update(tx2_id, preconfirmation_success());
            tx_status_manager.status_update(tx1_id, preconfirmation_failure());

            // All should be present, since TTL didn't pass yet
            assert_presence_with_status(
                &tx_status_manager,
                vec![
                    (tx1_id, preconfirmation_failure()),
                    (tx2_id, preconfirmation_success()),
                    (tx3_id, success()),
                ],
            );

            // Move 3 second forward, for a total of 5s.
            // TTL = 4s, so tx1 should be pruned.
            tokio::time::advance(HALF_OF_TTL + QUART_OF_TTL).await;

            // Trigger the pruning
            tx_status_manager.status_update(tx4_id, failure());

            // Only tx3 should be pruned since it's in the manager
            // since the beginning. tx2 was registered later
            // and the status (and timestamp) of tx1 was
            // also update later.
            assert_presence_with_status(
                &tx_status_manager,
                vec![
                    (tx1_id, preconfirmation_failure()),
                    (tx2_id, preconfirmation_success()),
                ],
            );
        }

        #[tokio::test(start_paused = true)]
        async fn prunes_multiple_old_statuses() {
            let tx_status_change = TxStatusChange::new(100, Duration::from_secs(360));
            let (tx_status_change_sender, _) = tokio::sync::broadcast::channel(100);
            let mut tx_status_manager = TxStatusManager::new(
                tx_status_change_sender,
                tx_status_change,
                TTL,
                false,
            );

            let tx1_id = [1u8; 32].into();
            let tx2_id = [2u8; 32].into();
            let tx3_id = [3u8; 32].into();
            let tx4_id = [4u8; 32].into();
            let tx5_id = [5u8; 32].into();
            let tx6_id = [6u8; 32].into();

            // Register some transactions
            tx_status_manager.status_update(tx1_id, success());
            tx_status_manager.status_update(tx2_id, success());
            tx_status_manager.status_update(tx3_id, success());

            // Sleep for less than TTL
            tokio::time::advance(QUART_OF_TTL).await;

            // Register some more transactions and update
            // some old statuses
            tx_status_manager.status_update(tx4_id, success());
            tx_status_manager.status_update(tx5_id, success());
            tx_status_manager.status_update(tx1_id, squeezed_out());
            tx_status_manager.status_update(tx2_id, squeezed_out());

            // Move beyond TTL
            tokio::time::advance(TTL).await;

            // Trigger the pruning
            tx_status_manager.status_update(tx6_id, failure());

            // All but the last one should be pruned.
            assert_absence(
                &tx_status_manager,
                vec![tx1_id, tx2_id, tx3_id, tx4_id, tx5_id],
            );
            assert_presence_with_status(&tx_status_manager, vec![(tx6_id, failure())]);
        }

        #[tokio::test(start_paused = true)]
        async fn status_preserved_in_cache_when_first_status_expires() {
            let tx_status_change = TxStatusChange::new(100, Duration::from_secs(360));
            let (tx_status_change_sender, _) = tokio::sync::broadcast::channel(100);
            let mut tx_status_manager = TxStatusManager::new(
                tx_status_change_sender,
                tx_status_change,
                TTL,
                false,
            );

            let tx1_id = [1u8; 32].into();
            let tx2_id = [2u8; 32].into();

            // Register tx1 and remember it's timestamp
            tx_status_manager.status_update(tx1_id, success());

            // Sleep for 3/4 of TTL
            tokio::time::advance(HALF_OF_TTL + QUART_OF_TTL).await;

            // Given
            // Update tx1 status, the timestamp cache should get updated.
            // Now we should have 2 statuses one with TTL deadline, another one with TTL + 3/4 of TTL
            tx_status_manager.status_update(tx1_id, squeezed_out());

            // When
            // Sleep for half of TTL, it should expire the first status
            tokio::time::advance(HALF_OF_TTL).await;
            // It forces cleanup expired statuses and should remove status_1 for tx1
            tx_status_manager.status_update(tx2_id, success());

            // Then
            // The status 2 should remain in the cache for tx1
            let status = tx_status_manager.status(&tx1_id);
            assert!(status.is_some());
        }
    }

    mod submitted_transaction_pruning {
        use std::time::Duration;

        use crate::{
            manager::tests::{
                assert_absence,
                assert_presence_with_status,
                failure,
                squeezed_out,
                submitted,
                success,
                HALF_OF_TTL,
                TTL,
            },
            update_sender::TxStatusChange,
            TxStatusManager,
        };

        #[tokio::test(start_paused = true)]
        async fn submitted_status_is_not_pruned_with_ttl() {
            let tx_status_change = TxStatusChange::new(100, Duration::from_secs(360));
            let (tx_status_change_sender, _) = tokio::sync::broadcast::channel(100);
            let mut tx_status_manager = TxStatusManager::new(
                tx_status_change_sender,
                tx_status_change,
                TTL,
                false,
            );

            let tx1_id = [1u8; 32].into();
            let tx2_id = [2u8; 32].into();

            // Given
            tx_status_manager.status_update(tx1_id, submitted());
            tx_status_manager.status_update(tx2_id, squeezed_out());

            // When
            tokio::time::advance(TTL + HALF_OF_TTL).await;
            let tx_final = [99u8; 32].into();
            tx_status_manager.status_update(tx_final, submitted());

            // Then
            assert_presence_with_status(
                &tx_status_manager,
                vec![(tx1_id, submitted()), (tx_final, submitted())],
            );
            assert_absence(&tx_status_manager, vec![tx2_id]);
        }

        #[tokio::test(start_paused = true)]
        async fn update_to_submitted_disables_ttl() {
            let tx_status_change = TxStatusChange::new(100, Duration::from_secs(360));
            let (tx_status_change_sender, _) = tokio::sync::broadcast::channel(100);
            let mut tx_status_manager = TxStatusManager::new(
                tx_status_change_sender,
                tx_status_change,
                TTL,
                false,
            );

            let tx1_id = [1u8; 32].into();
            let tx2_id = [2u8; 32].into();

            // Given
            tx_status_manager.status_update(tx1_id, squeezed_out());
            tx_status_manager.status_update(tx2_id, squeezed_out());

            tokio::time::advance(HALF_OF_TTL).await;

            tx_status_manager.status_update(tx1_id, submitted());
            tx_status_manager.status_update(tx2_id, success());

            assert_presence_with_status(
                &tx_status_manager,
                vec![(tx1_id, submitted()), (tx2_id, success())],
            );

            // When
            tokio::time::advance(TTL + HALF_OF_TTL).await;

            let tx_final = [99u8; 32].into();
            tx_status_manager.status_update(tx_final, failure());

            // Then
            // tx1 is back in "submitted", so it should survive pruning
            assert_presence_with_status(
                &tx_status_manager,
                vec![(tx1_id, submitted()), (tx_final, failure())],
            );
            assert_absence(&tx_status_manager, vec![tx2_id]);
        }
    }

    use proptest::prelude::*;
    use std::collections::HashMap;
    use tokio::time::Instant;

    const TX_ID_POOL_SIZE: usize = 20;
    const MIN_ACTIONS: usize = 50;
    const MAX_ACTIONS: usize = 1000;
    const MIN_TTL: u64 = 10;
    const MAX_TTL: u64 = 360;

    #[derive(Debug, Clone)]
    enum Action {
        UpdateStatus { tx_id_index: usize },
        AdvanceTime { seconds: u64 },
    }

    // How to select an ID from the pool
    fn tx_id_index_strategy(pool_size: usize) -> impl Strategy<Value = usize> {
        0..pool_size
    }

    // Possible values for TTL
    fn ttl_strategy(min_ttl: u64, max_ttl: u64) -> impl Strategy<Value = Duration> {
        (min_ttl..=max_ttl).prop_map(Duration::from_secs)
    }

    // Custom strategy to generate a sequence of actions
    fn actions_strategy(
        min_actions: usize,
        max_actions: usize,
    ) -> impl Strategy<Value = Vec<Action>> {
        let update_status_strategy = (tx_id_index_strategy(TX_ID_POOL_SIZE))
            .prop_map(|tx_id_index| Action::UpdateStatus { tx_id_index });

        let advance_time_strategy =
            (1..=MAX_TTL / 2).prop_map(|seconds| Action::AdvanceTime { seconds });

        prop::collection::vec(
            prop_oneof![update_status_strategy, advance_time_strategy],
            min_actions..max_actions,
        )
    }

    // Generate a pool of unique transaction IDs
    fn generate_tx_id_pool() -> Vec<[u8; 32]> {
        (0..TX_ID_POOL_SIZE)
            .map(|i| {
                let mut tx_id = [0u8; 32];
                tx_id[0..8].copy_from_slice(&(i as u64).to_le_bytes());
                tx_id
            })
            .collect()
    }

    #[tokio::main(start_paused = true, flavor = "current_thread")]
    #[allow(clippy::arithmetic_side_effects)]
    async fn _test_status_manager_pruning(ttl: Duration, actions: Vec<Action>) {
        let mut rng = StdRng::seed_from_u64(2322u64);

        let tx_status_change = TxStatusChange::new(100, Duration::from_secs(360));
        let (tx_status_change_sender, _) = tokio::sync::broadcast::channel(100);
        let mut tx_status_manager =
            TxStatusManager::new(tx_status_change_sender, tx_status_change, TTL, false);
        let tx_id_pool = generate_tx_id_pool();

        // This will be used to track when each txid was updated so that
        // we can do the final assert against the TTL.
        let mut update_times = HashMap::new();
        let mut non_prunable_ids = HashSet::new();

        // Simulate flow of time and transaction updates
        for action in actions {
            match action {
                Action::UpdateStatus { tx_id_index } => {
                    let tx_id = tx_id_pool[tx_id_index];

                    // Make sure we'll never update back to submitted
                    let current_tx_status = tx_status_manager.status(&tx_id.into());
                    let new_tx_status = match current_tx_status {
                        Some(_) => random_prunable_tx_status(&mut rng),
                        None => random_tx_status(&mut rng),
                    };

                    if TxStatusManager::is_prunable(&new_tx_status) {
                        update_times.insert(tx_id, Instant::now());
                        non_prunable_ids.remove(&tx_id);
                    } else {
                        non_prunable_ids.insert(tx_id);
                    }
                    tx_status_manager.status_update(tx_id.into(), new_tx_status);
                }
                Action::AdvanceTime { seconds } => {
                    tokio::time::advance(Duration::from_secs(seconds)).await;
                }
            }
        }

        // Trigger the final pruning, making sure we use ID that is not
        // in the pool
        let final_tx_id = {
            let marker: u64 = 0xDEADBEEF;
            let mut id = [0u8; 32];
            id[0..8].copy_from_slice(&marker.to_le_bytes());
            id
        };
        assert!(!tx_id_pool.contains(&final_tx_id));
        tx_status_manager.status_update(final_tx_id.into(), failure());
        update_times.insert(final_tx_id, Instant::now());

        // Verify that only recent transactions are present
        let (recent_tx_ids, not_recent_tx_ids): (Vec<_>, Vec<_>) = update_times
            .iter()
            .partition(|(_, &time)| time + ttl > Instant::now());
        assert_presence(
            &tx_status_manager,
            recent_tx_ids
                .into_iter()
                .map(|(tx_id, _)| (*tx_id).into())
                .chain(non_prunable_ids.iter().cloned().map(Into::into))
                .collect(),
        );
        assert_absence(
            &tx_status_manager,
            not_recent_tx_ids
                .into_iter()
                .filter(|(tx_id, _)| !non_prunable_ids.contains(*tx_id))
                .map(|(tx_id, _)| (*tx_id).into())
                .collect(),
        );
    }

    proptest! {
        #![proptest_config(ProptestConfig::with_cases(100))]

        #[test]
        #[allow(clippy::arithmetic_side_effects)]
        fn test_status_manager_pruning(
            ttl in ttl_strategy(MIN_TTL, MAX_TTL),
            actions in actions_strategy(MIN_ACTIONS, MAX_ACTIONS)
        ) {
            _test_status_manager_pruning(ttl, actions);
        }
    }
=======
>>>>>>> 95899dd3
}<|MERGE_RESOLUTION|>--- conflicted
+++ resolved
@@ -220,660 +220,4 @@
             self.status_update(tx_id, TransactionStatus::squeezed_out(error.to_string()));
         });
     }
-}
-
-#[cfg(test)]
-mod tests {
-    use test_case::test_case;
-
-    use fuel_core_types::{
-        services::transaction_status::TransactionStatus,
-        tai64::Tai64,
-    };
-
-    use super::TxStatusManager;
-
-    fn submitted() -> TransactionStatus {
-        TransactionStatus::submitted(Tai64::UNIX_EPOCH)
-    }
-
-    fn success() -> TransactionStatus {
-        TransactionStatus::Success(Default::default())
-    }
-
-    fn preconfirmation_success() -> TransactionStatus {
-        TransactionStatus::PreConfirmationSuccess(Default::default())
-    }
-
-    fn squeezed_out() -> TransactionStatus {
-        TransactionStatus::squeezed_out("fishy tx".to_string())
-    }
-
-    fn preconfirmation_squeezed_out() -> TransactionStatus {
-        TransactionStatus::preconfirmation_squeezed_out(
-            "fishy preconfirmation".to_string(),
-        )
-    }
-
-    fn failure() -> TransactionStatus {
-        TransactionStatus::Failure(Default::default())
-    }
-
-    fn preconfirmation_failure() -> TransactionStatus {
-        TransactionStatus::PreConfirmationFailure(Default::default())
-    }
-
-    #[test_case(submitted() => false)]
-    #[test_case(success() => true)]
-    #[test_case(preconfirmation_success() => true)]
-    #[test_case(squeezed_out() => true)]
-    #[test_case(preconfirmation_squeezed_out() => true)]
-    #[test_case(failure() => true)]
-    #[test_case(preconfirmation_failure() => true)]
-    fn is_prunable(status: TransactionStatus) -> bool {
-        TxStatusManager::is_prunable(&status)
-    }
-<<<<<<< HEAD
-
-    mod equal_ids {
-        use std::time::Duration;
-
-        use crate::{
-            manager::tests::{
-                failure,
-                preconfirmation_failure,
-                preconfirmation_squeezed_out,
-                preconfirmation_success,
-                squeezed_out,
-                submitted,
-                success,
-            },
-            update_sender::TxStatusChange,
-            TxStatusManager,
-        };
-
-        use super::{
-            assert_absence,
-            assert_presence,
-            HALF_OF_TTL,
-            QUART_OF_TTL,
-            TTL,
-        };
-
-        #[tokio::test(start_paused = true)]
-        async fn simple_registration() {
-            let tx_status_change = TxStatusChange::new(100, Duration::from_secs(360));
-            let (tx_status_change_sender, _) = tokio::sync::broadcast::channel(100);
-            let mut tx_status_manager = TxStatusManager::new(
-                tx_status_change_sender,
-                tx_status_change,
-                TTL,
-                false,
-            );
-
-            let tx1_id = [1u8; 32].into();
-            let tx2_id = [2u8; 32].into();
-            let tx3_id = [3u8; 32].into();
-            let tx4_id = [4u8; 32].into();
-            let tx5_id = [5u8; 32].into();
-            let tx6_id = [6u8; 32].into();
-            let tx7_id = [7u8; 32].into();
-            let tx99_id = [99u8; 32].into();
-
-            // Register tx1 and tx2
-            tx_status_manager.status_update(tx1_id, submitted());
-            tx_status_manager.status_update(tx2_id, success());
-            tx_status_manager.status_update(tx3_id, preconfirmation_success());
-
-            // Sleep for less than a TTL
-            tokio::time::advance(Duration::from_secs(1)).await;
-
-            tx_status_manager.status_update(tx4_id, squeezed_out());
-            tx_status_manager.status_update(tx5_id, preconfirmation_squeezed_out());
-            tx_status_manager.status_update(tx6_id, failure());
-            tx_status_manager.status_update(tx7_id, preconfirmation_failure());
-
-            // Sleep for less than a TTL
-            tokio::time::advance(Duration::from_secs(1)).await;
-
-            // Trigger pruning
-            tx_status_manager.status_update(tx99_id, success());
-
-            // All should be present
-            assert_presence(
-                &tx_status_manager,
-                vec![
-                    tx1_id, tx2_id, tx3_id, tx4_id, tx5_id, tx6_id, tx7_id, tx99_id,
-                ],
-            );
-        }
-
-        #[tokio::test(start_paused = true)]
-        async fn prunes_old_statuses() {
-            let tx_status_change = TxStatusChange::new(100, Duration::from_secs(360));
-            let (tx_status_change_sender, _) = tokio::sync::broadcast::channel(100);
-            let mut tx_status_manager = TxStatusManager::new(
-                tx_status_change_sender,
-                tx_status_change,
-                TTL,
-                false,
-            );
-
-            let tx1_id = [1u8; 32].into();
-            let tx2_id = [2u8; 32].into();
-            let tx3_id = [3u8; 32].into();
-            let tx4_id = [4u8; 32].into();
-
-            // Register tx1
-            tx_status_manager.status_update(tx1_id, success());
-            assert_presence(&tx_status_manager, vec![tx1_id]);
-
-            // Move 2 second forward (half of TTL) and register tx2
-            tokio::time::advance(HALF_OF_TTL).await;
-            tx_status_manager.status_update(tx2_id, success());
-
-            // Both should be present, since TTL didn't pass yet
-            assert_presence(&tx_status_manager, vec![tx1_id, tx2_id]);
-
-            // Move 3 second forward, for a total of 5s.
-            // TTL = 4s, so tx1 should be pruned.
-            tokio::time::advance(HALF_OF_TTL + QUART_OF_TTL).await;
-
-            // Trigger the pruning
-            tx_status_manager.status_update(tx3_id, success());
-
-            // tx1 should be pruned, tx2 and tx3 should be present
-            assert_absence(&tx_status_manager, vec![tx1_id]);
-            assert_presence(&tx_status_manager, vec![tx2_id, tx3_id]);
-
-            // Move 2 second forward, for a total of 7s.
-            // TTL = 4s, so tx2 should be pruned.
-            tokio::time::advance(HALF_OF_TTL).await;
-
-            // Trigger the pruning
-            tx_status_manager.status_update(tx4_id, success());
-
-            // tx1 and tx2 should be pruned, tx3 and tx4 should be present
-            assert_absence(&tx_status_manager, vec![tx1_id, tx2_id]);
-            assert_presence(&tx_status_manager, vec![tx3_id, tx4_id]);
-        }
-
-        #[tokio::test(start_paused = true)]
-        async fn prunes_multiple_old_statuses() {
-            let tx_status_change = TxStatusChange::new(100, Duration::from_secs(360));
-            let (tx_status_change_sender, _) = tokio::sync::broadcast::channel(100);
-            let mut tx_status_manager = TxStatusManager::new(
-                tx_status_change_sender,
-                tx_status_change,
-                TTL,
-                false,
-            );
-
-            let tx1_id = [1u8; 32].into();
-            let tx2_id = [2u8; 32].into();
-            let tx3_id = [3u8; 32].into();
-            let tx4_id = [4u8; 32].into();
-            let tx5_id = [5u8; 32].into();
-            let tx6_id = [6u8; 32].into();
-
-            // Register some transactions
-            tx_status_manager.status_update(tx1_id, success());
-            tx_status_manager.status_update(tx2_id, success());
-            tx_status_manager.status_update(tx3_id, success());
-
-            // Sleep for less than TTL
-            tokio::time::advance(QUART_OF_TTL).await;
-
-            // Register some more transactions
-            tx_status_manager.status_update(tx4_id, success());
-            tx_status_manager.status_update(tx5_id, success());
-
-            // Move beyond TTL
-            tokio::time::advance(TTL).await;
-
-            // Trigger the pruning
-            tx_status_manager.status_update(tx6_id, success());
-
-            // All but the last one should be pruned.
-            assert_absence(
-                &tx_status_manager,
-                vec![tx1_id, tx2_id, tx3_id, tx4_id, tx5_id],
-            );
-            assert_presence(&tx_status_manager, vec![tx6_id]);
-        }
-    }
-
-    mod distinct_ids {
-
-        use crate::{
-            manager::tests::{
-                failure,
-                preconfirmation_failure,
-                preconfirmation_success,
-                squeezed_out,
-                success,
-            },
-            update_sender::TxStatusChange,
-            TxStatusManager,
-        };
-
-        use super::{
-            assert_absence,
-            assert_presence_with_status,
-            Duration,
-            HALF_OF_TTL,
-            QUART_OF_TTL,
-            TTL,
-        };
-
-        #[tokio::test(start_paused = true)]
-        async fn simple_registration() {
-            let tx_status_change = TxStatusChange::new(100, Duration::from_secs(360));
-            let (tx_status_change_sender, _) = tokio::sync::broadcast::channel(100);
-            let mut tx_status_manager = TxStatusManager::new(
-                tx_status_change_sender,
-                tx_status_change,
-                TTL,
-                false,
-            );
-
-            let tx1_id = [1u8; 32].into();
-            let tx2_id = [2u8; 32].into();
-
-            // Register tx1 and tx2
-            tx_status_manager.status_update(tx1_id, preconfirmation_success());
-            tx_status_manager.status_update(tx1_id, success());
-
-            // Sleep for less than a TTL
-            tokio::time::advance(QUART_OF_TTL).await;
-
-            // Register tx2
-            tx_status_manager.status_update(tx2_id, failure());
-
-            // All should be present
-            assert_presence_with_status(
-                &tx_status_manager,
-                vec![(tx1_id, success()), (tx2_id, failure())],
-            );
-        }
-
-        #[tokio::test(start_paused = true)]
-        async fn prunes_old_statuses() {
-            let tx_status_change = TxStatusChange::new(100, Duration::from_secs(360));
-            let (tx_status_change_sender, _) = tokio::sync::broadcast::channel(100);
-            let mut tx_status_manager = TxStatusManager::new(
-                tx_status_change_sender,
-                tx_status_change,
-                TTL,
-                false,
-            );
-
-            let tx1_id = [1u8; 32].into();
-            let tx2_id = [2u8; 32].into();
-            let tx3_id = [3u8; 32].into();
-            let tx4_id = [4u8; 32].into();
-
-            // Register tx1 and tx3
-            tx_status_manager.status_update(tx1_id, success());
-            tx_status_manager.status_update(tx3_id, success());
-
-            // Move 2 second forward (half of TTL), register tx2
-            // and update status of tx1
-            tokio::time::advance(HALF_OF_TTL).await;
-            tx_status_manager.status_update(tx2_id, preconfirmation_success());
-            tx_status_manager.status_update(tx1_id, preconfirmation_failure());
-
-            // All should be present, since TTL didn't pass yet
-            assert_presence_with_status(
-                &tx_status_manager,
-                vec![
-                    (tx1_id, preconfirmation_failure()),
-                    (tx2_id, preconfirmation_success()),
-                    (tx3_id, success()),
-                ],
-            );
-
-            // Move 3 second forward, for a total of 5s.
-            // TTL = 4s, so tx1 should be pruned.
-            tokio::time::advance(HALF_OF_TTL + QUART_OF_TTL).await;
-
-            // Trigger the pruning
-            tx_status_manager.status_update(tx4_id, failure());
-
-            // Only tx3 should be pruned since it's in the manager
-            // since the beginning. tx2 was registered later
-            // and the status (and timestamp) of tx1 was
-            // also update later.
-            assert_presence_with_status(
-                &tx_status_manager,
-                vec![
-                    (tx1_id, preconfirmation_failure()),
-                    (tx2_id, preconfirmation_success()),
-                ],
-            );
-        }
-
-        #[tokio::test(start_paused = true)]
-        async fn prunes_multiple_old_statuses() {
-            let tx_status_change = TxStatusChange::new(100, Duration::from_secs(360));
-            let (tx_status_change_sender, _) = tokio::sync::broadcast::channel(100);
-            let mut tx_status_manager = TxStatusManager::new(
-                tx_status_change_sender,
-                tx_status_change,
-                TTL,
-                false,
-            );
-
-            let tx1_id = [1u8; 32].into();
-            let tx2_id = [2u8; 32].into();
-            let tx3_id = [3u8; 32].into();
-            let tx4_id = [4u8; 32].into();
-            let tx5_id = [5u8; 32].into();
-            let tx6_id = [6u8; 32].into();
-
-            // Register some transactions
-            tx_status_manager.status_update(tx1_id, success());
-            tx_status_manager.status_update(tx2_id, success());
-            tx_status_manager.status_update(tx3_id, success());
-
-            // Sleep for less than TTL
-            tokio::time::advance(QUART_OF_TTL).await;
-
-            // Register some more transactions and update
-            // some old statuses
-            tx_status_manager.status_update(tx4_id, success());
-            tx_status_manager.status_update(tx5_id, success());
-            tx_status_manager.status_update(tx1_id, squeezed_out());
-            tx_status_manager.status_update(tx2_id, squeezed_out());
-
-            // Move beyond TTL
-            tokio::time::advance(TTL).await;
-
-            // Trigger the pruning
-            tx_status_manager.status_update(tx6_id, failure());
-
-            // All but the last one should be pruned.
-            assert_absence(
-                &tx_status_manager,
-                vec![tx1_id, tx2_id, tx3_id, tx4_id, tx5_id],
-            );
-            assert_presence_with_status(&tx_status_manager, vec![(tx6_id, failure())]);
-        }
-
-        #[tokio::test(start_paused = true)]
-        async fn status_preserved_in_cache_when_first_status_expires() {
-            let tx_status_change = TxStatusChange::new(100, Duration::from_secs(360));
-            let (tx_status_change_sender, _) = tokio::sync::broadcast::channel(100);
-            let mut tx_status_manager = TxStatusManager::new(
-                tx_status_change_sender,
-                tx_status_change,
-                TTL,
-                false,
-            );
-
-            let tx1_id = [1u8; 32].into();
-            let tx2_id = [2u8; 32].into();
-
-            // Register tx1 and remember it's timestamp
-            tx_status_manager.status_update(tx1_id, success());
-
-            // Sleep for 3/4 of TTL
-            tokio::time::advance(HALF_OF_TTL + QUART_OF_TTL).await;
-
-            // Given
-            // Update tx1 status, the timestamp cache should get updated.
-            // Now we should have 2 statuses one with TTL deadline, another one with TTL + 3/4 of TTL
-            tx_status_manager.status_update(tx1_id, squeezed_out());
-
-            // When
-            // Sleep for half of TTL, it should expire the first status
-            tokio::time::advance(HALF_OF_TTL).await;
-            // It forces cleanup expired statuses and should remove status_1 for tx1
-            tx_status_manager.status_update(tx2_id, success());
-
-            // Then
-            // The status 2 should remain in the cache for tx1
-            let status = tx_status_manager.status(&tx1_id);
-            assert!(status.is_some());
-        }
-    }
-
-    mod submitted_transaction_pruning {
-        use std::time::Duration;
-
-        use crate::{
-            manager::tests::{
-                assert_absence,
-                assert_presence_with_status,
-                failure,
-                squeezed_out,
-                submitted,
-                success,
-                HALF_OF_TTL,
-                TTL,
-            },
-            update_sender::TxStatusChange,
-            TxStatusManager,
-        };
-
-        #[tokio::test(start_paused = true)]
-        async fn submitted_status_is_not_pruned_with_ttl() {
-            let tx_status_change = TxStatusChange::new(100, Duration::from_secs(360));
-            let (tx_status_change_sender, _) = tokio::sync::broadcast::channel(100);
-            let mut tx_status_manager = TxStatusManager::new(
-                tx_status_change_sender,
-                tx_status_change,
-                TTL,
-                false,
-            );
-
-            let tx1_id = [1u8; 32].into();
-            let tx2_id = [2u8; 32].into();
-
-            // Given
-            tx_status_manager.status_update(tx1_id, submitted());
-            tx_status_manager.status_update(tx2_id, squeezed_out());
-
-            // When
-            tokio::time::advance(TTL + HALF_OF_TTL).await;
-            let tx_final = [99u8; 32].into();
-            tx_status_manager.status_update(tx_final, submitted());
-
-            // Then
-            assert_presence_with_status(
-                &tx_status_manager,
-                vec![(tx1_id, submitted()), (tx_final, submitted())],
-            );
-            assert_absence(&tx_status_manager, vec![tx2_id]);
-        }
-
-        #[tokio::test(start_paused = true)]
-        async fn update_to_submitted_disables_ttl() {
-            let tx_status_change = TxStatusChange::new(100, Duration::from_secs(360));
-            let (tx_status_change_sender, _) = tokio::sync::broadcast::channel(100);
-            let mut tx_status_manager = TxStatusManager::new(
-                tx_status_change_sender,
-                tx_status_change,
-                TTL,
-                false,
-            );
-
-            let tx1_id = [1u8; 32].into();
-            let tx2_id = [2u8; 32].into();
-
-            // Given
-            tx_status_manager.status_update(tx1_id, squeezed_out());
-            tx_status_manager.status_update(tx2_id, squeezed_out());
-
-            tokio::time::advance(HALF_OF_TTL).await;
-
-            tx_status_manager.status_update(tx1_id, submitted());
-            tx_status_manager.status_update(tx2_id, success());
-
-            assert_presence_with_status(
-                &tx_status_manager,
-                vec![(tx1_id, submitted()), (tx2_id, success())],
-            );
-
-            // When
-            tokio::time::advance(TTL + HALF_OF_TTL).await;
-
-            let tx_final = [99u8; 32].into();
-            tx_status_manager.status_update(tx_final, failure());
-
-            // Then
-            // tx1 is back in "submitted", so it should survive pruning
-            assert_presence_with_status(
-                &tx_status_manager,
-                vec![(tx1_id, submitted()), (tx_final, failure())],
-            );
-            assert_absence(&tx_status_manager, vec![tx2_id]);
-        }
-    }
-
-    use proptest::prelude::*;
-    use std::collections::HashMap;
-    use tokio::time::Instant;
-
-    const TX_ID_POOL_SIZE: usize = 20;
-    const MIN_ACTIONS: usize = 50;
-    const MAX_ACTIONS: usize = 1000;
-    const MIN_TTL: u64 = 10;
-    const MAX_TTL: u64 = 360;
-
-    #[derive(Debug, Clone)]
-    enum Action {
-        UpdateStatus { tx_id_index: usize },
-        AdvanceTime { seconds: u64 },
-    }
-
-    // How to select an ID from the pool
-    fn tx_id_index_strategy(pool_size: usize) -> impl Strategy<Value = usize> {
-        0..pool_size
-    }
-
-    // Possible values for TTL
-    fn ttl_strategy(min_ttl: u64, max_ttl: u64) -> impl Strategy<Value = Duration> {
-        (min_ttl..=max_ttl).prop_map(Duration::from_secs)
-    }
-
-    // Custom strategy to generate a sequence of actions
-    fn actions_strategy(
-        min_actions: usize,
-        max_actions: usize,
-    ) -> impl Strategy<Value = Vec<Action>> {
-        let update_status_strategy = (tx_id_index_strategy(TX_ID_POOL_SIZE))
-            .prop_map(|tx_id_index| Action::UpdateStatus { tx_id_index });
-
-        let advance_time_strategy =
-            (1..=MAX_TTL / 2).prop_map(|seconds| Action::AdvanceTime { seconds });
-
-        prop::collection::vec(
-            prop_oneof![update_status_strategy, advance_time_strategy],
-            min_actions..max_actions,
-        )
-    }
-
-    // Generate a pool of unique transaction IDs
-    fn generate_tx_id_pool() -> Vec<[u8; 32]> {
-        (0..TX_ID_POOL_SIZE)
-            .map(|i| {
-                let mut tx_id = [0u8; 32];
-                tx_id[0..8].copy_from_slice(&(i as u64).to_le_bytes());
-                tx_id
-            })
-            .collect()
-    }
-
-    #[tokio::main(start_paused = true, flavor = "current_thread")]
-    #[allow(clippy::arithmetic_side_effects)]
-    async fn _test_status_manager_pruning(ttl: Duration, actions: Vec<Action>) {
-        let mut rng = StdRng::seed_from_u64(2322u64);
-
-        let tx_status_change = TxStatusChange::new(100, Duration::from_secs(360));
-        let (tx_status_change_sender, _) = tokio::sync::broadcast::channel(100);
-        let mut tx_status_manager =
-            TxStatusManager::new(tx_status_change_sender, tx_status_change, TTL, false);
-        let tx_id_pool = generate_tx_id_pool();
-
-        // This will be used to track when each txid was updated so that
-        // we can do the final assert against the TTL.
-        let mut update_times = HashMap::new();
-        let mut non_prunable_ids = HashSet::new();
-
-        // Simulate flow of time and transaction updates
-        for action in actions {
-            match action {
-                Action::UpdateStatus { tx_id_index } => {
-                    let tx_id = tx_id_pool[tx_id_index];
-
-                    // Make sure we'll never update back to submitted
-                    let current_tx_status = tx_status_manager.status(&tx_id.into());
-                    let new_tx_status = match current_tx_status {
-                        Some(_) => random_prunable_tx_status(&mut rng),
-                        None => random_tx_status(&mut rng),
-                    };
-
-                    if TxStatusManager::is_prunable(&new_tx_status) {
-                        update_times.insert(tx_id, Instant::now());
-                        non_prunable_ids.remove(&tx_id);
-                    } else {
-                        non_prunable_ids.insert(tx_id);
-                    }
-                    tx_status_manager.status_update(tx_id.into(), new_tx_status);
-                }
-                Action::AdvanceTime { seconds } => {
-                    tokio::time::advance(Duration::from_secs(seconds)).await;
-                }
-            }
-        }
-
-        // Trigger the final pruning, making sure we use ID that is not
-        // in the pool
-        let final_tx_id = {
-            let marker: u64 = 0xDEADBEEF;
-            let mut id = [0u8; 32];
-            id[0..8].copy_from_slice(&marker.to_le_bytes());
-            id
-        };
-        assert!(!tx_id_pool.contains(&final_tx_id));
-        tx_status_manager.status_update(final_tx_id.into(), failure());
-        update_times.insert(final_tx_id, Instant::now());
-
-        // Verify that only recent transactions are present
-        let (recent_tx_ids, not_recent_tx_ids): (Vec<_>, Vec<_>) = update_times
-            .iter()
-            .partition(|(_, &time)| time + ttl > Instant::now());
-        assert_presence(
-            &tx_status_manager,
-            recent_tx_ids
-                .into_iter()
-                .map(|(tx_id, _)| (*tx_id).into())
-                .chain(non_prunable_ids.iter().cloned().map(Into::into))
-                .collect(),
-        );
-        assert_absence(
-            &tx_status_manager,
-            not_recent_tx_ids
-                .into_iter()
-                .filter(|(tx_id, _)| !non_prunable_ids.contains(*tx_id))
-                .map(|(tx_id, _)| (*tx_id).into())
-                .collect(),
-        );
-    }
-
-    proptest! {
-        #![proptest_config(ProptestConfig::with_cases(100))]
-
-        #[test]
-        #[allow(clippy::arithmetic_side_effects)]
-        fn test_status_manager_pruning(
-            ttl in ttl_strategy(MIN_TTL, MAX_TTL),
-            actions in actions_strategy(MIN_ACTIONS, MAX_ACTIONS)
-        ) {
-            _test_status_manager_pruning(ttl, actions);
-        }
-    }
-=======
->>>>>>> 95899dd3
 }