--- conflicted
+++ resolved
@@ -161,11 +161,7 @@
         self.delegate_keys.retain(|exp, _| exp > &now);
     }
 
-<<<<<<< HEAD
-    async fn add_new_delegate(
-=======
     fn add_new_delegate(
->>>>>>> aef46bcc
         &mut self,
         sealed: &Sealed<DelegatePreConfirmationKey<DelegatePublicKey>, ProtocolSignature>,
     ) -> bool {
@@ -173,10 +169,6 @@
         let bytes = postcard::to_allocvec(&entity).unwrap();
         let message = Message::new(&bytes);
         let expected_address = self.protocol_pubkey.latest_address();
-<<<<<<< HEAD
-        // let verified = signature.verify(&pubkey, &message);
-=======
->>>>>>> aef46bcc
         let verified = signature
             .recover(&message)
             .map_or(false, |pubkey| Input::owner(&pubkey) == expected_address);
@@ -188,11 +180,7 @@
         verified
     }
 
-<<<<<<< HEAD
-    async fn check_preconfirmation_signature(
-=======
     fn check_preconfirmation_signature(
->>>>>>> aef46bcc
         &mut self,
         sealed: &Sealed<Preconfirmations, Bytes64>,
     ) -> bool {
@@ -224,11 +212,7 @@
         );
     }
 
-<<<<<<< HEAD
-    async fn new_preconfirmations_from_p2p(
-=======
     fn new_preconfirmations_from_p2p(
->>>>>>> aef46bcc
         &mut self,
         preconfirmations: P2PPreConfirmationMessage,
     ) {
@@ -238,35 +222,24 @@
                     "Received new delegate signature from peer: {:?}",
                     sealed.entity.public_key
                 );
-<<<<<<< HEAD
-                let _ = self.signature_verification.add_new_delegate(&sealed).await;
-=======
                 // TODO: Report peer for sending invalid delegation
                 //  https://github.com/FuelLabs/fuel-core/issues/2872
                 let _ = self.signature_verification.add_new_delegate(&sealed);
->>>>>>> aef46bcc
             }
             PreConfirmationMessage::Preconfirmations(sealed) => {
                 tracing::debug!("Received new preconfirmations from peer");
                 if self
                     .signature_verification
                     .check_preconfirmation_signature(&sealed)
-<<<<<<< HEAD
-                    .await
-=======
->>>>>>> aef46bcc
                 {
                     self.handle_verified_preconfirmation(sealed);
                 } else {
                     // There is a chance that this is a signature for whom the delegate key hasn't
                     // arrived yet, in which case the pre-confirmation will be lost
                     tracing::warn!("Preconfirmation signature verification failed");
-<<<<<<< HEAD
-=======
 
                     // TODO: Report peer for sending invalid preconfirmation
                     //  https://github.com/FuelLabs/fuel-core/issues/2872
->>>>>>> aef46bcc
                 }
             }
         }
@@ -305,7 +278,7 @@
             tx_status_from_p2p = self.subscriptions.new_tx_status.next() => {
                 if let Some(GossipData { data, .. }) = tx_status_from_p2p {
                     if let Some(msg) = data {
-                        self.new_preconfirmations_from_p2p(msg).await;
+                        self.new_preconfirmations_from_p2p(msg);
                     }
                     TaskNextAction::Continue
                 } else {
@@ -550,28 +523,11 @@
         }
         let mutated_delegate_private_key =
             DalekSigningKey::from_bytes(&mutated_private_key);
-<<<<<<< HEAD
-        let entity = Preconfirmations {
-            expiration,
-            preconfirmations,
-        };
-        let bytes = postcard::to_allocvec(&entity).unwrap();
-        let typed_signature = mutated_delegate_private_key.sign(&bytes);
-        let signature = Bytes64::new(typed_signature.to_bytes());
-        let sealed = Sealed { entity, signature };
-        let inner = P2PPreConfirmationMessage::Preconfirmations(sealed);
-        GossipData {
-            data: Some(inner),
-            peer_id: Default::default(),
-            message_id: vec![],
-        }
-=======
         valid_pre_confirmation_signature(
             preconfirmations,
             mutated_delegate_private_key,
             expiration,
         )
->>>>>>> aef46bcc
     }
 
     fn delegate_key_pair() -> (DalekSigningKey, DalekVerifyingKey) {
