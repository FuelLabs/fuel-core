use crate::{
    config::Config,
    manager::TxStatusManager,
    ports::{
        P2PPreConfirmationGossipData,
        P2PPreConfirmationMessage,
        P2PSubscriptions,
    },
    subscriptions::Subscriptions,
    update_sender::TxStatusChange,
    TxStatusStream,
};
use fuel_core_services::{
    RunnableService,
    RunnableTask,
    ServiceRunner,
    StateWatcher,
    TaskNextAction,
};
use fuel_core_types::{
    ed25519::Signature,
    ed25519_dalek::Verifier,
    fuel_crypto::Message,
    fuel_tx::{
        Address,
        Bytes32,
        Bytes64,
        Input,
        TxId,
    },
    services::{
        p2p::{
            DelegatePreConfirmationKey,
            DelegatePublicKey,
            GossipData,
            PreConfirmationMessage,
            ProtocolSignature,
            Sealed,
        },
        preconfirmation::{
            Preconfirmation,
            Preconfirmations,
        },
        transaction_status::{
            statuses,
            TransactionStatus,
        },
    },
    tai64::Tai64,
};
use futures::StreamExt;
use std::collections::HashMap;
use tokio::sync::{
    mpsc,
    oneshot,
};

enum ReadRequest {
    GetStatus {
        tx_id: TxId,
        sender: oneshot::Sender<Option<TransactionStatus>>,
    },
    Subscribe {
        tx_id: TxId,
        sender: oneshot::Sender<anyhow::Result<TxStatusStream>>,
    },
}

enum WriteRequest {
    UpdateStatus {
        tx_id: TxId,
        status: TransactionStatus,
    },
    UpdateStatuses {
        statuses: Vec<(TxId, statuses::SqueezedOut)>,
    },
    UpdatePreconfirmations {
        preconfirmations: Vec<Preconfirmation>,
    },
    NotifySkipped {
        tx_ids_and_reason: Vec<(Bytes32, String)>,
    },
}

#[derive(Clone)]
pub struct SharedData {
    read_requests_sender: mpsc::Sender<ReadRequest>,
    write_requests_sender: mpsc::UnboundedSender<WriteRequest>,
}

impl SharedData {
    pub async fn get_status(
        &self,
        tx_id: TxId,
    ) -> anyhow::Result<Option<TransactionStatus>> {
        let (sender, receiver) = oneshot::channel();
        let request = ReadRequest::GetStatus { tx_id, sender };
        self.read_requests_sender.send(request).await?;
        receiver.await.map_err(Into::into)
    }

    pub async fn subscribe(&self, tx_id: TxId) -> anyhow::Result<TxStatusStream> {
        let (sender, receiver) = oneshot::channel();
        let request = ReadRequest::Subscribe { tx_id, sender };
        self.read_requests_sender.send(request).await?;
        receiver.await?
    }

    pub fn update_status(&self, tx_id: TxId, status: TransactionStatus) {
        let request = WriteRequest::UpdateStatus { tx_id, status };
        let _ = self.write_requests_sender.send(request);
    }

    pub fn update_statuses(&self, statuses: Vec<(TxId, statuses::SqueezedOut)>) {
        let request = WriteRequest::UpdateStatuses { statuses };
        let _ = self.write_requests_sender.send(request);
    }

    pub fn update_preconfirmations(&self, preconfirmations: Vec<Preconfirmation>) {
        let request = WriteRequest::UpdatePreconfirmations { preconfirmations };
        if let Err(e) = self.write_requests_sender.send(request) {
            tracing::error!("Failed to send preconfirmations: {:?}", e);
        }
    }

    pub fn notify_skipped(&self, tx_ids_and_reason: Vec<(Bytes32, String)>) {
        let request = WriteRequest::NotifySkipped { tx_ids_and_reason };
        if let Err(e) = self.write_requests_sender.send(request) {
            tracing::error!("Failed to send skipped txs: {:?}", e);
        }
    }
}

pub struct Task<Pubkey> {
    manager: TxStatusManager,
    subscriptions: Subscriptions,
    read_requests_receiver: mpsc::Receiver<ReadRequest>,
    write_requests_receiver: mpsc::UnboundedReceiver<WriteRequest>,
    shared_data: SharedData,
    signature_verification: SignatureVerification<Pubkey>,
}

pub trait ProtocolPublicKey: Send {
    fn latest_address(&self) -> Address;
}

struct SignatureVerification<Pubkey> {
    protocol_pubkey: Pubkey,
    delegate_keys: HashMap<Tai64, DelegatePublicKey>,
}

impl<Pubkey: ProtocolPublicKey> SignatureVerification<Pubkey> {
    pub fn new(protocol_pubkey: Pubkey) -> Self {
        Self {
            protocol_pubkey,
            delegate_keys: HashMap::new(),
        }
    }

    fn verify_preconfirmation(
        delegate_key: &DelegatePublicKey,
        sealed: &Sealed<Preconfirmations, Bytes64>,
    ) -> bool {
        let bytes = match postcard::to_allocvec(&sealed.entity) {
            Ok(bytes) => bytes,
            Err(e) => {
                tracing::warn!("Failed to serialize preconfirmation: {e:?}");
                return false;
            }
        };

        let signature = Signature::from_bytes(&sealed.signature);
        match delegate_key.verify(&bytes, &signature) {
            Ok(_) => true,
            Err(e) => {
                tracing::warn!("Failed to verify preconfirmation signature: {e:?}");
                false
            }
        }
    }

    fn remove_expired_delegates(&mut self) {
        let now = Tai64::now();
        self.delegate_keys.retain(|exp, _| exp > &now);
    }

    fn add_new_delegate(
        &mut self,
        sealed: &Sealed<DelegatePreConfirmationKey<DelegatePublicKey>, ProtocolSignature>,
    ) -> bool {
        let Sealed { entity, signature } = sealed;
        let bytes = postcard::to_allocvec(&entity).unwrap();
        let message = Message::new(&bytes);
        let expected_address = self.protocol_pubkey.latest_address();
        let verified = signature
            .recover(&message)
            .map_or(false, |pubkey| Input::owner(&pubkey) == expected_address);
        self.remove_expired_delegates();
        if verified {
            self.delegate_keys
                .insert(entity.expiration, entity.public_key);
        };
        verified
    }

    fn check_preconfirmation_signature(
        &mut self,
        sealed: &Sealed<Preconfirmations, Bytes64>,
    ) -> bool {
        let expiration = sealed.entity.expiration;
        let now = Tai64::now();
        if now > expiration {
            tracing::warn!("Preconfirmation signature expired: {now:?} > {expiration:?}");
            return false;
        }
        self.delegate_keys
            .get(&expiration)
            .map(|delegate_key| Self::verify_preconfirmation(delegate_key, sealed))
            .unwrap_or(false)
    }
}

impl<Pubkey: ProtocolPublicKey> Task<Pubkey> {
    fn handle_verified_preconfirmation(
        &mut self,
        sealed: Sealed<Preconfirmations, Bytes64>,
    ) {
        tracing::debug!("Preconfirmation signature verified");
        let Sealed { entity, .. } = sealed;
        entity.preconfirmations.into_iter().for_each(
            |Preconfirmation { tx_id, status }| {
                let status: TransactionStatus = status.into();
                self.manager.status_update(tx_id, status);
            },
        );
    }

    fn new_preconfirmations_from_p2p(
        &mut self,
        preconfirmations: P2PPreConfirmationMessage,
    ) {
        match preconfirmations {
            PreConfirmationMessage::Delegate { seal, .. } => {
                tracing::debug!(
                    "Received new delegate signature from peer: {:?}",
                    seal.entity.public_key
                );
                // TODO: Report peer for sending invalid delegation
                //  https://github.com/FuelLabs/fuel-core/issues/2872
                let _ = self.signature_verification.add_new_delegate(&seal);
            }
            PreConfirmationMessage::Preconfirmations(sealed) => {
                tracing::debug!("Received new preconfirmations from peer");
                if self
                    .signature_verification
                    .check_preconfirmation_signature(&sealed)
                {
                    self.handle_verified_preconfirmation(sealed);
                } else {
                    // There is a chance that this is a signature for whom the delegate key hasn't
                    // arrived yet, in which case the pre-confirmation will be lost
                    tracing::warn!("Preconfirmation signature verification failed");

                    // TODO: Report peer for sending invalid preconfirmation
                    //  https://github.com/FuelLabs/fuel-core/issues/2872
                }
            }
        }
    }
}

#[async_trait::async_trait]
impl<Pubkey: ProtocolPublicKey> RunnableService for Task<Pubkey> {
    const NAME: &'static str = "TxStatusManagerTask";
    type SharedData = SharedData;
    type Task = Self;
    type TaskParams = ();

    fn shared_data(&self) -> Self::SharedData {
        self.shared_data.clone()
    }

    async fn into_task(
        self,
        _: &StateWatcher,
        _: Self::TaskParams,
    ) -> anyhow::Result<Self::Task> {
        Ok(self)
    }
}

impl<Pubkey: ProtocolPublicKey> RunnableTask for Task<Pubkey> {
    async fn run(&mut self, watcher: &mut StateWatcher) -> TaskNextAction {
        tokio::select! {
            biased;

            _ = watcher.while_started() => {
                TaskNextAction::Stop
            }

            tx_status_from_p2p = self.subscriptions.new_tx_status.next() => {
                if let Some(GossipData { data, .. }) = tx_status_from_p2p {
                    if let Some(msg) = data {
                        self.new_preconfirmations_from_p2p(msg);
                    }
                    TaskNextAction::Continue
                } else {
                    TaskNextAction::Stop
                }
            }

            request = self.write_requests_receiver.recv() => {
                match request {
                    Some(WriteRequest::UpdateStatus { tx_id, status }) => {
                        self.manager.status_update(tx_id, status);
                        TaskNextAction::Continue
                    }
                    Some(WriteRequest::UpdateStatuses { statuses }) => {
                        for (tx_id, status) in statuses {
                            self.manager.status_update(tx_id, status.into());
                        }
                        TaskNextAction::Continue
                    }
                    Some(WriteRequest::UpdatePreconfirmations { preconfirmations }) => {
                        for preconfirmation in preconfirmations {
                            self.manager.status_update(preconfirmation.tx_id, preconfirmation.status.into());
                        }
                        TaskNextAction::Continue
                    }
                    Some(WriteRequest::NotifySkipped { tx_ids_and_reason }) => {
                        self.manager.notify_skipped_txs(tx_ids_and_reason);
                        TaskNextAction::Continue
                    }
                    None => {
                        TaskNextAction::Stop
                    },
                }
            }

            request = self.read_requests_receiver.recv() => {
                match request {
                    Some(ReadRequest::GetStatus { tx_id, sender }) => {
                        let status = self.manager.status(&tx_id);
                        let _ = sender.send(status.cloned());
                        TaskNextAction::Continue
                    }
                    Some(ReadRequest::Subscribe { tx_id, sender }) => {
                        let result = self.manager.tx_update_subscribe(tx_id);
                        let _ = sender.send(result);
                        TaskNextAction::Continue
                    }
                    None => {
                        TaskNextAction::Stop
                    },
                }
            }
        }
    }

    async fn shutdown(self) -> anyhow::Result<()> {
        Ok(())
    }
}

pub fn new_service<P2P, Pubkey>(
    p2p: P2P,
    config: Config,
    protocol_pubkey: Pubkey,
) -> ServiceRunner<Task<Pubkey>>
where
    P2P: P2PSubscriptions<GossipedStatuses = P2PPreConfirmationGossipData>,
    Pubkey: ProtocolPublicKey,
{
    let tx_status_from_p2p_stream = p2p.gossiped_tx_statuses();
    let subscriptions = Subscriptions {
        new_tx_status: tx_status_from_p2p_stream,
    };

    let tx_status_sender =
        TxStatusChange::new(config.max_tx_update_subscriptions, config.subscription_ttl);
    let tx_status_manager =
        TxStatusManager::new(tx_status_sender, config.status_cache_ttl, config.metrics);

    let (read_requests_sender, read_requests_receiver) =
        mpsc::channel(config.max_tx_update_subscriptions);
    let (write_requests_sender, write_requests_receiver) = mpsc::unbounded_channel();

    let shared_data = SharedData {
        read_requests_sender,
        write_requests_sender,
    };
    let signature_verification = SignatureVerification::new(protocol_pubkey);

    ServiceRunner::new(Task {
        subscriptions,
        manager: tx_status_manager,
        read_requests_receiver,
        write_requests_receiver,
        shared_data,
        signature_verification,
    })
}

#[cfg(test)]
#[allow(non_snake_case)]
mod tests {
    use std::{
        collections::HashSet,
        time::Duration,
    };

    use fuel_core_services::{
        Service,
        ServiceRunner,
    };
    use fuel_core_types::{
        fuel_crypto::{
            rand::{
                rngs::StdRng,
                SeedableRng,
            },
            Message,
            PublicKey,
            SecretKey,
            Signature,
        },
        fuel_tx::{
            Bytes32,
            Bytes64,
        },
        services::{
            p2p::{
                DelegatePreConfirmationKey,
                DelegatePublicKey,
                GossipData,
                Sealed,
            },
            preconfirmation::{
                Preconfirmation,
                Preconfirmations,
            },
<<<<<<< HEAD
            txpool::{
                statuses::SqueezedOut,
                TransactionStatus,
            },
=======
            transaction_status::TransactionStatus,
>>>>>>> 49ff4e18
        },
        tai64::Tai64,
    };
    use futures::{
        stream::BoxStream,
        StreamExt,
    };
    use status::transaction::{
        random_prunable_tx_status,
        random_tx_status,
    };
    use tokio::{
        sync::{
            mpsc,
            oneshot,
        },
        time::Instant,
    };
    use tokio_stream::wrappers::ReceiverStream;

    use crate::{
        manager::TxStatusManager,
        ports::{
            P2PPreConfirmationGossipData,
            P2PPreConfirmationMessage,
        },
        subscriptions::Subscriptions,
        update_sender::{
            MpscChannel,
            TxStatusChange,
            UpdateSender,
        },
        TxStatusMessage,
        TxStatusStream,
    };

    use super::{
        ReadRequest,
        SharedData,
        SignatureVerification,
        Task,
        WriteRequest,
    };
    use fuel_core_types::ed25519_dalek::{
        Signer,
        SigningKey as DalekSigningKey,
        VerifyingKey as DalekVerifyingKey,
    };

    const MORE_THAN_TTL: Duration = Duration::from_secs(5);
    const TTL: Duration = Duration::from_secs(4);
    const HALF_OF_TTL: Duration = Duration::from_secs(2);
    const QUART_OF_TTL: Duration = Duration::from_secs(1);

    struct Handles {
        pub pre_confirmation_updates: mpsc::Sender<GossipData<P2PPreConfirmationMessage>>,
        pub write_requests_sender: mpsc::UnboundedSender<WriteRequest>,
        pub read_requests_sender: mpsc::Sender<ReadRequest>,
        pub update_sender: UpdateSender,
        pub protocol_signing_key: SecretKey,
    }

    pub(super) mod status {
        pub(super) mod preconfirmation {

            use fuel_core_types::services::preconfirmation::PreconfirmationStatus;

            pub fn success() -> PreconfirmationStatus {
                PreconfirmationStatus::Success {
                    tx_pointer: Default::default(),
                    total_gas: Default::default(),
                    total_fee: Default::default(),
                    receipts: vec![],
                    outputs: vec![],
                }
            }
        }

        pub(super) mod transaction {
            use std::sync::Arc;

            use fuel_core_types::{
                fuel_crypto::rand::{
                    rngs::StdRng,
                    seq::SliceRandom,
                },
                services::transaction_status::{
                    statuses::{
                        PreConfirmationFailure,
                        PreConfirmationSuccess,
                    },
                    TransactionStatus,
                },
                tai64::Tai64,
            };

            use crate::manager::TxStatusManager;

            pub fn submitted() -> TransactionStatus {
                TransactionStatus::submitted(Tai64::UNIX_EPOCH)
            }

            pub fn success() -> TransactionStatus {
                TransactionStatus::Success(Default::default())
            }

            pub fn preconfirmation_success() -> TransactionStatus {
                let inner = PreConfirmationSuccess {
                    tx_pointer: Default::default(),
                    total_gas: Default::default(),
                    total_fee: Default::default(),
                    receipts: Some(vec![]),
                    outputs: Some(vec![]),
                };
                TransactionStatus::PreConfirmationSuccess(Arc::new(inner))
            }

            pub fn squeezed_out() -> TransactionStatus {
                TransactionStatus::squeezed_out("fishy tx".to_string())
            }

            pub fn preconfirmation_squeezed_out() -> TransactionStatus {
                TransactionStatus::preconfirmation_squeezed_out(
                    "fishy preconfirmation".to_string(),
                )
            }

            pub fn failure() -> TransactionStatus {
                TransactionStatus::Failure(Default::default())
            }

            pub fn preconfirmation_failure() -> TransactionStatus {
                let inner = PreConfirmationFailure {
                    tx_pointer: Default::default(),
                    total_gas: Default::default(),
                    total_fee: Default::default(),
                    receipts: Some(vec![]),
                    outputs: Some(vec![]),
                    reason: "None".to_string(),
                };
                TransactionStatus::PreConfirmationFailure(Arc::new(inner))
            }

            pub fn all_statuses() -> [TransactionStatus; 7] {
                [
                    submitted(),
                    success(),
                    preconfirmation_success(),
                    squeezed_out(),
                    preconfirmation_squeezed_out(),
                    failure(),
                    preconfirmation_failure(),
                ]
            }

            pub fn random_prunable_tx_status(rng: &mut StdRng) -> TransactionStatus {
                all_statuses()
                    .into_iter()
                    .filter(TxStatusManager::is_prunable)
                    .collect::<Vec<_>>()
                    .choose(rng)
                    .unwrap()
                    .clone()
            }

            pub fn random_tx_status(rng: &mut StdRng) -> TransactionStatus {
                all_statuses().choose(rng).unwrap().clone()
            }
        }
    }

    fn new_task_with_handles(ttl: Duration) -> (Task<PublicKey>, Handles) {
        let (read_requests_sender, read_requests_receiver) = mpsc::channel(1);
        let (write_requests_sender, write_requests_receiver) = mpsc::unbounded_channel();
        let shared_data = SharedData {
            read_requests_sender: read_requests_sender.clone(),
            write_requests_sender: write_requests_sender.clone(),
        };

        let (sender, receiver) = mpsc::channel(1_000);
        let new_tx_status = Box::pin(ReceiverStream::new(receiver));
        let subscriptions = Subscriptions { new_tx_status };
        let tx_status_change = TxStatusChange::new(100, Duration::from_secs(360));
        let signing_key = SecretKey::default();
        let protocol_public_key = signing_key.public_key();
        let signature_verification = SignatureVerification::new(protocol_public_key);
        let update_sender = tx_status_change.update_sender.clone();
        let manager = TxStatusManager::new(tx_status_change.clone(), ttl, false);

        let handles = Handles {
            pre_confirmation_updates: sender,
            write_requests_sender,
            read_requests_sender,
            update_sender,
            protocol_signing_key: signing_key,
        };

        let task = Task {
            subscriptions,
            manager,
            read_requests_receiver,
            write_requests_receiver,
            shared_data,
            signature_verification,
        };

        (task, handles)
    }

    async fn all_streams_return_success(streams: Vec<TxStatusStream>) -> bool {
        for mut stream in streams {
            let timeout = Duration::from_millis(100);
            let msg = tokio::time::timeout(timeout, stream.next())
                .await
                .unwrap_or_else(|_| panic!("This should not timeout: {timeout:?}"))
                .unwrap();
            match msg {
                TxStatusMessage::Status(_) => {
                    // should be good if we get this
                }
                _ => return false,
            }
        }
        true
    }

    async fn all_streams_timeout(streams: &mut Vec<TxStatusStream>) -> bool {
        for stream in streams {
            let timeout = Duration::from_millis(100);
            let res = tokio::time::timeout(timeout, stream.next()).await;
            if res.is_ok() {
                return false;
            }
        }
        true
    }

    fn valid_sealed_delegate_signature(
        protocol_secret_key: SecretKey,
        delegate_public_key: DelegatePublicKey,
        expiration: Tai64,
    ) -> P2PPreConfirmationGossipData {
        let entity = DelegatePreConfirmationKey {
            public_key: delegate_public_key,
            expiration,
        };
        let bytes = postcard::to_allocvec(&entity).unwrap();
        let message = Message::new(&bytes);
        let signature = Signature::sign(&protocol_secret_key, &message);
        let seal = Sealed { entity, signature };
        let inner = P2PPreConfirmationMessage::Delegate { seal, nonce: 0 };
        GossipData {
            data: Some(inner),
            peer_id: Default::default(),
            message_id: vec![],
        }
    }

    fn valid_pre_confirmation_signature(
        preconfirmations: Vec<Preconfirmation>,
        delegate_private_key: DalekSigningKey,
        expiration: Tai64,
    ) -> P2PPreConfirmationGossipData {
        let entity = Preconfirmations {
            expiration,
            preconfirmations,
        };
        let bytes = postcard::to_allocvec(&entity).unwrap();
        let typed_signature = delegate_private_key.sign(&bytes);
        let signature = Bytes64::new(typed_signature.to_bytes());
        let sealed = Sealed { entity, signature };
        let inner = P2PPreConfirmationMessage::Preconfirmations(sealed);
        GossipData {
            data: Some(inner),
            peer_id: Default::default(),
            message_id: vec![],
        }
    }

    fn bad_pre_confirmation_signature(
        preconfirmations: Vec<Preconfirmation>,
        delegate_private_key: DalekSigningKey,
        expiration: Tai64,
    ) -> P2PPreConfirmationGossipData {
        let mut mutated_private_key = delegate_private_key.to_bytes();
        for byte in mutated_private_key.iter_mut() {
            *byte = byte.wrapping_add(1);
        }
        let mutated_delegate_private_key =
            DalekSigningKey::from_bytes(&mutated_private_key);
        valid_pre_confirmation_signature(
            preconfirmations,
            mutated_delegate_private_key,
            expiration,
        )
    }

    fn delegate_key_pair() -> (DalekSigningKey, DalekVerifyingKey) {
        let secret_key = [99u8; 32];
        let secret_key = DalekSigningKey::from_bytes(&secret_key);
        let public_key = secret_key.verifying_key();
        (secret_key, public_key)
    }

    async fn send_status_updates(
        updates: &[(Bytes32, TransactionStatus)],
        sender: &mpsc::UnboundedSender<WriteRequest>,
    ) {
        updates.iter().for_each(|(tx_id, status)| {
            sender
                .send(WriteRequest::UpdateStatus {
                    tx_id: *tx_id,
                    status: status.clone(),
                })
                .unwrap();
        });
        tokio::time::advance(Duration::from_millis(100)).await;
    }

    fn pruning_tx_id() -> Bytes32 {
        let marker: u64 = 0xDEADBEEF;
        let mut id = [0u8; 32];
        id[0..8].copy_from_slice(&marker.to_le_bytes());
        id.into()
    }

    async fn force_pruning(sender: &mpsc::UnboundedSender<WriteRequest>) {
        let id = pruning_tx_id();
        sender
            .send(WriteRequest::UpdateStatus {
                tx_id: id,
                status: status::transaction::failure(),
            })
            .unwrap();
        tokio::time::advance(Duration::from_millis(100)).await;
    }

    async fn assert_presence_with_status(
        status_read: &mpsc::Sender<ReadRequest>,
        txs: Vec<(Bytes32, TransactionStatus)>,
    ) {
        for (id, status) in txs.iter() {
            let response = get_status(status_read, id).await;
            assert_eq!(response, Some(status.clone()));
        }
    }

    async fn get_status(
        status_read: &mpsc::Sender<ReadRequest>,
        id: &Bytes32,
    ) -> Option<TransactionStatus> {
        let (sender, receiver) = oneshot::channel();
        status_read
            .send(ReadRequest::GetStatus {
                tx_id: (*id),
                sender,
            })
            .await
            .unwrap();

        receiver.await.unwrap()
    }

    async fn assert_status<F>(
        status_read: &mpsc::Sender<ReadRequest>,
        txs: Vec<Bytes32>,
        pred: F,
    ) where
        F: Fn(Option<TransactionStatus>) -> bool,
    {
        for id in txs.iter() {
            let (sender, receiver) = oneshot::channel();
            status_read
                .send(ReadRequest::GetStatus {
                    tx_id: (*id),
                    sender,
                })
                .await
                .unwrap();

            let response = receiver.await.unwrap();
            assert!(pred(response));
        }
    }

    async fn subscribe_to_status_change(
        tx_id: Bytes32,
        read_requests_sender: &mpsc::Sender<ReadRequest>,
    ) -> BoxStream<'_, TxStatusMessage> {
        let (sender, receiver) = oneshot::channel();
        let request = ReadRequest::Subscribe { tx_id, sender };
        read_requests_sender.send(request).await.unwrap();
        receiver.await.unwrap().unwrap()
    }

    async fn assert_presence(status_read: &mpsc::Sender<ReadRequest>, txs: Vec<Bytes32>) {
        assert_status(status_read, txs, |s| s.is_some()).await;
    }

    async fn assert_absence(status_read: &mpsc::Sender<ReadRequest>, txs: Vec<Bytes32>) {
        assert_status(status_read, txs, |s| s.is_none()).await;
    }

    async fn assert_status_change_notifications(
        validators: &[for<'a> fn(&'a TransactionStatus) -> bool],
        mut stream: BoxStream<'_, TxStatusMessage>,
    ) {
        let mut received_statuses = vec![];
        let timeout_duration = Duration::from_millis(250);
        while let Ok(Some(message)) =
            tokio::time::timeout(timeout_duration, stream.next()).await
        {
            match message {
                TxStatusMessage::Status(s) => received_statuses.push(s),
                TxStatusMessage::FailedStatus => {
                    panic!("should not happen");
                }
            }
        }

        assert_eq!(received_statuses.len(), validators.len(), "Length mismatch");
        for (item, &validator) in received_statuses.iter().zip(validators.iter()) {
            assert!(validator(item));
        }
    }

    #[tokio::test]
    async fn test_start_stop() {
        let (task, _) = new_task_with_handles(TTL);
        let service = ServiceRunner::new(task);
        service.start_and_await().await.unwrap();

        // Double start will return false.
        assert!(service.start().is_err(), "double start should fail");

        let state = service.stop_and_await().await.unwrap();
        assert!(state.stopped());
    }

    #[tokio::test(start_paused = true)]
    async fn run__can_store_and_retrieve_all_statuses() {
        let (task, handles) = new_task_with_handles(TTL);
        let service = ServiceRunner::new(task);
        service.start_and_await().await.unwrap();

        // Given
        let tx1_id = [1u8; 32].into();
        let tx2_id = [2u8; 32].into();
        let tx3_id = [3u8; 32].into();
        let tx4_id = [4u8; 32].into();
        let tx5_id = [5u8; 32].into();
        let tx6_id = [6u8; 32].into();
        let tx7_id = [7u8; 32].into();
        let status_updates = vec![
            (tx1_id, status::transaction::submitted()),
            (tx2_id, status::transaction::success()),
            (tx3_id, status::transaction::preconfirmation_success()),
            (tx4_id, status::transaction::squeezed_out()),
            (tx5_id, status::transaction::preconfirmation_squeezed_out()),
            (tx6_id, status::transaction::failure()),
            (tx7_id, status::transaction::preconfirmation_failure()),
        ];

        // When
        send_status_updates(&status_updates, &handles.write_requests_sender).await;

        // Then
        assert_presence_with_status(&handles.read_requests_sender, status_updates).await;

        service.stop_and_await().await.unwrap();
    }

    #[tokio::test(start_paused = true)]
    async fn run__non_prunable_is_returned_when_both_prunable_and_non_prunable_are_present(
    ) {
        let (task, handles) = new_task_with_handles(TTL);
        let service = ServiceRunner::new(task);
        service.start_and_await().await.unwrap();

        // Given
        let tx1_id = [1u8; 32].into();
        let status_updates = vec![
            (tx1_id, status::transaction::success()),
            (tx1_id, status::transaction::submitted()),
        ];

        // When
        send_status_updates(&status_updates, &handles.write_requests_sender).await;

        // Then
        assert_presence_with_status(
            &handles.read_requests_sender,
            vec![(tx1_id, status::transaction::submitted())],
        )
        .await;

        service.stop_and_await().await.unwrap();
    }

    #[tokio::test(start_paused = true)]
    async fn run__only_prunable_statuses_are_pruned() {
        let (task, handles) = new_task_with_handles(TTL);
        let service = ServiceRunner::new(task);
        service.start_and_await().await.unwrap();

        // Given
        let tx1_id = [1u8; 32].into();
        let tx2_id = [2u8; 32].into();
        let tx3_id = [3u8; 32].into();
        let tx4_id = [4u8; 32].into();
        let tx5_id = [5u8; 32].into();
        let tx6_id = [6u8; 32].into();
        let tx7_id = [7u8; 32].into();
        let status_updates = vec![
            (tx1_id, status::transaction::submitted()),
            (tx2_id, status::transaction::success()),
            (tx3_id, status::transaction::preconfirmation_success()),
            (tx4_id, status::transaction::squeezed_out()),
            (tx5_id, status::transaction::preconfirmation_squeezed_out()),
            (tx6_id, status::transaction::failure()),
            (tx7_id, status::transaction::preconfirmation_failure()),
        ];

        // When
        send_status_updates(&status_updates, &handles.write_requests_sender).await;
        tokio::time::advance(MORE_THAN_TTL).await;
        force_pruning(&handles.write_requests_sender).await;

        // Then
        assert_presence(&handles.read_requests_sender, vec![tx1_id]).await;
        assert_absence(
            &handles.read_requests_sender,
            vec![tx2_id, tx3_id, tx4_id, tx5_id, tx6_id, tx7_id],
        )
        .await;

        service.stop_and_await().await.unwrap();
    }

    #[tokio::test(start_paused = true)]
    async fn run__pruning_works_with_ttl_0() {
        let (task, handles) = new_task_with_handles(Duration::from_secs(0));
        let service = ServiceRunner::new(task);
        service.start_and_await().await.unwrap();

        // Given
        let tx1_id = [1u8; 32].into();
        let status_updates = vec![(tx1_id, status::transaction::success())];

        // When
        send_status_updates(&status_updates, &handles.write_requests_sender).await;
        force_pruning(&handles.write_requests_sender).await;

        // Then
        assert_absence(&handles.read_requests_sender, vec![tx1_id]).await;
    }

    #[tokio::test(start_paused = true)]
    async fn run__does_not_prune_when_ttl_not_passed() {
        let (task, handles) = new_task_with_handles(TTL);
        let service = ServiceRunner::new(task);
        service.start_and_await().await.unwrap();

        // Given
        let tx1_id = [1u8; 32].into();
        let status_updates = vec![(tx1_id, status::transaction::success())];

        // When
        send_status_updates(&status_updates, &handles.write_requests_sender).await;
        tokio::time::advance(HALF_OF_TTL).await;
        force_pruning(&handles.write_requests_sender).await;

        // Then
        assert_presence(&handles.read_requests_sender, vec![tx1_id]).await;
    }

    #[tokio::test(start_paused = true)]
    async fn run__prunes_when_the_same_tx_is_updated_from_non_prunable_to_prunable_status(
    ) {
        let (task, handles) = new_task_with_handles(TTL);
        let service = ServiceRunner::new(task);
        service.start_and_await().await.unwrap();

        // Given
        let tx1_id = [1u8; 32].into();
        let status_updates = vec![
            (tx1_id, status::transaction::submitted()),
            (tx1_id, status::transaction::success()),
        ];

        // When
        send_status_updates(&status_updates, &handles.write_requests_sender).await;
        tokio::time::advance(MORE_THAN_TTL).await;
        force_pruning(&handles.write_requests_sender).await;

        // Then
        assert_absence(&handles.read_requests_sender, vec![tx1_id]).await;
    }

    #[tokio::test(start_paused = true)]
    async fn run__status_update_resets_the_pruning_time() {
        let (task, handles) = new_task_with_handles(TTL);
        let service = ServiceRunner::new(task);
        service.start_and_await().await.unwrap();

        // Given
        let tx1_id = [1u8; 32].into();
        let tx2_id = [2u8; 32].into();
        let status_updates = vec![
            (tx1_id, status::transaction::success()),
            (tx2_id, status::transaction::success()),
        ];

        // When
        send_status_updates(&status_updates, &handles.write_requests_sender).await;
        tokio::time::advance(HALF_OF_TTL).await;

        let status_updates = vec![(tx1_id, status::transaction::failure())];
        send_status_updates(&status_updates, &handles.write_requests_sender).await;
        tokio::time::advance(HALF_OF_TTL + QUART_OF_TTL).await;
        force_pruning(&handles.write_requests_sender).await;

        // Then
        assert_presence_with_status(
            &handles.read_requests_sender,
            vec![(tx1_id, status::transaction::failure())],
        )
        .await;
        assert_absence(&handles.read_requests_sender, vec![tx2_id]).await;
    }

    #[tokio::test(start_paused = true)]
    async fn run__notifies_about_status_changes() {
        let (task, handles) = new_task_with_handles(TTL);
        let service = ServiceRunner::new(task);
        service.start_and_await().await.unwrap();

        // Given
        let tx1_id = [1u8; 32].into();
        let status_updates = [
            (tx1_id, status::transaction::submitted()),
            (tx1_id, status::transaction::success()),
        ];
        let stream =
            subscribe_to_status_change(tx1_id, &handles.read_requests_sender).await;

        // When
        send_status_updates(&status_updates, &handles.write_requests_sender).await;

        // Then
        assert_status_change_notifications(
            &[
                |s| matches!(s, &TransactionStatus::Submitted(_)),
                |s| matches!(s, &TransactionStatus::Success(_)),
            ],
            stream,
        )
        .await;

        service.stop_and_await().await.unwrap();
    }

    #[tokio::test]
    async fn run__notifies_about_skipped_txs() {
        let (task, handles) = new_task_with_handles(TTL);
        let service = ServiceRunner::new(task);
        service.start_and_await().await.unwrap();

        // Given
        let tx1_id = [1u8; 32].into();
        let tx2_id = [2u8; 32].into();
        let tx_ids_and_reason =
            vec![(tx1_id, "reason_1".into()), (tx2_id, "reason_2".into())];
        let stream_tx1 =
            subscribe_to_status_change(tx1_id, &handles.read_requests_sender).await;
        let stream_tx2 =
            subscribe_to_status_change(tx2_id, &handles.read_requests_sender).await;

        // When
        handles
            .write_requests_sender
            .send(WriteRequest::NotifySkipped { tx_ids_and_reason })
            .unwrap();
        tokio::time::sleep(Duration::from_millis(100)).await;

        // Then
        assert_status_change_notifications(
            &[|s| matches!(s, TransactionStatus::SqueezedOut(reason) if **reason == SqueezedOut {
                reason: "Transaction has been skipped during block insertion: reason_1"
                    .to_string(),
            })],
            stream_tx1,
        )
        .await;
        assert_status_change_notifications(
            &[|s| matches!(s, TransactionStatus::SqueezedOut(reason) if **reason == SqueezedOut {
                reason: "Transaction has been skipped during block insertion: reason_2"
                    .to_string(),
            })],
            stream_tx2,
        )
        .await;

        service.stop_and_await().await.unwrap();
    }

    #[tokio::test]
    async fn run__notifies_about_skipped_txs__single_notification_per_tx_id() {
        let (task, handles) = new_task_with_handles(TTL);
        let service = ServiceRunner::new(task);
        service.start_and_await().await.unwrap();

        // Given
        let tx1_id = [1u8; 32].into();
        let tx_ids_and_reason =
            vec![(tx1_id, "reason_1".into()), (tx1_id, "reason_2".into())];
        let stream_tx1 =
            subscribe_to_status_change(tx1_id, &handles.read_requests_sender).await;

        // When
        handles
            .write_requests_sender
            .send(WriteRequest::NotifySkipped { tx_ids_and_reason })
            .unwrap();
        tokio::time::sleep(Duration::from_millis(100)).await;

        // Then
        assert_status_change_notifications(
            &[|s| matches!(s, TransactionStatus::SqueezedOut(reason) if **reason == SqueezedOut {
                reason: "Transaction has been skipped during block insertion: reason_1"
                    .to_string(),
            })],
            stream_tx1,
        )
        .await;

        service.stop_and_await().await.unwrap();
    }

    use proptest::prelude::*;
    use std::collections::HashMap;

    const TX_ID_POOL_SIZE: usize = 20;
    const MIN_ACTIONS: usize = 50;
    const MAX_ACTIONS: usize = 1000;
    const MIN_TTL: u64 = 10;
    const MAX_TTL: u64 = 360;

    #[derive(Debug, Clone)]
    enum Action {
        UpdateStatus { tx_id_index: usize },
        AdvanceTime { seconds: u64 },
    }

    // How to select an ID from the pool
    fn tx_id_index_strategy(pool_size: usize) -> impl Strategy<Value = usize> {
        0..pool_size
    }

    // Possible values for TTL
    fn ttl_strategy(min_ttl: u64, max_ttl: u64) -> impl Strategy<Value = Duration> {
        (min_ttl..=max_ttl).prop_map(Duration::from_secs)
    }

    // Custom strategy to generate a sequence of actions
    fn actions_strategy(
        min_actions: usize,
        max_actions: usize,
    ) -> impl Strategy<Value = Vec<Action>> {
        let update_status_strategy = (tx_id_index_strategy(TX_ID_POOL_SIZE))
            .prop_map(|tx_id_index| Action::UpdateStatus { tx_id_index });

        let advance_time_strategy =
            (1..=MAX_TTL / 2).prop_map(|seconds| Action::AdvanceTime { seconds });

        prop::collection::vec(
            prop_oneof![update_status_strategy, advance_time_strategy],
            min_actions..max_actions,
        )
    }

    // Generate a pool of unique transaction IDs
    fn generate_tx_id_pool() -> Vec<[u8; 32]> {
        (0..TX_ID_POOL_SIZE)
            .map(|i| {
                let mut tx_id = [0u8; 32];
                tx_id[0..8].copy_from_slice(&(i as u64).to_le_bytes());
                tx_id
            })
            .collect()
    }

    #[tokio::main(start_paused = true, flavor = "current_thread")]
    #[allow(clippy::arithmetic_side_effects)]
    async fn _run__correctly_prunes_old_statuses(ttl: Duration, actions: Vec<Action>) {
        let mut rng = StdRng::seed_from_u64(2322u64);

        // Given
        let (task, handles) = new_task_with_handles(ttl);
        let service = ServiceRunner::new(task);
        service.start_and_await().await.unwrap();

        let tx_id_pool = generate_tx_id_pool();

        // This will be used to track when each txid was updated so that
        // we can do the final assert against the TTL.
        let mut update_times = HashMap::new();
        let mut non_prunable_ids = HashSet::new();

        // When
        // Simulate flow of time and transaction updates
        for action in actions {
            match action {
                Action::UpdateStatus { tx_id_index } => {
                    let tx_id = tx_id_pool[tx_id_index];

                    // Make sure we'll never update back to submitted
                    let current_tx_status =
                        get_status(&handles.read_requests_sender, &tx_id.into()).await;
                    let new_tx_status = match current_tx_status {
                        Some(_) => random_prunable_tx_status(&mut rng),
                        None => random_tx_status(&mut rng),
                    };

                    if TxStatusManager::is_prunable(&new_tx_status) {
                        update_times.insert(tx_id, Instant::now());
                        non_prunable_ids.remove(&tx_id);
                    } else {
                        non_prunable_ids.insert(tx_id);
                    }
                    let status_updates = vec![(tx_id.into(), new_tx_status)];
                    send_status_updates(&status_updates, &handles.write_requests_sender)
                        .await;
                }
                Action::AdvanceTime { seconds } => {
                    tokio::time::advance(Duration::from_secs(seconds)).await;
                }
            }
        }

        // Trigger the final pruning, making sure we use ID that is not
        // in the pool
        force_pruning(&handles.write_requests_sender).await;
        update_times.insert(pruning_tx_id().into(), Instant::now());

        // Then
        // Verify that only expected statuses are present
        let (recent_tx_ids, not_recent_tx_ids): (Vec<_>, Vec<_>) = update_times
            .iter()
            .partition(|(_, &time)| time + ttl >= Instant::now());

        assert_presence(
            &handles.read_requests_sender,
            recent_tx_ids
                .into_iter()
                .map(|(tx_id, _)| (*tx_id).into())
                .chain(non_prunable_ids.iter().cloned().map(Into::into))
                .collect(),
        )
        .await;
        assert_absence(
            &handles.read_requests_sender,
            not_recent_tx_ids
                .into_iter()
                .filter(|(tx_id, _)| !non_prunable_ids.contains(*tx_id))
                .map(|(tx_id, _)| (*tx_id).into())
                .collect(),
        )
        .await;
    }

    proptest! {
        #![proptest_config(ProptestConfig::with_cases(100))]

        #[test]
        #[allow(clippy::arithmetic_side_effects)]
        fn run__correctly_prunes_old_statuses(
            ttl in ttl_strategy(MIN_TTL, MAX_TTL),
            actions in actions_strategy(MIN_ACTIONS, MAX_ACTIONS)
        ) {
            _run__correctly_prunes_old_statuses(ttl, actions);
        }
    }

    #[tokio::test]
    async fn run__when_pre_confirmations_pass_verification_then_send() {
        // given
        let (task, handles) = new_task_with_handles(TTL);

        let tx_ids = vec![[3u8; 32].into(), [4u8; 32].into()];
        let preconfirmations = tx_ids
            .clone()
            .into_iter()
            .map(|tx_id| Preconfirmation {
                tx_id,
                status: status::preconfirmation::success(),
            })
            .collect();
        let (delegate_signing_key, delegate_verifying_key) = delegate_key_pair();
        let expiration = Tai64(u64::MAX);
        let pre_confirmation_message = valid_pre_confirmation_signature(
            preconfirmations,
            delegate_signing_key,
            expiration,
        );
        let delegate_signature_message = valid_sealed_delegate_signature(
            handles.protocol_signing_key,
            delegate_verifying_key,
            expiration,
        );

        let streams = tx_ids
            .iter()
            .map(|tx_id| {
                handles
                    .update_sender
                    .try_subscribe::<MpscChannel>(*tx_id)
                    .unwrap()
            })
            .collect::<Vec<_>>();
        handles
            .pre_confirmation_updates
            .send(delegate_signature_message)
            .await
            .unwrap();

        let service = ServiceRunner::new(task);
        service.start_and_await().await.unwrap();

        // when
        handles
            .pre_confirmation_updates
            .send(pre_confirmation_message.clone())
            .await
            .unwrap();
        tokio::time::sleep(Duration::from_millis(100)).await;

        // then
        assert!(all_streams_return_success(streams).await);
    }

    #[tokio::test]
    async fn run__when_pre_confirmations_unknown_delegate_key_then_do_not_send() {
        // given
        let (task, handles) = new_task_with_handles(TTL);

        let tx_ids = vec![[3u8; 32].into(), [4u8; 32].into()];
        let preconfirmations = tx_ids
            .clone()
            .into_iter()
            .map(|tx_id| Preconfirmation {
                tx_id,
                status: status::preconfirmation::success(),
            })
            .collect();
        let (delegate_signing_key, _) = delegate_key_pair();
        let expiration = Tai64(u64::MAX);
        let invalid_pre_confirmation_message = bad_pre_confirmation_signature(
            preconfirmations,
            delegate_signing_key,
            expiration,
        );

        let mut streams = tx_ids
            .iter()
            .map(|tx_id| {
                handles
                    .update_sender
                    .try_subscribe::<MpscChannel>(*tx_id)
                    .unwrap()
            })
            .collect::<Vec<_>>();

        let service = ServiceRunner::new(task);
        service.start_and_await().await.unwrap();

        // when
        handles
            .pre_confirmation_updates
            .send(invalid_pre_confirmation_message)
            .await
            .unwrap();
        tokio::time::sleep(Duration::from_millis(100)).await;

        // then
        assert!(all_streams_timeout(&mut streams).await);
    }

    #[tokio::test]
    async fn run__when_pre_confirmations_bad_signature_then_do_not_send() {
        // given
        let (task, handles) = new_task_with_handles(TTL);

        let tx_ids = vec![[3u8; 32].into(), [4u8; 32].into()];
        let preconfirmations = tx_ids
            .clone()
            .into_iter()
            .map(|tx_id| Preconfirmation {
                tx_id,
                status: status::preconfirmation::success(),
            })
            .collect();
        let (delegate_signing_key, delegate_verifying_key) = delegate_key_pair();
        let expiration = Tai64(u64::MAX);
        let invalid_pre_confirmation_message = bad_pre_confirmation_signature(
            preconfirmations,
            delegate_signing_key,
            expiration,
        );
        let delegate_signature_message = valid_sealed_delegate_signature(
            handles.protocol_signing_key,
            delegate_verifying_key,
            expiration,
        );

        let mut streams = tx_ids
            .iter()
            .map(|tx_id| {
                handles
                    .update_sender
                    .try_subscribe::<MpscChannel>(*tx_id)
                    .unwrap()
            })
            .collect::<Vec<_>>();
        handles
            .pre_confirmation_updates
            .send(delegate_signature_message)
            .await
            .unwrap();

        let service = ServiceRunner::new(task);
        service.start_and_await().await.unwrap();

        // when
        handles
            .pre_confirmation_updates
            .send(invalid_pre_confirmation_message)
            .await
            .unwrap();
        tokio::time::sleep(Duration::from_millis(100)).await;

        // then
        assert!(all_streams_timeout(&mut streams).await);
    }

    #[tokio::test]
    async fn run__if_preconfirmation_signature_is_expired_do_not_send() {
        // given
        let (task, handles) = new_task_with_handles(TTL);

        let tx_ids = vec![[3u8; 32].into(), [4u8; 32].into()];
        let preconfirmations = tx_ids
            .clone()
            .into_iter()
            .map(|tx_id| Preconfirmation {
                tx_id,
                status: status::preconfirmation::success(),
            })
            .collect();
        let (delegate_signing_key, delegate_verifying_key) = delegate_key_pair();
        let expiration = Tai64::now();
        let pre_confirmation_message = valid_pre_confirmation_signature(
            preconfirmations,
            delegate_signing_key,
            expiration,
        );

        let delegate_signature_message = valid_sealed_delegate_signature(
            handles.protocol_signing_key,
            delegate_verifying_key,
            expiration,
        );

        let mut streams = tx_ids
            .iter()
            .map(|tx_id| {
                handles
                    .update_sender
                    .try_subscribe::<MpscChannel>(*tx_id)
                    .unwrap()
            })
            .collect::<Vec<_>>();

        let service = ServiceRunner::new(task);
        service.start_and_await().await.unwrap();

        handles
            .pre_confirmation_updates
            .send(delegate_signature_message)
            .await
            .unwrap();

        tokio::time::sleep(Duration::from_secs(1)).await;

        // when
        handles
            .pre_confirmation_updates
            .send(pre_confirmation_message)
            .await
            .unwrap();
        tokio::time::sleep(Duration::from_millis(100)).await;

        // then
        assert!(all_streams_timeout(&mut streams).await);
    }

    #[tokio::test]
    async fn run__can_verify_preconfirmation_signature_while_tracking_multiple_delegate_keys(
    ) {
        // given
        let (task, handles) = new_task_with_handles(TTL);
        let (delegate_secret_key, delegate_public_key) = delegate_key_pair();
        let first_expiration = Tai64(u64::MAX - 200);

        let tx_ids = vec![[3u8; 32].into(), [4u8; 32].into()];
        let preconfirmations = tx_ids
            .clone()
            .into_iter()
            .map(|tx_id| Preconfirmation {
                tx_id,
                status: status::preconfirmation::success(),
            })
            .collect();
        let valid_pre_confirmation_message = valid_pre_confirmation_signature(
            preconfirmations,
            delegate_secret_key,
            first_expiration,
        );

        let streams = tx_ids
            .iter()
            .map(|tx_id| {
                handles
                    .update_sender
                    .try_subscribe::<MpscChannel>(*tx_id)
                    .unwrap()
            })
            .collect::<Vec<_>>();

        let service = ServiceRunner::new(task);
        service.start_and_await().await.unwrap();

        for expiration_modifier in 0..100u64 {
            let expiration = first_expiration + expiration_modifier;
            let valid_delegate_signature = valid_sealed_delegate_signature(
                handles.protocol_signing_key,
                delegate_public_key,
                expiration,
            );
            handles
                .pre_confirmation_updates
                .send(valid_delegate_signature)
                .await
                .unwrap();
        }

        // when
        handles
            .pre_confirmation_updates
            .send(valid_pre_confirmation_message)
            .await
            .unwrap();
        tokio::time::sleep(Duration::from_millis(100)).await;

        // then
        assert!(all_streams_return_success(streams).await);
    }
}<|MERGE_RESOLUTION|>--- conflicted
+++ resolved
@@ -439,14 +439,10 @@
                 Preconfirmation,
                 Preconfirmations,
             },
-<<<<<<< HEAD
-            txpool::{
+            transaction_status::{
                 statuses::SqueezedOut,
                 TransactionStatus,
             },
-=======
-            transaction_status::TransactionStatus,
->>>>>>> 49ff4e18
         },
         tai64::Tai64,
     };
