use crate::{
    config::Config,
    manager::TxStatusManager,
    ports::{
        P2PPreConfirmationGossipData,
        P2PPreConfirmationMessage,
        P2PSubscriptions,
    },
    subscriptions::Subscriptions,
    update_sender::TxStatusChange,
    TxStatusStream,
};
use fuel_core_services::{
    RunnableService,
    RunnableTask,
    ServiceRunner,
    StateWatcher,
    TaskNextAction,
};
use fuel_core_types::{
    ed25519::Signature,
    ed25519_dalek::Verifier,
    fuel_crypto::Message,
    fuel_tx::{
        Address,
        Bytes32,
        Bytes64,
        Input,
        TxId,
    },
    services::{
        p2p::{
            DelegatePreConfirmationKey,
            DelegatePublicKey,
            GossipData,
            PreConfirmationMessage,
            ProtocolSignature,
            Sealed,
        },
        preconfirmation::{
            Preconfirmation,
            Preconfirmations,
        },
        txpool::TransactionStatus,
    },
    tai64::Tai64,
};
use futures::StreamExt;
use std::collections::HashMap;
use tokio::sync::{
    mpsc,
    oneshot,
};

enum ReadRequest {
    GetStatus {
        tx_id: TxId,
        sender: oneshot::Sender<Option<TransactionStatus>>,
    },
    Subscribe {
        tx_id: TxId,
        sender: oneshot::Sender<anyhow::Result<TxStatusStream>>,
    },
}

enum WriteRequest {
    UpdateStatus {
        tx_id: TxId,
        status: TransactionStatus,
    },
    NotifySkipped {
        tx_ids_and_reason: Vec<(Bytes32, String)>,
    },
}

#[derive(Clone)]
pub struct SharedData {
    read_requests_sender: mpsc::Sender<ReadRequest>,
    write_requests_sender: mpsc::UnboundedSender<WriteRequest>,
}

impl SharedData {
    pub async fn get_status(
        &self,
        tx_id: TxId,
    ) -> anyhow::Result<Option<TransactionStatus>> {
        let (sender, receiver) = oneshot::channel();
        let request = ReadRequest::GetStatus { tx_id, sender };
        self.read_requests_sender.send(request).await?;
        receiver.await.map_err(Into::into)
    }

    pub async fn subscribe(&self, tx_id: TxId) -> anyhow::Result<TxStatusStream> {
        let (sender, receiver) = oneshot::channel();
        let request = ReadRequest::Subscribe { tx_id, sender };
        self.read_requests_sender.send(request).await?;
        receiver.await?
    }

    pub fn update_status(&self, tx_id: TxId, status: TransactionStatus) {
        let request = WriteRequest::UpdateStatus { tx_id, status };
        let _ = self.write_requests_sender.send(request);
    }

    pub fn notify_skipped(&self, tx_ids_and_reason: Vec<(Bytes32, String)>) {
        let request = WriteRequest::NotifySkipped { tx_ids_and_reason };
        let _ = self.write_requests_sender.send(request);
    }
}

pub struct Task<Pubkey> {
    manager: TxStatusManager,
    subscriptions: Subscriptions,
    read_requests_receiver: mpsc::Receiver<ReadRequest>,
    write_requests_receiver: mpsc::UnboundedReceiver<WriteRequest>,
    shared_data: SharedData,
    signature_verification: SignatureVerification<Pubkey>,
}

pub trait ProtocolPublicKey: Send {
    fn latest_address(&self) -> Address;
}

struct SignatureVerification<Pubkey> {
    protocol_pubkey: Pubkey,
    delegate_keys: HashMap<Tai64, DelegatePublicKey>,
}

impl<Pubkey: ProtocolPublicKey> SignatureVerification<Pubkey> {
    pub fn new(protocol_pubkey: Pubkey) -> Self {
        Self {
            protocol_pubkey,
            delegate_keys: HashMap::new(),
        }
    }

    fn verify_preconfirmation(
        delegate_key: &DelegatePublicKey,
        sealed: &Sealed<Preconfirmations, Bytes64>,
    ) -> bool {
        let bytes = match postcard::to_allocvec(&sealed.entity) {
            Ok(bytes) => bytes,
            Err(e) => {
                tracing::warn!("Failed to serialize preconfirmation: {e:?}");
                return false;
            }
        };

        let signature = Signature::from_bytes(&sealed.signature);
        match delegate_key.verify(&bytes, &signature) {
            Ok(_) => true,
            Err(e) => {
                tracing::warn!("Failed to verify preconfirmation signature: {e:?}");
                false
            }
        }
    }

    fn remove_expired_delegates(&mut self) {
        let now = Tai64::now();
        self.delegate_keys.retain(|exp, _| exp > &now);
    }

    fn add_new_delegate(
        &mut self,
        sealed: &Sealed<DelegatePreConfirmationKey<DelegatePublicKey>, ProtocolSignature>,
    ) -> bool {
        let Sealed { entity, signature } = sealed;
        let bytes = postcard::to_allocvec(&entity).unwrap();
        let message = Message::new(&bytes);
        let expected_address = self.protocol_pubkey.latest_address();
        let verified = signature
            .recover(&message)
            .map_or(false, |pubkey| Input::owner(&pubkey) == expected_address);
        self.remove_expired_delegates();
        if verified {
            self.delegate_keys
                .insert(entity.expiration, entity.public_key);
        };
        verified
    }

    fn check_preconfirmation_signature(
        &mut self,
        sealed: &Sealed<Preconfirmations, Bytes64>,
    ) -> bool {
        let expiration = sealed.entity.expiration;
        let now = Tai64::now();
        if now > expiration {
            tracing::warn!("Preconfirmation signature expired: {now:?} > {expiration:?}");
            return false;
        }
        self.delegate_keys
            .get(&expiration)
            .map(|delegate_key| Self::verify_preconfirmation(delegate_key, sealed))
            .unwrap_or(false)
    }
}

impl<Pubkey: ProtocolPublicKey> Task<Pubkey> {
    fn handle_verified_preconfirmation(
        &mut self,
        sealed: Sealed<Preconfirmations, Bytes64>,
    ) {
        tracing::debug!("Preconfirmation signature verified");
        let Sealed { entity, .. } = sealed;
        entity.preconfirmations.into_iter().for_each(
            |Preconfirmation { tx_id, status }| {
                let status: TransactionStatus = status.into();
                self.manager.status_update(tx_id, status);
            },
        );
    }

    fn new_preconfirmations_from_p2p(
        &mut self,
        preconfirmations: P2PPreConfirmationMessage,
    ) {
        match preconfirmations {
            PreConfirmationMessage::Delegate(sealed) => {
                tracing::debug!(
                    "Received new delegate signature from peer: {:?}",
                    sealed.entity.public_key
                );
                // TODO: Report peer for sending invalid delegation
                //  https://github.com/FuelLabs/fuel-core/issues/2872
                let _ = self.signature_verification.add_new_delegate(&sealed);
            }
            PreConfirmationMessage::Preconfirmations(sealed) => {
                tracing::debug!("Received new preconfirmations from peer");
                if self
                    .signature_verification
                    .check_preconfirmation_signature(&sealed)
                {
                    self.handle_verified_preconfirmation(sealed);
                } else {
                    // There is a chance that this is a signature for whom the delegate key hasn't
                    // arrived yet, in which case the pre-confirmation will be lost
                    tracing::warn!("Preconfirmation signature verification failed");

                    // TODO: Report peer for sending invalid preconfirmation
                    //  https://github.com/FuelLabs/fuel-core/issues/2872
                }
            }
        }
    }
}

#[async_trait::async_trait]
impl<Pubkey: ProtocolPublicKey> RunnableService for Task<Pubkey> {
    const NAME: &'static str = "TxStatusManagerTask";
    type SharedData = SharedData;
    type Task = Self;
    type TaskParams = ();

    fn shared_data(&self) -> Self::SharedData {
        self.shared_data.clone()
    }

    async fn into_task(
        self,
        _: &StateWatcher,
        _: Self::TaskParams,
    ) -> anyhow::Result<Self::Task> {
        Ok(self)
    }
}

impl<Pubkey: ProtocolPublicKey> RunnableTask for Task<Pubkey> {
    async fn run(&mut self, watcher: &mut StateWatcher) -> TaskNextAction {
        tokio::select! {
            biased;

            _ = watcher.while_started() => {
                TaskNextAction::Stop
            }

            tx_status_from_p2p = self.subscriptions.new_tx_status.next() => {
                if let Some(GossipData { data, .. }) = tx_status_from_p2p {
                    if let Some(msg) = data {
                        self.new_preconfirmations_from_p2p(msg);
                    }
                    TaskNextAction::Continue
                } else {
                    TaskNextAction::Stop
                }
            }

            request = self.write_requests_receiver.recv() => {
                match request {
                    Some(WriteRequest::UpdateStatus { tx_id, status }) => {
                        self.manager.status_update(tx_id, status);
                        TaskNextAction::Continue
                    }
                    Some(WriteRequest::NotifySkipped { tx_ids_and_reason }) => {
                        // TODO[RC]: This part not tested by TxStatusManager service tests yet.
                        self.manager.notify_skipped_txs(tx_ids_and_reason);
                        TaskNextAction::Continue
                    }
                    None => {
                        TaskNextAction::Stop
                    },
                }
            }

            request = self.read_requests_receiver.recv() => {
                match request {
                    Some(ReadRequest::GetStatus { tx_id, sender }) => {
                        let status = self.manager.status(&tx_id);
                        let _ = sender.send(status.cloned());
                        TaskNextAction::Continue
                    }
                    Some(ReadRequest::Subscribe { tx_id, sender }) => {
                        // TODO[RC]: This part not tested by TxStatusManager service tests yet.
                        let result = self.manager.tx_update_subscribe(tx_id);
                        let _ = sender.send(result);
                        TaskNextAction::Continue
                    }
                    None => {
                        TaskNextAction::Stop
                    },
                }
            }
        }
    }

    async fn shutdown(self) -> anyhow::Result<()> {
        Ok(())
    }
}

pub fn new_service<P2P, Pubkey>(
    p2p: P2P,
    config: Config,
    protocol_pubkey: Pubkey,
) -> ServiceRunner<Task<Pubkey>>
where
    P2P: P2PSubscriptions<GossipedStatuses = P2PPreConfirmationGossipData>,
    Pubkey: ProtocolPublicKey,
{
    let tx_status_from_p2p_stream = p2p.gossiped_tx_statuses();
    let subscriptions = Subscriptions {
        new_tx_status: tx_status_from_p2p_stream,
    };

    let tx_status_sender =
        TxStatusChange::new(config.max_tx_update_subscriptions, config.subscription_ttl);
    let tx_status_manager =
        TxStatusManager::new(tx_status_sender, config.status_cache_ttl, config.metrics);

    let (read_requests_sender, read_requests_receiver) =
        mpsc::channel(config.max_tx_update_subscriptions);
    let (write_requests_sender, write_requests_receiver) = mpsc::unbounded_channel();

    let shared_data = SharedData {
        read_requests_sender,
        write_requests_sender,
    };
    let signature_verification = SignatureVerification::new(protocol_pubkey);

    ServiceRunner::new(Task {
        subscriptions,
        manager: tx_status_manager,
        read_requests_receiver,
        write_requests_receiver,
        shared_data,
        signature_verification,
    })
}

#[cfg(test)]
<<<<<<< HEAD
#[allow(non_snake_case)]
mod tests {
    use std::{
        collections::HashSet,
        time::Duration,
    };

    use fuel_core_services::{
        Service,
        ServiceRunner,
    };
    use fuel_core_types::{
        fuel_crypto::rand::{
            rngs::StdRng,
            SeedableRng,
        },
        fuel_tx::{
            Bytes32,
            Bytes64,
        },
        services::{
            p2p::{
                GossipData,
                Sealed,
            },
            preconfirmation::{
                Preconfirmation,
                Preconfirmations,
            },
            txpool::TransactionStatus,
        },
        tai64::Tai64,
    };
    use futures::{
        stream::BoxStream,
        StreamExt,
    };
    use status::transaction::{
        random_prunable_tx_status,
        random_tx_status,
    };
    use tokio::{
        sync::{
            mpsc,
            oneshot,
        },
        time::Instant,
    };
    use tokio_stream::wrappers::ReceiverStream;

    use crate::{
        manager::TxStatusManager,
        ports::P2PPreConfirmationMessage,
        subscriptions::Subscriptions,
        update_sender::{
            MpscChannel,
            TxStatusChange,
        },
        TxStatusMessage,
    };

    use super::{
        ReadRequest,
        SharedData,
        Task,
        WriteRequest,
    };
    use fuel_core_types::ed25519_dalek::{
        Signer,
        SigningKey as DalekSigningKey,
        VerifyingKey as DalekVerifyingKey,
    };

    const MORE_THAN_TTL: Duration = Duration::from_secs(5);
    const TTL: Duration = Duration::from_secs(4);
    const HALF_OF_TTL: Duration = Duration::from_secs(2);
    const QUART_OF_TTL: Duration = Duration::from_secs(1);

    struct Handles {
        pub subscriptions_sender: mpsc::Sender<GossipData<P2PPreConfirmationMessage>>,
        pub write_requests_sender: mpsc::UnboundedSender<WriteRequest>,
        pub read_requests_sender: mpsc::Sender<ReadRequest>,
        pub tx_status_change: TxStatusChange,
    }

    pub(super) mod status {
        pub(super) mod preconfirmation {
            use fuel_core_types::services::preconfirmation::PreconfirmationStatus;

            pub fn success() -> PreconfirmationStatus {
                PreconfirmationStatus::Success {
                    tx_pointer: Default::default(),
                    total_gas: Default::default(),
                    total_fee: Default::default(),
                    receipts: Default::default(),
                    outputs: Default::default(),
                }
            }

            pub fn squeezed_out() -> PreconfirmationStatus {
                PreconfirmationStatus::SqueezedOut {
                    reason: "fishy preconfirmation".to_string(),
                }
            }

            pub fn failure() -> PreconfirmationStatus {
                PreconfirmationStatus::Failure {
                    tx_pointer: Default::default(),
                    total_gas: Default::default(),
                    total_fee: Default::default(),
                    receipts: Default::default(),
                    outputs: Default::default(),
                }
            }
        }

        pub(super) mod transaction {
            use std::sync::Arc;

            use fuel_core_types::{
                fuel_crypto::rand::{
                    rngs::StdRng,
                    seq::SliceRandom,
                },
                services::txpool::{
                    statuses::{
                        PreConfirmationFailure,
                        PreConfirmationSuccess,
                    },
                    TransactionStatus,
                },
                tai64::Tai64,
            };

            use crate::manager::TxStatusManager;

            pub fn submitted() -> TransactionStatus {
                TransactionStatus::submitted(Tai64::UNIX_EPOCH)
            }

            pub fn success() -> TransactionStatus {
                TransactionStatus::Success(Default::default())
            }

            pub fn preconfirmation_success() -> TransactionStatus {
                let inner = PreConfirmationSuccess {
                    tx_pointer: Default::default(),
                    total_gas: Default::default(),
                    total_fee: Default::default(),
                    receipts: Some(vec![]),
                    outputs: Some(vec![]),
                };
                TransactionStatus::PreConfirmationSuccess(Arc::new(inner))
            }

            pub fn squeezed_out() -> TransactionStatus {
                TransactionStatus::squeezed_out("fishy tx".to_string())
            }

            pub fn preconfirmation_squeezed_out() -> TransactionStatus {
                TransactionStatus::preconfirmation_squeezed_out(
                    "fishy preconfirmation".to_string(),
                )
            }

            pub fn failure() -> TransactionStatus {
                TransactionStatus::Failure(Default::default())
            }

            pub fn preconfirmation_failure() -> TransactionStatus {
                let inner = PreConfirmationFailure {
                    tx_pointer: Default::default(),
                    total_gas: Default::default(),
                    total_fee: Default::default(),
                    receipts: Some(vec![]),
                    outputs: Some(vec![]),
                    reason: "None".to_string(),
                };
                TransactionStatus::PreConfirmationFailure(Arc::new(inner))
            }

            pub fn all_statuses() -> [TransactionStatus; 7] {
                [
                    submitted(),
                    success(),
                    preconfirmation_success(),
                    squeezed_out(),
                    preconfirmation_squeezed_out(),
                    failure(),
                    preconfirmation_failure(),
                ]
            }

            pub fn random_prunable_tx_status(rng: &mut StdRng) -> TransactionStatus {
                all_statuses()
                    .into_iter()
                    .filter(TxStatusManager::is_prunable)
                    .collect::<Vec<_>>()
                    .choose(rng)
                    .unwrap()
                    .clone()
            }

            pub fn random_tx_status(rng: &mut StdRng) -> TransactionStatus {
                all_statuses().choose(rng).unwrap().clone()
            }
        }
    }

    fn new_task_with_handles(ttl: Duration) -> (Task, Handles) {
        let (read_requests_sender, read_requests_receiver) = mpsc::channel(1);
        let (write_requests_sender, write_requests_receiver) = mpsc::unbounded_channel();
        let shared_data = SharedData {
            read_requests_sender: read_requests_sender.clone(),
            write_requests_sender: write_requests_sender.clone(),
        };

        let (sender, receiver) = mpsc::channel(1_000);
        let new_tx_status = Box::pin(ReceiverStream::new(receiver));
        let subscriptions = Subscriptions { new_tx_status };
        let tx_status_change = TxStatusChange::new(100, Duration::from_secs(360));
        let manager = TxStatusManager::new(tx_status_change.clone(), ttl, false);

        let handles = Handles {
            subscriptions_sender: sender,
            tx_status_change,
            write_requests_sender,
            read_requests_sender,
        };

        let task = Task {
            subscriptions,
            manager,
            read_requests_receiver,
            write_requests_receiver,
            shared_data,
        };

        (task, handles)
    }

    // TODO[RC]: Move to utils, since this is shared between multiple modules
    fn delegate_key_pair() -> (DalekSigningKey, DalekVerifyingKey) {
        let secret_key = [99u8; 32];
        let secret_key = DalekSigningKey::from_bytes(&secret_key);
        let public_key = secret_key.verifying_key();
        (secret_key, public_key)
    }

    async fn send_status_updates(
        updates: &[(Bytes32, TransactionStatus)],
        sender: &mpsc::UnboundedSender<WriteRequest>,
    ) {
        updates.iter().for_each(|(tx_id, status)| {
            sender
                .send(WriteRequest::UpdateStatus {
                    tx_id: *tx_id,
                    status: status.clone(),
                })
                .unwrap();
        });
        tokio::time::advance(Duration::from_millis(100)).await;
    }

    fn pruning_tx_id() -> Bytes32 {
        let marker: u64 = 0xDEADBEEF;
        let mut id = [0u8; 32];
        id[0..8].copy_from_slice(&marker.to_le_bytes());
        id.into()
    }

    async fn force_pruning(sender: &mpsc::UnboundedSender<WriteRequest>) {
        let id = pruning_tx_id();
        sender
            .send(WriteRequest::UpdateStatus {
                tx_id: id,
                status: status::transaction::failure(),
            })
            .unwrap();
        tokio::time::advance(Duration::from_millis(100)).await;
    }

    async fn assert_presence_with_status(
        status_read: &mpsc::Sender<ReadRequest>,
        txs: Vec<(Bytes32, TransactionStatus)>,
    ) {
        for (id, status) in txs.iter() {
            let response = get_status(status_read, id).await;
            assert_eq!(response, Some(status.clone()));
        }
    }

    async fn get_status(
        status_read: &mpsc::Sender<ReadRequest>,
        id: &Bytes32,
    ) -> Option<TransactionStatus> {
        let (sender, receiver) = oneshot::channel();
        status_read
            .send(ReadRequest::GetStatus {
                tx_id: (*id),
                sender,
            })
            .await
            .unwrap();

        receiver.await.unwrap()
    }

    async fn assert_status<F>(
        status_read: &mpsc::Sender<ReadRequest>,
        txs: Vec<Bytes32>,
        pred: F,
    ) where
        F: Fn(Option<TransactionStatus>) -> bool,
    {
        for id in txs.iter() {
            let (sender, receiver) = oneshot::channel();
            status_read
                .send(ReadRequest::GetStatus {
                    tx_id: (*id),
                    sender,
                })
                .await
                .unwrap();

            let response = receiver.await.unwrap();
            assert!(pred(response));
        }
    }

    async fn assert_presence(status_read: &mpsc::Sender<ReadRequest>, txs: Vec<Bytes32>) {
        assert_status(status_read, txs, |s| s.is_some()).await;
    }

    async fn assert_absence(status_read: &mpsc::Sender<ReadRequest>, txs: Vec<Bytes32>) {
        assert_status(status_read, txs, |s| s.is_none()).await;
    }

    async fn assert_status_change_notifications(
        validators: &[for<'a> fn(&'a TransactionStatus) -> bool],
        mut stream: BoxStream<'_, TxStatusMessage>,
    ) {
        let mut received_statuses = vec![];
        let timeout_duration = Duration::from_millis(250);
        while let Ok(Some(message)) =
            tokio::time::timeout(timeout_duration, stream.next()).await
        {
            match message {
                TxStatusMessage::Status(s) => received_statuses.push(s),
                TxStatusMessage::FailedStatus => {
                    panic!("should not happen");
                }
            }
        }

        assert_eq!(received_statuses.len(), validators.len(), "Length mismatch");
        for (item, &validator) in received_statuses.iter().zip(validators.iter()) {
            assert!(validator(item));
        }
    }

    #[tokio::test(start_paused = true)]
    async fn run__can_process_preconfirmation_messages_from_p2p() {
        let (task, handles) = new_task_with_handles(TTL);
        let service = ServiceRunner::new(task);
        service.start_and_await().await.unwrap();

        let (delegate_signing_key, _delegate_verifying_key) = delegate_key_pair();
        let expiration = Tai64(u64::MAX);

        // Given
        let tx1_id = [1u8; 32].into();
        let tx2_id = [2u8; 32].into();
        let tx3_id = [3u8; 32].into();
        let tx_ids = vec![
            (tx1_id, status::preconfirmation::success()),
            (tx2_id, status::preconfirmation::squeezed_out()),
            (tx3_id, status::preconfirmation::failure()),
        ];
        let stream_tx1 = handles
            .tx_status_change
            .update_sender
            .try_subscribe::<MpscChannel>(tx1_id)
            .unwrap();
        let stream_tx2 = handles
            .tx_status_change
            .update_sender
            .try_subscribe::<MpscChannel>(tx2_id)
            .unwrap();
        let stream_tx3 = handles
            .tx_status_change
            .update_sender
            .try_subscribe::<MpscChannel>(tx3_id)
            .unwrap();
        let preconfirmations = tx_ids
            .clone()
            .into_iter()
            .map(|(tx_id, status)| Preconfirmation { tx_id, status })
            .collect();

=======
mod tests {
    #![allow(non_snake_case)]

    use super::*;
    use crate::{
        update_sender::{
            MpscChannel,
            UpdateSender,
        },
        TxStatusMessage,
    };
    use fuel_core_services::Service;
    use fuel_core_types::{
        ed25519_dalek::{
            Signer,
            SigningKey as DalekSigningKey,
            VerifyingKey as DalekVerifyingKey,
        },
        fuel_crypto::{
            Message,
            PublicKey,
            SecretKey,
            Signature,
        },
        services::{
            p2p::{
                DelegatePreConfirmationKey,
                Tai64,
            },
            preconfirmation::{
                PreconfirmationStatus,
                Preconfirmations,
            },
        },
    };
    use std::time::Duration;
    use tokio_stream::wrappers::ReceiverStream;

    const TTL: Duration = Duration::from_secs(4);

    struct Handles {
        pub pre_confirmation_updates: mpsc::Sender<P2PPreConfirmationGossipData>,
        pub update_sender: UpdateSender,
        pub protocol_signing_key: SecretKey,
    }

    fn new_task_with_handles() -> (Task<PublicKey>, Handles) {
        let (read_requests_sender, read_requests_receiver) = mpsc::channel(1);
        let (write_requests_sender, write_requests_receiver) = mpsc::unbounded_channel();
        let shared_data = SharedData {
            read_requests_sender,
            write_requests_sender,
        };
        let (sender, receiver) = mpsc::channel(1_000);
        let new_tx_status = Box::pin(ReceiverStream::new(receiver));
        let subscriptions = Subscriptions { new_tx_status };

        let tx_status_change = TxStatusChange::new(100, Duration::from_secs(360));
        let updater_sender = tx_status_change.update_sender.clone();
        let tx_status_manager = TxStatusManager::new(tx_status_change, TTL, false);
        let signing_key = SecretKey::default();
        let protocol_public_key = signing_key.public_key();
        let signature_verification = SignatureVerification::new(protocol_public_key);
        let task = Task {
            manager: tx_status_manager,
            subscriptions,
            read_requests_receiver,
            write_requests_receiver,
            shared_data,
            signature_verification,
        };
        let handles = Handles {
            pre_confirmation_updates: sender,
            update_sender: updater_sender,
            protocol_signing_key: signing_key,
        };
        (task, handles)
    }

    async fn all_streams_return_success(streams: Vec<TxStatusStream>) -> bool {
        for mut stream in streams {
            let timeout = Duration::from_millis(100);
            let msg = tokio::time::timeout(timeout, stream.next())
                .await
                .unwrap_or_else(|_| panic!("This should not timeout: {timeout:?}"))
                .unwrap();
            match msg {
                TxStatusMessage::Status(_) => {
                    // should be good if we get this
                }
                _ => return false,
            }
        }
        true
    }

    async fn all_streams_timeout(streams: &mut Vec<TxStatusStream>) -> bool {
        for stream in streams {
            let timeout = Duration::from_millis(100);
            let res = tokio::time::timeout(timeout, stream.next()).await;
            if res.is_ok() {
                return false;
            }
        }
        true
    }

    fn valid_sealed_delegate_signature(
        protocol_secret_key: SecretKey,
        delegate_public_key: DelegatePublicKey,
        expiration: Tai64,
    ) -> P2PPreConfirmationGossipData {
        let entity = DelegatePreConfirmationKey {
            public_key: delegate_public_key,
            expiration,
        };
        let bytes = postcard::to_allocvec(&entity).unwrap();
        let message = Message::new(&bytes);
        let signature = Signature::sign(&protocol_secret_key, &message);
        let sealed = Sealed { entity, signature };
        let inner = P2PPreConfirmationMessage::Delegate(sealed);
        GossipData {
            data: Some(inner),
            peer_id: Default::default(),
            message_id: vec![],
        }
    }

    fn valid_pre_confirmation_signature(
        preconfirmations: Vec<Preconfirmation>,
        delegate_private_key: DalekSigningKey,
        expiration: Tai64,
    ) -> P2PPreConfirmationGossipData {
>>>>>>> dd8a440c
        let entity = Preconfirmations {
            expiration,
            preconfirmations,
        };
        let bytes = postcard::to_allocvec(&entity).unwrap();
<<<<<<< HEAD
        let typed_signature = delegate_signing_key.sign(&bytes);
        let signature = Bytes64::new(typed_signature.to_bytes());
        let sealed = Sealed { entity, signature };
        let inner = P2PPreConfirmationMessage::Preconfirmations(sealed);

        // When
        handles
            .subscriptions_sender
            .send(GossipData::new(inner, vec![], vec![]))
            .await
            .unwrap();
        tokio::time::advance(Duration::from_millis(100)).await;

        // Then
        let expected_statuses = vec![
            (tx1_id, status::transaction::preconfirmation_success()),
            (tx2_id, status::transaction::preconfirmation_squeezed_out()),
            (tx3_id, status::transaction::preconfirmation_failure()),
        ];
        assert_presence_with_status(&handles.read_requests_sender, expected_statuses)
            .await;

        assert_status_change_notifications(
            &[|s| matches!(s, &TransactionStatus::PreConfirmationSuccess(_))],
            stream_tx1,
        )
        .await;
        assert_status_change_notifications(
            &[|s| matches!(s, &TransactionStatus::PreConfirmationSqueezedOut(_))],
            stream_tx2,
        )
        .await;
        assert_status_change_notifications(
            &[|s| matches!(s, &TransactionStatus::PreConfirmationFailure(_))],
            stream_tx3,
        )
        .await;
    }

    #[tokio::test(start_paused = true)]
    async fn run__can_store_and_retrieve_all_statuses() {
        let (task, handles) = new_task_with_handles(TTL);
        let service = ServiceRunner::new(task);
        service.start_and_await().await.unwrap();

        // Given
        let tx1_id = [1u8; 32].into();
        let tx2_id = [2u8; 32].into();
        let tx3_id = [3u8; 32].into();
        let tx4_id = [4u8; 32].into();
        let tx5_id = [5u8; 32].into();
        let tx6_id = [6u8; 32].into();
        let tx7_id = [7u8; 32].into();
        let status_updates = vec![
            (tx1_id, status::transaction::submitted()),
            (tx2_id, status::transaction::success()),
            (tx3_id, status::transaction::preconfirmation_success()),
            (tx4_id, status::transaction::squeezed_out()),
            (tx5_id, status::transaction::preconfirmation_squeezed_out()),
            (tx6_id, status::transaction::failure()),
            (tx7_id, status::transaction::preconfirmation_failure()),
        ];

        // When
        send_status_updates(&status_updates, &handles.write_requests_sender).await;

        // Then
        assert_presence_with_status(&handles.read_requests_sender, status_updates).await;

        service.stop_and_await().await.unwrap();
    }

    #[tokio::test(start_paused = true)]
    async fn run__non_prunable_is_returned_when_both_prunable_and_non_prunable_are_present(
    ) {
        let (task, handles) = new_task_with_handles(TTL);
        let service = ServiceRunner::new(task);
        service.start_and_await().await.unwrap();

        // Given
        let tx1_id = [1u8; 32].into();
        let status_updates = vec![
            (tx1_id, status::transaction::success()),
            (tx1_id, status::transaction::submitted()),
        ];

        // When
        send_status_updates(&status_updates, &handles.write_requests_sender).await;

        // Then
        assert_presence_with_status(
            &handles.read_requests_sender,
            vec![(tx1_id, status::transaction::submitted())],
        )
        .await;

        service.stop_and_await().await.unwrap();
    }

    #[tokio::test(start_paused = true)]
    async fn run__only_prunable_statuses_are_pruned() {
        let (task, handles) = new_task_with_handles(TTL);
        let service = ServiceRunner::new(task);
        service.start_and_await().await.unwrap();

        // Given
        let tx1_id = [1u8; 32].into();
        let tx2_id = [2u8; 32].into();
        let tx3_id = [3u8; 32].into();
        let tx4_id = [4u8; 32].into();
        let tx5_id = [5u8; 32].into();
        let tx6_id = [6u8; 32].into();
        let tx7_id = [7u8; 32].into();
        let status_updates = vec![
            (tx1_id, status::transaction::submitted()),
            (tx2_id, status::transaction::success()),
            (tx3_id, status::transaction::preconfirmation_success()),
            (tx4_id, status::transaction::squeezed_out()),
            (tx5_id, status::transaction::preconfirmation_squeezed_out()),
            (tx6_id, status::transaction::failure()),
            (tx7_id, status::transaction::preconfirmation_failure()),
        ];

        // When
        send_status_updates(&status_updates, &handles.write_requests_sender).await;
        tokio::time::advance(MORE_THAN_TTL).await;
        force_pruning(&handles.write_requests_sender).await;

        // Then
        assert_presence(&handles.read_requests_sender, vec![tx1_id]).await;
        assert_absence(
            &handles.read_requests_sender,
            vec![tx2_id, tx3_id, tx4_id, tx5_id, tx6_id, tx7_id],
        )
        .await;

        service.stop_and_await().await.unwrap();
    }

    #[tokio::test(start_paused = true)]
    async fn run__pruning_works_with_ttl_0() {
        let (task, handles) = new_task_with_handles(Duration::from_secs(0));
        let service = ServiceRunner::new(task);
        service.start_and_await().await.unwrap();

        // Given
        let tx1_id = [1u8; 32].into();
        let status_updates = vec![(tx1_id, status::transaction::success())];

        // When
        send_status_updates(&status_updates, &handles.write_requests_sender).await;
        force_pruning(&handles.write_requests_sender).await;

        // Then
        assert_absence(&handles.read_requests_sender, vec![tx1_id]).await;
    }

    #[tokio::test(start_paused = true)]
    async fn run__does_not_prune_when_ttl_not_passed() {
        let (task, handles) = new_task_with_handles(TTL);
        let service = ServiceRunner::new(task);
        service.start_and_await().await.unwrap();

        // Given
        let tx1_id = [1u8; 32].into();
        let status_updates = vec![(tx1_id, status::transaction::success())];

        // When
        send_status_updates(&status_updates, &handles.write_requests_sender).await;
        tokio::time::advance(HALF_OF_TTL).await;
        force_pruning(&handles.write_requests_sender).await;

        // Then
        assert_presence(&handles.read_requests_sender, vec![tx1_id]).await;
    }

    #[tokio::test(start_paused = true)]
    async fn run__prunes_when_the_same_tx_is_updated_from_non_prunable_to_prunable_status(
    ) {
        let (task, handles) = new_task_with_handles(TTL);
        let service = ServiceRunner::new(task);
        service.start_and_await().await.unwrap();

        // Given
        let tx1_id = [1u8; 32].into();
        let status_updates = vec![
            (tx1_id, status::transaction::submitted()),
            (tx1_id, status::transaction::success()),
        ];

        // When
        send_status_updates(&status_updates, &handles.write_requests_sender).await;
        tokio::time::advance(MORE_THAN_TTL).await;
        force_pruning(&handles.write_requests_sender).await;

        // Then
        assert_absence(&handles.read_requests_sender, vec![tx1_id]).await;
    }

    #[tokio::test(start_paused = true)]
    async fn run__status_update_resets_the_pruning_time() {
        let (task, handles) = new_task_with_handles(TTL);
        let service = ServiceRunner::new(task);
        service.start_and_await().await.unwrap();

        // Given
        let tx1_id = [1u8; 32].into();
        let tx2_id = [2u8; 32].into();
        let status_updates = vec![
            (tx1_id, status::transaction::success()),
            (tx2_id, status::transaction::success()),
        ];

        // When
        send_status_updates(&status_updates, &handles.write_requests_sender).await;
        tokio::time::advance(HALF_OF_TTL).await;

        let status_updates = vec![(tx1_id, status::transaction::failure())];
        send_status_updates(&status_updates, &handles.write_requests_sender).await;
        tokio::time::advance(HALF_OF_TTL + QUART_OF_TTL).await;
        force_pruning(&handles.write_requests_sender).await;

        // Then
        assert_presence_with_status(
            &handles.read_requests_sender,
            vec![(tx1_id, status::transaction::failure())],
        )
        .await;
        assert_absence(&handles.read_requests_sender, vec![tx2_id]).await;
    }

    #[tokio::test]
    async fn run__notifies_about_status_changes() {
        let (task, handles) = new_task_with_handles(TTL);
        let service = ServiceRunner::new(task);
        service.start_and_await().await.unwrap();

        // Given
        let tx1_id = [1u8; 32].into();
        let status_updates = [
            (tx1_id, status::transaction::submitted()),
            (tx1_id, status::transaction::success()),
        ];
        let stream = handles
            .tx_status_change
            .update_sender
            .try_subscribe::<MpscChannel>(tx1_id)
            .unwrap();

        // When
        status_updates.iter().for_each(|(tx_id, status)| {
            handles
                .write_requests_sender
                .send(WriteRequest::UpdateStatus {
                    tx_id: *tx_id,
                    status: status.clone(),
                })
                .unwrap();
        });

        // Then
        assert_status_change_notifications(
            &[
                |s| matches!(s, &TransactionStatus::Submitted(_)),
                |s| matches!(s, &TransactionStatus::Success(_)),
            ],
            stream,
        )
        .await;

        service.stop_and_await().await.unwrap();
    }

    use proptest::prelude::*;
    use std::collections::HashMap;

    const TX_ID_POOL_SIZE: usize = 20;
    const MIN_ACTIONS: usize = 50;
    const MAX_ACTIONS: usize = 1000;
    const MIN_TTL: u64 = 10;
    const MAX_TTL: u64 = 360;

    #[derive(Debug, Clone)]
    enum Action {
        UpdateStatus { tx_id_index: usize },
        AdvanceTime { seconds: u64 },
    }

    // How to select an ID from the pool
    fn tx_id_index_strategy(pool_size: usize) -> impl Strategy<Value = usize> {
        0..pool_size
    }

    // Possible values for TTL
    fn ttl_strategy(min_ttl: u64, max_ttl: u64) -> impl Strategy<Value = Duration> {
        (min_ttl..=max_ttl).prop_map(Duration::from_secs)
    }

    // Custom strategy to generate a sequence of actions
    fn actions_strategy(
        min_actions: usize,
        max_actions: usize,
    ) -> impl Strategy<Value = Vec<Action>> {
        let update_status_strategy = (tx_id_index_strategy(TX_ID_POOL_SIZE))
            .prop_map(|tx_id_index| Action::UpdateStatus { tx_id_index });

        let advance_time_strategy =
            (1..=MAX_TTL / 2).prop_map(|seconds| Action::AdvanceTime { seconds });

        prop::collection::vec(
            prop_oneof![update_status_strategy, advance_time_strategy],
            min_actions..max_actions,
        )
    }

    // Generate a pool of unique transaction IDs
    fn generate_tx_id_pool() -> Vec<[u8; 32]> {
        (0..TX_ID_POOL_SIZE)
            .map(|i| {
                let mut tx_id = [0u8; 32];
                tx_id[0..8].copy_from_slice(&(i as u64).to_le_bytes());
                tx_id
            })
            .collect()
    }

    #[tokio::main(start_paused = true, flavor = "current_thread")]
    #[allow(clippy::arithmetic_side_effects)]
    async fn _run__correctly_prunes_old_statuses(ttl: Duration, actions: Vec<Action>) {
        let mut rng = StdRng::seed_from_u64(2322u64);

        // Given
        let (task, handles) = new_task_with_handles(ttl);
        let service = ServiceRunner::new(task);
        service.start_and_await().await.unwrap();

        let tx_id_pool = generate_tx_id_pool();

        // This will be used to track when each txid was updated so that
        // we can do the final assert against the TTL.
        let mut update_times = HashMap::new();
        let mut non_prunable_ids = HashSet::new();

        // When
        // Simulate flow of time and transaction updates
        for action in actions {
            match action {
                Action::UpdateStatus { tx_id_index } => {
                    let tx_id = tx_id_pool[tx_id_index];

                    // Make sure we'll never update back to submitted
                    let current_tx_status =
                        get_status(&handles.read_requests_sender, &tx_id.into()).await;
                    let new_tx_status = match current_tx_status {
                        Some(_) => random_prunable_tx_status(&mut rng),
                        None => random_tx_status(&mut rng),
                    };

                    if TxStatusManager::is_prunable(&new_tx_status) {
                        update_times.insert(tx_id, Instant::now());
                        non_prunable_ids.remove(&tx_id);
                    } else {
                        non_prunable_ids.insert(tx_id);
                    }
                    let status_updates = vec![(tx_id.into(), new_tx_status)];
                    send_status_updates(&status_updates, &handles.write_requests_sender)
                        .await;
                }
                Action::AdvanceTime { seconds } => {
                    tokio::time::advance(Duration::from_secs(seconds)).await;
                }
            }
        }

        // Trigger the final pruning, making sure we use ID that is not
        // in the pool
        force_pruning(&handles.write_requests_sender).await;
        update_times.insert(pruning_tx_id().into(), Instant::now());

        // Then
        // Verify that only expected statuses are present
        let (recent_tx_ids, not_recent_tx_ids): (Vec<_>, Vec<_>) = update_times
            .iter()
            .partition(|(_, &time)| time + ttl > Instant::now());

        assert_presence(
            &handles.read_requests_sender,
            recent_tx_ids
                .into_iter()
                .map(|(tx_id, _)| (*tx_id).into())
                .chain(non_prunable_ids.iter().cloned().map(Into::into))
                .collect(),
        )
        .await;
        assert_absence(
            &handles.read_requests_sender,
            not_recent_tx_ids
                .into_iter()
                .filter(|(tx_id, _)| !non_prunable_ids.contains(*tx_id))
                .map(|(tx_id, _)| (*tx_id).into())
                .collect(),
        )
        .await;
    }

    proptest! {
        #![proptest_config(ProptestConfig::with_cases(100))]

        #[test]
        #[allow(clippy::arithmetic_side_effects)]
        fn run__correctly_prunes_old_statuses(
            ttl in ttl_strategy(MIN_TTL, MAX_TTL),
            actions in actions_strategy(MIN_ACTIONS, MAX_ACTIONS)
        ) {
            _run__correctly_prunes_old_statuses(ttl, actions);
        }
=======
        let typed_signature = delegate_private_key.sign(&bytes);
        let signature = Bytes64::new(typed_signature.to_bytes());
        let sealed = Sealed { entity, signature };
        let inner = P2PPreConfirmationMessage::Preconfirmations(sealed);
        GossipData {
            data: Some(inner),
            peer_id: Default::default(),
            message_id: vec![],
        }
    }

    fn bad_pre_confirmation_signature(
        preconfirmations: Vec<Preconfirmation>,
        delegate_private_key: DalekSigningKey,
        expiration: Tai64,
    ) -> P2PPreConfirmationGossipData {
        let mut mutated_private_key = delegate_private_key.to_bytes();
        for byte in mutated_private_key.iter_mut() {
            *byte = byte.wrapping_add(1);
        }
        let mutated_delegate_private_key =
            DalekSigningKey::from_bytes(&mutated_private_key);
        valid_pre_confirmation_signature(
            preconfirmations,
            mutated_delegate_private_key,
            expiration,
        )
    }

    fn delegate_key_pair() -> (DalekSigningKey, DalekVerifyingKey) {
        let secret_key = [99u8; 32];
        let secret_key = DalekSigningKey::from_bytes(&secret_key);
        let public_key = secret_key.verifying_key();
        (secret_key, public_key)
    }

    #[tokio::test]
    async fn run__when_pre_confirmations_pass_verification_then_send() {
        // given
        let (task, handles) = new_task_with_handles();

        let tx_ids = vec![[3u8; 32].into(), [4u8; 32].into()];
        let preconfirmations = tx_ids
            .clone()
            .into_iter()
            .map(|tx_id| Preconfirmation {
                tx_id,
                status: PreconfirmationStatus::Success {
                    tx_pointer: Default::default(),
                    total_gas: 0,
                    total_fee: 0,
                    receipts: vec![],
                    outputs: vec![],
                },
            })
            .collect();
        let (delegate_signing_key, delegate_verifying_key) = delegate_key_pair();
        let expiration = Tai64(u64::MAX);
        let pre_confirmation_message = valid_pre_confirmation_signature(
            preconfirmations,
            delegate_signing_key,
            expiration,
        );
        let delegate_signature_message = valid_sealed_delegate_signature(
            handles.protocol_signing_key,
            delegate_verifying_key,
            expiration,
        );

        let streams = tx_ids
            .iter()
            .map(|tx_id| {
                handles
                    .update_sender
                    .try_subscribe::<MpscChannel>(*tx_id)
                    .unwrap()
            })
            .collect::<Vec<_>>();
        handles
            .pre_confirmation_updates
            .send(delegate_signature_message)
            .await
            .unwrap();

        let service = ServiceRunner::new(task);
        service.start_and_await().await.unwrap();

        // when
        handles
            .pre_confirmation_updates
            .send(pre_confirmation_message.clone())
            .await
            .unwrap();
        tokio::time::sleep(Duration::from_millis(100)).await;

        // then
        assert!(all_streams_return_success(streams).await);
    }

    #[tokio::test]
    async fn run__when_pre_confirmations_unknown_delegate_key_then_do_not_send() {
        // given
        let (task, handles) = new_task_with_handles();

        let tx_ids = vec![[3u8; 32].into(), [4u8; 32].into()];
        let preconfirmations = tx_ids
            .clone()
            .into_iter()
            .map(|tx_id| Preconfirmation {
                tx_id,
                status: PreconfirmationStatus::Success {
                    tx_pointer: Default::default(),
                    total_gas: 0,
                    total_fee: 0,
                    receipts: vec![],
                    outputs: vec![],
                },
            })
            .collect();
        let (delegate_signing_key, _) = delegate_key_pair();
        let expiration = Tai64(u64::MAX);
        let invalid_pre_confirmation_message = bad_pre_confirmation_signature(
            preconfirmations,
            delegate_signing_key,
            expiration,
        );

        let mut streams = tx_ids
            .iter()
            .map(|tx_id| {
                handles
                    .update_sender
                    .try_subscribe::<MpscChannel>(*tx_id)
                    .unwrap()
            })
            .collect::<Vec<_>>();

        let service = ServiceRunner::new(task);
        service.start_and_await().await.unwrap();

        // when
        handles
            .pre_confirmation_updates
            .send(invalid_pre_confirmation_message)
            .await
            .unwrap();
        tokio::time::sleep(Duration::from_millis(100)).await;

        // then
        assert!(all_streams_timeout(&mut streams).await);
    }

    #[tokio::test]
    async fn run__when_pre_confirmations_bad_signature_then_do_not_send() {
        // given
        let (task, handles) = new_task_with_handles();

        let tx_ids = vec![[3u8; 32].into(), [4u8; 32].into()];
        let preconfirmations = tx_ids
            .clone()
            .into_iter()
            .map(|tx_id| Preconfirmation {
                tx_id,
                status: PreconfirmationStatus::Success {
                    tx_pointer: Default::default(),
                    total_gas: 0,
                    total_fee: 0,
                    receipts: vec![],
                    outputs: vec![],
                },
            })
            .collect();
        let (delegate_signing_key, delegate_verifying_key) = delegate_key_pair();
        let expiration = Tai64(u64::MAX);
        let invalid_pre_confirmation_message = bad_pre_confirmation_signature(
            preconfirmations,
            delegate_signing_key,
            expiration,
        );
        let delegate_signature_message = valid_sealed_delegate_signature(
            handles.protocol_signing_key,
            delegate_verifying_key,
            expiration,
        );

        let mut streams = tx_ids
            .iter()
            .map(|tx_id| {
                handles
                    .update_sender
                    .try_subscribe::<MpscChannel>(*tx_id)
                    .unwrap()
            })
            .collect::<Vec<_>>();
        handles
            .pre_confirmation_updates
            .send(delegate_signature_message)
            .await
            .unwrap();

        let service = ServiceRunner::new(task);
        service.start_and_await().await.unwrap();

        // when
        handles
            .pre_confirmation_updates
            .send(invalid_pre_confirmation_message)
            .await
            .unwrap();
        tokio::time::sleep(Duration::from_millis(100)).await;

        // then
        assert!(all_streams_timeout(&mut streams).await);
    }

    #[tokio::test]
    async fn run__if_preconfirmation_signature_is_expired_do_not_send() {
        // given
        let (task, handles) = new_task_with_handles();

        let tx_ids = vec![[3u8; 32].into(), [4u8; 32].into()];
        let preconfirmations = tx_ids
            .clone()
            .into_iter()
            .map(|tx_id| Preconfirmation {
                tx_id,
                status: PreconfirmationStatus::Success {
                    tx_pointer: Default::default(),
                    total_gas: 0,
                    total_fee: 0,
                    receipts: vec![],
                    outputs: vec![],
                },
            })
            .collect();
        let (delegate_signing_key, delegate_verifying_key) = delegate_key_pair();
        let expiration = Tai64::now();
        let pre_confirmation_message = valid_pre_confirmation_signature(
            preconfirmations,
            delegate_signing_key,
            expiration,
        );

        let delegate_signature_message = valid_sealed_delegate_signature(
            handles.protocol_signing_key,
            delegate_verifying_key,
            expiration,
        );

        let mut streams = tx_ids
            .iter()
            .map(|tx_id| {
                handles
                    .update_sender
                    .try_subscribe::<MpscChannel>(*tx_id)
                    .unwrap()
            })
            .collect::<Vec<_>>();

        let service = ServiceRunner::new(task);
        service.start_and_await().await.unwrap();

        handles
            .pre_confirmation_updates
            .send(delegate_signature_message)
            .await
            .unwrap();

        tokio::time::sleep(Duration::from_secs(1)).await;

        // when
        handles
            .pre_confirmation_updates
            .send(pre_confirmation_message)
            .await
            .unwrap();
        tokio::time::sleep(Duration::from_millis(100)).await;

        // then
        assert!(all_streams_timeout(&mut streams).await);
    }

    #[tokio::test]
    async fn run__can_verify_preconfirmation_signature_while_tracking_multiple_delegate_keys(
    ) {
        // given
        let (task, handles) = new_task_with_handles();
        let (delegate_secret_key, delegate_public_key) = delegate_key_pair();
        let first_expiration = Tai64(u64::MAX - 200);

        let tx_ids = vec![[3u8; 32].into(), [4u8; 32].into()];
        let preconfirmations = tx_ids
            .clone()
            .into_iter()
            .map(|tx_id| Preconfirmation {
                tx_id,
                status: PreconfirmationStatus::Success {
                    tx_pointer: Default::default(),
                    total_gas: 0,
                    total_fee: 0,
                    receipts: vec![],
                    outputs: vec![],
                },
            })
            .collect();
        let valid_pre_confirmation_message = valid_pre_confirmation_signature(
            preconfirmations,
            delegate_secret_key,
            first_expiration,
        );

        let streams = tx_ids
            .iter()
            .map(|tx_id| {
                handles
                    .update_sender
                    .try_subscribe::<MpscChannel>(*tx_id)
                    .unwrap()
            })
            .collect::<Vec<_>>();

        let service = ServiceRunner::new(task);
        service.start_and_await().await.unwrap();

        for expiration_modifier in 0..100u64 {
            let expiration = first_expiration + expiration_modifier;
            let valid_delegate_signature = valid_sealed_delegate_signature(
                handles.protocol_signing_key,
                delegate_public_key,
                expiration,
            );
            handles
                .pre_confirmation_updates
                .send(valid_delegate_signature)
                .await
                .unwrap();
        }

        // when
        handles
            .pre_confirmation_updates
            .send(valid_pre_confirmation_message)
            .await
            .unwrap();
        tokio::time::sleep(Duration::from_millis(100)).await;

        // then
        assert!(all_streams_return_success(streams).await);
>>>>>>> dd8a440c
    }
}<|MERGE_RESOLUTION|>--- conflicted
+++ resolved
@@ -369,7 +369,6 @@
 }
 
 #[cfg(test)]
-<<<<<<< HEAD
 #[allow(non_snake_case)]
 mod tests {
     use std::{
@@ -382,9 +381,15 @@
         ServiceRunner,
     };
     use fuel_core_types::{
-        fuel_crypto::rand::{
-            rngs::StdRng,
-            SeedableRng,
+        fuel_crypto::{
+            rand::{
+                rngs::StdRng,
+                SeedableRng,
+            },
+            Message,
+            PublicKey,
+            SecretKey,
+            Signature,
         },
         fuel_tx::{
             Bytes32,
@@ -392,11 +397,14 @@
         },
         services::{
             p2p::{
+                DelegatePreConfirmationKey,
+                DelegatePublicKey,
                 GossipData,
                 Sealed,
             },
             preconfirmation::{
                 Preconfirmation,
+                PreconfirmationStatus,
                 Preconfirmations,
             },
             txpool::TransactionStatus,
@@ -422,18 +430,24 @@
 
     use crate::{
         manager::TxStatusManager,
-        ports::P2PPreConfirmationMessage,
+        ports::{
+            P2PPreConfirmationGossipData,
+            P2PPreConfirmationMessage,
+        },
         subscriptions::Subscriptions,
         update_sender::{
             MpscChannel,
             TxStatusChange,
+            UpdateSender,
         },
         TxStatusMessage,
+        TxStatusStream,
     };
 
     use super::{
         ReadRequest,
         SharedData,
+        SignatureVerification,
         Task,
         WriteRequest,
     };
@@ -449,10 +463,12 @@
     const QUART_OF_TTL: Duration = Duration::from_secs(1);
 
     struct Handles {
-        pub subscriptions_sender: mpsc::Sender<GossipData<P2PPreConfirmationMessage>>,
+        pub pre_confirmation_updates: mpsc::Sender<GossipData<P2PPreConfirmationMessage>>,
         pub write_requests_sender: mpsc::UnboundedSender<WriteRequest>,
         pub read_requests_sender: mpsc::Sender<ReadRequest>,
         pub tx_status_change: TxStatusChange,
+        pub update_sender: UpdateSender,
+        pub protocol_signing_key: SecretKey,
     }
 
     pub(super) mod status {
@@ -579,7 +595,7 @@
         }
     }
 
-    fn new_task_with_handles(ttl: Duration) -> (Task, Handles) {
+    fn new_task_with_handles(ttl: Duration) -> (Task<PublicKey>, Handles) {
         let (read_requests_sender, read_requests_receiver) = mpsc::channel(1);
         let (write_requests_sender, write_requests_receiver) = mpsc::unbounded_channel();
         let shared_data = SharedData {
@@ -591,13 +607,19 @@
         let new_tx_status = Box::pin(ReceiverStream::new(receiver));
         let subscriptions = Subscriptions { new_tx_status };
         let tx_status_change = TxStatusChange::new(100, Duration::from_secs(360));
+        let signing_key = SecretKey::default();
+        let protocol_public_key = signing_key.public_key();
+        let signature_verification = SignatureVerification::new(protocol_public_key);
+        let update_sender = tx_status_change.update_sender.clone();
         let manager = TxStatusManager::new(tx_status_change.clone(), ttl, false);
 
         let handles = Handles {
-            subscriptions_sender: sender,
+            pre_confirmation_updates: sender,
             tx_status_change,
             write_requests_sender,
             read_requests_sender,
+            update_sender,
+            protocol_signing_key: signing_key,
         };
 
         let task = Task {
@@ -606,12 +628,100 @@
             read_requests_receiver,
             write_requests_receiver,
             shared_data,
+            signature_verification,
         };
 
         (task, handles)
     }
 
-    // TODO[RC]: Move to utils, since this is shared between multiple modules
+    async fn all_streams_return_success(streams: Vec<TxStatusStream>) -> bool {
+        for mut stream in streams {
+            let timeout = Duration::from_millis(100);
+            let msg = tokio::time::timeout(timeout, stream.next())
+                .await
+                .unwrap_or_else(|_| panic!("This should not timeout: {timeout:?}"))
+                .unwrap();
+            match msg {
+                TxStatusMessage::Status(_) => {
+                    // should be good if we get this
+                }
+                _ => return false,
+            }
+        }
+        true
+    }
+
+    async fn all_streams_timeout(streams: &mut Vec<TxStatusStream>) -> bool {
+        for stream in streams {
+            let timeout = Duration::from_millis(100);
+            let res = tokio::time::timeout(timeout, stream.next()).await;
+            if res.is_ok() {
+                return false;
+            }
+        }
+        true
+    }
+
+    fn valid_sealed_delegate_signature(
+        protocol_secret_key: SecretKey,
+        delegate_public_key: DelegatePublicKey,
+        expiration: Tai64,
+    ) -> P2PPreConfirmationGossipData {
+        let entity = DelegatePreConfirmationKey {
+            public_key: delegate_public_key,
+            expiration,
+        };
+        let bytes = postcard::to_allocvec(&entity).unwrap();
+        let message = Message::new(&bytes);
+        let signature = Signature::sign(&protocol_secret_key, &message);
+        let sealed = Sealed { entity, signature };
+        let inner = P2PPreConfirmationMessage::Delegate(sealed);
+        GossipData {
+            data: Some(inner),
+            peer_id: Default::default(),
+            message_id: vec![],
+        }
+    }
+
+    fn valid_pre_confirmation_signature(
+        preconfirmations: Vec<Preconfirmation>,
+        delegate_private_key: DalekSigningKey,
+        expiration: Tai64,
+    ) -> P2PPreConfirmationGossipData {
+        let entity = Preconfirmations {
+            expiration,
+            preconfirmations,
+        };
+        let bytes = postcard::to_allocvec(&entity).unwrap();
+        let typed_signature = delegate_private_key.sign(&bytes);
+        let signature = Bytes64::new(typed_signature.to_bytes());
+        let sealed = Sealed { entity, signature };
+        let inner = P2PPreConfirmationMessage::Preconfirmations(sealed);
+        GossipData {
+            data: Some(inner),
+            peer_id: Default::default(),
+            message_id: vec![],
+        }
+    }
+
+    fn bad_pre_confirmation_signature(
+        preconfirmations: Vec<Preconfirmation>,
+        delegate_private_key: DalekSigningKey,
+        expiration: Tai64,
+    ) -> P2PPreConfirmationGossipData {
+        let mut mutated_private_key = delegate_private_key.to_bytes();
+        for byte in mutated_private_key.iter_mut() {
+            *byte = byte.wrapping_add(1);
+        }
+        let mutated_delegate_private_key =
+            DalekSigningKey::from_bytes(&mutated_private_key);
+        valid_pre_confirmation_signature(
+            preconfirmations,
+            mutated_delegate_private_key,
+            expiration,
+        )
+    }
+
     fn delegate_key_pair() -> (DalekSigningKey, DalekVerifyingKey) {
         let secret_key = [99u8; 32];
         let secret_key = DalekSigningKey::from_bytes(&secret_key);
@@ -770,147 +880,11 @@
             .map(|(tx_id, status)| Preconfirmation { tx_id, status })
             .collect();
 
-=======
-mod tests {
-    #![allow(non_snake_case)]
-
-    use super::*;
-    use crate::{
-        update_sender::{
-            MpscChannel,
-            UpdateSender,
-        },
-        TxStatusMessage,
-    };
-    use fuel_core_services::Service;
-    use fuel_core_types::{
-        ed25519_dalek::{
-            Signer,
-            SigningKey as DalekSigningKey,
-            VerifyingKey as DalekVerifyingKey,
-        },
-        fuel_crypto::{
-            Message,
-            PublicKey,
-            SecretKey,
-            Signature,
-        },
-        services::{
-            p2p::{
-                DelegatePreConfirmationKey,
-                Tai64,
-            },
-            preconfirmation::{
-                PreconfirmationStatus,
-                Preconfirmations,
-            },
-        },
-    };
-    use std::time::Duration;
-    use tokio_stream::wrappers::ReceiverStream;
-
-    const TTL: Duration = Duration::from_secs(4);
-
-    struct Handles {
-        pub pre_confirmation_updates: mpsc::Sender<P2PPreConfirmationGossipData>,
-        pub update_sender: UpdateSender,
-        pub protocol_signing_key: SecretKey,
-    }
-
-    fn new_task_with_handles() -> (Task<PublicKey>, Handles) {
-        let (read_requests_sender, read_requests_receiver) = mpsc::channel(1);
-        let (write_requests_sender, write_requests_receiver) = mpsc::unbounded_channel();
-        let shared_data = SharedData {
-            read_requests_sender,
-            write_requests_sender,
-        };
-        let (sender, receiver) = mpsc::channel(1_000);
-        let new_tx_status = Box::pin(ReceiverStream::new(receiver));
-        let subscriptions = Subscriptions { new_tx_status };
-
-        let tx_status_change = TxStatusChange::new(100, Duration::from_secs(360));
-        let updater_sender = tx_status_change.update_sender.clone();
-        let tx_status_manager = TxStatusManager::new(tx_status_change, TTL, false);
-        let signing_key = SecretKey::default();
-        let protocol_public_key = signing_key.public_key();
-        let signature_verification = SignatureVerification::new(protocol_public_key);
-        let task = Task {
-            manager: tx_status_manager,
-            subscriptions,
-            read_requests_receiver,
-            write_requests_receiver,
-            shared_data,
-            signature_verification,
-        };
-        let handles = Handles {
-            pre_confirmation_updates: sender,
-            update_sender: updater_sender,
-            protocol_signing_key: signing_key,
-        };
-        (task, handles)
-    }
-
-    async fn all_streams_return_success(streams: Vec<TxStatusStream>) -> bool {
-        for mut stream in streams {
-            let timeout = Duration::from_millis(100);
-            let msg = tokio::time::timeout(timeout, stream.next())
-                .await
-                .unwrap_or_else(|_| panic!("This should not timeout: {timeout:?}"))
-                .unwrap();
-            match msg {
-                TxStatusMessage::Status(_) => {
-                    // should be good if we get this
-                }
-                _ => return false,
-            }
-        }
-        true
-    }
-
-    async fn all_streams_timeout(streams: &mut Vec<TxStatusStream>) -> bool {
-        for stream in streams {
-            let timeout = Duration::from_millis(100);
-            let res = tokio::time::timeout(timeout, stream.next()).await;
-            if res.is_ok() {
-                return false;
-            }
-        }
-        true
-    }
-
-    fn valid_sealed_delegate_signature(
-        protocol_secret_key: SecretKey,
-        delegate_public_key: DelegatePublicKey,
-        expiration: Tai64,
-    ) -> P2PPreConfirmationGossipData {
-        let entity = DelegatePreConfirmationKey {
-            public_key: delegate_public_key,
-            expiration,
-        };
-        let bytes = postcard::to_allocvec(&entity).unwrap();
-        let message = Message::new(&bytes);
-        let signature = Signature::sign(&protocol_secret_key, &message);
-        let sealed = Sealed { entity, signature };
-        let inner = P2PPreConfirmationMessage::Delegate(sealed);
-        GossipData {
-            data: Some(inner),
-            peer_id: Default::default(),
-            message_id: vec![],
-        }
-    }
-
-    fn valid_pre_confirmation_signature(
-        preconfirmations: Vec<Preconfirmation>,
-        delegate_private_key: DalekSigningKey,
-        expiration: Tai64,
-    ) -> P2PPreConfirmationGossipData {
->>>>>>> dd8a440c
         let entity = Preconfirmations {
             expiration,
             preconfirmations,
         };
         let bytes = postcard::to_allocvec(&entity).unwrap();
-<<<<<<< HEAD
         let typed_signature = delegate_signing_key.sign(&bytes);
         let signature = Bytes64::new(typed_signature.to_bytes());
         let sealed = Sealed { entity, signature };
@@ -918,7 +892,7 @@
 
         // When
         handles
-            .subscriptions_sender
+            .pre_confirmation_updates
             .send(GossipData::new(inner, vec![], vec![]))
             .await
             .unwrap();
@@ -1327,47 +1301,12 @@
         ) {
             _run__correctly_prunes_old_statuses(ttl, actions);
         }
-=======
-        let typed_signature = delegate_private_key.sign(&bytes);
-        let signature = Bytes64::new(typed_signature.to_bytes());
-        let sealed = Sealed { entity, signature };
-        let inner = P2PPreConfirmationMessage::Preconfirmations(sealed);
-        GossipData {
-            data: Some(inner),
-            peer_id: Default::default(),
-            message_id: vec![],
-        }
-    }
-
-    fn bad_pre_confirmation_signature(
-        preconfirmations: Vec<Preconfirmation>,
-        delegate_private_key: DalekSigningKey,
-        expiration: Tai64,
-    ) -> P2PPreConfirmationGossipData {
-        let mut mutated_private_key = delegate_private_key.to_bytes();
-        for byte in mutated_private_key.iter_mut() {
-            *byte = byte.wrapping_add(1);
-        }
-        let mutated_delegate_private_key =
-            DalekSigningKey::from_bytes(&mutated_private_key);
-        valid_pre_confirmation_signature(
-            preconfirmations,
-            mutated_delegate_private_key,
-            expiration,
-        )
-    }
-
-    fn delegate_key_pair() -> (DalekSigningKey, DalekVerifyingKey) {
-        let secret_key = [99u8; 32];
-        let secret_key = DalekSigningKey::from_bytes(&secret_key);
-        let public_key = secret_key.verifying_key();
-        (secret_key, public_key)
     }
 
     #[tokio::test]
     async fn run__when_pre_confirmations_pass_verification_then_send() {
         // given
-        let (task, handles) = new_task_with_handles();
+        let (task, handles) = new_task_with_handles(TTL);
 
         let tx_ids = vec![[3u8; 32].into(), [4u8; 32].into()];
         let preconfirmations = tx_ids
@@ -1430,7 +1369,7 @@
     #[tokio::test]
     async fn run__when_pre_confirmations_unknown_delegate_key_then_do_not_send() {
         // given
-        let (task, handles) = new_task_with_handles();
+        let (task, handles) = new_task_with_handles(TTL);
 
         let tx_ids = vec![[3u8; 32].into(), [4u8; 32].into()];
         let preconfirmations = tx_ids
@@ -1483,7 +1422,7 @@
     #[tokio::test]
     async fn run__when_pre_confirmations_bad_signature_then_do_not_send() {
         // given
-        let (task, handles) = new_task_with_handles();
+        let (task, handles) = new_task_with_handles(TTL);
 
         let tx_ids = vec![[3u8; 32].into(), [4u8; 32].into()];
         let preconfirmations = tx_ids
@@ -1546,7 +1485,7 @@
     #[tokio::test]
     async fn run__if_preconfirmation_signature_is_expired_do_not_send() {
         // given
-        let (task, handles) = new_task_with_handles();
+        let (task, handles) = new_task_with_handles(TTL);
 
         let tx_ids = vec![[3u8; 32].into(), [4u8; 32].into()];
         let preconfirmations = tx_ids
@@ -1614,7 +1553,7 @@
     async fn run__can_verify_preconfirmation_signature_while_tracking_multiple_delegate_keys(
     ) {
         // given
-        let (task, handles) = new_task_with_handles();
+        let (task, handles) = new_task_with_handles(TTL);
         let (delegate_secret_key, delegate_public_key) = delegate_key_pair();
         let first_expiration = Tai64(u64::MAX - 200);
 
@@ -1676,6 +1615,5 @@
 
         // then
         assert!(all_streams_return_success(streams).await);
->>>>>>> dd8a440c
     }
 }