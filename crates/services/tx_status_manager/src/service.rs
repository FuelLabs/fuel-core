--- conflicted
+++ resolved
@@ -228,8 +228,6 @@
                     "Received new delegate signature from peer: {:?}",
                     sealed.entity.public_key
                 );
-                // TODO: Report peer for sending invalid delegation
-                //  https://github.com/FuelLabs/fuel-core/issues/2872
                 if !self.signature_verification.add_new_delegate(&sealed) {
                     if let Err(e) = self.p2p.notify_gossip_transaction_validity(
                         GossipsubMessageInfo {
@@ -412,13 +410,6 @@
         Service,
         ServiceRunner,
     };
-<<<<<<< HEAD
-    use fuel_core_services::{
-        stream::BoxStream,
-        Service,
-    };
-=======
->>>>>>> 81281d9e
     use fuel_core_types::{
         fuel_crypto::{
             rand::{
@@ -439,6 +430,8 @@
                 DelegatePreConfirmationKey,
                 DelegatePublicKey,
                 GossipData,
+                GossipsubMessageAcceptance,
+                GossipsubMessageInfo,
                 Sealed,
             },
             preconfirmation::{
@@ -471,6 +464,7 @@
         ports::{
             P2PPreConfirmationGossipData,
             P2PPreConfirmationMessage,
+            P2PSubscriptions,
         },
         subscriptions::Subscriptions,
         update_sender::{
@@ -500,6 +494,26 @@
     const HALF_OF_TTL: Duration = Duration::from_secs(2);
     const QUART_OF_TTL: Duration = Duration::from_secs(1);
 
+    pub struct MockP2P;
+
+    impl P2PSubscriptions for MockP2P {
+        type GossipedStatuses = P2PPreConfirmationGossipData;
+
+        fn gossiped_tx_statuses(
+            &self,
+        ) -> fuel_core_services::stream::BoxStream<Self::GossipedStatuses> {
+            Box::pin(tokio_stream::empty())
+        }
+
+        fn notify_gossip_transaction_validity(
+            &self,
+            _message_info: GossipsubMessageInfo,
+            _validity: GossipsubMessageAcceptance,
+        ) -> anyhow::Result<()> {
+            Ok(())
+        }
+    }
+
     struct Handles {
         pub pre_confirmation_updates: mpsc::Sender<GossipData<P2PPreConfirmationMessage>>,
         pub write_requests_sender: mpsc::UnboundedSender<WriteRequest>,
@@ -509,27 +523,6 @@
         pub protocol_signing_key: SecretKey,
     }
 
-<<<<<<< HEAD
-    pub struct MockP2P;
-
-    impl P2PSubscriptions for MockP2P {
-        type GossipedStatuses = P2PPreConfirmationGossipData;
-
-        fn gossiped_tx_statuses(&self) -> BoxStream<Self::GossipedStatuses> {
-            Box::pin(tokio_stream::empty())
-        }
-
-        fn notify_gossip_transaction_validity(
-            &self,
-            _message_info: GossipsubMessageInfo,
-            _validity: GossipsubMessageAcceptance,
-        ) -> anyhow::Result<()> {
-            Ok(())
-        }
-    }
-
-    fn new_task_with_handles() -> (Task<PublicKey, MockP2P>, Handles) {
-=======
     pub(super) mod status {
         pub(super) mod preconfirmation {
             use fuel_core_types::services::preconfirmation::PreconfirmationStatus;
@@ -638,19 +631,13 @@
         }
     }
 
-    fn new_task_with_handles(ttl: Duration) -> (Task<PublicKey>, Handles) {
->>>>>>> 81281d9e
+    fn new_task_with_handles(ttl: Duration) -> (Task<PublicKey, MockP2P>, Handles) {
         let (read_requests_sender, read_requests_receiver) = mpsc::channel(1);
         let (write_requests_sender, write_requests_receiver) = mpsc::unbounded_channel();
         let shared_data = SharedData {
             read_requests_sender: read_requests_sender.clone(),
             write_requests_sender: write_requests_sender.clone(),
         };
-<<<<<<< HEAD
-        let mock_p2p = MockP2P;
-=======
-
->>>>>>> 81281d9e
         let (sender, receiver) = mpsc::channel(1_000);
         let new_tx_status = Box::pin(ReceiverStream::new(receiver));
         let subscriptions = Subscriptions { new_tx_status };
@@ -677,7 +664,7 @@
             write_requests_receiver,
             shared_data,
             signature_verification,
-            p2p: mock_p2p,
+            p2p: MockP2P,
         };
 
         (task, handles)
