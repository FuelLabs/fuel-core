use fuel_core_types::fuel_crypto::PublicKey;
use std::time::Duration;

#[derive(Clone, Debug)]
pub struct Config {
    /// Maximum of subscriptions to listen to updates of a transaction.
    pub max_tx_update_subscriptions: usize,
    /// Maximum time to keep subscriptions alive.
    pub subscription_ttl: Duration,
    /// Maximum time to keep the status in the cache of the manager.
    pub status_cache_ttl: Duration,
<<<<<<< HEAD
    /// Protocol Signing Key, i.e. the block signer's public key
    pub protocol_public_key: PublicKey,
=======
    /// Enable metrics when set to true
    pub metrics: bool,
>>>>>>> 6bc50ba9
}

#[cfg(feature = "test-helpers")]
impl Default for Config {
    fn default() -> Self {
        Self {
            max_tx_update_subscriptions: 1000,
            subscription_ttl: Duration::from_secs(60 * 10),
            status_cache_ttl: Duration::from_secs(5),
<<<<<<< HEAD
            protocol_public_key: PublicKey::default(),
=======
            metrics: false,
>>>>>>> 6bc50ba9
        }
    }
}<|MERGE_RESOLUTION|>--- conflicted
+++ resolved
@@ -9,13 +9,10 @@
     pub subscription_ttl: Duration,
     /// Maximum time to keep the status in the cache of the manager.
     pub status_cache_ttl: Duration,
-<<<<<<< HEAD
     /// Protocol Signing Key, i.e. the block signer's public key
     pub protocol_public_key: PublicKey,
-=======
     /// Enable metrics when set to true
     pub metrics: bool,
->>>>>>> 6bc50ba9
 }
 
 #[cfg(feature = "test-helpers")]
@@ -25,11 +22,8 @@
             max_tx_update_subscriptions: 1000,
             subscription_ttl: Duration::from_secs(60 * 10),
             status_cache_ttl: Duration::from_secs(5),
-<<<<<<< HEAD
             protocol_public_key: PublicKey::default(),
-=======
             metrics: false,
->>>>>>> 6bc50ba9
         }
     }
 }