--- conflicted
+++ resolved
@@ -298,14 +298,10 @@
         // We don't want block importer wait for us to process the result.
         drop(result);
 
-<<<<<<< HEAD
-        if let Err(err) = self.pool_worker.executed(executed_transaction) {
-=======
         if let Err(err) = self
             .pool_worker
             .remove_executed_transactions(executed_transactions)
         {
->>>>>>> 374341fc
             tracing::error!("{err}");
             return TaskNextAction::Stop
         }
