use std::{
    collections::VecDeque,
    sync::Arc,
    time::SystemTime,
};

use fuel_core_services::{
    stream::BoxStream,
    RunnableService,
    RunnableTask,
    ServiceRunner,
    StateWatcher,
};
use fuel_core_types::{
    fuel_tx::{
        Transaction,
        TxId,
    },
    fuel_types::BlockHeight,
    services::{
        block_importer::SharedImportResult,
        p2p::{
            GossipData,
            GossipsubMessageAcceptance,
            GossipsubMessageInfo,
            PeerId,
            TransactionGossipData,
        },
        txpool::{
            ArcPoolTx,
            TransactionStatus,
        },
    },
    tai64::Tai64,
};
use futures::StreamExt;
use parking_lot::RwLock;
use tokio::{
    sync::{
        mpsc,
        oneshot,
        Notify,
    },
    time::MissedTickBehavior,
};

use crate::{
    collision_manager::basic::BasicCollisionManager,
    config::Config,
    error::{
        Error,
        RemovedReason,
    },
    heavy_async_processing::HeavyAsyncProcessor,
    pool::Pool,
    ports::{
        AtomicView,
        BlockImporter as BlockImporterTrait,
        ConsensusParametersProvider,
        GasPriceProvider as GasPriceProviderTrait,
        MemoryPool as MemoryPoolTrait,
        TxPoolPersistentStorage,
        WasmChecker as WasmCheckerTrait,
        P2P as P2PTrait,
    },
    selection_algorithms::{
        ratio_tip_gas::RatioTipGasSelection,
        Constraints,
    },
    shared_state::SharedState,
    storage::{
        graph::{
            GraphConfig,
            GraphStorage,
        },
        Storage,
    },
    update_sender::TxStatusChange,
    verifications::perform_all_verifications,
};

<<<<<<< HEAD
/// Structure returned to others modules containing the transaction and
/// some useful infos
#[derive(Debug)]
pub struct TxInfo {
    /// The transaction
    tx: ArcPoolTx,
    /// The creation instant of the transaction
    creation_instant: SystemTime,
}

impl TxInfo {
    pub fn tx(&self) -> &ArcPoolTx {
        &self.tx
    }

    pub fn creation_instant(&self) -> &SystemTime {
        &self.creation_instant
    }
}

impl From<TxInfo> for TransactionStatus {
    fn from(tx_info: TxInfo) -> Self {
        Self::Submitted {
            time: Tai64::from_unix(
                tx_info
                    .creation_instant
                    .duration_since(SystemTime::UNIX_EPOCH)
                    .expect("Time can't be less than UNIX EPOCH")
                    .as_secs() as i64,
            ),
        }
    }
}

pub type TxPool<PSProvider> = Arc<
=======
pub type TxPool<PSProvider, GasPriceProvider, ConsensusParametersProvider> = Arc<
>>>>>>> 0087cf20
    RwLock<
        Pool<
            PSProvider,
            GraphStorage,
            <GraphStorage as Storage>::StorageIndex,
            BasicCollisionManager<<GraphStorage as Storage>::StorageIndex>,
            RatioTipGasSelection<
                GraphStorage,
                GasPriceProvider,
                ConsensusParametersProvider,
            >,
        >,
    >,
>;

pub type Service<
    P2P,
    PSProvider,
    ConsensusParamsProvider,
    GasPriceProvider,
    WasmChecker,
    MemoryPool,
> = ServiceRunner<
    Task<
        P2P,
        PSProvider,
        ConsensusParamsProvider,
        GasPriceProvider,
        WasmChecker,
        MemoryPool,
    >,
>;

pub struct SelectTransactionsRequest {
    pub constraints: Constraints,
    pub response_channel: oneshot::Sender<Result<Vec<ArcPoolTx>, Error>>,
}

pub enum WritePoolRequest {
    InsertTxs {
        transactions: Vec<Arc<Transaction>>,
        from_peer_info: Option<GossipsubMessageInfo>,
        response_channel: Option<oneshot::Sender<Result<(), Error>>>,
    },
    RemoveCoinDependents {
        tx_id: TxId,
        response_channel: oneshot::Sender<Vec<ArcPoolTx>>,
    },
}

pub enum ReadPoolRequest {
    GetTxIds {
        max_txs: usize,
        response_channel: oneshot::Sender<Vec<TxId>>,
    },
    GetTxs {
        tx_ids: Vec<TxId>,
        response_channel: oneshot::Sender<Vec<Option<TxInfo>>>,
    },
}

pub struct Task<
    P2P,
    PSProvider,
    ConsensusParamsProvider,
    GasPriceProvider,
    WasmChecker,
    MemoryPool,
> {
    tx_from_p2p_stream: BoxStream<TransactionGossipData>,
    new_peers_subscribed_stream: BoxStream<PeerId>,
    imported_block_results_stream: BoxStream<SharedImportResult>,
    select_transactions_requests_receiver: mpsc::Receiver<SelectTransactionsRequest>,
    write_pool_requests_sender: mpsc::Sender<WritePoolRequest>,
    write_pool_requests_receiver: mpsc::Receiver<WritePoolRequest>,
    read_pool_requests_receiver: mpsc::Receiver<ReadPoolRequest>,
    pool: TxPool<PSProvider, GasPriceProvider, ConsensusParamsProvider>,
    current_height: Arc<RwLock<BlockHeight>>,
    consensus_parameters_provider: Arc<ConsensusParamsProvider>,
    gas_price_provider: Arc<GasPriceProvider>,
    wasm_checker: Arc<WasmChecker>,
    memory: Arc<MemoryPool>,
    heavy_verif_insert_processor: Arc<HeavyAsyncProcessor>,
    heavy_p2p_sync_processor: Arc<HeavyAsyncProcessor>,
    p2p: Arc<P2P>,
    new_txs_notifier: Arc<Notify>,
    time_txs_submitted: Arc<RwLock<VecDeque<(SystemTime, TxId)>>>,
    ttl_timer: tokio::time::Interval,
    txs_ttl: tokio::time::Duration,
    tx_status_sender: TxStatusChange,
    shared_state: SharedState,
}

#[async_trait::async_trait]
impl<
        P2P,
        PSProvider,
        PSView,
        ConsensusParamsProvider,
        GasPriceProvider,
        WasmChecker,
        MemoryPool,
    > RunnableService
    for Task<
        P2P,
        PSProvider,
        ConsensusParamsProvider,
        GasPriceProvider,
        WasmChecker,
        MemoryPool,
    >
where
    P2P: P2PTrait + Send + Sync + 'static,
    PSProvider: AtomicView<LatestView = PSView> + 'static,
    PSView: TxPoolPersistentStorage,
    ConsensusParamsProvider: ConsensusParametersProvider + Send + Sync + 'static,
    GasPriceProvider: GasPriceProviderTrait + Send + Sync + 'static,
    WasmChecker: WasmCheckerTrait + Send + Sync + 'static,
    MemoryPool: MemoryPoolTrait + Send + Sync + 'static,
{
    const NAME: &'static str = "TxPoolv2";

    type SharedData = SharedState;

    type Task = Task<
        P2P,
        PSProvider,
        ConsensusParamsProvider,
        GasPriceProvider,
        WasmChecker,
        MemoryPool,
    >;

    type TaskParams = ();

    fn shared_data(&self) -> Self::SharedData {
        self.shared_state.clone()
    }

    async fn into_task(
        mut self,
        _: &StateWatcher,
        _: Self::TaskParams,
    ) -> anyhow::Result<Self::Task> {
        Ok(self)
    }
}

#[async_trait::async_trait]
impl<
        P2P,
        PSProvider,
        PSView,
        ConsensusParamsProvider,
        GasPriceProvider,
        WasmChecker,
        MemoryPool,
    > RunnableTask
    for Task<
        P2P,
        PSProvider,
        ConsensusParamsProvider,
        GasPriceProvider,
        WasmChecker,
        MemoryPool,
    >
where
    P2P: P2PTrait + Send + Sync + 'static,
    PSProvider: AtomicView<LatestView = PSView> + 'static,
    PSView: TxPoolPersistentStorage,
    ConsensusParamsProvider: ConsensusParametersProvider + Send + Sync + 'static,
    GasPriceProvider: GasPriceProviderTrait + Send + Sync + 'static,
    WasmChecker: WasmCheckerTrait + Send + Sync + 'static,
    MemoryPool: MemoryPoolTrait + Send + Sync + 'static,
{
    async fn run(&mut self, watcher: &mut StateWatcher) -> anyhow::Result<bool> {
        let should_continue;
        tokio::select! {
            biased;

            _ = watcher.while_started() => {
                should_continue = false;
            }

            block_result = self.imported_block_results_stream.next() => {
                if let Some(result) = block_result {
                    self.manage_imported_block(result)?;
                    should_continue = true;
                } else {
                    should_continue = false;
                }
            }

            select_transaction_request = self.select_transactions_requests_receiver.recv() => {
                if let Some(select_transaction_request) = select_transaction_request {
                    self.manage_select_transactions(select_transaction_request).await?;
                    should_continue = true;
                } else {
                    should_continue = false;
                }
            }

            write_pool_request = self.write_pool_requests_receiver.recv() => {
                if let Some(write_pool_request) = write_pool_request {
                    match write_pool_request {
                        WritePoolRequest::InsertTxs {
                            transactions,
                            from_peer_info,
                            response_channel,
                        } => {
                            self.manage_tx_insertions(transactions, from_peer_info, response_channel)?;
                        }
                        WritePoolRequest::RemoveCoinDependents {
                            tx_id,
                            response_channel,
                        } => {
                            self.manage_remove_coin_dependents(tx_id, response_channel)?;
                        }
                    }

                    should_continue = true;
                } else {
                    should_continue = false;
                }
            }

            tx_from_p2p = self.tx_from_p2p_stream.next() => {
                if let Some(GossipData { data: Some(tx), message_id, peer_id }) = tx_from_p2p {
                    self.manage_tx_from_p2p(tx, message_id, peer_id).await?;
                    should_continue = true;
                } else {
                    should_continue = false;
                }
            }

            new_peer_subscribed = self.new_peers_subscribed_stream.next() => {
                if let Some(peer_id) = new_peer_subscribed {
                    self.manage_new_peer_subscribed(peer_id);
                    should_continue = true;
                } else {
                    should_continue = false;
                }
            }

            read_pool_request = self.read_pool_requests_receiver.recv() => {
                if let Some(read_pool_request) = read_pool_request {
                    self.manage_find_transactions(read_pool_request)?;
                    should_continue = true;
                } else {
                    should_continue = false;
                }
            }

            _ = self.ttl_timer.tick() => {
                self.manage_prune_old_transactions();
                should_continue = true;
            }

        }

        Ok(should_continue)
    }

    async fn shutdown(self) -> anyhow::Result<()> {
        Ok(())
    }
}

impl<
        P2P,
        PSProvider,
        PSView,
        ConsensusParamsProvider,
        GasPriceProvider,
        WasmChecker,
        MemoryPool,
    >
    Task<
        P2P,
        PSProvider,
        ConsensusParamsProvider,
        GasPriceProvider,
        WasmChecker,
        MemoryPool,
    >
where
    P2P: P2PTrait + Send + Sync + 'static,
    PSProvider: AtomicView<LatestView = PSView> + 'static,
    PSView: TxPoolPersistentStorage,
    ConsensusParamsProvider: ConsensusParametersProvider + Send + Sync + 'static,
    GasPriceProvider: GasPriceProviderTrait + Send + Sync + 'static,
    WasmChecker: WasmCheckerTrait + Send + Sync + 'static,
    MemoryPool: MemoryPoolTrait + Send + Sync + 'static,
{
    fn manage_imported_block(
        &mut self,
        result: SharedImportResult,
    ) -> anyhow::Result<()> {
        {
            let mut tx_pool = self.pool.write();
            tx_pool
                .remove_transaction(result.tx_status.iter().map(|s| s.id).collect())
                .map_err(|e| anyhow::anyhow!(e))?;
        }

        let new_height = *result.sealed_block.entity.header().height();
        {
            let mut block_height = self.current_height.write();
            *block_height = new_height;
        }
        Ok(())
    }

    async fn manage_select_transactions(
        &self,
        SelectTransactionsRequest {
            constraints,
            response_channel,
        }: SelectTransactionsRequest,
    ) -> anyhow::Result<()> {
        let result = self
            .pool
            .write()
            .extract_transactions_for_block(constraints);
        response_channel
            .send(result)
            .map_err(|_| anyhow::anyhow!("Failed to send the result"))
    }

    fn manage_tx_insertions(
        &self,
        transactions: Vec<Arc<Transaction>>,
        from_peer_info: Option<GossipsubMessageInfo>,
        response_channel: Option<oneshot::Sender<Result<(), Error>>>,
    ) -> anyhow::Result<()> {
        let current_height = *self.current_height.read();
        let (version, params) = self
            .consensus_parameters_provider
            .latest_consensus_parameters();
        for transaction in transactions {
            let result = self.heavy_verif_insert_processor.spawn({
                let params = params.clone();
                let from_peer_info = from_peer_info.clone();
                let pool = self.pool.clone();
                let gas_price_provider = self.gas_price_provider.clone();
                let wasm_checker = self.wasm_checker.clone();
                let memory = self.memory.clone();
                let p2p = self.p2p.clone();
                let new_txs_notifier = self.new_txs_notifier.clone();
                let time_txs_submitted = self.time_txs_submitted.clone();
                let tx_status_sender = self.tx_status_sender.clone();
                async move {
                    let tx_clone = Arc::clone(&transaction);
                    // TODO: Return the error in the status update channel (see: https://github.com/FuelLabs/fuel-core/issues/2185)
                    let checked_tx = match perform_all_verifications(
                        // TODO: This should be removed if the checked transactions can work with Arc in it (see https://github.com/FuelLabs/fuel-vm/issues/831)
                        Arc::unwrap_or_clone(transaction),
                        &pool,
                        current_height,
                        &params,
                        version,
                        gas_price_provider.as_ref(),
                        wasm_checker.as_ref(),
                        memory.get_memory().await,
                    )
                    .await
                    {
                        Ok(tx) => tx,
                        Err(Error::ConsensusValidity(_))
                        | Err(Error::MintIsDisallowed) => {
                            if let Some(from_peer_info) = from_peer_info {
                                let _ = p2p.notify_gossip_transaction_validity(
                                    from_peer_info,
                                    GossipsubMessageAcceptance::Reject,
                                );
                            }
                            return;
                        }
                        Err(_) => {
                            if let Some(from_peer_info) = from_peer_info {
                                let _ = p2p.notify_gossip_transaction_validity(
                                    from_peer_info,
                                    GossipsubMessageAcceptance::Ignore,
                                );
                            }
                            return;
                        }
                    };
                    let tx = Arc::new(checked_tx);

                    let result = {
                        let mut pool = pool.write();
                        // TODO: Return the result of the insertion (see: https://github.com/FuelLabs/fuel-core/issues/2185)
                        pool.insert(tx.clone())
                    };

                    // P2P notification
                    match (from_peer_info, result.is_ok()) {
                        (Some(from_peer_info), true) => {
                            let _ = p2p.notify_gossip_transaction_validity(
                                from_peer_info,
                                GossipsubMessageAcceptance::Accept,
                            );
                        }
                        (Some(from_peer_info), false) => {
                            let _ = p2p.notify_gossip_transaction_validity(
                                from_peer_info,
                                GossipsubMessageAcceptance::Ignore,
                            );
                        }
                        (None, _) => {
                            if let Err(e) = p2p.broadcast_transaction(tx_clone) {
                                tracing::error!("Failed to broadcast transaction: {}", e);
                            }
                        }
                    };

                    if let Ok(removed) = &result {
                        new_txs_notifier.notify_waiters();
                        let submitted_time = SystemTime::now();
                        time_txs_submitted
                            .write()
                            .push_front((submitted_time, tx.id()));
                        for tx in removed {
                            tx_status_sender.send_squeezed_out(
                                tx.id(),
                                Error::Removed(RemovedReason::LessWorth(tx.id())),
                            );
                        }
                        tx_status_sender.send_submitted(
                            tx.id(),
                            Tai64::from_unix(
                                submitted_time
                                    .duration_since(SystemTime::UNIX_EPOCH)
                                    .expect("Time can't be less than UNIX EPOCH")
                                    .as_secs() as i64,
                            ),
                        );
                    }
                }
            });
            if result.is_err() {
                if let Some(response_channel) = response_channel {
                    response_channel
                        .send(Err(Error::TooManyQueuedTransactions))
                        .map_err(|_| anyhow::anyhow!("Failed to send error"))?;
                }
                return Ok(());
            }
        }
        if let Some(response_channel) = response_channel {
            response_channel
                .send(Ok(()))
                .map_err(|_| anyhow::anyhow!("Failed to return result"))?;
        }
        Ok(())
    }

    fn manage_remove_coin_dependents(
        &self,
        tx_id: TxId,
        response_channel: oneshot::Sender<Vec<ArcPoolTx>>,
    ) -> anyhow::Result<()> {
        let dependents =
            self.pool
                .write()
                .remove_coin_dependents(tx_id)
                .map_err(|e| {
                    tracing::error!("Failed to remove coin dependents: {}", e);
                    anyhow::anyhow!(e)
                })?;
        response_channel
            .send(dependents)
            .map_err(|_| anyhow::anyhow!("Failed to send the result"))
    }

    async fn manage_tx_from_p2p(
        &mut self,
        tx: Transaction,
        message_id: Vec<u8>,
        peer_id: PeerId,
    ) -> anyhow::Result<()> {
        self.write_pool_requests_sender
            .send(WritePoolRequest::InsertTxs {
                transactions: vec![Arc::new(tx)],
                from_peer_info: Some(GossipsubMessageInfo {
                    message_id,
                    peer_id,
                }),
                response_channel: None,
            })
            .await
            .map_err(|e| anyhow::anyhow!(e))?;
        Ok(())
    }

    fn manage_new_peer_subscribed(&mut self, peer_id: PeerId) {
        // We are not affected if there is too many queued job and we don't manage this peer.
        let _ = self.heavy_p2p_sync_processor.spawn({
            let p2p = self.p2p.clone();
            let pool = self.pool.clone();
            let txs_insert_sender = self.write_pool_requests_sender.clone();
            async move {
                let peer_tx_ids = p2p
                    .request_tx_ids(peer_id.clone())
                    .await
                    .inspect_err(|e| {
                        tracing::error!(
                            "Failed to gather tx ids from peer {}: {}",
                            &peer_id,
                            e
                        );
                    })
                    .unwrap_or_default();
                if peer_tx_ids.is_empty() {
                    return;
                }
                let tx_ids_to_ask: Vec<TxId> = {
                    let pool = pool.read();
                    peer_tx_ids
                        .into_iter()
                        .filter(|tx_id| !pool.contains(tx_id))
                        .collect()
                };
                if tx_ids_to_ask.is_empty() {
                    return;
                }
                let txs: Vec<Arc<Transaction>> = p2p
                    .request_txs(peer_id.clone(), tx_ids_to_ask)
                    .await
                    .inspect_err(|e| {
                        tracing::error!(
                            "Failed to gather tx ids from peer {}: {}",
                            &peer_id,
                            e
                        );
                    })
                    .unwrap_or_default()
                    .into_iter()
                    .flatten()
                    .map(Arc::new)
                    .collect();
                if txs.is_empty() {
                    return;
                }
                // Verifying and insert them, not a big deal if we fail to insert them
                let _ = txs_insert_sender
                    .send(WritePoolRequest::InsertTxs {
                        transactions: txs,
                        from_peer_info: None,
                        response_channel: None,
                    })
                    .await;
            }
        });
    }

    fn manage_prune_old_transactions(&mut self) {
        let txs_to_remove = {
            let mut time_txs_submitted = self.time_txs_submitted.write();
            let now = SystemTime::now();
            let mut txs_to_remove = vec![];
            while let Some((time, _)) = time_txs_submitted.back() {
                let Ok(duration) = now.duration_since(*time) else {
                    tracing::error!("Failed to calculate the duration since the transaction was submitted");
                    return;
                };
                if duration < self.txs_ttl {
                    break;
                }
                // SAFETY: We are removing the last element that we just checked
                txs_to_remove.push(time_txs_submitted.pop_back().unwrap().1);
            }
            txs_to_remove
        };
        {
            let mut pool = self.pool.write();
            let removed = pool
                .remove_transaction_and_dependents(txs_to_remove)
                .unwrap_or_default();
            for tx in removed {
                self.tx_status_sender
                    .send_squeezed_out(tx.id(), Error::Removed(RemovedReason::Ttl));
            }
        }
    }

    fn manage_find_transactions(&self, request: ReadPoolRequest) -> anyhow::Result<()> {
        match request {
            ReadPoolRequest::GetTxIds {
                max_txs,
                response_channel,
            } => {
                let tx_ids = {
                    let pool = self.pool.read();
                    pool.iter_tx_ids().take(max_txs).copied().collect()
                };
                response_channel
                    .send(tx_ids)
                    .map_err(|_| anyhow::anyhow!("Failed to send the result"))
            }
            ReadPoolRequest::GetTxs {
                tx_ids,
                response_channel,
            } => {
                let txs = {
                    let pool = self.pool.read();
                    tx_ids
                        .into_iter()
                        .map(|tx_id| {
                            pool.find_one(&tx_id).map(|stored_data| TxInfo {
                                tx: stored_data.transaction.clone(),
                                creation_instant: stored_data.creation_instant.clone(),
                            })
                        })
                        .collect()
                };
                response_channel
                    .send(txs)
                    .map_err(|_| anyhow::anyhow!("Failed to send the result"))
            }
        }
    }
}

#[allow(clippy::too_many_arguments)]
pub fn new_service<
    P2P,
    BlockImporter,
    PSProvider,
    PSView,
    ConsensusParamsProvider,
    GasPriceProvider,
    WasmChecker,
    MemoryPool,
>(
    config: Config,
    p2p: P2P,
    block_importer: BlockImporter,
    ps_provider: PSProvider,
    consensus_parameters_provider: ConsensusParamsProvider,
    current_height: BlockHeight,
    gas_price_provider: GasPriceProvider,
    wasm_checker: WasmChecker,
    memory_pool: MemoryPool,
) -> Service<
    P2P,
    PSProvider,
    ConsensusParamsProvider,
    GasPriceProvider,
    WasmChecker,
    MemoryPool,
>
where
    P2P: P2PTrait<GossipedTransaction = TransactionGossipData> + Send + Sync + 'static,
    PSProvider: AtomicView<LatestView = PSView>,
    PSView: TxPoolPersistentStorage,
    ConsensusParamsProvider: ConsensusParametersProvider + Send + Sync,
    GasPriceProvider: GasPriceProviderTrait + Send + Sync,
    WasmChecker: WasmCheckerTrait + Send + Sync,
    MemoryPool: MemoryPoolTrait + Send + Sync,
    BlockImporter: BlockImporterTrait + Send + Sync,
    P2P: P2PTrait + Send + Sync,
{
    let mut ttl_timer = tokio::time::interval(config.ttl_check_interval);
    ttl_timer.set_missed_tick_behavior(MissedTickBehavior::Skip);
    let tx_from_p2p_stream = p2p.gossiped_transaction_events();
    let new_peers_subscribed_stream = p2p.subscribe_new_peers();
    let new_txs_notifier = Arc::new(Notify::new());
    // TODO: Config the size
    let (write_pool_requests_sender, write_pool_requests_receiver) = mpsc::channel(10);
    let (select_transactions_requests_sender, select_transactions_requests_receiver) =
        mpsc::channel(10);
    let (read_pool_requests_sender, read_pool_requests_receiver) = mpsc::channel(10);
    let tx_status_sender = TxStatusChange::new(
        config.max_tx_update_subscriptions,
        // The connection should be closed automatically after the `SqueezedOut` event.
        // But because of slow/malicious consumers, the subscriber can still be occupied.
        // We allow the subscriber to receive the event produced by TxPool's TTL.
        // But we still want to drop subscribers after `2 * TxPool_TTL`.
        config.max_txs_ttl.saturating_mul(2),
    );
    let gas_price_provider = Arc::new(gas_price_provider);
    let consensus_parameters_provider = Arc::new(consensus_parameters_provider);
    Service::new(Task {
        new_peers_subscribed_stream,
        tx_from_p2p_stream,
        imported_block_results_stream: block_importer.block_events(),
        txs_ttl: config.max_txs_ttl,
        write_pool_requests_sender: write_pool_requests_sender.clone(),
        write_pool_requests_receiver,
        select_transactions_requests_receiver,
        read_pool_requests_receiver,
        consensus_parameters_provider: consensus_parameters_provider.clone(),
        gas_price_provider: gas_price_provider.clone(),
        wasm_checker: Arc::new(wasm_checker),
        memory: Arc::new(memory_pool),
        current_height: Arc::new(RwLock::new(current_height)),
        heavy_verif_insert_processor: Arc::new(
            HeavyAsyncProcessor::new(
                config.heavy_work.number_threads_to_verify_transactions,
                config.heavy_work.size_of_verification_queue,
            )
            .unwrap(),
        ),
        heavy_p2p_sync_processor: Arc::new(
            HeavyAsyncProcessor::new(
                config.heavy_work.number_threads_p2p_sync,
                config.heavy_work.size_of_p2p_sync_queue,
            )
            .unwrap(),
        ),
        pool: Arc::new(RwLock::new(Pool::new(
            ps_provider,
            GraphStorage::new(GraphConfig {
                max_txs_chain_count: config.max_txs_chain_count,
            }),
            BasicCollisionManager::new(),
            RatioTipGasSelection::new(gas_price_provider, consensus_parameters_provider),
            config,
        ))),
        p2p: Arc::new(p2p),
        new_txs_notifier: new_txs_notifier.clone(),
        time_txs_submitted: Arc::new(RwLock::new(VecDeque::new())),
        tx_status_sender: tx_status_sender.clone(),
        shared_state: SharedState {
            write_pool_requests_sender,
            tx_status_sender,
            select_transactions_requests_sender,
            read_pool_requests_sender,
            new_txs_notifier: new_txs_notifier.clone(),
        },
        ttl_timer,
    })
}<|MERGE_RESOLUTION|>--- conflicted
+++ resolved
@@ -79,7 +79,6 @@
     verifications::perform_all_verifications,
 };
 
-<<<<<<< HEAD
 /// Structure returned to others modules containing the transaction and
 /// some useful infos
 #[derive(Debug)]
@@ -114,10 +113,7 @@
     }
 }
 
-pub type TxPool<PSProvider> = Arc<
-=======
 pub type TxPool<PSProvider, GasPriceProvider, ConsensusParametersProvider> = Arc<
->>>>>>> 0087cf20
     RwLock<
         Pool<
             PSProvider,
@@ -730,7 +726,7 @@
                         .map(|tx_id| {
                             pool.find_one(&tx_id).map(|stored_data| TxInfo {
                                 tx: stored_data.transaction.clone(),
-                                creation_instant: stored_data.creation_instant.clone(),
+                                creation_instant: stored_data.creation_instant,
                             })
                         })
                         .collect()
