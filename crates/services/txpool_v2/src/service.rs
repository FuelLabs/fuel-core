--- conflicted
+++ resolved
@@ -44,7 +44,6 @@
         P2PRequests,
         P2PSubscriptions,
         TxPoolPersistentStorage,
-        TxStatusManager as TxStatusManagerTrait,
         WasmChecker as WasmCheckerTrait,
     },
     selection_algorithms::ratio_tip_gas::RatioTipGasSelection,
@@ -62,6 +61,7 @@
         },
         Storage,
     },
+    update_sender::TxStatusChange,
 };
 use fuel_core_types::{
     fuel_tx::{
@@ -125,8 +125,7 @@
 
 pub(crate) type Shared<T> = Arc<RwLock<T>>;
 
-pub type Service<View, P2P, TxStatusManager> =
-    ServiceRunner<Task<View, P2P, TxStatusManager>>;
+pub type Service<View, P2P> = ServiceRunner<Task<View, P2P>>;
 
 /// Structure returned to others modules containing the transaction and
 /// some useful infos
@@ -173,10 +172,7 @@
     },
 }
 
-pub struct Task<View, P2P, TxStatusManager>
-where
-    TxStatusManager: TxStatusManagerTrait,
-{
+pub struct Task<View, P2P> {
     chain_id: ChainId,
     utxo_validation: bool,
     subscriptions: Subscriptions,
@@ -186,7 +182,6 @@
     p2p_sync_process: AsyncProcessor,
     pruner: TransactionPruner,
     pool_worker: PoolWorkerInterface,
-    tx_status_manager: Arc<TxStatusManager>,
     current_height_writer: SeqLockWriter<BlockHeight>,
     current_height_reader: SeqLockReader<BlockHeight>,
     tx_sync_history: Shared<HashSet<PeerId>>,
@@ -195,17 +190,16 @@
 }
 
 #[async_trait::async_trait]
-impl<View, P2P, TxStatusManager> RunnableService for Task<View, P2P, TxStatusManager>
+impl<View, P2P> RunnableService for Task<View, P2P>
 where
     View: TxPoolPersistentStorage,
     P2P: P2PRequests,
-    TxStatusManager: TxStatusManagerTrait,
 {
     const NAME: &'static str = "TxPool";
 
     type SharedData = SharedState;
 
-    type Task = Task<View, P2P, TxStatusManager>;
+    type Task = Task<View, P2P>;
 
     type TaskParams = ();
 
@@ -222,11 +216,10 @@
     }
 }
 
-impl<View, P2P, TxStatusManager> RunnableTask for Task<View, P2P, TxStatusManager>
+impl<View, P2P> RunnableTask for Task<View, P2P>
 where
     View: TxPoolPersistentStorage,
     P2P: P2PRequests,
-    TxStatusManager: TxStatusManagerTrait,
 {
     async fn run(&mut self, watcher: &mut StateWatcher) -> TaskNextAction {
         tokio::select! {
@@ -294,11 +287,10 @@
     }
 }
 
-impl<View, P2P, TxStatusManager> Task<View, P2P, TxStatusManager>
+impl<View, P2P> Task<View, P2P>
 where
     View: TxPoolPersistentStorage,
     P2P: P2PRequests,
-    TxStatusManager: TxStatusManagerTrait,
 {
     fn import_block(&mut self, result: SharedImportResult) -> TaskNextAction {
         let new_height = *result.sealed_block.entity.header().height();
@@ -406,12 +398,10 @@
                 }
 
                 self.pruner.time_txs_submitted.push_front((time, tx_id));
-                self.tx_status_manager.status_update(
-                    tx_id,
-                    TransactionStatus::Submitted {
-                        timestamp: Tai64::from_unix(duration),
-                    },
-                );
+
+                self.shared_state
+                    .tx_status_sender
+                    .send_submitted(tx_id, Tai64::from_unix(duration));
 
                 if expiration < u32::MAX.into() {
                     let block_height_expiration = self
@@ -441,22 +431,14 @@
                     }
                 }
 
-                self.tx_status_manager.status_update(
-                    tx_id,
-                    TransactionStatus::SqueezedOut {
-                        reason: error.to_string(),
-                        tx_id,
-                    },
-                );
+                self.shared_state
+                    .tx_status_sender
+                    .send_squeezed_out(tx_id, error);
             }
             PoolNotification::Removed { tx_id, error } => {
-                self.tx_status_manager.status_update(
-                    tx_id,
-                    TransactionStatus::SqueezedOut {
-                        reason: error.to_string(),
-                        tx_id,
-                    },
-                );
+                self.shared_state
+                    .tx_status_sender
+                    .send_squeezed_out(tx_id, error);
             }
         }
     }
@@ -490,10 +472,10 @@
         let p2p = self.p2p.clone();
         let verification = self.verification.clone();
         let pool_insert_request_sender = self.pool_worker.request_insert_sender.clone();
+        let shared_state = self.shared_state.clone();
         let current_height_reader = self.current_height_reader.clone();
         let tx_id = transaction.id(&self.chain_id);
         let utxo_validation = self.utxo_validation;
-        let tx_status_manager = self.tx_status_manager.clone();
 
         let insert_transaction_thread_pool_op = move || {
             let current_height = current_height_reader.read();
@@ -538,14 +520,7 @@
                             }
                         }
                     }
-
-                    tx_status_manager.status_update(
-                        tx_id,
-                        TransactionStatus::SqueezedOut {
-                            reason: err.to_string(),
-                            tx_id,
-                        },
-                    );
+                    shared_state.tx_status_sender.send_squeezed_out(tx_id, err);
                     return
                 }
             };
@@ -563,7 +538,6 @@
                 tracing::error!("Failed to send the insert request: {}", e);
             }
         };
-
         move || {
             if metrics {
                 let start_time = tokio::time::Instant::now();
@@ -734,7 +708,6 @@
     ChainStateProvider,
     GasPriceProvider,
     WasmChecker,
-    TxStatusManager,
 >(
     chain_id: ChainId,
     config: Config,
@@ -745,13 +718,8 @@
     current_height: BlockHeight,
     gas_price_provider: GasPriceProvider,
     wasm_checker: WasmChecker,
-<<<<<<< HEAD
-    tx_status_manager: TxStatusManager,
-) -> Service<PSView, P2P, TxStatusManager>
-=======
     new_txs_notifier: watch::Sender<()>,
 ) -> Service<PSView, P2P>
->>>>>>> e25c7d68
 where
     P2P: P2PSubscriptions<GossipedTransaction = TransactionGossipData>,
     P2P: P2PRequests,
@@ -761,7 +729,6 @@
     GasPriceProvider: GasPriceProviderTrait,
     WasmChecker: WasmCheckerTrait,
     BlockImporter: BlockImporterTrait,
-    TxStatusManager: TxStatusManagerTrait,
 {
     let mut ttl_timer = tokio::time::interval(config.ttl_check_interval);
     ttl_timer.set_missed_tick_behavior(MissedTickBehavior::Skip);
@@ -777,9 +744,6 @@
 
     let (pool_stats_sender, pool_stats_receiver) =
         tokio::sync::watch::channel(TxPoolStats::default());
-<<<<<<< HEAD
-    let (new_txs_notifier, _) = watch::channel(());
-=======
     let tx_status_sender = TxStatusChange::new(
         config.max_tx_update_subscriptions,
         // The connection should be closed automatically after the `SqueezedOut` event.
@@ -788,7 +752,6 @@
         // But we still want to drop subscribers after `2 * TxPool_TTL`.
         config.max_txs_ttl.saturating_mul(2),
     );
->>>>>>> e25c7d68
 
     let subscriptions = Subscriptions {
         new_tx_source: new_peers_subscribed_stream,
@@ -854,6 +817,7 @@
         request_remove_sender: pool_worker.request_remove_sender.clone(),
         request_read_sender: pool_worker.request_read_sender.clone(),
         write_pool_requests_sender,
+        tx_status_sender,
         select_transactions_requests_sender: pool_worker
             .extract_block_transactions_sender
             .clone(),
@@ -876,6 +840,5 @@
         shared_state,
         metrics,
         tx_sync_history: Default::default(),
-        tx_status_manager: Arc::new(tx_status_manager),
     })
 }