--- conflicted
+++ resolved
@@ -29,13 +29,9 @@
     /// The cumulative of space used by a transaction and all of its children.
     pub dependents_cumulative_bytes_size: usize,
     /// Number of dependents
-<<<<<<< HEAD
-    pub number_txs_in_chain: usize,
+    pub number_dependents_in_chain: usize,
     /// The instant when the transaction was added to the pool.
     pub creation_instant: Instant,
-=======
-    pub number_dependents_in_chain: usize,
->>>>>>> 0bbdaf5a
 }
 
 pub type RemovedTransactions = Vec<PoolTransaction>;
@@ -53,7 +49,6 @@
         transaction: PoolTransaction,
         creation_instant: Instant,
         dependencies: Vec<Self::StorageIndex>,
-<<<<<<< HEAD
     ) -> Result<Self::StorageIndex, Error>;
 
     /// Check if a transaction could be stored in the storage. This shouldn't be expected to be called before store_transaction.
@@ -64,10 +59,6 @@
         dependencies: &[Self::StorageIndex],
         collisions: &HashMap<Self::StorageIndex, Vec<CollisionReason>>,
     ) -> Result<(), Error>;
-=======
-        collided_transactions: &HashSet<Self::StorageIndex>,
-    ) -> Result<(Self::StorageIndex, RemovedTransactions), Error>;
->>>>>>> 0bbdaf5a
 
     /// Get the storage data by its index.
     fn get(&self, index: &Self::StorageIndex) -> Result<&StorageData, Error>;
