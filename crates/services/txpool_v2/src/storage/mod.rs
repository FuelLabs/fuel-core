--- conflicted
+++ resolved
@@ -103,7 +103,9 @@
     /// Remove a transaction from the storage.
     fn remove_transaction(&mut self, index: Self::StorageIndex) -> Option<StorageData>;
 
-<<<<<<< HEAD
+    /// Returns the number of transactions in the storage.
+    fn tx_count(&self) -> usize;
+
     #[cfg(test)]
     /// Asserts the integrity of the storage.
     /// Returns the list of the storage indexes and a boolean value indicating whether the transaction has dependencies or not.
@@ -111,8 +113,4 @@
         &self,
         expected_txs: &[ArcPoolTx],
     ) -> Vec<(Self::StorageIndex, bool)>;
-=======
-    /// Returns the number of transactions in the storage.
-    fn tx_count(&self) -> usize;
->>>>>>> 9c281995
 }