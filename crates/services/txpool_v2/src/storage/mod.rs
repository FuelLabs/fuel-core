use std::{
    collections::HashSet,
    fmt::Debug,
    time::Instant,
};

use crate::{
    collision_manager::CollisionReason,
    error::Error,
    ports::TxPoolPersistentStorage,
};
use fuel_core_types::services::txpool::PoolTransaction;

pub mod graph;

#[derive(Debug)]
pub struct StorageData {
    /// The transaction.
    pub transaction: PoolTransaction,
    /// The cumulative tip of a transaction and all of its children.
    pub dependents_cumulative_tip: u64,
    /// The cumulative gas of a transaction and all of its children.
    pub dependents_cumulative_gas: u64,
    /// Number of dependents
    pub number_txs_in_chain: usize,
}

pub type RemovedTransactions = Vec<PoolTransaction>;

/// The storage trait is responsible for storing transactions.
/// It has to manage somehow the dependencies between transactions.
pub trait Storage {
    /// The index type used in the storage and allow other components to reference transactions.
    type StorageIndex: Copy + Debug;

    /// Store a transaction in the storage according to the dependencies and collisions.
    /// Returns the index of the stored transaction and the transactions that were removed from the storage in favor of the new transaction.
    fn store_transaction(
        &mut self,
        transaction: PoolTransaction,
<<<<<<< HEAD
        dependencies: &[Self::StorageIndex],
=======
        dependencies: Vec<Self::StorageIndex>,
>>>>>>> 3dde832c
        collided_transactions: &[Self::StorageIndex],
    ) -> Result<(Self::StorageIndex, RemovedTransactions), Error>;

    /// Check if a transaction could be stored in the storage. This shouldn't be expected to be called before store_transaction.
    /// Its just a way to perform some checks without storing the transaction.
    fn can_store_transaction(
        &self,
        transaction: &PoolTransaction,
        dependencies: &[Self::StorageIndex],
        collided_transactions: &[Self::StorageIndex],
    ) -> Result<(), Error>;

    /// Get the storage data by its index.
    fn get(&self, index: &Self::StorageIndex) -> Result<&StorageData, Error>;

    /// Get the storage indexes of the dependencies of a transaction.
    fn get_dependencies(
        &self,
        index: Self::StorageIndex,
    ) -> Result<impl Iterator<Item = Self::StorageIndex>, Error>;

    /// Get the storage indexes of the dependents of a transaction.
    fn get_dependents(
        &self,
        index: Self::StorageIndex,
    ) -> Result<impl Iterator<Item = Self::StorageIndex>, Error>;

<<<<<<< HEAD
    /// Collect the storage indexes of the transactions that are dependent on the given transaction.
    /// The collisions can be useful as they implies that some verifications had already been done.
    /// Returns the storage indexes of the dependencies transactions.
    fn validate_inputs_and_collect_dependencies(
=======
    /// Validate inputs of a transaction.
    fn validate_inputs(
>>>>>>> 3dde832c
        &self,
        transaction: &PoolTransaction,
        persistent_storage: &impl TxPoolPersistentStorage,
        utxo_validation: bool,
    ) -> Result<(), Error>;

    /// Collect the storage indexes of the transactions that are dependent on the given transaction.
    fn collect_transaction_dependencies(
        &self,
        transaction: &PoolTransaction,
    ) -> Result<Vec<Self::StorageIndex>, Error>;

    /// Remove a transaction from the storage by its index.
    /// The transaction is removed only if it has no dependencies.
    /// Doesn't remove the dependents.
    fn remove_transaction_without_dependencies(
        &mut self,
        index: Self::StorageIndex,
    ) -> Result<StorageData, Error>;

    /// Count the number of transactions in the storage.
    fn count(&self) -> usize;
}<|MERGE_RESOLUTION|>--- conflicted
+++ resolved
@@ -38,11 +38,7 @@
     fn store_transaction(
         &mut self,
         transaction: PoolTransaction,
-<<<<<<< HEAD
-        dependencies: &[Self::StorageIndex],
-=======
         dependencies: Vec<Self::StorageIndex>,
->>>>>>> 3dde832c
         collided_transactions: &[Self::StorageIndex],
     ) -> Result<(Self::StorageIndex, RemovedTransactions), Error>;
 
@@ -70,15 +66,8 @@
         index: Self::StorageIndex,
     ) -> Result<impl Iterator<Item = Self::StorageIndex>, Error>;
 
-<<<<<<< HEAD
-    /// Collect the storage indexes of the transactions that are dependent on the given transaction.
-    /// The collisions can be useful as they implies that some verifications had already been done.
-    /// Returns the storage indexes of the dependencies transactions.
-    fn validate_inputs_and_collect_dependencies(
-=======
     /// Validate inputs of a transaction.
     fn validate_inputs(
->>>>>>> 3dde832c
         &self,
         transaction: &PoolTransaction,
         persistent_storage: &impl TxPoolPersistentStorage,
