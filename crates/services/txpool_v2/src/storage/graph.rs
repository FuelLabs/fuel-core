--- conflicted
+++ resolved
@@ -88,39 +88,9 @@
         &mut self,
         root_id: NodeIndex,
     ) -> Vec<PoolTransaction> {
-        let Some(root) = self.graph.node_weight(root_id) else {
-            debug_assert!(false, "Node with id {:?} not found", root_id);
-            return vec![];
-        };
-<<<<<<< HEAD
-        let gas_removed = root.dependents_cumulative_gas;
-        let tip_removed = root.dependents_cumulative_tip;
-        let dependencies: Vec<NodeIndex> = self.get_dependencies(root_id)?.collect();
-        let mut removed = self.remove_dependent_sub_graph(root_id)?;
-        let mut already_visited = HashSet::new();
-        for dependency in dependencies {
-            self.reduce_dependencies_cumulative_gas_tip_and_chain_count(
-                dependency,
-                gas_removed,
-                tip_removed,
-                removed.len(),
-                &mut already_visited,
-            )?;
-        }
-        if let Some(removed_tx) = self.graph.remove_node(root_id) {
-            self.clear_cache(
-                removed_tx.transaction.outputs(),
-                &removed_tx.transaction.id(),
-            );
-            removed.push(removed_tx.transaction);
-        }
-        Ok(removed)
-=======
-        let gas_reduction = root.dependents_cumulative_gas;
-        let tip_reduction = root.dependents_cumulative_tip;
         self.remove_dependent_sub_graph(root_id)
->>>>>>> 0bbdaf5a
-    }
+    }
+
     fn reduce_dependencies_cumulative_gas_tip_and_chain_count(
         &mut self,
         root_id: NodeIndex,
@@ -302,7 +272,7 @@
                 return Ok(true);
             }
             already_visited.insert(node_id);
-            to_check.extend(self.get_dependencies(node_id)?);
+            to_check.extend(self.get_dependencies(node_id));
         }
         Ok(false)
     }
@@ -316,12 +286,7 @@
         transaction: PoolTransaction,
         creation_instant: Instant,
         dependencies: Vec<Self::StorageIndex>,
-<<<<<<< HEAD
     ) -> Result<Self::StorageIndex, Error> {
-=======
-        collided_transactions: &HashSet<Self::StorageIndex>,
-    ) -> Result<(Self::StorageIndex, RemovedTransactions), Error> {
->>>>>>> 0bbdaf5a
         let tx_id = transaction.id();
 
         // Add the new transaction to the graph and update the others in consequence
@@ -356,27 +321,13 @@
             to_check.extend(self.get_dependencies(node_id));
         }
 
-<<<<<<< HEAD
-=======
-        // Remove collisions and their dependencies from the graph
-        let mut removed_transactions = vec![];
-        for collision in collided_transactions {
-            removed_transactions
-                .extend(self.remove_node_and_dependent_sub_graph(*collision));
-        }
-
->>>>>>> 0bbdaf5a
         let node = StorageData {
             dependents_cumulative_tip: tip,
             dependents_cumulative_gas: gas,
             dependents_cumulative_bytes_size: size,
             transaction,
-<<<<<<< HEAD
             creation_instant,
-            number_txs_in_chain: all_dependencies_recursively.len().saturating_add(1),
-=======
             number_dependents_in_chain: 0,
->>>>>>> 0bbdaf5a
         };
 
         // Add the transaction to the graph
@@ -417,16 +368,29 @@
                 return Err(Error::NotInsertedCollisionIsDependency);
             }
         }
-        for node_id in dependencies.iter() {
-            let Some(dependency_node) = self.graph.node_weight(*node_id) else {
+        let mut all_dependencies_recursively = HashSet::new();
+        let mut to_check = dependencies.to_vec();
+        while let Some(node_id) = to_check.pop() {
+            // Already checked node
+            if all_dependencies_recursively.contains(&node_id) {
+                continue;
+            }
+            let Some(dependency_node) = self.graph.node_weight(node_id) else {
                 return Err(Error::Storage(format!(
                     "Node with id {:?} not found",
                     node_id
                 )));
             };
-            if dependency_node.number_txs_in_chain >= self.config.max_txs_chain_count {
+            if dependency_node.number_dependents_in_chain
+                >= self.config.max_txs_chain_count
+            {
                 return Err(Error::NotInsertedChainDependencyTooBig);
             }
+            all_dependencies_recursively.insert(node_id);
+            if all_dependencies_recursively.len() >= self.config.max_txs_chain_count {
+                return Err(Error::NotInsertedChainDependencyTooBig);
+            }
+            to_check.extend(self.get_dependencies(node_id));
         }
         Ok(())
     }
@@ -572,7 +536,7 @@
         &mut self,
         index: Self::StorageIndex,
     ) -> Result<RemovedTransactions, Error> {
-        self.remove_node_and_dependent_sub_graph(index)
+        Ok(self.remove_node_and_dependent_sub_graph(index))
     }
 
     fn count(&self) -> usize {
