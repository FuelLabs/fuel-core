use std::{
    collections::{
        BTreeSet,
        HashMap,
        HashSet,
    },
    time::Instant,
};

use fuel_core_types::{
    fuel_tx::{
        input::{
            coin::{
                CoinPredicate,
                CoinSigned,
            },
            contract::Contract,
            message::{
                MessageCoinPredicate,
                MessageCoinSigned,
                MessageDataPredicate,
                MessageDataSigned,
            },
        },
        ContractId,
        Input,
        Output,
        TxId,
        UtxoId,
    },
    services::txpool::PoolTransaction,
};
use num_rational::Ratio;
use petgraph::{
    graph::NodeIndex,
    prelude::StableDiGraph,
};

use crate::{
    collision_manager::basic::BasicCollisionManagerStorage,
    error::{
        CollisionReason,
        Error,
    },
    ports::TxPoolPersistentStorage,
    selection_algorithms::ratio_tip_gas::RatioTipGasSelectionAlgorithmStorage,
};

use super::{
    RemovedTransactions,
    Storage,
    StorageData,
};

pub struct GraphStorage {
    /// The configuration of the graph
    config: GraphConfig,
    /// The graph of transactions
    graph: StableDiGraph<StorageData, ()>,
    /// Coins -> Transaction that currently create the UTXO
    coins_creators: HashMap<UtxoId, NodeIndex>,
    /// Contract -> Transaction that currently create the contract
    contracts_creators: HashMap<ContractId, NodeIndex>,
}

pub struct GraphConfig {
    /// The maximum number of transactions per dependency chain
    pub max_txs_chain_count: usize,
}

impl GraphStorage {
    /// Create a new graph storage
    pub fn new(config: GraphConfig) -> Self {
        Self {
            config,
            graph: StableDiGraph::new(),
            coins_creators: HashMap::new(),
            contracts_creators: HashMap::new(),
        }
    }
}

impl GraphStorage {
<<<<<<< HEAD
    /// Remove a node and all its dependent sub-graph.
    /// Edit the data of dependencies transactions accordingly.
    /// Returns the removed transactions.
    fn remove_node_and_dependent_sub_graph(
        &mut self,
        root_id: NodeIndex,
    ) -> Vec<PoolTransaction> {
        self.remove_dependent_sub_graph(root_id)
    }

=======
>>>>>>> 4bb55ba1
    fn reduce_dependencies_cumulative_gas_tip_and_chain_count(
        &mut self,
        root_id: NodeIndex,
        gas_reduction: u64,
        tip_reduction: u64,
        already_visited: &mut HashSet<NodeIndex>,
    ) {
        if already_visited.contains(&root_id) {
            return;
        }
        already_visited.insert(root_id);
        let Some(root) = self.graph.node_weight_mut(root_id) else {
            debug_assert!(false, "Node with id {:?} not found", root_id);
            return;
        };
        root.dependents_cumulative_gas =
            root.dependents_cumulative_gas.saturating_sub(gas_reduction);
        root.dependents_cumulative_tip =
            root.dependents_cumulative_tip.saturating_sub(tip_reduction);
        let dependencies: Vec<_> = self.get_dependencies(root_id).collect();
        for dependency in dependencies {
            self.reduce_dependencies_cumulative_gas_tip_and_chain_count(
                dependency,
                gas_reduction,
                tip_reduction,
                already_visited,
            );
        }
    }

    /// Remove a node and all its dependent sub-graph.
    /// Edit the data of dependencies transactions accordingly.
    /// Returns the removed transactions.
    fn remove_node_and_dependent_sub_graph(
        &mut self,
        root_id: NodeIndex,
    ) -> Vec<PoolTransaction> {
        let dependencies: Vec<NodeIndex> = self.get_dependencies(root_id).collect();
        let dependents: Vec<_> = self
            .graph
            .neighbors_directed(root_id, petgraph::Direction::Outgoing)
            .collect();
        let Some(root) = self.graph.remove_node(root_id) else {
            return vec![];
        };
        let mut dependency_visited = HashSet::default();
        for dependency in dependencies {
            self.reduce_dependencies_cumulative_gas_tip_and_chain_count(
                dependency,
                root.dependents_cumulative_gas,
                root.dependents_cumulative_tip,
                &mut dependency_visited,
            );
        }
        self.clear_cache(root.transaction.outputs(), &root.transaction.id());
        let mut removed_transactions = vec![root.transaction];
        for dependent in dependents {
            removed_transactions
                .extend(self.remove_node_and_dependent_sub_graph(dependent));
        }
        removed_transactions
    }

    /// Check if the input has the right data to spend the output present in pool.
    fn check_if_coin_input_can_spend_output(
        output: &Output,
        input: &Input,
    ) -> Result<(), Error> {
        if let Input::CoinSigned(CoinSigned {
            owner,
            amount,
            asset_id,
            ..
        })
        | Input::CoinPredicate(CoinPredicate {
            owner,
            amount,
            asset_id,
            ..
        }) = input
        {
            let i_owner = owner;
            let i_amount = amount;
            let i_asset_id = asset_id;
            match output {
                Output::Coin {
                    to,
                    amount,
                    asset_id,
                } => {
                    if to != i_owner {
                        return Err(Error::NotInsertedIoWrongOwner);
                    }
                    if amount != i_amount {
                        return Err(Error::NotInsertedIoWrongAmount);
                    }
                    if asset_id != i_asset_id {
                        return Err(Error::NotInsertedIoWrongAssetId);
                    }
                }
                Output::Contract(_) => return Err(Error::NotInsertedIoContractOutput),
                Output::Change { .. } => {
                    return Err(Error::NotInsertedInputDependentOnChangeOrVariable)
                }
                Output::Variable { .. } => {
                    return Err(Error::NotInsertedInputDependentOnChangeOrVariable)
                }
                Output::ContractCreated { .. } => {
                    return Err(Error::NotInsertedIoContractOutput)
                }
            };
        }
        Ok(())
    }

    /// Cache the transaction information in the storage caches.
    /// This is used to speed up the verification/dependencies searches of the transactions.
    fn cache_tx_infos(&mut self, outputs: &[Output], tx_id: &TxId, node_id: NodeIndex) {
        for (index, output) in outputs.iter().enumerate() {
            // SAFETY: We deal with CheckedTransaction there which should already check this
            let index = u16::try_from(index).expect(
                "The number of outputs in a transaction should be less than `u16::max`",
            );
            let utxo_id = UtxoId::new(*tx_id, index);
            match output {
                Output::Coin { .. } => {
                    self.coins_creators.insert(utxo_id, node_id);
                }
                Output::ContractCreated { contract_id, .. } => {
                    self.contracts_creators.insert(*contract_id, node_id);
                }
                _ => {}
            }
        }
    }

    /// Clear the caches of the storage when a transaction is removed.
    fn clear_cache(&mut self, outputs: &[Output], tx_id: &TxId) {
        for (index, output) in outputs.iter().enumerate() {
            // SAFETY: We deal with CheckedTransaction there which should already check this
            let index = u16::try_from(index).expect(
                "The number of outputs in a transaction should be less than `u16::max`",
            );
            let utxo_id = UtxoId::new(*tx_id, index);
            match output {
                Output::Coin { .. } => {
                    self.coins_creators.remove(&utxo_id);
                }
                Output::ContractCreated { contract_id, .. } => {
                    self.contracts_creators.remove(contract_id);
                }
                _ => {}
            }
        }
    }

    fn get_inner(&self, index: &NodeIndex) -> Result<&StorageData, Error> {
        self.graph
            .node_weight(*index)
            .ok_or(Error::TransactionNotFound(format!(
                "Transaction with index {:?} not found",
                index
            )))
    }

    fn get_dependents_inner(
        &self,
        index: NodeIndex,
    ) -> impl Iterator<Item = NodeIndex> + '_ {
        self.graph
            .neighbors_directed(index, petgraph::Direction::Outgoing)
    }

    fn is_in_dependencies_subtrees(
        &self,
        index: NodeIndex,
        transactions: &[NodeIndex],
    ) -> Result<bool, Error> {
        let mut already_visited = HashSet::new();
        let mut to_check = transactions.to_vec();
        while let Some(node_id) = to_check.pop() {
            if already_visited.contains(&node_id) {
                continue;
            }
            if node_id == index {
                return Ok(true);
            }
            already_visited.insert(node_id);
            to_check.extend(self.get_dependencies(node_id));
        }
        Ok(false)
    }
}

impl Storage for GraphStorage {
    type StorageIndex = NodeIndex;

    fn store_transaction(
        &mut self,
        transaction: PoolTransaction,
        creation_instant: Instant,
        dependencies: Vec<Self::StorageIndex>,
    ) -> Result<Self::StorageIndex, Error> {
        let tx_id = transaction.id();

        // Add the new transaction to the graph and update the others in consequence
        let tip = transaction.tip();
        let gas = transaction.max_gas();
        let size = transaction.metered_bytes_size();
        let outputs = transaction.outputs().clone();

        // Check if the dependency chain is too big
        let mut all_dependencies_recursively = HashSet::new();
        let mut to_check = dependencies.clone();
        while let Some(node_id) = to_check.pop() {
            // Already checked node
            if all_dependencies_recursively.contains(&node_id) {
                continue;
            }
            let Some(dependency_node) = self.graph.node_weight(node_id) else {
                return Err(Error::Storage(format!(
                    "Node with id {:?} not found",
                    node_id
                )));
            };
            if dependency_node.number_dependents_in_chain
                >= self.config.max_txs_chain_count
            {
                return Err(Error::NotInsertedChainDependencyTooBig);
            }
            all_dependencies_recursively.insert(node_id);
            if all_dependencies_recursively.len() >= self.config.max_txs_chain_count {
                return Err(Error::NotInsertedChainDependencyTooBig);
            }
            to_check.extend(self.get_dependencies(node_id));
        }

        let node = StorageData {
            dependents_cumulative_tip: tip,
            dependents_cumulative_gas: gas,
            dependents_cumulative_bytes_size: size,
            transaction,
            creation_instant,
            number_dependents_in_chain: 0,
        };

        // Add the transaction to the graph
        let node_id = self.graph.add_node(node);
        for dependency in dependencies {
            self.graph.add_edge(dependency, node_id, ());
        }
        self.cache_tx_infos(&outputs, &tx_id, node_id);

        // Update the cumulative tip and gas of the dependencies transactions and recursively their dependencies, etc.
        for node_id in all_dependencies_recursively {
            let Some(node) = self.graph.node_weight_mut(node_id) else {
                return Err(Error::Storage(format!(
                    "Node with id {:?} not found",
                    node_id
                )));
            };
            node.number_dependents_in_chain =
                node.number_dependents_in_chain.saturating_add(1);
            node.dependents_cumulative_tip =
                node.dependents_cumulative_tip.saturating_add(tip);
            node.dependents_cumulative_gas =
                node.dependents_cumulative_gas.saturating_add(gas);
            node.dependents_cumulative_bytes_size =
                node.dependents_cumulative_bytes_size.saturating_add(size);
        }
        Ok(node_id)
    }

    fn can_store_transaction(
        &self,
        transaction: &PoolTransaction,
        dependencies: &[Self::StorageIndex],
        colliding_transactions: &HashMap<Self::StorageIndex, Vec<CollisionReason>>,
    ) -> Result<(), Error> {
        for collision in colliding_transactions.keys() {
            if self.is_in_dependencies_subtrees(*collision, dependencies)? {
                return Err(Error::NotInsertedCollisionIsDependency);
            }
        }
        let mut all_dependencies_recursively = HashSet::new();
        let mut to_check = dependencies.to_vec();
        while let Some(node_id) = to_check.pop() {
            // Already checked node
            if all_dependencies_recursively.contains(&node_id) {
                continue;
            }
            let Some(dependency_node) = self.graph.node_weight(node_id) else {
                return Err(Error::Storage(format!(
                    "Node with id {:?} not found",
                    node_id
                )));
            };
            if dependency_node.number_dependents_in_chain
                >= self.config.max_txs_chain_count
            {
                return Err(Error::NotInsertedChainDependencyTooBig);
            }
            all_dependencies_recursively.insert(node_id);
            if all_dependencies_recursively.len() >= self.config.max_txs_chain_count {
                return Err(Error::NotInsertedChainDependencyTooBig);
            }
            to_check.extend(self.get_dependencies(node_id));
        }
        Ok(())
    }

    fn get(&self, index: &Self::StorageIndex) -> Result<&StorageData, Error> {
        self.get_inner(index)
    }

    fn get_dependencies(
        &self,
        index: Self::StorageIndex,
    ) -> impl Iterator<Item = Self::StorageIndex> {
        self.graph
            .neighbors_directed(index, petgraph::Direction::Incoming)
    }

    fn get_dependents(
        &self,
        index: Self::StorageIndex,
    ) -> impl Iterator<Item = Self::StorageIndex> {
        self.get_dependents_inner(index)
    }

    fn validate_inputs(
        &self,
        transaction: &PoolTransaction,
        persistent_storage: &impl TxPoolPersistentStorage,
        utxo_validation: bool,
    ) -> Result<(), Error> {
        for input in transaction.inputs() {
            match input {
                // If the utxo is created in the pool, need to check if we don't spend too much (utxo can still be unresolved)
                // If the utxo_validation is active, we need to check if the utxo exists in the database and is valid
                Input::CoinSigned(CoinSigned { utxo_id, .. })
                | Input::CoinPredicate(CoinPredicate { utxo_id, .. }) => {
                    if let Some(node_id) = self.coins_creators.get(utxo_id) {
                        let Some(node) = self.graph.node_weight(*node_id) else {
                            return Err(Error::Storage(format!(
                                "Node with id {:?} not found",
                                node_id
                            )));
                        };
                        let output =
                            &node.transaction.outputs()[utxo_id.output_index() as usize];
                        Self::check_if_coin_input_can_spend_output(output, input)?;
                    } else if utxo_validation {
                        let Some(coin) = persistent_storage
                            .utxo(utxo_id)
                            .map_err(|e| Error::Database(format!("{:?}", e)))?
                        else {
                            return Err(Error::UtxoNotFound(*utxo_id));
                        };
                        if !coin.matches_input(input).expect("The input is coin above") {
                            return Err(Error::NotInsertedIoCoinMismatch);
                        }
                    }
                }
                Input::MessageCoinSigned(MessageCoinSigned { nonce, .. })
                | Input::MessageCoinPredicate(MessageCoinPredicate { nonce, .. })
                | Input::MessageDataSigned(MessageDataSigned { nonce, .. })
                | Input::MessageDataPredicate(MessageDataPredicate { nonce, .. }) => {
                    // since message id is derived, we don't need to double check all the fields
                    // Maybe this should be on an other function as it's not a dependency finder but just a test
                    if utxo_validation {
                        if let Some(db_message) = persistent_storage
                            .message(nonce)
                            .map_err(|e| Error::Database(format!("{:?}", e)))?
                        {
                            // verify message id integrity
                            if !db_message
                                .matches_input(input)
                                .expect("Input is a message above")
                            {
                                return Err(Error::NotInsertedIoMessageMismatch);
                            }
                        } else {
                            return Err(Error::NotInsertedInputMessageUnknown(*nonce));
                        }
                    }
                }
                Input::Contract(Contract { contract_id, .. }) => {
                    if !self.contracts_creators.contains_key(contract_id)
                        && !persistent_storage
                            .contract_exist(contract_id)
                            .map_err(|e| Error::Database(format!("{:?}", e)))?
                    {
                        return Err(Error::NotInsertedInputContractDoesNotExist(
                            *contract_id,
                        ));
                    }
                }
            }
        }
        Ok(())
    }

    fn collect_transaction_dependencies(
        &self,
        transaction: &PoolTransaction,
    ) -> Result<Vec<Self::StorageIndex>, Error> {
        let mut pool_dependencies = Vec::new();
        for input in transaction.inputs() {
            match input {
                Input::CoinSigned(CoinSigned { utxo_id, .. })
                | Input::CoinPredicate(CoinPredicate { utxo_id, .. }) => {
                    if let Some(node_id) = self.coins_creators.get(utxo_id) {
                        pool_dependencies.push(*node_id);
                    }
                }
                Input::MessageCoinSigned(MessageCoinSigned { nonce, .. })
                | Input::MessageCoinPredicate(MessageCoinPredicate { nonce, .. })
                | Input::MessageDataSigned(MessageDataSigned { nonce, .. })
                | Input::MessageDataPredicate(MessageDataPredicate { nonce, .. }) => {}
                Input::Contract(Contract { contract_id, .. }) => {
                    if let Some(node_id) = self.contracts_creators.get(contract_id) {
                        pool_dependencies.push(*node_id);
                    }
                }
            }
        }
        Ok(pool_dependencies)
    }

    fn remove_transaction_without_dependencies(
        &mut self,
        index: Self::StorageIndex,
    ) -> Result<StorageData, Error> {
        if self.get_dependencies(index).next().is_some() {
            return Err(Error::Storage("Tried to remove a transaction without dependencies but it has dependencies".to_string()));
        }
        self.graph
            .remove_node(index)
            .ok_or(Error::TransactionNotFound(format!(
                "Transaction with index {:?} not found",
                index
            )))
            .inspect(|node| {
                self.clear_cache(node.transaction.outputs(), &node.transaction.id());
            })
    }

    fn remove_transaction_and_dependents_subtree(
        &mut self,
        index: Self::StorageIndex,
    ) -> Result<RemovedTransactions, Error> {
        Ok(self.remove_node_and_dependent_sub_graph(index))
    }

    fn count(&self) -> usize {
        self.graph.node_count()
    }
}

impl BasicCollisionManagerStorage for GraphStorage {
    type StorageIndex = NodeIndex;

    fn get(&self, index: &Self::StorageIndex) -> Result<&StorageData, Error> {
        self.get_inner(index)
    }
}

impl RatioTipGasSelectionAlgorithmStorage for GraphStorage {
    type StorageIndex = NodeIndex;

    fn get(&self, index: &Self::StorageIndex) -> Result<&StorageData, Error> {
        self.get_inner(index)
    }

    fn get_dependents(
        &self,
        index: &Self::StorageIndex,
    ) -> impl Iterator<Item = Self::StorageIndex> {
        self.get_dependents_inner(*index)
    }
}<|MERGE_RESOLUTION|>--- conflicted
+++ resolved
@@ -81,19 +81,6 @@
 }
 
 impl GraphStorage {
-<<<<<<< HEAD
-    /// Remove a node and all its dependent sub-graph.
-    /// Edit the data of dependencies transactions accordingly.
-    /// Returns the removed transactions.
-    fn remove_node_and_dependent_sub_graph(
-        &mut self,
-        root_id: NodeIndex,
-    ) -> Vec<PoolTransaction> {
-        self.remove_dependent_sub_graph(root_id)
-    }
-
-=======
->>>>>>> 4bb55ba1
     fn reduce_dependencies_cumulative_gas_tip_and_chain_count(
         &mut self,
         root_id: NodeIndex,
