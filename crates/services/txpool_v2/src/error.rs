use fuel_core_types::{
    fuel_tx::{
        Address,
        BlobId,
        ContractId,
        TxId,
        UtxoId,
        Word,
    },
    fuel_types::Nonce,
    fuel_vm::checked_transaction::CheckError,
};

use crate::ports::WasmValidityError;

#[derive(Clone, Debug, derive_more::Display)]
pub enum Error {
    #[display(fmt = "Gas price not found for block height {_0}")]
    GasPriceNotFound(String),
    #[display(fmt = "Database error: {_0}")]
    Database(String),
    #[display(fmt = "Storage error: {_0}")]
    Storage(String),
    #[display(fmt = "Blacklisted error: {_0}")]
    Blacklisted(BlacklistedError),
    #[display(fmt = "Transaction collided: {_0}")]
    Collided(CollisionReason),
    #[display(fmt = "Transaction input validation failed: {_0}")]
    InputValidation(InputValidationError),
    #[display(fmt = "Transaction dependency error: {_0}")]
    Dependency(DependencyError),
    #[display(fmt = "Invalid transaction data: {_0:?}")]
    ConsensusValidity(CheckError),
    #[display(fmt = "Error with Wasm validity: {:?}", _0)]
    WasmValidity(WasmValidityError),
    #[display(fmt = "Mint transaction is not allowed")]
    MintIsDisallowed,
    #[display(fmt = "Pool limit is hit, try to increase gas_price")]
    NotInsertedLimitHit,
    #[display(fmt = "Transaction is removed: {_0}")]
    Removed(RemovedReason),
    #[display(fmt = "Transaction has been skipped during block insertion: {_0}")]
    SkippedTransaction(String),
    #[display(fmt = "Too much transactions are in queue to be inserted. Can't add more")]
    TooManyQueuedTransactions,
    #[display(fmt = "Unable send a request because service is closed")]
    ServiceCommunicationFailed,
    #[display(fmt = "Request failed to be sent because service queue is full")]
    ServiceQueueFull,
<<<<<<< HEAD
=======
    #[display(fmt = "The provided max fee can't cover the transaction cost. \
        The minimal gas price should be {minimal_gas_price:?}, \
        while it is {max_gas_price_from_fee:?}")]
    InsufficientMaxFee {
        /// The max gas price from the fee.
        max_gas_price_from_fee: Word,
        /// The minimum gas price required by TxPool.
        minimal_gas_price: Word,
    },
>>>>>>> 918f3773
}

#[derive(Clone, Debug, derive_more::Display)]
pub enum RemovedReason {
    #[display(
        fmt = "Transaction was removed because it was less worth than a new one (id: {_0}) that has been inserted"
    )]
    LessWorth(TxId),
    #[display(
        fmt = "Transaction expired because it exceeded the configured time to live `tx-pool-ttl`."
    )]
    Ttl,
}

#[derive(Clone, Debug, derive_more::Display)]
pub enum BlacklistedError {
    #[display(fmt = "The UTXO `{_0}` is blacklisted")]
    BlacklistedUTXO(UtxoId),
    #[display(fmt = "The owner `{_0}` is blacklisted")]
    BlacklistedOwner(Address),
    #[display(fmt = "The contract `{_0}` is blacklisted")]
    BlacklistedContract(ContractId),
    #[display(fmt = "The message `{_0}` is blacklisted")]
    BlacklistedMessage(Nonce),
}

#[derive(Clone, Debug, derive_more::Display)]
pub enum DependencyError {
    #[display(fmt = "Collision is also a dependency")]
    NotInsertedCollisionIsDependency,
    #[display(fmt = "Transaction chain dependency is already too big")]
    NotInsertedChainDependencyTooBig,
    #[display(fmt = "The dependent transaction creates a diamond problem, \
    causing cycles in the dependency graph.")]
    DependentTransactionIsADiamondDeath,
}

#[derive(Clone, Debug, derive_more::Display)]
pub enum InputValidationError {
    #[display(
        fmt = "Input output mismatch. Coin owner is different from expected input"
    )]
    NotInsertedIoWrongOwner,
    #[display(fmt = "Input output mismatch. Coin output does not match expected input")]
    NotInsertedIoWrongAmount,
    #[display(
        fmt = "Input output mismatch. Coin output asset_id does not match expected inputs"
    )]
    NotInsertedIoWrongAssetId,
    #[display(fmt = "Input message does not match the values from database")]
    NotInsertedIoMessageMismatch,
    #[display(fmt = "Input output mismatch. Expected coin but output is contract")]
    NotInsertedIoContractOutput,
    #[display(
        fmt = "Message id {_0:#x} does not match any received message from the DA layer."
    )]
    NotInsertedInputMessageUnknown(Nonce),
    #[display(fmt = "Input dependent on a Change or Variable output")]
    NotInsertedInputDependentOnChangeOrVariable,
    #[display(fmt = "UTXO input does not exist: {_0:#x}")]
    NotInsertedInputContractDoesNotExist(ContractId),
    #[display(fmt = "BlobId is already taken {_0:#x}")]
    NotInsertedBlobIdAlreadyTaken(BlobId),
    #[display(fmt = "Input coin does not match the values from database")]
    NotInsertedIoCoinMismatch,
    #[display(fmt = "Wrong number of outputs: {_0}")]
    WrongOutputNumber(String),
    #[display(fmt = "UTXO (id: {_0}) does not exist")]
    UtxoNotFound(UtxoId),
    #[display(fmt = "Max gas can't be 0")]
    MaxGasZero,
    #[display(fmt = "Transaction id already exists (id: {_0})")]
    DuplicateTxId(TxId),
}

#[derive(Debug, Clone, derive_more::Display)]
pub enum CollisionReason {
    #[display(
        fmt = "Transaction with the same UTXO (id: {_0}) already exists and is more worth it"
    )]
    Utxo(UtxoId),
    #[display(
        fmt = "Transaction that create the same contract (id: {_0}) already exists and is more worth it"
    )]
    ContractCreation(ContractId),
    #[display(
        fmt = "Transaction that use the same blob (id: {_0}) already exists and is more worth it"
    )]
    Blob(BlobId),
    #[display(
        fmt = "Transaction that use the same message (id: {_0}) already exists and is more worth it"
    )]
    Message(Nonce),
    #[display(fmt = "This transaction have an unknown collision")]
    Unknown,
    #[display(
        fmt = "This transaction have dependencies and is colliding with multiple transactions"
    )]
    MultipleCollisions,
}

impl From<CheckError> for Error {
    fn from(e: CheckError) -> Self {
        Error::ConsensusValidity(e)
    }
}<|MERGE_RESOLUTION|>--- conflicted
+++ resolved
@@ -47,8 +47,6 @@
     ServiceCommunicationFailed,
     #[display(fmt = "Request failed to be sent because service queue is full")]
     ServiceQueueFull,
-<<<<<<< HEAD
-=======
     #[display(fmt = "The provided max fee can't cover the transaction cost. \
         The minimal gas price should be {minimal_gas_price:?}, \
         while it is {max_gas_price_from_fee:?}")]
@@ -58,7 +56,6 @@
         /// The minimum gas price required by TxPool.
         minimal_gas_price: Word,
     },
->>>>>>> 918f3773
 }
 
 #[derive(Clone, Debug, derive_more::Display)]
