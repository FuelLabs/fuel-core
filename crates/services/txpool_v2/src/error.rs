use fuel_core_types::{
    fuel_tx::{
        Address,
        BlobId,
        ContractId,
        TxId,
        UtxoId,
    },
    fuel_types::Nonce,
    fuel_vm::checked_transaction::CheckError,
};

use crate::ports::WasmValidityError;

#[derive(Debug, derive_more::Display)]
pub enum Error {
    #[display(fmt = "Gas price not found for block height {_0}")]
    GasPriceNotFound(String),
    #[display(fmt = "Database error: {_0}")]
    Database(String),
    #[display(fmt = "Storage error: {_0}")]
    Storage(String),
    #[display(fmt = "Blacklisted error: {_0}")]
    Blacklisted(BlacklistedError),
    #[display(fmt = "Transaction collided: {_0}")]
    Collided(CollisionReason),
    #[display(fmt = "Transaction input validation failed: {_0}")]
    InputValidation(InputValidationError),
    #[display(fmt = "Transaction dependency error: {_0}")]
    Dependency(DependencyError),
    #[display(fmt = "Invalid transaction data: {_0:?}")]
    ConsensusValidity(CheckError),
    #[display(fmt = "Error with Wasm validity: {:?}", _0)]
    WasmValidity(WasmValidityError),
    #[display(fmt = "Mint transaction is not allowed")]
    MintIsDisallowed,
    #[display(fmt = "Pool limit is hit, try to increase gas_price")]
    NotInsertedLimitHit,
    #[display(fmt = "Transaction is removed: {_0}")]
    Removed(RemovedReason),
    #[display(fmt = "Too much transactions are in queue to be inserted. Can't add more")]
    TooManyQueuedTransactions,
}

#[derive(Debug, derive_more::Display)]
pub enum RemovedReason {
    #[display(
        fmt = "Transaction was removed because it was less worth than a new one (id: {_0}) that has been inserted"
    )]
    LessWorth(TxId),
    #[display(
        fmt = "Transaction expired because it exceeded the configured time to live `tx-pool-ttl`."
    )]
<<<<<<< HEAD
    Ttl,
}

#[derive(Debug, derive_more::Display)]
pub enum BlacklistedError {
=======
    NotInsertedChainDependencyTooBig,
    #[display(fmt = "Transaction collided: {_0}")]
    Collided(CollisionReason),
    #[display(fmt = "Transaction is not inserted. Collision is also a dependency")]
    NotInsertedCollisionIsDependency,
    #[display(fmt = "The dependent transaction creates a diamond problem, \
        causing cycles in the dependency graph.")]
    DependentTransactionIsADiamondDeath,
    #[display(fmt = "Utxo not found: {_0}")]
    UtxoNotFound(UtxoId),
>>>>>>> b25b8327
    #[display(fmt = "The UTXO `{_0}` is blacklisted")]
    BlacklistedUTXO(UtxoId),
    #[display(fmt = "The owner `{_0}` is blacklisted")]
    BlacklistedOwner(Address),
    #[display(fmt = "The contract `{_0}` is blacklisted")]
    BlacklistedContract(ContractId),
    #[display(fmt = "The message `{_0}` is blacklisted")]
    BlacklistedMessage(Nonce),
}

#[derive(Debug, derive_more::Display)]
pub enum DependencyError {
    #[display(fmt = "Collision is also a dependency")]
    NotInsertedCollisionIsDependency,
    #[display(fmt = "Transaction chain dependency is already too big")]
    NotInsertedChainDependencyTooBig,
}

#[derive(Debug, derive_more::Display)]
pub enum InputValidationError {
    #[display(
        fmt = "Input output mismatch. Coin owner is different from expected input"
    )]
    NotInsertedIoWrongOwner,
    #[display(fmt = "Input output mismatch. Coin output does not match expected input")]
    NotInsertedIoWrongAmount,
    #[display(
        fmt = "Input output mismatch. Coin output asset_id does not match expected inputs"
    )]
    NotInsertedIoWrongAssetId,
    #[display(fmt = "Input message does not match the values from database")]
    NotInsertedIoMessageMismatch,
    #[display(fmt = "Input output mismatch. Expected coin but output is contract")]
    NotInsertedIoContractOutput,
    #[display(
        fmt = "Message id {_0:#x} does not match any received message from the DA layer."
    )]
    NotInsertedInputMessageUnknown(Nonce),
    #[display(fmt = "Input dependent on a Change or Variable output")]
    NotInsertedInputDependentOnChangeOrVariable,
    #[display(fmt = "UTXO input does not exist: {_0:#x}")]
    NotInsertedInputContractDoesNotExist(ContractId),
    #[display(fmt = "BlobId is already taken {_0:#x}")]
    NotInsertedBlobIdAlreadyTaken(BlobId),
    #[display(fmt = "Input coin does not match the values from database")]
    NotInsertedIoCoinMismatch,
    #[display(fmt = "Wrong number of outputs: {_0}")]
    WrongOutputNumber(String),
    #[display(fmt = "UTXO (id: {_0}) does not exist")]
    UtxoNotFound(UtxoId),
    #[display(fmt = "Max gas can't be 0")]
    MaxGasZero,
    #[display(fmt = "Transaction id already exists (id: {_0})")]
    DuplicateTxId(TxId),
}

#[derive(Debug, Clone, derive_more::Display)]
pub enum CollisionReason {
    #[display(
        fmt = "Transaction with the same UTXO (id: {_0}) already exists and is more worth it"
    )]
    Utxo(UtxoId),
    #[display(
        fmt = "Transaction that create the same contract (id: {_0}) already exists and is more worth it"
    )]
    ContractCreation(ContractId),
    #[display(
        fmt = "Transaction that use the same blob (id: {_0}) already exists and is more worth it"
    )]
    Blob(BlobId),
    #[display(
        fmt = "Transaction that use the same message (id: {_0}) already exists and is more worth it"
    )]
    Message(Nonce),
    #[display(fmt = "This transaction have an unknown collision")]
    Unknown,
    #[display(
        fmt = "This transaction have dependencies and is colliding with multiple transactions"
    )]
    MultipleCollisions,
}

impl From<CheckError> for Error {
    fn from(e: CheckError) -> Self {
        Error::ConsensusValidity(e)
    }
}<|MERGE_RESOLUTION|>--- conflicted
+++ resolved
@@ -51,24 +51,11 @@
     #[display(
         fmt = "Transaction expired because it exceeded the configured time to live `tx-pool-ttl`."
     )]
-<<<<<<< HEAD
     Ttl,
 }
 
 #[derive(Debug, derive_more::Display)]
 pub enum BlacklistedError {
-=======
-    NotInsertedChainDependencyTooBig,
-    #[display(fmt = "Transaction collided: {_0}")]
-    Collided(CollisionReason),
-    #[display(fmt = "Transaction is not inserted. Collision is also a dependency")]
-    NotInsertedCollisionIsDependency,
-    #[display(fmt = "The dependent transaction creates a diamond problem, \
-        causing cycles in the dependency graph.")]
-    DependentTransactionIsADiamondDeath,
-    #[display(fmt = "Utxo not found: {_0}")]
-    UtxoNotFound(UtxoId),
->>>>>>> b25b8327
     #[display(fmt = "The UTXO `{_0}` is blacklisted")]
     BlacklistedUTXO(UtxoId),
     #[display(fmt = "The owner `{_0}` is blacklisted")]
@@ -85,6 +72,9 @@
     NotInsertedCollisionIsDependency,
     #[display(fmt = "Transaction chain dependency is already too big")]
     NotInsertedChainDependencyTooBig,
+    #[display(fmt = "The dependent transaction creates a diamond problem, \
+    causing cycles in the dependency graph.")]
+    DependentTransactionIsADiamondDeath,
 }
 
 #[derive(Debug, derive_more::Display)]
