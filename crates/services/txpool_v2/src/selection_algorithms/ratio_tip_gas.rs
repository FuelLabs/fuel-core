--- conflicted
+++ resolved
@@ -259,7 +259,6 @@
         self.on_removed_transaction_inner(key)
     }
 
-<<<<<<< HEAD
     #[cfg(test)]
     fn assert_integrity(&self, expected_txs: &[ArcPoolTx]) {
         let mut expected_txs: HashMap<TxId, ArcPoolTx> = expected_txs
@@ -279,9 +278,9 @@
             "Some transactions are missing from the selection algorithm: {:?}",
             expected_txs.keys().collect::<Vec<_>>()
         );
-=======
+    }
+
     fn number_of_executable_transactions(&self) -> usize {
         self.executable_transactions_sorted_tip_gas_ratio.len()
->>>>>>> 9c281995
     }
 }