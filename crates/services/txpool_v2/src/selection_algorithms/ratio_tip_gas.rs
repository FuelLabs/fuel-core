use std::{
    cmp::{
        Ordering,
        Reverse,
    },
    collections::BTreeMap,
    fmt::Debug,
<<<<<<< HEAD
    time::SystemTime,
=======
    time::Instant,
>>>>>>> 918f3773
};

use fuel_core_types::fuel_tx::TxId;
use num_rational::Ratio;

use crate::storage::{
    RemovedTransactions,
    StorageData,
};

use super::{
    Constraints,
    SelectionAlgorithm,
};

pub trait RatioTipGasSelectionAlgorithmStorage {
    type StorageIndex: Debug;

    fn get(&self, index: &Self::StorageIndex) -> Option<&StorageData>;

    fn get_dependents(
        &self,
        index: &Self::StorageIndex,
    ) -> impl Iterator<Item = Self::StorageIndex>;

    fn has_dependencies(&self, index: &Self::StorageIndex) -> bool;

    fn remove(&mut self, index: &Self::StorageIndex) -> Option<StorageData>;
}

pub type RatioTipGas = Ratio<u64>;

/// Key used to sort transactions by tip/gas ratio.
/// It first compares the tip/gas ratio, then the creation instant and finally the transaction id.
#[derive(Eq, PartialEq, Clone, Copy, Debug)]
pub struct Key {
    ratio: RatioTipGas,
    creation_instant: SystemTime,
    tx_id: TxId,
}

impl Ord for Key {
    fn cmp(&self, other: &Self) -> Ordering {
        let cmp = self.ratio.cmp(&other.ratio);
        if cmp == Ordering::Equal {
            let instant_cmp = other.creation_instant.cmp(&self.creation_instant);
            if instant_cmp == Ordering::Equal {
                self.tx_id.cmp(&other.tx_id)
            } else {
                instant_cmp
            }
        } else {
            cmp
        }
    }
}

impl PartialOrd for Key {
    fn partial_cmp(&self, other: &Self) -> Option<Ordering> {
        Some(self.cmp(other))
    }
}

/// The selection algorithm that selects transactions based on the tip/gas ratio.
pub struct RatioTipGasSelection<S>
where
    S: RatioTipGasSelectionAlgorithmStorage,
{
    executable_transactions_sorted_tip_gas_ratio: BTreeMap<Reverse<Key>, S::StorageIndex>,
}

impl<S> RatioTipGasSelection<S>
where
    S: RatioTipGasSelectionAlgorithmStorage,
{
    pub fn new() -> Self {
        Self {
            executable_transactions_sorted_tip_gas_ratio: BTreeMap::new(),
        }
    }

    #[cfg(test)]
    pub fn is_empty(&self) -> bool {
        self.executable_transactions_sorted_tip_gas_ratio.is_empty()
    }

    fn key(store_entry: &StorageData) -> Key {
        let transaction = &store_entry.transaction;
        let tip_gas_ratio = RatioTipGas::new(transaction.tip(), transaction.max_gas());

        Key {
            ratio: tip_gas_ratio,
            creation_instant: store_entry.creation_instant,
            tx_id: transaction.id(),
        }
    }

    fn on_removed_transaction_inner(&mut self, key: Key) {
        self.executable_transactions_sorted_tip_gas_ratio
            .remove(&Reverse(key));
    }
}

impl<S> SelectionAlgorithm for RatioTipGasSelection<S>
where
    S: RatioTipGasSelectionAlgorithmStorage,
{
    type Storage = S;
    type StorageIndex = S::StorageIndex;

    fn gather_best_txs(
        &mut self,
        constraints: Constraints,
        storage: &mut S,
    ) -> RemovedTransactions {
        let mut gas_left = constraints.max_gas;
<<<<<<< HEAD
        let mut space_left = constraints.maximum_block_size as usize;
        let mut nb_left = constraints.maximum_txs;
=======
>>>>>>> 918f3773
        let mut result = Vec::new();

        // Take iterate over all transactions with the highest tip/gas ratio. If transaction
        // fits in the gas limit select it and mark all its dependents to be promoted.
        // Do that until end of the list or gas limit is reached. If gas limit is not
        // reached, but we have promoted transactions we can start again from the beginning.
        // Otherwise, we can break the loop.
        // It is done in this way to minimize number of iteration of the list of executable
        // transactions.
        while gas_left > 0
            && nb_left > 0
            && space_left > 0
            && !self.executable_transactions_sorted_tip_gas_ratio.is_empty()
        {
            let mut clean_up_list = Vec::new();
            let mut transactions_to_remove = Vec::new();
            let mut transactions_to_promote = Vec::new();

            for (key, storage_id) in &self.executable_transactions_sorted_tip_gas_ratio {
                let Some(stored_transaction) = storage.get(storage_id) else {
                    debug_assert!(
                        false,
                        "Transaction not found in the storage during `gather_best_txs`."
                    );
                    tracing::warn!(
                        "Transaction not found in the storage during `gather_best_txs`."
                    );
                    transactions_to_remove.push(*key);
                    continue
                };

<<<<<<< HEAD
                // TODO: Gas price
                if stored_transaction.transaction.max_gas() > gas_left
                    || stored_transaction.transaction.metered_bytes_size() > space_left
                {
=======
                if stored_transaction.transaction.max_gas_price()
                    < constraints.minimal_gas_price
                {
                    continue;
                }

                if stored_transaction.transaction.max_gas() > gas_left {
>>>>>>> 918f3773
                    continue;
                }

                gas_left =
                    gas_left.saturating_sub(stored_transaction.transaction.max_gas());
                space_left = space_left
                    .saturating_sub(stored_transaction.transaction.metered_bytes_size());
                nb_left = nb_left.saturating_sub(1);

                let dependents = storage.get_dependents(storage_id).collect::<Vec<_>>();
                debug_assert!(!storage.has_dependencies(storage_id));
                let removed = storage.remove(storage_id).expect(
                    "We just get the transaction from the storage above, it should exist.",
                );
                clean_up_list.push(*key);
                result.push(removed);

                for dependent in dependents {
                    if !storage.has_dependencies(&dependent) {
                        transactions_to_promote.push(dependent);
                    }
                }
            }

            for remove in transactions_to_remove {
                let key = remove.0;
                self.on_removed_transaction_inner(key);
            }

            // If no transaction fits in the gas limit and no one to promote, we can break the loop
            if clean_up_list.is_empty() && transactions_to_promote.is_empty() {
                break;
            }

            for key in clean_up_list {
                let key = key.0;
                // Remove selected transactions from the sorted list
                self.on_removed_transaction_inner(key);
            }

            for promote in transactions_to_promote {
                let storage = storage.get(&promote).expect(
                    "We just get the dependent from the storage, it should exist.",
                );

                self.new_executable_transaction(promote, storage);
            }
        }

        result
    }

    fn new_executable_transaction(
        &mut self,
        storage_id: Self::StorageIndex,
        store_entry: &StorageData,
    ) {
        let key = Self::key(store_entry);
        self.executable_transactions_sorted_tip_gas_ratio
            .insert(Reverse(key), storage_id);
    }

    fn get_less_worth_txs(&self) -> impl Iterator<Item = &Self::StorageIndex> {
        self.executable_transactions_sorted_tip_gas_ratio
            .values()
            .rev()
    }

    fn on_removed_transaction(&mut self, storage_entry: &StorageData) {
        let key = Self::key(storage_entry);
        self.on_removed_transaction_inner(key)
    }
<<<<<<< HEAD
}

// fn tx_is_gas_price_valid(
//     tx: &ArcPoolTx,
// ) -> bool {
// }
=======
}
>>>>>>> 918f3773
<|MERGE_RESOLUTION|>--- conflicted
+++ resolved
@@ -5,11 +5,7 @@
     },
     collections::BTreeMap,
     fmt::Debug,
-<<<<<<< HEAD
     time::SystemTime,
-=======
-    time::Instant,
->>>>>>> 918f3773
 };
 
 use fuel_core_types::fuel_tx::TxId;
@@ -126,11 +122,8 @@
         storage: &mut S,
     ) -> RemovedTransactions {
         let mut gas_left = constraints.max_gas;
-<<<<<<< HEAD
         let mut space_left = constraints.maximum_block_size as usize;
         let mut nb_left = constraints.maximum_txs;
-=======
->>>>>>> 918f3773
         let mut result = Vec::new();
 
         // Take iterate over all transactions with the highest tip/gas ratio. If transaction
@@ -162,20 +155,14 @@
                     continue
                 };
 
-<<<<<<< HEAD
-                // TODO: Gas price
-                if stored_transaction.transaction.max_gas() > gas_left
-                    || stored_transaction.transaction.metered_bytes_size() > space_left
-                {
-=======
                 if stored_transaction.transaction.max_gas_price()
                     < constraints.minimal_gas_price
                 {
                     continue;
                 }
 
-                if stored_transaction.transaction.max_gas() > gas_left {
->>>>>>> 918f3773
+                if stored_transaction.transaction.max_gas() > gas_left
+                    || stored_transaction.transaction.metered_bytes_size() > space_left {
                     continue;
                 }
 
@@ -248,13 +235,4 @@
         let key = Self::key(storage_entry);
         self.on_removed_transaction_inner(key)
     }
-<<<<<<< HEAD
-}
-
-// fn tx_is_gas_price_valid(
-//     tx: &ArcPoolTx,
-// ) -> bool {
-// }
-=======
-}
->>>>>>> 918f3773
+}