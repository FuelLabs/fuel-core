use std::sync::Arc;

use fuel_core_services::stream::BoxStream;
use fuel_core_storage::{
    PredicateStorageRequirements,
    Result as StorageResult,
};
use fuel_core_types::{
    blockchain::header::ConsensusParametersVersion,
    entities::{
        coins::coin::CompressedCoin,
        relayer::message::Message,
    },
    fuel_tx::{
        BlobId,
        Bytes32,
        ConsensusParameters,
        ContractId,
        Transaction,
        TxId,
        UtxoId,
    },
    fuel_types::Nonce,
    services::{
        block_importer::SharedImportResult,
        p2p::{
            GossipsubMessageAcceptance,
            GossipsubMessageInfo,
            NetworkData,
            PeerId,
        },
        transaction_status::TransactionStatus,
    },
};

use crate::GasPrice;

pub use fuel_core_storage::transactional::AtomicView;
use fuel_core_types::services::transaction_status::statuses;

pub trait TxStatusManager: Send + Sync + 'static {
    fn status_update(&self, tx_id: TxId, tx_status: TransactionStatus);

<<<<<<< HEAD
    fn get_status_update_listener(
        &self,
    ) -> tokio::sync::broadcast::Receiver<(TxId, TransactionStatus)>;
=======
    fn squeezed_out_txs(&self, statuses: Vec<(TxId, statuses::SqueezedOut)>);
>>>>>>> 95899dd3
}

pub trait BlockImporter {
    /// Wait until the next block is available
    fn block_events(&self) -> BoxStream<SharedImportResult>;
}

/// Trait for getting the latest chain state info.
pub trait ChainStateInfoProvider: Send + Sync + 'static {
    /// Get latest consensus parameters.
    fn latest_consensus_parameters(
        &self,
    ) -> (ConsensusParametersVersion, Arc<ConsensusParameters>);
}

pub trait TxPoolPersistentStorage:
    Clone + PredicateStorageRequirements + Send + Sync + 'static
{
    /// Get the UTXO by its ID.
    fn utxo(&self, utxo_id: &UtxoId) -> StorageResult<Option<CompressedCoin>>;

    /// Check if the contract with the given ID exists.
    fn contract_exist(&self, contract_id: &ContractId) -> StorageResult<bool>;

    /// Check if the blob with the given ID exists.
    fn blob_exist(&self, blob_id: &BlobId) -> StorageResult<bool>;

    /// Get the message by its ID.
    fn message(&self, message_id: &Nonce) -> StorageResult<Option<Message>>;
}

/// Trait for getting gas price for the Tx Pool code to look up the gas price for a given block height
pub trait GasPriceProvider: Send + Sync + 'static {
    /// Calculate gas price for the next block.
    fn next_gas_price(&self) -> GasPrice;
}

#[derive(Debug, Clone, Copy, PartialEq)]
pub enum WasmValidityError {
    /// Wasm support is not enabled.
    NotEnabled,
    /// The supposedly-uploaded wasm was not found.
    NotFound,
    /// The uploaded bytecode was found but it's is not valid wasm.
    NotValid,
}

pub trait WasmChecker: Send + Sync + 'static {
    fn validate_uploaded_wasm(
        &self,
        wasm_root: &Bytes32,
    ) -> Result<(), WasmValidityError>;
}

pub trait P2PSubscriptions {
    type GossipedTransaction: NetworkData<Transaction>;

    /// Creates a stream that is filled with the peer_id when they subscribe to
    /// our transactions gossip.
    fn subscribe_new_peers(&self) -> BoxStream<PeerId>;

    /// Creates a stream of next transactions gossiped from the network.
    fn gossiped_transaction_events(&self) -> BoxStream<Self::GossipedTransaction>;
}

pub trait NotifyP2P {
    /// Gossip broadcast a transaction inserted via API.
    fn broadcast_transaction(&self, transaction: Arc<Transaction>) -> anyhow::Result<()>;

    /// Report the validity of a transaction received from the network.
    fn notify_gossip_transaction_validity(
        &self,
        message_info: GossipsubMessageInfo,
        validity: GossipsubMessageAcceptance,
    ) -> anyhow::Result<()>;
}

#[async_trait::async_trait]
pub trait P2PRequests: NotifyP2P + Send + Sync + 'static {
    /// Asks the network to gather all tx ids of a specific peer
    async fn request_tx_ids(&self, peer_id: PeerId) -> anyhow::Result<Vec<TxId>>;

    /// Asks the network to gather specific transactions from a specific peer
    async fn request_txs(
        &self,
        peer_id: PeerId,
        tx_ids: Vec<TxId>,
    ) -> anyhow::Result<Vec<Option<Transaction>>>;
}<|MERGE_RESOLUTION|>--- conflicted
+++ resolved
@@ -41,13 +41,11 @@
 pub trait TxStatusManager: Send + Sync + 'static {
     fn status_update(&self, tx_id: TxId, tx_status: TransactionStatus);
 
-<<<<<<< HEAD
     fn get_status_update_listener(
         &self,
     ) -> tokio::sync::broadcast::Receiver<(TxId, TransactionStatus)>;
-=======
+
     fn squeezed_out_txs(&self, statuses: Vec<(TxId, statuses::SqueezedOut)>);
->>>>>>> 95899dd3
 }
 
 pub trait BlockImporter {
