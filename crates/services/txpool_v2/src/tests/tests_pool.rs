--- conflicted
+++ resolved
@@ -621,14 +621,10 @@
         .get_pool()
         .write()
         .extract_transactions_for_block(Constraints {
-<<<<<<< HEAD
+            minimal_gas_price: 0,
             max_gas: u64::MAX,
             maximum_txs: u16::MAX,
             maximum_block_size: u32::MAX,
-=======
-            minimal_gas_price: 0,
-            max_gas: u64::MAX,
->>>>>>> 918f3773
         });
 
     // Then
@@ -681,14 +677,10 @@
         .get_pool()
         .write()
         .extract_transactions_for_block(Constraints {
-<<<<<<< HEAD
+            minimal_gas_price: 0,
             max_gas: u64::MAX,
             maximum_txs: u16::MAX,
             maximum_block_size: u32::MAX,
-=======
-            minimal_gas_price: 0,
-            max_gas: u64::MAX,
->>>>>>> 918f3773
         });
 
     // Then
@@ -741,14 +733,10 @@
         .get_pool()
         .write()
         .extract_transactions_for_block(Constraints {
-<<<<<<< HEAD
+            minimal_gas_price: 0,
             max_gas: u64::MAX,
             maximum_txs: u16::MAX,
             maximum_block_size: u32::MAX,
-=======
-            minimal_gas_price: 0,
-            max_gas: u64::MAX,
->>>>>>> 918f3773
         });
 
     // Then
@@ -783,14 +771,10 @@
         .get_pool()
         .write()
         .extract_transactions_for_block(Constraints {
-<<<<<<< HEAD
+            minimal_gas_price: 0,
             max_gas: u64::MAX,
             maximum_txs: u16::MAX,
             maximum_block_size: u32::MAX,
-=======
-            minimal_gas_price: 0,
-            max_gas: u64::MAX,
->>>>>>> 918f3773
         });
 
     // Then
