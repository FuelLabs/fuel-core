--- conflicted
+++ resolved
@@ -620,16 +620,11 @@
     let txs = universe
         .get_pool()
         .write()
-<<<<<<< HEAD
         .extract_transactions_for_block(Constraints {
             max_gas: u64::MAX,
             maximum_txs: u16::MAX,
             maximum_block_size: u32::MAX,
-        })
-        .unwrap();
-=======
-        .extract_transactions_for_block(Constraints { max_gas: u64::MAX });
->>>>>>> 396399f1
+        });
 
     // Then
     assert_eq!(txs.len(), 3, "Should have 3 txs");
@@ -680,16 +675,11 @@
     let txs = universe
         .get_pool()
         .write()
-<<<<<<< HEAD
         .extract_transactions_for_block(Constraints {
             max_gas: u64::MAX,
             maximum_txs: u16::MAX,
             maximum_block_size: u32::MAX,
-        })
-        .unwrap();
-=======
-        .extract_transactions_for_block(Constraints { max_gas: u64::MAX });
->>>>>>> 396399f1
+        });
 
     // Then
     assert_eq!(txs.len(), 3, "Should have 3 txs");
@@ -740,16 +730,11 @@
     let txs = universe
         .get_pool()
         .write()
-<<<<<<< HEAD
         .extract_transactions_for_block(Constraints {
             max_gas: u64::MAX,
             maximum_txs: u16::MAX,
             maximum_block_size: u32::MAX,
-        })
-        .unwrap();
-=======
-        .extract_transactions_for_block(Constraints { max_gas: u64::MAX });
->>>>>>> 396399f1
+        });
 
     // Then
     assert_eq!(txs.len(), 3, "Should have 3 txs");
@@ -782,16 +767,11 @@
     let txs = universe
         .get_pool()
         .write()
-<<<<<<< HEAD
         .extract_transactions_for_block(Constraints {
             max_gas: u64::MAX,
             maximum_txs: u16::MAX,
             maximum_block_size: u32::MAX,
-        })
-        .unwrap();
-=======
-        .extract_transactions_for_block(Constraints { max_gas: u64::MAX });
->>>>>>> 396399f1
+        });
 
     // Then
     // This order doesn't match the lexicographical order of the tx ids
