--- conflicted
+++ resolved
@@ -28,11 +28,8 @@
             DEFAULT_EXPIRATION_HEIGHT,
         },
     },
-<<<<<<< HEAD
-=======
     tx_status_stream::TxStatusMessage,
     Constraints,
->>>>>>> e25c7d68
 };
 
 #[tokio::test]
