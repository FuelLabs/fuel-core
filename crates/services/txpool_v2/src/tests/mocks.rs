--- conflicted
+++ resolved
@@ -132,14 +132,6 @@
         let table = self.data.lock().unwrap();
         let bytes = table.blobs.get(key);
 
-<<<<<<< HEAD
-        let len = bytes.map(|bytes| {
-            assert!(offset < bytes.0.len());
-            buf.copy_from_slice(&bytes.0.as_slice()[offset..]);
-            bytes.0.len()
-        });
-        Ok(len)
-=======
         bytes
             .map(|bytes| {
                 let bytes_len = bytes.as_ref().len();
@@ -155,7 +147,6 @@
                 Ok(buf.len())
             })
             .transpose()
->>>>>>> d6e4bb9e
     }
 
     fn read_alloc(
