--- conflicted
+++ resolved
@@ -56,30 +56,6 @@
 
 const GAS_LIMIT: Word = 100000;
 
-<<<<<<< HEAD
-=======
-fn check_tx_to_pool(checked_tx: Checked<Transaction>) -> PoolTransaction {
-    match checked_tx.into() {
-        CheckedTransaction::Blob(tx) => {
-            PoolTransaction::Blob(tx, ConsensusParametersVersion::MIN)
-        }
-        CheckedTransaction::Create(tx) => {
-            PoolTransaction::Create(tx, ConsensusParametersVersion::MIN)
-        }
-        CheckedTransaction::Script(tx) => {
-            PoolTransaction::Script(tx, ConsensusParametersVersion::MIN)
-        }
-        CheckedTransaction::Upgrade(tx) => {
-            PoolTransaction::Upgrade(tx, ConsensusParametersVersion::MIN)
-        }
-        CheckedTransaction::Upload(tx) => {
-            PoolTransaction::Upload(tx, ConsensusParametersVersion::MIN)
-        }
-        _ => panic!("Unexpected transaction type"),
-    }
-}
-
->>>>>>> bafbf75d
 #[tokio::test]
 async fn insert_simple_tx_succeeds() {
     let mut context = PoolContext::default();
