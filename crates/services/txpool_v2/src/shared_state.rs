--- conflicted
+++ resolved
@@ -39,13 +39,10 @@
     pub(crate) select_transactions_requests_sender:
         mpsc::Sender<pool_worker::PoolExtractBlockTransactions>,
     pub(crate) request_read_sender: mpsc::Sender<PoolReadRequest>,
-<<<<<<< HEAD
     // TODO[RC]: 'new_txs_notifier' could potentially be handled by TxStatusManager
     pub(crate) new_txs_notifier: tokio::sync::watch::Sender<()>,
-=======
     pub(crate) tx_status_sender: TxStatusChange,
     pub(crate) new_executable_txs_notifier: tokio::sync::watch::Sender<()>,
->>>>>>> e25c7d68
     pub(crate) latest_stats: tokio::sync::watch::Receiver<TxPoolStats>,
 }
 
