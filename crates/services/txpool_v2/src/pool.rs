use std::{
    collections::HashMap,
    sync::Arc,
};

use fuel_core_types::{
    fuel_tx::{
        consensus_parameters::gas,
        field::BlobId,
        Transaction,
        TxId,
    },
    fuel_vm::checked_transaction::Checked,
    services::txpool::{
        ArcPoolTx,
        PoolTransaction,
    },
};
use tracing::instrument;

use crate::{
    collision_manager::CollisionManager,
    config::Config,
    error::Error,
    ports::{
        AtomicView,
        TxPoolPersistentStorage,
    },
    selection_algorithms::{
        Constraints,
        SelectionAlgorithm,
    },
    storage::{
        RemovedTransactions,
        Storage,
    },
    verifications::FullyVerifiedTx,
};

/// The pool is the main component of the txpool service. It is responsible for storing transactions
/// and allowing the selection of transactions for inclusion in a block.
pub struct Pool<PSProvider, S: Storage, CM, SA> {
    /// Configuration of the pool.
    pub config: Config,
    /// The storage of the pool.
    storage: S,
    /// The collision manager of the pool.
    collision_manager: CM,
    /// The selection algorithm of the pool.
    selection_algorithm: SA,
    /// The persistent storage of the pool.
    persistent_storage_provider: PSProvider,
    /// Mapping from tx_id to storage_id.
    tx_id_to_storage_id: HashMap<TxId, S::StorageIndex>,
    /// Current pool gas stored.
    current_gas: u64,
    /// Current pool size in bytes.
    current_bytes_size: usize,
}

impl<PSProvider, S: Storage, CM, SA> Pool<PSProvider, S, CM, SA> {
    /// Create a new pool.
    pub fn new(
        persistent_storage_provider: PSProvider,
        storage: S,
        collision_manager: CM,
        selection_algorithm: SA,
        config: Config,
    ) -> Self {
        Pool {
            storage,
            collision_manager,
            selection_algorithm,
            persistent_storage_provider,
            config,
            tx_id_to_storage_id: HashMap::new(),
            current_gas: 0,
            current_bytes_size: 0,
        }
    }
}

impl<PS, View, S, CM, SA> Pool<PS, S, CM, SA>
where
    PS: AtomicView<LatestView = View>,
    View: TxPoolPersistentStorage,
    S: Storage,
    CM: CollisionManager<Storage = S, StorageIndex = S::StorageIndex>,
    SA: SelectionAlgorithm<Storage = S, StorageIndex = S::StorageIndex>,
{
    /// Insert transactions into the pool.
    /// Returns a list of results for each transaction.
    /// Each result is a list of transactions that were removed from the pool
    /// because of the insertion of the new transaction.
    #[instrument(skip(self))]
    pub fn insert(&mut self, tx: ArcPoolTx) -> Result<RemovedTransactions, Error> {
        let latest_view = self
            .persistent_storage_provider
            .latest_view()
            .map_err(|e| Error::Database(format!("{:?}", e)))?;
        let tx_id = tx.id();
        self.config.black_list.check_blacklisting(&tx)?;
        Self::check_blob_does_not_exist(&tx, &latest_view)?;
        self.storage
            .validate_inputs(&tx, &latest_view, self.config.utxo_validation)?;
        let collision = self
            .collision_manager
            .collect_colliding_transaction(&tx, &self.storage)?;
        let dependencies = self.storage.collect_transaction_dependencies(&tx)?;
        if let Some(collision) = collision {
            if self
                .storage
                .is_in_dependencies_subtrees(collision, &dependencies)?
            {
                return Err(Error::NotInsertedCollisionIsDependency);
            }
        }
        let transactions_to_remove =
            self.check_pool_size_available(&tx, &collision, &dependencies)?;
        let mut removed_transactions = vec![];
        for tx in transactions_to_remove {
            let removed = self.storage.remove_transaction_and_dependents_subtree(tx)?;
            removed_transactions.extend(removed);
        }
        if let Some(collision) = collision {
            removed_transactions.extend(
                self.storage
                    .remove_transaction_and_dependents_subtree(collision)?,
            );
        }
        let has_dependencies = !dependencies.is_empty();
        let storage_id = self.storage.store_transaction(tx, dependencies)?;
        self.tx_id_to_storage_id.insert(tx_id, storage_id);
        // No dependencies directly in the graph and the sorted transactions
        if !has_dependencies {
            self.selection_algorithm
                .new_executable_transactions(vec![storage_id], &self.storage)?;
        }
        self.update_components_and_caches_on_removal(&removed_transactions)?;
        let tx = Storage::get(&self.storage, &storage_id)?;
        self.collision_manager
            .on_stored_transaction(&tx.transaction, storage_id)?;
        Ok(removed_transactions)
    }

    /// Check if a transaction can be inserted into the pool.
    pub fn can_insert_transaction(&self, tx: &PoolTransaction) -> Result<(), Error> {
        let persistent_storage = self
            .persistent_storage_provider
            .latest_view()
            .map_err(|e| Error::Database(format!("{:?}", e)))?;
        self.config.black_list.check_blacklisting(tx)?;
        Self::check_blob_does_not_exist(tx, &persistent_storage)?;
        let collision = self
            .collision_manager
            .collect_colliding_transaction(tx, &self.storage)?;
        self.storage.validate_inputs(
            tx,
            &persistent_storage,
            self.config.utxo_validation,
        )?;
        let dependencies = self.storage.collect_transaction_dependencies(tx)?;
        self.check_pool_size_available(tx, &collision, &dependencies)?;
        self.storage.can_store_transaction(tx, &dependencies);
        Ok(())
    }

    // TODO: Use block space also (https://github.com/FuelLabs/fuel-core/issues/2133)
    /// Extract transactions for a block.
    /// Returns a list of transactions that were selected for the block
    /// based on the constraints given in the configuration and the selection algorithm used.
    pub fn extract_transactions_for_block(
        &mut self,
        max_gas: u64,
    ) -> Result<Vec<ArcPoolTx>, Error> {
        self.selection_algorithm
            .gather_best_txs(Constraints { max_gas }, &self.storage)?
            .into_iter()
            .map(|storage_id| {
                let storage_data = self
                    .storage
                    .remove_transaction_without_dependencies(storage_id)?;
                self.collision_manager
                    .on_removed_transaction(&storage_data.transaction)?;
                self.selection_algorithm
                    .on_removed_transaction(&storage_data.transaction)?;
                self.tx_id_to_storage_id
                    .remove(&storage_data.transaction.id());
                Ok(storage_data.transaction)
            })
            .collect()
    }

    pub fn find_one(&self, tx_id: &TxId) -> Option<ArcPoolTx> {
        Storage::get(&self.storage, self.tx_id_to_storage_id.get(tx_id)?)
            .map(|data| data.transaction.clone())
            .ok()
    }

<<<<<<< HEAD
    pub fn contains(&self, tx_id: &TxId) -> bool {
        self.tx_id_to_storage_id.contains_key(tx_id)
    }

    pub fn iter_tx_ids(&self) -> impl Iterator<Item = &TxId> {
        self.tx_id_to_storage_id.keys()
    }

    /// Remove transaction but keep its dependents.
    /// The dependents become exeuctables.
    pub fn remove_committed_txs(&mut self, tx_ids: Vec<TxId>) -> Result<(), Error> {
        for tx_id in tx_ids {
            if let Some(storage_id) = self.tx_id_to_storage_id.remove(&tx_id) {
                let dependents = self.storage.get_dependents(storage_id)?.collect();
                let storage_data = self
                    .storage
                    .remove_transaction_without_dependencies(storage_id)?;
                self.selection_algorithm
                    .new_executable_transactions(dependents, &self.storage)?;
                self.update_components_and_caches_on_removal(
                    &[storage_data.transaction],
                )?;
            }
        }
        Ok(())
    }

    fn check_pool_is_not_full(&self) -> Result<(), Error> {
        if self.storage.count() >= self.config.max_txs {
=======
    /// Check if the pool has enough space to store a transaction.
    /// It will try to see if we can free some space dependending on defined rules
    /// If the pool is not full, it will return an empty list
    /// If the pool is full, it will return the list of transactions that must be removed from the pool along all of their dependent subtree
    /// If the pool is full and we can't make enough space by removing transactions, it will return an error
    fn check_pool_size_available(
        &self,
        tx: &PoolTransaction,
        collision: &Option<S::StorageIndex>,
        dependencies: &[S::StorageIndex],
    ) -> Result<Vec<S::StorageIndex>, Error> {
        if self.current_gas < self.config.pool_limits.max_gas
            && self.current_bytes_size < self.config.pool_limits.max_bytes_size
            && self.storage.count() < self.config.pool_limits.max_txs
        {
            return Ok(vec![]);
        }
        // If the transaction has a collision verify that by removing the transaction we can free enough space
        // otherwise return an error
        if let Some(collision) = collision {
            let collision_data = self.storage.get(collision)?;
            let new_current_gas = self
                .current_gas
                .saturating_sub(collision_data.dependents_cumulative_gas);
            let new_current_bytes_size = self
                .current_bytes_size
                .saturating_sub(collision_data.dependents_cumulative_bytes_size);
            if new_current_gas < self.config.pool_limits.max_gas
                && new_current_bytes_size < self.config.pool_limits.max_bytes_size
                && self.storage.count().saturating_sub(1)
                    < self.config.pool_limits.max_txs
            {
                return Ok(vec![*collision]);
            } else {
                return Err(Error::NotInsertedLimitHit);
            }
        }

        // If the transaction has a dependency and the pool is full, we refuse it
        if !dependencies.is_empty() {
>>>>>>> c7b3a298
            return Err(Error::NotInsertedLimitHit);
        }

        // Here the transaction has no dependencies and no collision which means that it's an executable transaction
        // and we want to make space for it
        let mut removed_transactions = vec![];
        let mut gas_left = self.current_gas;
        let mut bytes_left = self.current_bytes_size;
        let mut txs_left = self.storage.count();
        let mut sorted_txs = self
            .storage
            .get_worst_ratio_tip_gas_subtree_roots()?
            .into_iter();
        while gas_left > self.config.pool_limits.max_gas
            || bytes_left > self.config.pool_limits.max_bytes_size
            || txs_left > self.config.pool_limits.max_txs
        {
            let storage_id = sorted_txs.next().ok_or(Error::NotInsertedLimitHit)?;
            let storage_data = self.storage.get(&storage_id)?;
            gas_left = gas_left.saturating_sub(storage_data.dependents_cumulative_gas);
            bytes_left =
                bytes_left.saturating_sub(storage_data.dependents_cumulative_bytes_size);
            txs_left = txs_left.saturating_sub(1);
            removed_transactions.push(storage_id);
        }
        Ok(removed_transactions)
    }

    fn check_blob_does_not_exist(
        tx: &PoolTransaction,
        persistent_storage: &impl TxPoolPersistentStorage,
    ) -> Result<(), Error> {
        if let PoolTransaction::Blob(checked_tx, _) = &tx {
            let blob_id = checked_tx.transaction().blob_id();
            if persistent_storage
                .blob_exist(blob_id)
                .map_err(|e| Error::Database(format!("{:?}", e)))?
            {
                return Err(Error::NotInsertedBlobIdAlreadyTaken(*blob_id))
            }
        }
        Ok(())
    }

    fn update_components_and_caches_on_removal(
        &mut self,
        removed_transactions: &[ArcPoolTx],
    ) -> Result<(), Error> {
        for tx in removed_transactions {
            self.collision_manager.on_removed_transaction(tx)?;
            self.selection_algorithm.on_removed_transaction(tx)?;
            self.tx_id_to_storage_id.remove(&tx.id());
        }
        Ok(())
    }
}<|MERGE_RESOLUTION|>--- conflicted
+++ resolved
@@ -197,7 +197,6 @@
             .ok()
     }
 
-<<<<<<< HEAD
     pub fn contains(&self, tx_id: &TxId) -> bool {
         self.tx_id_to_storage_id.contains_key(tx_id)
     }
@@ -225,9 +224,6 @@
         Ok(())
     }
 
-    fn check_pool_is_not_full(&self) -> Result<(), Error> {
-        if self.storage.count() >= self.config.max_txs {
-=======
     /// Check if the pool has enough space to store a transaction.
     /// It will try to see if we can free some space dependending on defined rules
     /// If the pool is not full, it will return an empty list
@@ -268,7 +264,6 @@
 
         // If the transaction has a dependency and the pool is full, we refuse it
         if !dependencies.is_empty() {
->>>>>>> c7b3a298
             return Err(Error::NotInsertedLimitHit);
         }
 
