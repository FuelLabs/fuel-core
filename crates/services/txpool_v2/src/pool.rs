use std::{
    collections::HashMap,
    time::Instant,
};

use fuel_core_types::{
    fuel_tx::{
        field::BlobId,
        Transaction,
        TxId,
    },
    fuel_vm::checked_transaction::Checked,
    services::txpool::PoolTransaction,
};
use num_rational::Ratio;
use tracing::instrument;

use crate::{
    collision_manager::CollisionManager,
    config::Config,
    error::{
        CollisionReason,
        Error,
    },
    ports::{
        AtomicView,
        TxPoolPersistentStorage,
    },
    selection_algorithms::{
        Constraints,
        SelectionAlgorithm,
    },
    storage::{
        RemovedTransactions,
        Storage,
    },
    verifications::FullyVerifiedTx,
};

/// The pool is the main component of the txpool service. It is responsible for storing transactions
/// and allowing the selection of transactions for inclusion in a block.
pub struct Pool<PSProvider, S: Storage, CM, SA> {
    /// Configuration of the pool.
    pub config: Config,
    /// The storage of the pool.
    storage: S,
    /// The collision manager of the pool.
    collision_manager: CM,
    /// The selection algorithm of the pool.
    selection_algorithm: SA,
    /// The persistent storage of the pool.
    persistent_storage_provider: PSProvider,
    /// Mapping from tx_id to storage_id.
    tx_id_to_storage_id: HashMap<TxId, S::StorageIndex>,
    /// Current pool gas stored.
    current_gas: u64,
    /// Current pool size in bytes.
    current_bytes_size: usize,
}

impl<PSProvider, S: Storage, CM, SA> Pool<PSProvider, S, CM, SA> {
    /// Create a new pool.
    pub fn new(
        persistent_storage_provider: PSProvider,
        storage: S,
        collision_manager: CM,
        selection_algorithm: SA,
        config: Config,
    ) -> Self {
        Pool {
            storage,
            collision_manager,
            selection_algorithm,
            persistent_storage_provider,
            config,
            tx_id_to_storage_id: HashMap::new(),
            current_gas: 0,
            current_bytes_size: 0,
        }
    }
}

impl<PS, View, S, CM, SA> Pool<PS, S, CM, SA>
where
    PS: AtomicView<LatestView = View>,
    View: TxPoolPersistentStorage,
    S: Storage,
    CM: CollisionManager<Storage = S, StorageIndex = S::StorageIndex>,
    SA: SelectionAlgorithm<Storage = S, StorageIndex = S::StorageIndex>,
{
    /// Insert transactions into the pool.
    /// Returns a list of results for each transaction.
    /// Each result is a list of transactions that were removed from the pool
    /// because of the insertion of the new transaction.
    #[instrument(skip(self))]
    pub fn insert(&mut self, tx: PoolTransaction) -> Result<Vec<PoolTransaction>, Error> {
        let latest_view = self
            .persistent_storage_provider
            .latest_view()
            .map_err(|e| Error::Database(format!("{:?}", e)))?;
        let tx_id = tx.id();
        let gas = tx.max_gas();
        let creation_instant = Instant::now();
        let bytes_size = tx.metered_bytes_size();
        self.config.black_list.check_blacklisting(&tx)?;
        Self::check_blob_does_not_exist(&tx, &latest_view)?;
        self.storage
            .validate_inputs(&tx, &latest_view, self.config.utxo_validation)?;
        let colliding_transactions =
            self.collision_manager.collect_colliding_transactions(&tx)?;
        let dependencies = self.storage.collect_transaction_dependencies(&tx)?;
        let has_dependencies = !dependencies.is_empty();
        self.collision_manager
            .can_store_transaction(
                &tx,
                has_dependencies,
                &colliding_transactions,
                &self.storage,
            )
            .map_err(Error::Collided)?;
        let transactions_to_remove =
            self.check_pool_size_available(&tx, &colliding_transactions, &dependencies)?;
        let mut removed_transactions = vec![];
        for tx in transactions_to_remove {
            let removed = self.storage.remove_transaction_and_dependents_subtree(tx)?;
            removed_transactions.extend(removed);
        }
        for collision in colliding_transactions.keys() {
            removed_transactions.extend(
                self.storage
                    .remove_transaction_and_dependents_subtree(*collision)?,
            );
        }
        let storage_id =
            self.storage
                .store_transaction(tx, creation_instant, dependencies)?;
        self.tx_id_to_storage_id.insert(tx_id, storage_id);
        self.current_gas = self.current_gas.saturating_add(gas);
        self.current_bytes_size = self.current_bytes_size.saturating_add(bytes_size);
        // No dependencies directly in the graph and the sorted transactions
        if !has_dependencies {
            self.selection_algorithm
                .new_executable_transactions(vec![storage_id], &self.storage)?;
        }
        self.update_components_and_caches_on_removal(removed_transactions.iter())?;
        let tx = Storage::get(&self.storage, &storage_id)?;
        self.collision_manager
            .on_stored_transaction(&tx.transaction, storage_id)?;
        self.selection_algorithm.on_stored_transaction(
            &tx.transaction,
            creation_instant,
            storage_id,
        );
        Ok(removed_transactions)
    }

    /// Check if a transaction can be inserted into the pool.
    pub fn can_insert_transaction(&self, tx: &PoolTransaction) -> Result<(), Error> {
        let persistent_storage = self
            .persistent_storage_provider
            .latest_view()
            .map_err(|e| Error::Database(format!("{:?}", e)))?;
        self.config.black_list.check_blacklisting(tx)?;
        Self::check_blob_does_not_exist(tx, &persistent_storage)?;
        let colliding_transaction =
            self.collision_manager.collect_colliding_transactions(tx)?;
        self.storage.validate_inputs(
            tx,
            &persistent_storage,
            self.config.utxo_validation,
        )?;
        let dependencies = self.storage.collect_transaction_dependencies(tx)?;
        let has_dependencies = !dependencies.is_empty();
        self.collision_manager
            .can_store_transaction(
                tx,
                has_dependencies,
                &colliding_transaction,
                &self.storage,
            )
            .map_err(Error::Collided)?;
        self.check_pool_size_available(tx, &colliding_transaction, &dependencies)?;
        self.storage
            .can_store_transaction(tx, &dependencies, &colliding_transaction)?;
        Ok(())
    }

    // TODO: Use block space also (https://github.com/FuelLabs/fuel-core/issues/2133)
    /// Extract transactions for a block.
    /// Returns a list of transactions that were selected for the block
    /// based on the constraints given in the configuration and the selection algorithm used.
    pub fn extract_transactions_for_block(
        &mut self,
    ) -> Result<Vec<PoolTransaction>, Error> {
        let extracted_transactions = self
            .selection_algorithm
            .gather_best_txs(
                Constraints {
                    max_gas: self.config.max_block_gas,
                },
                &self.storage,
            )?
            .into_iter()
            .map(|storage_id| {
                let storage_data = self
                    .storage
                    .remove_transaction_without_dependencies(storage_id)?;
                Ok(storage_data.transaction)
            })
            .collect::<Result<Vec<PoolTransaction>, Error>>()?;
        self.update_components_and_caches_on_removal(extracted_transactions.iter())?;
        Ok(extracted_transactions)
    }

<<<<<<< HEAD
    /// Prune transactions from the pool.
    pub fn prune(&mut self) -> Result<Vec<PoolTransaction>, Error> {
        Ok(vec![])
    }

=======
    #[cfg(test)]
>>>>>>> 0bbdaf5a
    pub fn find_one(&self, tx_id: &TxId) -> Option<&PoolTransaction> {
        Storage::get(&self.storage, self.tx_id_to_storage_id.get(tx_id)?)
            .map(|data| &data.transaction)
            .ok()
    }

    /// Check if the pool has enough space to store a transaction.
    /// It will try to see if we can free some space depending on defined rules
    /// If the pool is not full, it will return an empty list
    /// If the pool is full, it will return the list of transactions that must be removed from the pool along all of their dependent subtree
    /// If the pool is full and we can't make enough space by removing transactions, it will return an error
    /// Currently, the rules are:
    /// If a transaction is colliding with another verify if deleting the colliding transaction and dependents subtree is enough otherwise refuses the tx
    /// If a transaction is dependent and not enough space, don't accept transaction
    /// If a transaction is executable, try to free has much space used by less profitable transactions as possible in the pool to include it
    fn check_pool_size_available(
        &self,
        tx: &PoolTransaction,
        collided_transactions: &HashMap<S::StorageIndex, Vec<CollisionReason>>,
        dependencies: &[S::StorageIndex],
    ) -> Result<Vec<S::StorageIndex>, Error> {
        let tx_gas = tx.max_gas();
        let bytes_size = tx.metered_bytes_size();
        let mut removed_transactions = vec![];
        let mut gas_left = self.current_gas.saturating_add(tx_gas);
        let mut bytes_left = self.current_bytes_size.saturating_add(bytes_size);
        let mut txs_left = self.storage.count().saturating_add(1);
        if gas_left <= self.config.pool_limits.max_gas
            && bytes_left <= self.config.pool_limits.max_bytes_size
            && txs_left <= self.config.pool_limits.max_txs
        {
            return Ok(vec![]);
        }

        // If the transaction has a collision verify that by removing the transaction we can free enough space
        // otherwise return an error
        for collision in collided_transactions.keys() {
            let collision_data = self.storage.get(collision)?;
            gas_left = gas_left.saturating_sub(collision_data.dependents_cumulative_gas);
            bytes_left = bytes_left
                .saturating_sub(collision_data.dependents_cumulative_bytes_size);
            txs_left = txs_left.saturating_sub(1);
            removed_transactions.push(*collision);
            if gas_left <= self.config.pool_limits.max_gas
                && bytes_left <= self.config.pool_limits.max_bytes_size
                && txs_left <= self.config.pool_limits.max_txs
            {
                return Ok(removed_transactions);
            }
        }

        // If the transaction has a dependency and the pool is full, we refuse it
        if !dependencies.is_empty() {
            return Err(Error::NotInsertedLimitHit);
        }

        // Here the transaction has no dependencies which means that it's an executable transaction
        // and we want to make space for it
        let current_ratio = Ratio::new(tx.tip(), tx_gas);
        let mut sorted_txs = self.selection_algorithm.get_less_worth_txs();
        while gas_left > self.config.pool_limits.max_gas
            || bytes_left > self.config.pool_limits.max_bytes_size
            || txs_left > self.config.pool_limits.max_txs
        {
            let storage_id = sorted_txs.next().ok_or(Error::NotInsertedLimitHit)?;
            let storage_data = self.storage.get(&storage_id)?;
            let ratio = Ratio::new(
                storage_data.dependents_cumulative_tip,
                storage_data.dependents_cumulative_gas,
            );
            if ratio > current_ratio {
                return Err(Error::NotInsertedLimitHit);
            }
            gas_left = gas_left.saturating_sub(storage_data.dependents_cumulative_gas);
            bytes_left =
                bytes_left.saturating_sub(storage_data.dependents_cumulative_bytes_size);
            txs_left = txs_left.saturating_sub(1);
            removed_transactions.push(storage_id);
        }
        Ok(removed_transactions)
    }

    fn check_blob_does_not_exist(
        tx: &PoolTransaction,
        persistent_storage: &impl TxPoolPersistentStorage,
    ) -> Result<(), Error> {
        if let PoolTransaction::Blob(checked_tx, _) = &tx {
            let blob_id = checked_tx.transaction().blob_id();
            if persistent_storage
                .blob_exist(blob_id)
                .map_err(|e| Error::Database(format!("{:?}", e)))?
            {
                return Err(Error::NotInsertedBlobIdAlreadyTaken(*blob_id))
            }
        }
        Ok(())
    }

    fn update_components_and_caches_on_removal<'a>(
        &mut self,
        mut removed_transactions: impl Iterator<Item = &'a PoolTransaction>,
    ) -> Result<(), Error> {
        for tx in removed_transactions {
            self.collision_manager.on_removed_transaction(tx)?;
            self.selection_algorithm.on_removed_transaction(tx)?;
            self.tx_id_to_storage_id.remove(&tx.id());
            self.current_gas = self.current_gas.saturating_sub(tx.max_gas());
            self.current_bytes_size = self
                .current_bytes_size
                .saturating_sub(tx.metered_bytes_size());
        }
        Ok(())
    }
}<|MERGE_RESOLUTION|>--- conflicted
+++ resolved
@@ -212,15 +212,6 @@
         Ok(extracted_transactions)
     }
 
-<<<<<<< HEAD
-    /// Prune transactions from the pool.
-    pub fn prune(&mut self) -> Result<Vec<PoolTransaction>, Error> {
-        Ok(vec![])
-    }
-
-=======
-    #[cfg(test)]
->>>>>>> 0bbdaf5a
     pub fn find_one(&self, tx_id: &TxId) -> Option<&PoolTransaction> {
         Storage::get(&self.storage, self.tx_id_to_storage_id.get(tx_id)?)
             .map(|data| &data.transaction)
