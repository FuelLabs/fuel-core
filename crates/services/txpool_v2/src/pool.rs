mod collisions;

use std::{
    collections::HashMap,
    iter,
    time::{
        Instant,
        SystemTime,
    },
};

use collisions::CollisionsExt;
use fuel_core_metrics::txpool_metrics::txpool_metrics;
use fuel_core_types::{
    fuel_tx::{
        field::BlobId,
        TxId,
    },
    services::txpool::{
        ArcPoolTx,
        PoolTransaction,
    },
};
use num_rational::Ratio;

use crate::{
    collision_manager::{
        CollisionManager,
        Collisions,
    },
    config::Config,
    error::{
        DependencyError,
        Error,
        InputValidationError,
        InsertionErrorType,
    },
    ports::TxPoolPersistentStorage,
    selection_algorithms::{
        Constraints,
        SelectionAlgorithm,
    },
    storage::{
        CheckedTransaction,
        Storage,
        StorageData,
    },
};

#[cfg(test)]
use std::collections::HashSet;

#[derive(Debug, Clone, Copy, Default)]
pub struct TxPoolStats {
    pub tx_count: u64,
    pub total_size: u64,
    pub total_gas: u64,
}

/// The pool is the main component of the txpool service. It is responsible for storing transactions
/// and allowing the selection of transactions for inclusion in a block.
pub struct Pool<S, SI, CM, SA> {
    /// Configuration of the pool.
    pub(crate) config: Config,
    /// The storage of the pool.
    pub(crate) storage: S,
    /// The collision manager of the pool.
    pub(crate) collision_manager: CM,
    /// The selection algorithm of the pool.
    pub(crate) selection_algorithm: SA,
    /// Mapping from tx_id to storage_id.
    pub(crate) tx_id_to_storage_id: HashMap<TxId, SI>,
    /// Current pool gas stored.
    pub(crate) current_gas: u64,
    /// Current pool size in bytes.
    pub(crate) current_bytes_size: usize,
    /// The current pool gas.
    pub(crate) pool_stats_sender: tokio::sync::watch::Sender<TxPoolStats>,
}

impl<S, SI, CM, SA> Pool<S, SI, CM, SA> {
    /// Create a new pool.
    pub fn new(
        storage: S,
        collision_manager: CM,
        selection_algorithm: SA,
        config: Config,
        pool_stats_sender: tokio::sync::watch::Sender<TxPoolStats>,
    ) -> Self {
        Pool {
            storage,
            collision_manager,
            selection_algorithm,
            config,
            tx_id_to_storage_id: HashMap::new(),
            current_gas: 0,
            current_bytes_size: 0,
            pool_stats_sender,
        }
    }

    /// Returns the number of transactions in the pool.
    pub fn tx_count(&self) -> usize {
        self.tx_id_to_storage_id.len()
    }
}

impl<S: Storage, CM, SA> Pool<S, S::StorageIndex, CM, SA>
where
    S: Storage,
    CM: CollisionManager<StorageIndex = S::StorageIndex>,
    SA: SelectionAlgorithm<Storage = S, StorageIndex = S::StorageIndex>,
{
    /// Insert transactions into the pool.
    /// Returns a list of results for each transaction.
    /// Each result is a list of transactions that were removed from the pool
    /// because of the insertion of the new transaction.
    pub fn insert(
        &mut self,
        tx: ArcPoolTx,
        persistent_storage: &impl TxPoolPersistentStorage,
    ) -> Result<Vec<ArcPoolTx>, InsertionErrorType> {
        let insertion_result = self.insert_inner(tx, persistent_storage);
        self.register_transaction_counts();
        insertion_result
    }

    fn insert_inner(
        &mut self,
        tx: std::sync::Arc<PoolTransaction>,
        persistent_storage: &impl TxPoolPersistentStorage,
    ) -> Result<Vec<std::sync::Arc<PoolTransaction>>, InsertionErrorType> {
        let CanStoreTransaction {
            checked_transaction,
            transactions_to_remove,
            collisions,
            _guard,
        } = self.can_insert_transaction(tx, persistent_storage)?;

        let has_dependencies = !checked_transaction.all_dependencies().is_empty();

        let mut removed_transactions = vec![];
        for tx in transactions_to_remove {
            let removed = self.storage.remove_transaction_and_dependents_subtree(tx);
            self.update_components_and_caches_on_removal(removed.iter());
            removed_transactions.extend(removed);
        }

        for collided_tx in collisions.keys() {
            let removed = self
                .storage
                .remove_transaction_and_dependents_subtree(*collided_tx);
            self.update_components_and_caches_on_removal(removed.iter());

            removed_transactions.extend(removed);
        }

        let tx = checked_transaction.tx();
        let tx_id = tx.id();
        let gas = tx.max_gas();
        let creation_instant = SystemTime::now();
        let bytes_size = tx.metered_bytes_size();

        let storage_id = self
            .storage
            .store_transaction(checked_transaction, creation_instant);

        self.current_gas = self.current_gas.saturating_add(gas);
        self.current_bytes_size = self.current_bytes_size.saturating_add(bytes_size);
        debug_assert!(!self.tx_id_to_storage_id.contains_key(&tx_id));
        self.tx_id_to_storage_id.insert(tx_id, storage_id);

        if self.config.metrics {
            txpool_metrics().tx_size.observe(bytes_size as f64);
        };

        let tx =
            Storage::get(&self.storage, &storage_id).expect("Transaction is set above");
        self.collision_manager.on_stored_transaction(storage_id, tx);

        // No dependencies directly in the graph and the sorted transactions
        if !has_dependencies {
            self.selection_algorithm
                .new_executable_transaction(storage_id, tx);
        }

        let removed_transactions = removed_transactions
            .into_iter()
            .map(|data| data.transaction)
            .collect::<Vec<_>>();
        self.update_stats();
        Ok(removed_transactions)
    }

    fn update_stats(&self) {
        let _ = self.pool_stats_sender.send(TxPoolStats {
            tx_count: self.tx_count() as u64,
            total_size: self.current_bytes_size as u64,
            total_gas: self.current_gas,
        });
    }

    /// Check if a transaction can be inserted into the pool.
    pub fn can_insert_transaction(
        &self,
        tx: ArcPoolTx,
        persistent_storage: &impl TxPoolPersistentStorage,
    ) -> Result<CanStoreTransaction<S>, InsertionErrorType> {
        if tx.max_gas() == 0 {
            return Err(InsertionErrorType::Error(Error::InputValidation(
                InputValidationError::MaxGasZero,
            )))
        }

        let tx_id = tx.id();
        if self.tx_id_to_storage_id.contains_key(&tx_id) {
            return Err(InsertionErrorType::Error(Error::InputValidation(
                InputValidationError::DuplicateTxId(tx_id),
            )))
        }

        self.config
            .black_list
            .check_blacklisting(&tx)
            .map_err(Error::Blacklisted)?;

        Self::check_blob_does_not_exist(&tx, persistent_storage)?;
        self.storage.validate_inputs(
            &tx,
            persistent_storage,
            self.config.utxo_validation,
        )?;

        let collisions = self.collision_manager.find_collisions(&tx)?;
        let checked_transaction = self.storage.can_store_transaction(tx)?;

        for collision in collisions.keys() {
            if checked_transaction.all_dependencies().contains(collision) {
                return Err(InsertionErrorType::Error(Error::Dependency(
                    DependencyError::NotInsertedCollisionIsDependency,
                )));
            }
        }

        let has_dependencies = !checked_transaction.all_dependencies().is_empty();

        collisions
            .check_collision_requirements(
                checked_transaction.tx(),
                has_dependencies,
                &self.storage,
            )
            .map_err(Error::Collided)?;

        let can_fit_into_pool = self.can_fit_into_pool(&checked_transaction)?;

        let mut transactions_to_remove = vec![];
        if let SpaceCheckResult::NotEnoughSpace(left) = can_fit_into_pool {
            transactions_to_remove = self.find_free_space(left, &checked_transaction)?;
        }

        let can_store_transaction = CanStoreTransaction {
            checked_transaction,
            transactions_to_remove,
            collisions,
            _guard: &self.storage,
        };

        Ok(can_store_transaction)
    }

    fn record_transaction_time_in_txpool(tx: &StorageData) {
        if let Ok(elapsed) = tx.creation_instant.elapsed() {
            txpool_metrics()
                .transaction_time_in_txpool_secs
                .observe(elapsed.as_secs_f64());
        } else {
            tracing::warn!("Failed to calculate transaction time in txpool");
        }
    }

    fn record_select_transaction_time(start: Instant) {
        let elapsed = start.elapsed().as_micros() as f64;
        txpool_metrics()
            .select_transactions_time_microseconds
            .observe(elapsed);
    }

    fn register_transaction_counts(&self) {
        if self.config.metrics {
            let num_transactions = self.tx_count();
            let executable_txs =
                self.selection_algorithm.number_of_executable_transactions();
            txpool_metrics()
                .number_of_transactions
                .set(num_transactions as i64);
            txpool_metrics()
                .number_of_executable_transactions
                .set(executable_txs as i64);
        }
    }

    // TODO: Use block space also (https://github.com/FuelLabs/fuel-core/issues/2133)
    /// Extract transactions for a block.
    /// Returns a list of transactions that were selected for the block
    /// based on the constraints given in the configuration and the selection algorithm used.
    pub fn extract_transactions_for_block(
        &mut self,
        constraints: Constraints,
    ) -> Vec<ArcPoolTx> {
        let metrics = self.config.metrics;
        let maybe_start = metrics.then(std::time::Instant::now);
        let best_txs = self
            .selection_algorithm
            .gather_best_txs(constraints, &mut self.storage);
        if let Some(start) = maybe_start {
            Self::record_select_transaction_time(start)
        };

        if metrics {
            best_txs.iter().for_each(|storage_data| {
                Self::record_transaction_time_in_txpool(storage_data)
            });
        }

        let txs = best_txs
            .into_iter()
            .map(|storage_entry| {
                self.update_components_and_caches_on_removal(iter::once(&storage_entry));
                storage_entry.transaction
            })
            .collect::<Vec<_>>();

        self.update_stats();

        txs
    }

    pub fn get(&self, tx_id: &TxId) -> Option<&StorageData> {
        Storage::get(&self.storage, self.tx_id_to_storage_id.get(tx_id)?)
    }

    pub fn contains(&self, tx_id: &TxId) -> bool {
        self.tx_id_to_storage_id.contains_key(tx_id)
    }

    pub fn iter_tx_ids(&self) -> impl Iterator<Item = &TxId> {
        self.tx_id_to_storage_id.keys()
    }

    /// Remove transaction but keep its dependents.
    /// The dependents become executables.
<<<<<<< HEAD
    pub fn remove_transactions(&mut self, tx_ids: Vec<TxId>) -> Vec<ArcPoolTx> {
        let mut removed_transactions = vec![];
=======
    pub fn remove_transactions(&mut self, tx_ids: impl Iterator<Item = TxId>) {
>>>>>>> c11688b4
        for tx_id in tx_ids {
            if let Some(storage_id) = self.tx_id_to_storage_id.remove(&tx_id) {
                let dependents: Vec<S::StorageIndex> =
                    self.storage.get_direct_dependents(storage_id).collect();
                let Some(transaction) = self.storage.remove_transaction(storage_id)
                else {
                    debug_assert!(false, "Storage data not found for the transaction");
                    tracing::warn!(
                        "Storage data not found for the transaction during `remove_transaction`."
                    );
                    continue
                };
                for dependent in dependents {
                    let Some(storage_data) = self.storage.get(&dependent) else {
                        debug_assert!(
                            false,
                            "Dependent storage data not found for the transaction"
                        );
                        tracing::warn!(
                            "Dependent storage data not found for \
                            the transaction during `remove_transaction`."
                        );
                        continue
                    };
                    self.selection_algorithm
                        .new_executable_transaction(dependent, storage_data);
                }
                self.update_components_and_caches_on_removal(iter::once(&transaction));
                removed_transactions.push(transaction.transaction);
            }
        }

        self.update_stats();
        removed_transactions
    }

    /// Check if the pool has enough space to store a transaction.
    ///
    /// It returns `true` if:
    /// - Pool is not full
    /// - Removing colliding subtree is enough to make space
    ///
    /// It returns an error if the pool is full and transactions has dependencies.
    ///
    /// If none of the above is not true, return `false`.
    fn can_fit_into_pool(
        &self,
        checked_transaction: &S::CheckedTransaction,
    ) -> Result<SpaceCheckResult, Error> {
        let tx = checked_transaction.tx();
        let tx_gas = tx.max_gas();
        let bytes_size = tx.metered_bytes_size();
        let gas_left = self.current_gas.saturating_add(tx_gas);
        let bytes_left = self.current_bytes_size.saturating_add(bytes_size);
        let txs_left = self.tx_id_to_storage_id.len().saturating_add(1);
        if gas_left <= self.config.pool_limits.max_gas
            && bytes_left <= self.config.pool_limits.max_bytes_size
            && txs_left <= self.config.pool_limits.max_txs
        {
            return Ok(SpaceCheckResult::EnoughSpace);
        }

        let has_dependencies = !checked_transaction.all_dependencies().is_empty();

        // If the transaction has a dependency and the pool is full, we refuse it
        if has_dependencies {
            return Err(Error::NotInsertedLimitHit);
        }

        let left = NotEnoughSpace {
            gas_left,
            bytes_left,
            txs_left,
        };

        Ok(SpaceCheckResult::NotEnoughSpace(left))
    }

    /// Find free space in the pool by marking less profitable transactions for removal.
    ///
    /// Return the list of transactions that must be removed from the pool along all of
    /// their dependent subtree.
    ///
    /// Returns an error impossible to find enough space.
    fn find_free_space(
        &self,
        left: NotEnoughSpace,
        checked_transaction: &S::CheckedTransaction,
    ) -> Result<Vec<S::StorageIndex>, Error> {
        let tx = checked_transaction.tx();
        let NotEnoughSpace {
            mut gas_left,
            mut bytes_left,
            mut txs_left,
        } = left;

        // Here the transaction has no dependencies which means that it's an executable transaction
        // and we want to make space for it
        let new_tx_ratio = Ratio::new(tx.tip(), tx.max_gas());

        // We want to go over executable transactions and remove the less profitable ones.
        // It is imported to go over executable transactions, not dependent ones, because we
        // can include the same subtree several times in the calculation if we use dependent txs.
        let mut sorted_txs = self.selection_algorithm.get_less_worth_txs();

        let mut transactions_to_remove = vec![];

        while gas_left > self.config.pool_limits.max_gas
            || bytes_left > self.config.pool_limits.max_bytes_size
            || txs_left > self.config.pool_limits.max_txs
        {
            let storage_id = sorted_txs.next().ok_or(Error::NotInsertedLimitHit)?;

            if checked_transaction.all_dependencies().contains(storage_id) {
                continue
            }

            debug_assert!(!self.storage.has_dependencies(storage_id));

            let Some(storage_data) = self.storage.get(storage_id) else {
                debug_assert!(
                    false,
                    "Storage data not found for one of the less worth transactions"
                );
                tracing::warn!(
                    "Storage data not found for one of the less \
                    worth transactions during `find_free_space`."
                );
                continue
            };
            let ratio = Ratio::new(
                storage_data.dependents_cumulative_tip,
                storage_data.dependents_cumulative_gas,
            );

            if ratio > new_tx_ratio {
                return Err(Error::NotInsertedLimitHit);
            }

            // It is not a correct way of deciding how many gas and bytes we will free
            // by removing this transaction, but the fastest way.
            // It will return incorrect values if several transactions have the same
            // dependents. An example:
            //
            // E - Executable transaction
            // D - Dependent transaction
            //
            //   E   E
            //    \ /
            //     D
            //    / \
            //   D   D
            //
            // Removing both E frees (E + E + 3D), while this loop assumes 2 * (E + 3D).
            // But it is okay since the limits for the TxPool are not strict.
            let gas = storage_data.dependents_cumulative_gas;
            let bytes = storage_data.dependents_cumulative_bytes_size;
            let txs = storage_data.number_dependents_in_chain;

            gas_left = gas_left.saturating_sub(gas);
            bytes_left = bytes_left.saturating_sub(bytes);
            txs_left = txs_left.saturating_sub(txs);

            transactions_to_remove.push(*storage_id);
        }

        Ok(transactions_to_remove)
    }

    /// Remove transaction and its dependents.
    pub fn remove_transaction_and_dependents(
        &mut self,
        tx_ids: Vec<TxId>,
    ) -> Vec<ArcPoolTx> {
        let mut removed_transactions = vec![];
        for tx_id in tx_ids {
            if let Some(storage_id) = self.tx_id_to_storage_id.remove(&tx_id) {
                let removed = self
                    .storage
                    .remove_transaction_and_dependents_subtree(storage_id);
                self.update_components_and_caches_on_removal(removed.iter());
                removed_transactions
                    .extend(removed.into_iter().map(|data| data.transaction));
            }
        }

        self.update_stats();

        removed_transactions
    }

    pub fn remove_coin_dependents(&mut self, tx_id: TxId) -> Vec<ArcPoolTx> {
        let mut txs_removed = vec![];
        let coin_dependents = self.collision_manager.get_coins_spenders(&tx_id);
        for dependent in coin_dependents {
            let removed = self
                .storage
                .remove_transaction_and_dependents_subtree(dependent);
            self.update_components_and_caches_on_removal(removed.iter());
            txs_removed.extend(removed.into_iter().map(|data| data.transaction));
        }

        self.update_stats();

        txs_removed
    }

    fn check_blob_does_not_exist(
        tx: &PoolTransaction,
        persistent_storage: &impl TxPoolPersistentStorage,
    ) -> Result<(), Error> {
        if let PoolTransaction::Blob(checked_tx, _) = &tx {
            let blob_id = checked_tx.transaction().blob_id();
            if persistent_storage
                .blob_exist(blob_id)
                .map_err(|e| Error::Database(format!("{:?}", e)))?
            {
                return Err(Error::InputValidation(
                    InputValidationError::NotInsertedBlobIdAlreadyTaken(*blob_id),
                ));
            }
        }
        Ok(())
    }

    fn update_components_and_caches_on_removal<'a>(
        &mut self,
        removed_transactions: impl Iterator<Item = &'a StorageData>,
    ) {
        for storage_entry in removed_transactions {
            let tx = &storage_entry.transaction;
            self.current_gas = self.current_gas.saturating_sub(tx.max_gas());
            self.current_bytes_size = self
                .current_bytes_size
                .saturating_sub(tx.metered_bytes_size());
            self.tx_id_to_storage_id.remove(&tx.id());
            self.collision_manager.on_removed_transaction(tx);
            self.selection_algorithm
                .on_removed_transaction(storage_entry);
        }
        self.register_transaction_counts();
    }

    #[cfg(test)]
    pub fn assert_integrity(&self, mut expected_txs: HashSet<TxId>) {
        for tx in &self.tx_id_to_storage_id {
            if !expected_txs.remove(tx.0) {
                panic!(
                    "Transaction with id {:?} is not in the expected transactions",
                    tx.0
                );
            }
        }
        assert!(
            expected_txs.is_empty(),
            "Some transactions are not found in the pool"
        );
    }
}

pub struct NotEnoughSpace {
    gas_left: u64,
    bytes_left: usize,
    txs_left: usize,
}

/// The result of the `can_fit_into_pool` check.
pub enum SpaceCheckResult {
    EnoughSpace,
    NotEnoughSpace(NotEnoughSpace),
}

pub struct CanStoreTransaction<'a, S>
where
    S: Storage,
{
    /// The checked transaction by the storage.
    checked_transaction: S::CheckedTransaction,
    /// List of transactions to remove to fit the new transaction into the pool.
    transactions_to_remove: Vec<S::StorageIndex>,
    /// List of collided transactions that we need to remove to insert transaction.
    collisions: Collisions<S::StorageIndex>,
    /// Protects the pool from modifications while this type is active.
    _guard: &'a S,
}<|MERGE_RESOLUTION|>--- conflicted
+++ resolved
@@ -350,12 +350,7 @@
 
     /// Remove transaction but keep its dependents.
     /// The dependents become executables.
-<<<<<<< HEAD
-    pub fn remove_transactions(&mut self, tx_ids: Vec<TxId>) -> Vec<ArcPoolTx> {
-        let mut removed_transactions = vec![];
-=======
     pub fn remove_transactions(&mut self, tx_ids: impl Iterator<Item = TxId>) {
->>>>>>> c11688b4
         for tx_id in tx_ids {
             if let Some(storage_id) = self.tx_id_to_storage_id.remove(&tx_id) {
                 let dependents: Vec<S::StorageIndex> =
@@ -384,12 +379,10 @@
                         .new_executable_transaction(dependent, storage_data);
                 }
                 self.update_components_and_caches_on_removal(iter::once(&transaction));
-                removed_transactions.push(transaction.transaction);
             }
         }
 
         self.update_stats();
-        removed_transactions
     }
 
     /// Check if the pool has enough space to store a transaction.
