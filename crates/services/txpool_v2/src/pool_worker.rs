use fuel_core_storage::transactional::AtomicView;
use fuel_core_types::{
    fuel_tx::{
        Transaction,
        TxId,
    },
    fuel_types::BlockHeight,
    services::{
        p2p::GossipsubMessageInfo,
        txpool::ArcPoolTx,
    },
};
use std::{
    ops::Deref,
    sync::Arc,
    time::{
        Duration,
        SystemTime,
    },
};
use tokio::sync::{
    mpsc,
    mpsc::{
        Receiver,
        Sender,
    },
    oneshot,
};

use crate::{
    config::ServiceChannelLimits,
    error::{
        Error,
        InputValidationError,
        RemovedReason,
    },
    pending_pool::{
        MissingInput,
        PendingPool,
    },
    ports::TxPoolPersistentStorage,
    service::{
        TxInfo,
        TxPool,
    },
    Constraints,
};

const MAX_PENDING_READ_POOL_REQUESTS: usize = 10_000;
const MAX_PENDING_INSERT_POOL_REQUESTS: usize = 1_000;
const MAX_PENDING_REMOVE_POOL_REQUESTS: usize = 1_000;

const SIZE_EXTRACT_BLOCK_TRANSACTIONS_CHANNEL: usize = 100_000;
const SIZE_NOTIFICATION_CHANNEL: usize = 10_000_000;
const SIZE_THREAD_MANAGEMENT_CHANNEL: usize = 10;

pub(super) struct PoolWorkerInterface {
    thread_management_sender: Sender<ThreadManagementRequest>,
    pub(super) request_insert_sender: Sender<PoolInsertRequest>,
    pub(super) request_remove_sender: Sender<PoolRemoveRequest>,
    pub(super) request_read_sender: Sender<PoolReadRequest>,
    pub(super) extract_block_transactions_sender: Sender<PoolExtractBlockTransactions>,
    pub(super) notification_receiver: Receiver<PoolNotification>,
    handle: Option<std::thread::JoinHandle<()>>,
}

impl PoolWorkerInterface {
    pub fn new<View>(
        tx_pool: TxPool,
        view_provider: Arc<dyn AtomicView<LatestView = View>>,
        limits: &ServiceChannelLimits,
    ) -> Self
    where
        View: TxPoolPersistentStorage,
    {
        let (request_read_sender, request_read_receiver) =
            mpsc::channel(limits.max_pending_read_pool_requests);
        let (extract_block_transactions_sender, extract_block_transactions_receiver) =
            mpsc::channel(SIZE_EXTRACT_BLOCK_TRANSACTIONS_CHANNEL);
        let (request_remove_sender, request_remove_receiver) =
            mpsc::channel(limits.max_pending_write_pool_requests);
        let (request_insert_sender, request_insert_receiver) =
            mpsc::channel(limits.max_pending_write_pool_requests);
        let (notification_sender, notification_receiver) =
            mpsc::channel(SIZE_NOTIFICATION_CHANNEL);
        let (thread_management_sender, thread_management_receiver) =
            mpsc::channel(SIZE_THREAD_MANAGEMENT_CHANNEL);

        let handle = std::thread::spawn(move || {
            let Ok(tokio_runtime) = tokio::runtime::Builder::new_current_thread()
                .enable_all()
                .build()
            else {
                tracing::error!("Failed to build tokio runtime for pool worker");
                return;
            };
            let mut worker = PoolWorker {
                thread_management_receiver,
                request_remove_receiver,
                request_read_receiver,
                extract_block_transactions_receiver,
                request_insert_receiver,
                notification_sender,
                pool: tx_pool,
                // TODO: Configurable pending pool TTL
                pending_pool: PendingPool::new(Duration::from_secs(3)),
                view_provider,
            };

            tokio_runtime.block_on(async { while !worker.run().await {} });
        });
        Self {
            thread_management_sender,
            request_insert_sender,
            extract_block_transactions_sender,
            request_read_sender,
            request_remove_sender,
            notification_receiver,
            handle: Some(handle),
        }
    }

<<<<<<< HEAD
    pub fn executed(&self, tx_ids: Vec<TxId>) -> anyhow::Result<()> {
        self.request_remove_sender
            .send(PoolRemoveRequest::RemoveExecutedTransactions { tx_ids })
=======
    pub fn remove_executed_transactions(&self, tx_ids: Vec<TxId>) -> anyhow::Result<()> {
        self.request_remove_sender
            .try_send(PoolRemoveRequest::ExecutedTransactions { tx_ids })
>>>>>>> 374341fc
            .map_err(|e| anyhow::anyhow!("Failed to send remove request: {}", e))
    }

    pub fn remove_tx_and_coin_dependents(
        &self,
        tx_and_dependents_ids: (Vec<TxId>, Error),
    ) -> anyhow::Result<()> {
        self.request_remove_sender
            .try_send(PoolRemoveRequest::TxAndCoinDependents {
                tx_and_dependents_ids,
            })
            .map_err(|e| {
                anyhow::anyhow!(
                    "Failed to send remove and coin dependents request: {}",
                    e
                )
            })
    }

    pub fn stop(&mut self) {
        if let Err(e) = self
            .thread_management_sender
            .try_send(ThreadManagementRequest::Stop)
        {
            tracing::error!("Failed to send stop request: {}", e);
        }
        if let Some(handle) = self.handle.take() {
            if handle.join().is_err() {
                tracing::error!("Failed to join pool worker thread");
            }
        }
    }
}

enum ThreadManagementRequest {
    Stop,
}

#[allow(clippy::upper_case_acronyms)]
pub(super) enum InsertionSource {
    P2P {
        from_peer_info: GossipsubMessageInfo,
    },
    RPC {
        response_channel: Option<oneshot::Sender<Result<(), Error>>>,
    },
}

pub(super) enum PoolInsertRequest {
    Insert {
        tx: ArcPoolTx,
        source: InsertionSource,
    },
}

pub(super) enum PoolExtractBlockTransactions {
    ExtractBlockTransactions {
        constraints: Constraints,
        transactions: oneshot::Sender<Vec<ArcPoolTx>>,
    },
}

<<<<<<< HEAD
pub enum PoolRemoveRequest {
    RemoveExecutedTransactions { tx_ids: Vec<TxId> },
    RemoveCoinDependents { parent_txs: Vec<(TxId, String)> },
    RemoveAndCoinDependents { tx_ids: (Vec<TxId>, Error) },
=======
pub(super) enum PoolRemoveRequest {
    ExecutedTransactions {
        tx_ids: Vec<TxId>,
    },
    CoinDependents {
        dependents_ids: Vec<(TxId, Error)>,
    },
    TxAndCoinDependents {
        tx_and_dependents_ids: (Vec<TxId>, Error),
    },
>>>>>>> 374341fc
}
pub(super) enum PoolReadRequest {
    NonExistingTxs {
        tx_ids: Vec<TxId>,
        response_channel: oneshot::Sender<Vec<TxId>>,
    },
    Txs {
        tx_ids: Vec<TxId>,
        response_channel: oneshot::Sender<Vec<Option<TxInfo>>>,
    },
    TxIds {
        max_txs: usize,
        response_channel: oneshot::Sender<Vec<TxId>>,
    },
}

#[allow(clippy::upper_case_acronyms)]
pub(super) enum ExtendedInsertionSource {
    P2P {
        from_peer_info: GossipsubMessageInfo,
    },
    RPC {
        tx: Arc<Transaction>,
        response_channel: Option<oneshot::Sender<Result<(), Error>>>,
    },
}

pub(super) enum PoolNotification {
    Inserted {
        tx_id: TxId,
        time: SystemTime,
        expiration: BlockHeight,
        source: ExtendedInsertionSource,
    },
    ErrorInsertion {
        tx_id: TxId,
        error: Error,
        source: InsertionSource,
    },
    Removed {
        tx_id: TxId,
        error: Error,
    },
}

pub(super) struct PoolWorker<View> {
    thread_management_receiver: Receiver<ThreadManagementRequest>,
    request_remove_receiver: Receiver<PoolRemoveRequest>,
    request_read_receiver: Receiver<PoolReadRequest>,
    extract_block_transactions_receiver: Receiver<PoolExtractBlockTransactions>,
    request_insert_receiver: Receiver<PoolInsertRequest>,
    pool: TxPool,
    pending_pool: PendingPool,
    view_provider: Arc<dyn AtomicView<LatestView = View>>,
    notification_sender: Sender<PoolNotification>,
}

impl<View> PoolWorker<View>
where
    View: TxPoolPersistentStorage,
{
    pub async fn run(&mut self) -> bool {
        let mut remove_buffer = vec![];
        let mut read_buffer = vec![];
        let mut insert_buffer = vec![];
        tokio::select! {
            biased;
            management_req = self.thread_management_receiver.recv() => {
                match management_req {
                    Some(req) => match req {
                        ThreadManagementRequest::Stop => return true,
                    },
                    None => return true,
                }
            }
            extract = self.extract_block_transactions_receiver.recv() => {
                match extract {
                    Some(PoolExtractBlockTransactions::ExtractBlockTransactions { constraints, transactions }) => {
                        self.extract_block_transactions(constraints, transactions);
                    }
                    None => return true,
                }
            }
            _ = self.request_remove_receiver.recv_many(&mut remove_buffer, MAX_PENDING_REMOVE_POOL_REQUESTS) => {
                if remove_buffer.is_empty() {
                    return true;
                }
                for remove in remove_buffer {
                    match remove {
<<<<<<< HEAD
                        PoolRemoveRequest::RemoveExecutedTransactions { tx_ids } => {
                            self.remove_executed_transactions(tx_ids);
=======
                        PoolRemoveRequest::ExecutedTransactions { tx_ids } => {
                            self.remove(tx_ids);
>>>>>>> 374341fc
                        }
                        PoolRemoveRequest::CoinDependents { dependents_ids } => {
                            self.remove_coin_dependents(dependents_ids);
                        }
                        PoolRemoveRequest::TxAndCoinDependents { tx_and_dependents_ids } => {
                            self.remove_and_coin_dependents(tx_and_dependents_ids);
                        }
                    }
                }
            }
            _ = self.request_read_receiver.recv_many(&mut read_buffer, MAX_PENDING_READ_POOL_REQUESTS) => {
                if read_buffer.is_empty() {
                    return true;
                }
                for read in read_buffer {
                    match read {
                        PoolReadRequest::TxIds { max_txs, response_channel } => {
                            self.get_tx_ids(max_txs, response_channel);
                        }
                        PoolReadRequest::Txs { tx_ids, response_channel } => {
                            self.get_txs(tx_ids, response_channel);
                        }
                        PoolReadRequest::NonExistingTxs {
                            tx_ids,
                            response_channel,
                        } => {
                            self.get_non_existing_txs(tx_ids, response_channel);
                        }
                    }
                }
            }
            _ = self.request_insert_receiver.recv_many(&mut insert_buffer, MAX_PENDING_INSERT_POOL_REQUESTS) => {
                if insert_buffer.is_empty() {
                    return true;
                }
                for insert in insert_buffer {
                    let PoolInsertRequest::Insert {
                        tx,
                        source,
                    } = insert;

                    self.insert(tx, source);
                }
            }
        }
        false
    }

    fn insert(&mut self, tx: ArcPoolTx, source: InsertionSource) {
        let tx_id = tx.id();
        let expiration = tx.expiration();
        let result = self.view_provider.latest_view();
        let res = match result {
            Ok(view) => self.pool.insert(tx.clone(), &view),
            Err(err) => Err(Error::Database(format!("{:?}", err))),
        };

        match res {
            Ok(removed_txs) => {
                let extended_source = match source {
                    InsertionSource::P2P { from_peer_info } => {
                        ExtendedInsertionSource::P2P { from_peer_info }
                    }
                    InsertionSource::RPC { response_channel } => {
                        let tx: Transaction = self
                            .pool
                            .get(&tx_id)
                            .expect("Transaction was inserted above; qed")
                            .transaction
                            .deref()
                            .into();

                        ExtendedInsertionSource::RPC {
                            tx: Arc::new(tx),
                            response_channel,
                        }
                    }
                };
                if let Err(e) =
                    self.notification_sender
                        .try_send(PoolNotification::Inserted {
                            tx_id,
                            expiration,
                            time: SystemTime::now(),
                            source: extended_source,
                        })
                {
                    tracing::error!("Failed to send inserted notification: {}", e);
                }

                for tx in removed_txs {
                    let removed_tx_id = tx.id();
                    if let Err(e) =
                        self.notification_sender
                            .try_send(PoolNotification::Removed {
                                tx_id: removed_tx_id,
                                error: Error::Removed(RemovedReason::LessWorth(tx_id)),
                            })
                    {
                        tracing::error!("Failed to send removed notification: {}", e);
                    }
                }
                self.pending_pool.new_known_txs(vec![tx]);
            }
            // Review question: What should we return to the user in this case if the source is RPC or P2P ?
            // I think we can make a new notification just for that if needed but idk.
            Err(Error::InputValidation(InputValidationError::UtxoNotFound(utxo_id))) => {
                self.pending_pool
                    .insert_transaction(tx, MissingInput::Utxo(utxo_id));
            }
            Err(Error::InputValidation(
                InputValidationError::NotInsertedInputContractDoesNotExist(contract_id),
            )) => {
                self.pending_pool
                    .insert_transaction(tx, MissingInput::Contract(contract_id));
            }
            Err(Error::InputValidation(
                InputValidationError::NotInsertedInputMessageUnknown(nonce),
            )) => {
                self.pending_pool
                    .insert_transaction(tx, MissingInput::Message(nonce));
            }
            Err(error) => {
                if let Err(e) =
                    self.notification_sender
                        .try_send(PoolNotification::ErrorInsertion {
                            tx_id,
                            source,
                            error,
                        })
                {
                    tracing::error!("Failed to send error insertion notification: {}", e);
                }
            }
        }
    }

    fn extract_block_transactions(
        &mut self,
        constraints: Constraints,
        blocks: oneshot::Sender<Vec<ArcPoolTx>>,
    ) {
        let txs = self.pool.extract_transactions_for_block(constraints);
        if blocks.send(txs).is_err() {
            tracing::error!("Failed to send block transactions");
        }
    }

    fn remove_executed_transactions(&mut self, tx_ids: Vec<TxId>) {
        let removed_transactions = self.pool.remove_transactions(tx_ids);
        self.pending_pool.new_known_txs(removed_transactions);
    }

    fn remove_coin_dependents(&mut self, parent_txs: Vec<(TxId, Error)>) {
        for (tx_id, reason) in parent_txs {
            let removed = self.pool.remove_coin_dependents(tx_id);
            for tx in removed {
                let tx_id = tx.id();
                if let Err(e) = self.notification_sender.try_send(PoolNotification::Removed {
                    tx_id,
                    error: Error::SkippedTransaction(
                        format!("Parent transaction with id: {tx_id}, was removed because of: {reason}")
                    )
                }) {
                    tracing::error!("Failed to send removed notification: {}", e);
                }
            }
        }
    }

    fn remove_and_coin_dependents(&mut self, tx_ids: (Vec<TxId>, Error)) {
        let (tx_ids, error) = tx_ids;
        let removed = self.pool.remove_transaction_and_dependents(tx_ids);
        for tx in removed {
            let tx_id = tx.id();
            if let Err(e) = self
                .notification_sender
                .try_send(PoolNotification::Removed {
                    tx_id,
                    error: error.clone(),
                })
            {
                tracing::error!("Failed to send removed notification: {}", e);
            }
        }
    }

    fn get_tx_ids(&mut self, max_txs: usize, tx_ids_sender: oneshot::Sender<Vec<TxId>>) {
        let tx_ids: Vec<TxId> = self.pool.iter_tx_ids().take(max_txs).copied().collect();
        if tx_ids_sender.send(tx_ids).is_err() {
            tracing::error!("Failed to send tx ids out of PoolWorker");
        }
    }

    fn get_txs(
        &mut self,
        tx_ids: Vec<TxId>,
        txs_sender: oneshot::Sender<Vec<Option<TxInfo>>>,
    ) {
        let txs: Vec<Option<TxInfo>> = tx_ids
            .into_iter()
            .map(|tx_id| {
                self.pool.get(&tx_id).map(|tx| TxInfo {
                    tx: tx.transaction.clone(),
                    creation_instant: tx.creation_instant,
                })
            })
            .collect();
        if txs_sender.send(txs).is_err() {
            tracing::error!("Failed to send txs from PoolWorker");
        }
    }

    fn get_non_existing_txs(
        &mut self,
        tx_ids: Vec<TxId>,
        response_channel: oneshot::Sender<Vec<TxId>>,
    ) {
        let non_existing_txs: Vec<TxId> = tx_ids
            .into_iter()
            .filter(|tx_id| !self.pool.contains(tx_id))
            .collect();
        if response_channel.send(non_existing_txs).is_err() {
            tracing::error!("Failed to send non existing txs");
        }
    }
}<|MERGE_RESOLUTION|>--- conflicted
+++ resolved
@@ -120,15 +120,9 @@
         }
     }
 
-<<<<<<< HEAD
-    pub fn executed(&self, tx_ids: Vec<TxId>) -> anyhow::Result<()> {
-        self.request_remove_sender
-            .send(PoolRemoveRequest::RemoveExecutedTransactions { tx_ids })
-=======
     pub fn remove_executed_transactions(&self, tx_ids: Vec<TxId>) -> anyhow::Result<()> {
         self.request_remove_sender
             .try_send(PoolRemoveRequest::ExecutedTransactions { tx_ids })
->>>>>>> 374341fc
             .map_err(|e| anyhow::anyhow!("Failed to send remove request: {}", e))
     }
 
@@ -191,12 +185,6 @@
     },
 }
 
-<<<<<<< HEAD
-pub enum PoolRemoveRequest {
-    RemoveExecutedTransactions { tx_ids: Vec<TxId> },
-    RemoveCoinDependents { parent_txs: Vec<(TxId, String)> },
-    RemoveAndCoinDependents { tx_ids: (Vec<TxId>, Error) },
-=======
 pub(super) enum PoolRemoveRequest {
     ExecutedTransactions {
         tx_ids: Vec<TxId>,
@@ -207,7 +195,6 @@
     TxAndCoinDependents {
         tx_and_dependents_ids: (Vec<TxId>, Error),
     },
->>>>>>> 374341fc
 }
 pub(super) enum PoolReadRequest {
     NonExistingTxs {
@@ -297,13 +284,8 @@
                 }
                 for remove in remove_buffer {
                     match remove {
-<<<<<<< HEAD
-                        PoolRemoveRequest::RemoveExecutedTransactions { tx_ids } => {
+                        PoolRemoveRequest::ExecutedTransactions { tx_ids } => {
                             self.remove_executed_transactions(tx_ids);
-=======
-                        PoolRemoveRequest::ExecutedTransactions { tx_ids } => {
-                            self.remove(tx_ids);
->>>>>>> 374341fc
                         }
                         PoolRemoveRequest::CoinDependents { dependents_ids } => {
                             self.remove_coin_dependents(dependents_ids);
