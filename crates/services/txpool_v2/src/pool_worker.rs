--- conflicted
+++ resolved
@@ -395,11 +395,7 @@
                         tracing::error!("Failed to send removed notification: {}", e);
                     }
                 }
-<<<<<<< HEAD
-                let updated_txs = self.pending_pool.new_known_txs(vec![tx]);
-=======
                 let updated_txs = self.pending_pool.new_known_tx(tx);
->>>>>>> 3e0f6b68
 
                 for (tx, source) in updated_txs.resolved_txs {
                     self.insert(tx, source);
@@ -597,37 +593,6 @@
         let bytes_used = self.pending_pool.current_bytes.saturating_add(bytes_size);
         let txs_used = self.pending_pool.current_txs.saturating_add(1);
 
-<<<<<<< HEAD
-        if gas_used
-            > self
-                .pool
-                .config
-                .pool_limits
-                .max_gas
-                .saturating_mul(self.pool.config.max_pending_pool_size_percentage as u64)
-                .saturating_div(100)
-            || bytes_used
-                > self
-                    .pool
-                    .config
-                    .pool_limits
-                    .max_bytes_size
-                    .saturating_mul(
-                        self.pool.config.max_pending_pool_size_percentage as usize,
-                    )
-                    .saturating_div(100)
-            || txs_used
-                > self
-                    .pool
-                    .config
-                    .pool_limits
-                    .max_txs
-                    .saturating_mul(
-                        self.pool.config.max_pending_pool_size_percentage as usize,
-                    )
-                    .saturating_div(100)
-        {
-=======
         let max_gas = self
             .pool
             .config
@@ -651,7 +616,6 @@
             .saturating_div(100);
 
         if gas_used > max_gas || bytes_used > max_bytes || txs_used > max_txs {
->>>>>>> 3e0f6b68
             return false;
         }
 
