use fuel_core_storage::transactional::AtomicView;
use fuel_core_types::{
    fuel_tx::{
        Output,
        Transaction,
        TxId,
    },
    fuel_types::BlockHeight,
    services::{
        block_importer::SharedImportResult,
        p2p::GossipsubMessageInfo,
<<<<<<< HEAD
        txpool::{
            statuses::{
                PreConfirmationFailure,
                PreConfirmationSuccess,
            },
            ArcPoolTx,
        },
=======
        transaction_status::statuses,
        txpool::ArcPoolTx,
>>>>>>> 95899dd3
    },
};
use std::{
    ops::Deref,
    sync::Arc,
    time::SystemTime,
};
use tokio::{
    sync::{
        mpsc::{
            self,
            Receiver,
            Sender,
        },
        oneshot,
    },
    time::{
        Interval,
        MissedTickBehavior,
    },
};

use crate::{
    config::ServiceChannelLimits,
    error::{
        Error,
        InsertionErrorType,
    },
    pending_pool::PendingPool,
    ports::{
        TxPoolPersistentStorage,
        TxStatusManager as TxStatusManagerTrait,
    },
    service::{
        TxInfo,
        TxPool,
    },
    Constraints,
};

const MAX_PENDING_READ_POOL_REQUESTS: usize = 10_000;
const MAX_PENDING_INSERT_POOL_REQUESTS: usize = 1_000;
const MAX_PENDING_REMOVE_POOL_REQUESTS: usize = 1_000;

const SIZE_EXTRACT_BLOCK_TRANSACTIONS_CHANNEL: usize = 100_000;
const SIZE_NOTIFICATION_CHANNEL: usize = 10_000_000;
const SIZE_THREAD_MANAGEMENT_CHANNEL: usize = 10;

pub(super) struct PoolWorkerInterface {
    thread_management_sender: Sender<ThreadManagementRequest>,
    pub(super) request_insert_sender: Sender<PoolInsertRequest>,
    pub(super) request_update_sender: Sender<PoolUpdateRequest>,
    pub(super) request_read_sender: Sender<PoolReadRequest>,
    pub(super) extract_block_transactions_sender: Sender<PoolExtractBlockTransactions>,
    pub(super) notification_receiver: Receiver<PoolNotification>,
    handle: Option<std::thread::JoinHandle<()>>,
}

impl PoolWorkerInterface {
    pub fn new<View, TxStatusManager>(
        tx_pool: TxPool<TxStatusManager>,
        view_provider: Arc<dyn AtomicView<LatestView = View>>,
        limits: &ServiceChannelLimits,
    ) -> Self
    where
        View: TxPoolPersistentStorage,
        TxStatusManager: TxStatusManagerTrait,
    {
        let (request_read_sender, request_read_receiver) =
            mpsc::channel(limits.max_pending_read_pool_requests);
        let (extract_block_transactions_sender, extract_block_transactions_receiver) =
            mpsc::channel(SIZE_EXTRACT_BLOCK_TRANSACTIONS_CHANNEL);
        let (request_update_sender, request_remove_receiver) =
            mpsc::channel(limits.max_pending_write_pool_requests);
        let (request_insert_sender, request_insert_receiver) =
            mpsc::channel(limits.max_pending_write_pool_requests);
        let (notification_sender, notification_receiver) =
            mpsc::channel(SIZE_NOTIFICATION_CHANNEL);
        let (thread_management_sender, thread_management_receiver) =
            mpsc::channel(SIZE_THREAD_MANAGEMENT_CHANNEL);

        let handle = std::thread::spawn({
            let tx_insert_from_pending_sender = request_insert_sender.clone();
            move || {
                let Ok(tokio_runtime) = tokio::runtime::Builder::new_current_thread()
                    .enable_all()
                    .build()
                else {
                    tracing::error!("Failed to build tokio runtime for pool worker");
                    return;
                };
                let pending_pool_tx_ttl = tx_pool.config.pending_pool_tx_ttl;
                let mut worker = PoolWorker {
                    tx_insert_from_pending_sender,
                    thread_management_receiver,
                    request_remove_receiver,
                    request_read_receiver,
                    extract_block_transactions_receiver,
                    request_insert_receiver,
                    notification_sender,
                    pending_pool: PendingPool::new(tx_pool.config.pending_pool_tx_ttl),
                    pool: tx_pool,
                    view_provider,
                };

                tokio_runtime.block_on(async {
                    let mut pending_pool_expiration_check =
                        tokio::time::interval(pending_pool_tx_ttl);
                    pending_pool_expiration_check
                        .set_missed_tick_behavior(MissedTickBehavior::Skip);
                    while !worker.run(&mut pending_pool_expiration_check).await {}
                });
            }
        });
        Self {
            thread_management_sender,
            request_insert_sender,
            extract_block_transactions_sender,
            request_read_sender,
            request_update_sender,
            notification_receiver,
            handle: Some(handle),
        }
    }

    pub fn process_block(&self, block_result: SharedImportResult) -> anyhow::Result<()> {
        self.request_update_sender
            .try_send(PoolUpdateRequest::ProcessBlock { block_result })
            .map_err(|e| anyhow::anyhow!("Failed to send remove request: {}", e))
    }

    pub fn remove_expired_transactions(
        &self,
        expired_txs: Vec<TxId>,
    ) -> anyhow::Result<()> {
        self.request_update_sender
            .try_send(PoolUpdateRequest::ExpiredTransactions { expired_txs })
            .map_err(|e| {
                anyhow::anyhow!(
                    "Failed to send remove and coin dependents request: {}",
                    e
                )
            })
    }

    pub fn remove_skipped_transaction(
        &self,
        id: TxId,
        reason: String,
    ) -> anyhow::Result<()> {
        self.request_update_sender
            .try_send(PoolUpdateRequest::SkippedTransaction { id, reason })
            .map_err(|e| {
                anyhow::anyhow!(
                    "Failed to send remove skipped transactions request: {}",
                    e
                )
            })
    }

    pub fn preconfirmed_transaction(
        &self,
        tx_id: TxId,
        status: PreconfirmedStatus,
    ) -> anyhow::Result<()> {
        self.request_update_sender
            .try_send(PoolUpdateRequest::PreconfirmedTransaction { tx_id, status })
            .map_err(|e| {
                anyhow::anyhow!("Failed to send preconfirmed transaction request: {}", e)
            })
    }

    pub fn stop(&mut self) {
        if let Err(e) = self
            .thread_management_sender
            .try_send(ThreadManagementRequest::Stop)
        {
            tracing::error!("Failed to send stop request: {}", e);
        }
        if let Some(handle) = self.handle.take() {
            if handle.join().is_err() {
                tracing::error!("Failed to join pool worker thread");
            }
        }
    }
}

enum ThreadManagementRequest {
    Stop,
}

#[allow(clippy::upper_case_acronyms)]
#[derive(Debug)]
pub(super) enum InsertionSource {
    P2P {
        from_peer_info: GossipsubMessageInfo,
    },
    RPC {
        response_channel: Option<oneshot::Sender<Result<(), Error>>>,
    },
}

pub(super) enum PoolInsertRequest {
    Insert {
        tx: ArcPoolTx,
        source: InsertionSource,
    },
}

pub(super) enum PoolExtractBlockTransactions {
    ExtractBlockTransactions {
        constraints: Constraints,
        transactions: oneshot::Sender<Vec<ArcPoolTx>>,
    },
}

pub(super) enum PreconfirmedStatus {
    Success(Arc<PreConfirmationSuccess>),
    Failure(Arc<PreConfirmationFailure>),
}

impl PreconfirmedStatus {
    pub fn outputs(&self) -> Option<impl Iterator<Item = &'_ Output>> {
        match self {
            PreconfirmedStatus::Success(success) => {
                success.outputs.as_ref().map(|outputs| outputs.iter())
            }
            PreconfirmedStatus::Failure(failure) => {
                failure.outputs.as_ref().map(|outputs| outputs.iter())
            }
        }
    }
}

pub(super) enum PoolUpdateRequest {
    ProcessBlock {
        block_result: SharedImportResult,
    },
<<<<<<< HEAD
    SkippedTransaction {
        id: TxId,
        reason: String,
    },
    ExpiredTransactions {
        expired_txs: Vec<TxId>,
=======
    SkippedTransactions {
        dependents_ids: Vec<TxId>,
>>>>>>> 95899dd3
    },
    PreconfirmedTransaction {
        tx_id: TxId,
        status: PreconfirmedStatus,
    },
}
pub(super) enum PoolReadRequest {
    NonExistingTxs {
        tx_ids: Vec<TxId>,
        response_channel: oneshot::Sender<Vec<TxId>>,
    },
    Txs {
        tx_ids: Vec<TxId>,
        response_channel: oneshot::Sender<Vec<Option<TxInfo>>>,
    },
    TxIds {
        max_txs: usize,
        response_channel: oneshot::Sender<Vec<TxId>>,
    },
}

#[allow(clippy::upper_case_acronyms)]
pub(super) enum ExtendedInsertionSource {
    P2P {
        from_peer_info: GossipsubMessageInfo,
    },
    RPC {
        tx: Arc<Transaction>,
        response_channel: Option<oneshot::Sender<Result<(), Error>>>,
    },
}

pub(super) enum PoolNotification {
    Inserted {
        tx_id: TxId,
        time: SystemTime,
        expiration: BlockHeight,
        source: ExtendedInsertionSource,
    },
    ErrorInsertion {
        tx_id: TxId,
        error: Error,
        source: InsertionSource,
    },
}

pub(super) struct PoolWorker<View, TxStatusManager> {
    tx_insert_from_pending_sender: Sender<PoolInsertRequest>,
    thread_management_receiver: Receiver<ThreadManagementRequest>,
    request_remove_receiver: Receiver<PoolUpdateRequest>,
    request_read_receiver: Receiver<PoolReadRequest>,
    extract_block_transactions_receiver: Receiver<PoolExtractBlockTransactions>,
    request_insert_receiver: Receiver<PoolInsertRequest>,
    pool: TxPool<TxStatusManager>,
    pending_pool: PendingPool,
    view_provider: Arc<dyn AtomicView<LatestView = View>>,
    notification_sender: Sender<PoolNotification>,
}

impl<View, TxStatusManager> PoolWorker<View, TxStatusManager>
where
    View: TxPoolPersistentStorage,
    TxStatusManager: TxStatusManagerTrait,
{
    pub async fn run(&mut self, pending_pool_expiration_check: &mut Interval) -> bool {
        let mut update_buffer = vec![];
        let mut read_buffer = vec![];
        let mut insert_buffer = vec![];
        tokio::select! {
            biased;
            management_req = self.thread_management_receiver.recv() => {
                match management_req {
                    Some(req) => match req {
                        ThreadManagementRequest::Stop => return true,
                    },
                    None => return true,
                }
            }
            extract = self.extract_block_transactions_receiver.recv() => {
                match extract {
                    Some(PoolExtractBlockTransactions::ExtractBlockTransactions { constraints, transactions }) => {
                        self.extract_block_transactions(constraints, transactions);
                    }
                    None => return true,
                }
            }
            _ = self.request_remove_receiver.recv_many(&mut update_buffer, MAX_PENDING_REMOVE_POOL_REQUESTS) => {
                if update_buffer.is_empty() {
                    return true;
                }
                for remove in update_buffer {
                    match remove {
                        PoolUpdateRequest::ProcessBlock { block_result } => {
                            self.process_block(block_result);
                        }
                        PoolUpdateRequest::SkippedTransaction { id, reason } => {
                            self.remove_skipped_transaction(id, reason);
                        }
                        PoolUpdateRequest::ExpiredTransactions { expired_txs } => {
                            self.remove_expired_transactions(expired_txs);
                        }
                        PoolUpdateRequest::PreconfirmedTransaction { tx_id, status } => {
                            self.process_preconfirmed_transaction(tx_id, status);
                        }
                    }
                }
            }
            _ = self.request_read_receiver.recv_many(&mut read_buffer, MAX_PENDING_READ_POOL_REQUESTS) => {
                if read_buffer.is_empty() {
                    return true;
                }
                for read in read_buffer {
                    match read {
                        PoolReadRequest::TxIds { max_txs, response_channel } => {
                            self.get_tx_ids(max_txs, response_channel);
                        }
                        PoolReadRequest::Txs { tx_ids, response_channel } => {
                            self.get_txs(tx_ids, response_channel);
                        }
                        PoolReadRequest::NonExistingTxs {
                            tx_ids,
                            response_channel,
                        } => {
                            self.get_non_existing_txs(tx_ids, response_channel);
                        }
                    }
                }
            }
            _ = self.request_insert_receiver.recv_many(&mut insert_buffer, MAX_PENDING_INSERT_POOL_REQUESTS) => {
                if insert_buffer.is_empty() {
                    return true;
                }
                for insert in insert_buffer {
                    let PoolInsertRequest::Insert {
                        tx,
                        source,
                    } = insert;

                    self.insert(tx, source);
                }
            }
            _ = pending_pool_expiration_check.tick() => {
                self.pending_pool.expire_transactions(self.notification_sender.clone());
            }
        }
        false
    }

    fn insert(&mut self, tx: ArcPoolTx, source: InsertionSource) {
        let tx_id = tx.id();
        let expiration = tx.expiration();
        let result = self.view_provider.latest_view();
        let view = match result {
            Ok(view) => view,
            Err(err) => {
                if let Err(e) =
                    self.notification_sender
                        .try_send(PoolNotification::ErrorInsertion {
                            tx_id,
                            source,
                            error: Error::Database(format!("{:?}", err)),
                        })
                {
                    tracing::error!("Failed to send error insertion notification: {}", e);
                }
                return;
            }
        };
        let res = self.pool.insert(tx.clone(), &view);

        match res {
            Ok(()) => {
                let extended_source = match source {
                    InsertionSource::P2P { from_peer_info } => {
                        ExtendedInsertionSource::P2P { from_peer_info }
                    }
                    InsertionSource::RPC { response_channel } => {
                        let tx: Transaction = self
                            .pool
                            .get(&tx_id)
                            .expect("Transaction was inserted above; qed")
                            .transaction
                            .deref()
                            .into();

                        ExtendedInsertionSource::RPC {
                            tx: Arc::new(tx),
                            response_channel,
                        }
                    }
                };
                if let Err(e) =
                    self.notification_sender
                        .try_send(PoolNotification::Inserted {
                            tx_id,
                            expiration,
                            time: SystemTime::now(),
                            source: extended_source,
                        })
                {
                    tracing::error!("Failed to send inserted notification: {}", e);
                }
<<<<<<< HEAD

                for tx in removed_txs {
                    let removed_tx_id = tx.id();
                    if let Err(e) =
                        self.notification_sender
                            .try_send(PoolNotification::Removed {
                                tx_id: removed_tx_id,
                                error: Error::Removed(RemovedReason::LessWorth(tx_id)),
                            })
                    {
                        tracing::error!("Failed to send removed notification: {}", e);
                    }
                }
                let resolved_txs =
                    self.pending_pool.new_known_tx(tx.outputs().iter(), tx.id());
=======
                let resolved_txs = self.pending_pool.new_known_tx(tx);
>>>>>>> 95899dd3

                for (tx, source) in resolved_txs {
                    if let Err(e) = self
                        .tx_insert_from_pending_sender
                        .try_send(PoolInsertRequest::Insert { tx, source })
                    {
                        tracing::error!(
                            "Failed to send resolved transaction to pending pool: {}",
                            e
                        );
                    }
                }
            }
            Err(InsertionErrorType::MissingInputs(missing_inputs)) => {
                if missing_inputs.is_empty() {
                    debug_assert!(false, "Missing inputs should not be empty");
                } else if !self.has_enough_space_in_pools(&tx) {
                    // SAFETY: missing_inputs is not empty, checked just above
                    let error = missing_inputs
                        .first()
                        .expect("Missing inputs is not empty; qed")
                        .into();
                    if let Err(e) = self.notification_sender.try_send(
                        PoolNotification::ErrorInsertion {
                            tx_id,
                            source,
                            error,
                        },
                    ) {
                        tracing::error!(
                            "Failed to send error insertion notification: {}",
                            e
                        );
                    }
                } else {
                    self.pending_pool
                        .insert_transaction(tx, source, missing_inputs);
                }
            }
            Err(InsertionErrorType::Error(error)) => {
                if let Err(e) =
                    self.notification_sender
                        .try_send(PoolNotification::ErrorInsertion {
                            tx_id,
                            source,
                            error,
                        })
                {
                    tracing::error!("Failed to send error insertion notification: {}", e);
                }
            }
        }
    }

    fn extract_block_transactions(
        &mut self,
        constraints: Constraints,
        blocks: oneshot::Sender<Vec<ArcPoolTx>>,
    ) {
        let txs = self.pool.extract_transactions_for_block(constraints);
        if blocks.send(txs).is_err() {
            tracing::error!("Failed to send block transactions");
        }
    }

    fn process_block(&mut self, block_result: SharedImportResult) {
        self.pool
            .process_block(block_result.tx_status.iter().map(|tx_status| tx_status.id));
        let resolved_txs = self.pending_pool.new_known_txs(
            block_result
                .sealed_block
                .entity
                .transactions()
                .iter()
                .zip(block_result.tx_status.iter().map(|tx_status| tx_status.id)),
        );
        for (tx, source) in resolved_txs {
            self.insert(tx, source);
        }
    }

<<<<<<< HEAD
    fn remove_skipped_transaction(&mut self, id: TxId, reason: String) {
        let removed = self.pool.remove_skipped_transaction(id);
        for tx in removed {
            let tx_id = tx.id();
            if let Err(e) = self
                .notification_sender
                .try_send(PoolNotification::Removed {
                    tx_id,
                    error: Error::SkippedTransaction(format!(
                    "Parent transaction with id: {id}, was removed because of: {reason}"
                )),
                })
            {
                tracing::error!("Failed to send removed notification: {}", e);
            }
        }
    }

    fn remove_expired_transactions(&mut self, tx_ids: Vec<TxId>) {
        let removed = self.pool.remove_transaction_and_dependents(tx_ids);
        for tx in removed {
            let tx_id = tx.id();
            if let Err(e) = self
                .notification_sender
                .try_send(PoolNotification::Removed {
                    tx_id,
                    error: Error::Removed(RemovedReason::Ttl),
                })
            {
                tracing::error!("Failed to send removed notification: {}", e);
            }
        }
=======
    fn remove_skipped_transactions(&mut self, parent_txs: Vec<TxId>) {
        for tx_id in parent_txs {
            self.pool.remove_skipped_transaction(tx_id);
        }
    }

    fn remove_and_coin_dependents(&mut self, tx_ids: (Vec<TxId>, Error)) {
        let (tx_ids, error) = tx_ids;
        let tx_status = statuses::SqueezedOut {
            reason: error.to_string(),
        };
        self.pool
            .remove_transaction_and_dependents(tx_ids, tx_status);
>>>>>>> 95899dd3
    }

    fn process_preconfirmed_transaction(
        &mut self,
        tx_id: TxId,
        status: PreconfirmedStatus,
    ) {
        let Some(outputs) = status.outputs() else {
            return;
        };
        // All of this can be useful in case that we didn't know about the transaction
        let resolved = self.pending_pool.new_known_tx(outputs, tx_id);
        let Some(outputs) = status.outputs() else {
            return;
        };
        // First insert the outputs in the pool to be able to insert the resolved transactions
        self.pool
            .extracted_outputs
            .new_extracted_outputs(outputs, tx_id);
        for (tx, source) in resolved {
            self.insert(tx, source);
        }
    }

    fn get_tx_ids(&mut self, max_txs: usize, tx_ids_sender: oneshot::Sender<Vec<TxId>>) {
        let tx_ids: Vec<TxId> = self.pool.iter_tx_ids().take(max_txs).copied().collect();
        if tx_ids_sender.send(tx_ids).is_err() {
            tracing::error!("Failed to send tx ids out of PoolWorker");
        }
    }

    fn get_txs(
        &mut self,
        tx_ids: Vec<TxId>,
        txs_sender: oneshot::Sender<Vec<Option<TxInfo>>>,
    ) {
        let txs: Vec<Option<TxInfo>> = tx_ids
            .into_iter()
            .map(|tx_id| {
                self.pool.get(&tx_id).map(|tx| TxInfo {
                    tx: tx.transaction.clone(),
                    creation_instant: tx.creation_instant,
                })
            })
            .collect();
        if txs_sender.send(txs).is_err() {
            tracing::error!("Failed to send txs from PoolWorker");
        }
    }

    fn get_non_existing_txs(
        &mut self,
        tx_ids: Vec<TxId>,
        response_channel: oneshot::Sender<Vec<TxId>>,
    ) {
        let non_existing_txs: Vec<TxId> = tx_ids
            .into_iter()
            .filter(|tx_id| !self.pool.contains(tx_id))
            .collect();
        if response_channel.send(non_existing_txs).is_err() {
            tracing::error!("Failed to send non existing txs");
        }
    }

    fn has_enough_space_in_pools(&self, tx: &ArcPoolTx) -> bool {
        let tx_gas = tx.max_gas();
        let bytes_size = tx.metered_bytes_size();

        // Check maximum limits pool in general
        let gas_used = self.pool.current_gas.saturating_add(tx_gas);
        let bytes_used = self.pool.current_bytes_size.saturating_add(bytes_size);
        let txs_used = self.pool.tx_id_to_storage_id.len().saturating_add(1);
        if gas_used > self.pool.config.pool_limits.max_gas
            || bytes_used > self.pool.config.pool_limits.max_bytes_size
            || txs_used > self.pool.config.pool_limits.max_txs
        {
            return false;
        }

        // Check the percentage used by the pending pool
        let gas_used = self.pending_pool.current_gas.saturating_add(tx_gas);
        let bytes_used = self.pending_pool.current_bytes.saturating_add(bytes_size);
        let txs_used = self.pending_pool.current_txs.saturating_add(1);

        let max_gas = self
            .pool
            .config
            .pool_limits
            .max_gas
            .saturating_mul(self.pool.config.max_pending_pool_size_percentage as u64)
            .saturating_div(100);
        let max_bytes = self
            .pool
            .config
            .pool_limits
            .max_bytes_size
            .saturating_mul(self.pool.config.max_pending_pool_size_percentage as usize)
            .saturating_div(100);
        let max_txs = self
            .pool
            .config
            .pool_limits
            .max_txs
            .saturating_mul(self.pool.config.max_pending_pool_size_percentage as usize)
            .saturating_div(100);

        if gas_used > max_gas || bytes_used > max_bytes || txs_used > max_txs {
            return false;
        }

        true
    }
}<|MERGE_RESOLUTION|>--- conflicted
+++ resolved
@@ -9,18 +9,8 @@
     services::{
         block_importer::SharedImportResult,
         p2p::GossipsubMessageInfo,
-<<<<<<< HEAD
-        txpool::{
-            statuses::{
-                PreConfirmationFailure,
-                PreConfirmationSuccess,
-            },
-            ArcPoolTx,
-        },
-=======
         transaction_status::statuses,
         txpool::ArcPoolTx,
->>>>>>> 95899dd3
     },
 };
 use std::{
@@ -238,8 +228,8 @@
 }
 
 pub(super) enum PreconfirmedStatus {
-    Success(Arc<PreConfirmationSuccess>),
-    Failure(Arc<PreConfirmationFailure>),
+    Success(Arc<statuses::PreConfirmationSuccess>),
+    Failure(Arc<statuses::PreConfirmationFailure>),
 }
 
 impl PreconfirmedStatus {
@@ -259,17 +249,12 @@
     ProcessBlock {
         block_result: SharedImportResult,
     },
-<<<<<<< HEAD
     SkippedTransaction {
         id: TxId,
         reason: String,
     },
     ExpiredTransactions {
         expired_txs: Vec<TxId>,
-=======
-    SkippedTransactions {
-        dependents_ids: Vec<TxId>,
->>>>>>> 95899dd3
     },
     PreconfirmedTransaction {
         tx_id: TxId,
@@ -472,25 +457,8 @@
                 {
                     tracing::error!("Failed to send inserted notification: {}", e);
                 }
-<<<<<<< HEAD
-
-                for tx in removed_txs {
-                    let removed_tx_id = tx.id();
-                    if let Err(e) =
-                        self.notification_sender
-                            .try_send(PoolNotification::Removed {
-                                tx_id: removed_tx_id,
-                                error: Error::Removed(RemovedReason::LessWorth(tx_id)),
-                            })
-                    {
-                        tracing::error!("Failed to send removed notification: {}", e);
-                    }
-                }
                 let resolved_txs =
                     self.pending_pool.new_known_tx(tx.outputs().iter(), tx.id());
-=======
-                let resolved_txs = self.pending_pool.new_known_tx(tx);
->>>>>>> 95899dd3
 
                 for (tx, source) in resolved_txs {
                     if let Err(e) = self
@@ -572,54 +540,19 @@
         }
     }
 
-<<<<<<< HEAD
     fn remove_skipped_transaction(&mut self, id: TxId, reason: String) {
-        let removed = self.pool.remove_skipped_transaction(id);
-        for tx in removed {
-            let tx_id = tx.id();
-            if let Err(e) = self
-                .notification_sender
-                .try_send(PoolNotification::Removed {
-                    tx_id,
-                    error: Error::SkippedTransaction(format!(
-                    "Parent transaction with id: {id}, was removed because of: {reason}"
-                )),
-                })
-            {
-                tracing::error!("Failed to send removed notification: {}", e);
-            }
-        }
+        self.pool.remove_skipped_transaction(id, statuses::SqueezedOut { reason: Error::SkippedTransaction(
+            format!("Parent (or your) transaction with id: {id}, was removed because of: {reason}")
+        ).to_string()});
     }
 
     fn remove_expired_transactions(&mut self, tx_ids: Vec<TxId>) {
-        let removed = self.pool.remove_transaction_and_dependents(tx_ids);
-        for tx in removed {
-            let tx_id = tx.id();
-            if let Err(e) = self
-                .notification_sender
-                .try_send(PoolNotification::Removed {
-                    tx_id,
-                    error: Error::Removed(RemovedReason::Ttl),
-                })
-            {
-                tracing::error!("Failed to send removed notification: {}", e);
-            }
-        }
-=======
-    fn remove_skipped_transactions(&mut self, parent_txs: Vec<TxId>) {
-        for tx_id in parent_txs {
-            self.pool.remove_skipped_transaction(tx_id);
-        }
-    }
-
-    fn remove_and_coin_dependents(&mut self, tx_ids: (Vec<TxId>, Error)) {
-        let (tx_ids, error) = tx_ids;
-        let tx_status = statuses::SqueezedOut {
-            reason: error.to_string(),
-        };
-        self.pool
-            .remove_transaction_and_dependents(tx_ids, tx_status);
->>>>>>> 95899dd3
+        self.pool.remove_transaction_and_dependents(
+            tx_ids,
+            statuses::SqueezedOut {
+                reason: Error::Removed(crate::error::RemovedReason::Ttl).to_string(),
+            },
+        );
     }
 
     fn process_preconfirmed_transaction(
