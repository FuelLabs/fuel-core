use crate::{
    ports::RelayerDb,
    storage::{
<<<<<<< HEAD
        DaHeightTable,
        History,
=======
        EventsHistory,
        RelayerMetadata,
>>>>>>> f3761e63
    },
};
use fuel_core_storage::test_helpers::MockStorage;
use fuel_core_types::entities::message::Message;
use std::borrow::Cow;
use test_case::test_case;

#[test]
fn test_insert_events() {
    let same_height = 12;
    let mut db = MockStorage::default();
    db.expect_insert::<EventsHistory>()
        .times(1)
        .returning(|_, _| Ok(None));
    db.expect_insert::<DaHeightTable>()
        .times(1)
        .withf(move |_, v| **v == same_height)
        .returning(|_, _| Ok(None));
    db.expect_commit().returning(|| Ok(()));
    db.expect_get::<DaHeightTable>()
        .once()
        .returning(|_| Ok(Some(std::borrow::Cow::Owned(9u64.into()))));
    let mut db = db.into_transactional();

    let mut m = Message::default();
    m.set_amount(10);
    m.set_da_height(same_height.into());
    let mut m2 = m.clone();
    m2.set_nonce(1.into());
    assert_ne!(m.id(), m2.id());
    let messages = [m.into(), m2.into()];
    db.insert_events(&same_height.into(), &messages[..])
        .unwrap();
}

#[test]
fn insert_always_raises_da_height_monotonically() {
    // Given
    let same_height = 12u64.into();
    let events: Vec<_> = (0..10)
        .map(|i| {
            let mut message = Message::default();
            message.set_amount(i);
            message.set_da_height(same_height);
            message
        })
        .map(Into::into)
        .collect();

    let mut db = MockStorage::default();
<<<<<<< HEAD
    db.expect_insert::<History>().returning(|_, _| Ok(None));
    db.expect_insert::<DaHeightTable>()
=======
    db.expect_insert::<EventsHistory>()
        .returning(|_, _| Ok(None));
    db.expect_insert::<RelayerMetadata>()
>>>>>>> f3761e63
        .once()
        .withf(move |_, v| *v == same_height)
        .returning(|_, _| Ok(None));
    db.expect_commit().returning(|| Ok(()));
    db.expect_get::<DaHeightTable>()
        .once()
        .returning(|_| Ok(None));

    // When
    let mut db = db.into_transactional();
    let result = db.insert_events(&same_height, &events);

    // Then
    assert!(result.is_ok());
}

#[test]
fn insert_fails_for_messages_with_different_height() {
    // Given
    let last_height = 1u64;
    let events: Vec<_> = (0..=last_height)
        .map(|i| {
            let mut message = Message::default();
            message.set_da_height(i.into());
            message.set_amount(i);
            message.into()
        })
        .collect();

    let db = MockStorage::default();

    // When
    let mut db = db.into_transactional();
    let result = db.insert_events(&last_height.into(), &events);

    // Then
    let err = result.expect_err(
        "Should return error since DA message heights are different between each other",
    );
    assert!(err.to_string().contains("Invalid da height"));
}

#[test]
fn insert_fails_for_messages_same_height_but_on_different_height() {
    // Given
    let last_height = 1u64;
    let events: Vec<_> = (0..=last_height)
        .map(|i| {
            let mut message = Message::default();
            message.set_da_height(last_height.into());
            message.set_amount(i);
            message.into()
        })
        .collect();

    let db = MockStorage::default();

    // When
    let mut db = db.into_transactional();
    let next_height = last_height + 1;
    let result = db.insert_events(&next_height.into(), &events);

    // Then
    let err =
        result.expect_err("Should return error since DA message heights and commit da heights are different");
    assert!(err.to_string().contains("Invalid da height"));
}

#[test_case(None, 0, 0; "can set DA height to 0 when there is none available")]
#[test_case(None, 10, 10; "can set DA height to 10 when there is none available")]
#[test_case(0, 10, 10; "can set DA height to 10 when it is 0")]
#[test_case(0, None, 0; "inserts are bypassed when height goes from 0 to 0")]
#[test_case(10, 11, 11; "can set DA height to 11 when it is 10")]
#[test_case(11, None, 11; "inserts are bypassed when height goes from 11 to 11")]
#[test_case(11, None, 10; "inserts are bypassed when height reverted from 11 to 10")]
fn set_raises_da_height_monotonically(
    get: impl Into<Option<u64>>,
    inserts: impl Into<Option<u64>>,
    new_height: u64,
) {
    let mut db = MockStorage::default();
    if let Some(h) = inserts.into() {
        db.expect_insert::<DaHeightTable>()
            .once()
            .withf(move |_, v| **v == h)
            .returning(|_, _| Ok(None));
    }
    let get = get.into().map(|g| Cow::Owned(g.into()));
    db.expect_get::<DaHeightTable>()
        .once()
        .returning(move |_| Ok(get.clone()));
    db.expect_commit().returning(|| Ok(()));

    let mut db = db.into_transactional();
    db.set_finalized_da_height_to_at_least(&new_height.into())
        .unwrap();
}<|MERGE_RESOLUTION|>--- conflicted
+++ resolved
@@ -1,13 +1,8 @@
 use crate::{
     ports::RelayerDb,
     storage::{
-<<<<<<< HEAD
         DaHeightTable,
-        History,
-=======
         EventsHistory,
-        RelayerMetadata,
->>>>>>> f3761e63
     },
 };
 use fuel_core_storage::test_helpers::MockStorage;
@@ -58,14 +53,9 @@
         .collect();
 
     let mut db = MockStorage::default();
-<<<<<<< HEAD
-    db.expect_insert::<History>().returning(|_, _| Ok(None));
-    db.expect_insert::<DaHeightTable>()
-=======
     db.expect_insert::<EventsHistory>()
         .returning(|_, _| Ok(None));
-    db.expect_insert::<RelayerMetadata>()
->>>>>>> f3761e63
+    db.expect_insert::<DaHeightTable>()
         .once()
         .withf(move |_, v| *v == same_height)
         .returning(|_, _| Ok(None));
