--- conflicted
+++ resolved
@@ -1,6 +1,9 @@
 use super::*;
 use alloy_primitives::Address;
-use alloy_provider::transport::TransportError;
+use alloy_provider::transport::{
+    TransportError,
+    TransportErrorKind,
+};
 use fuel_core_types::{
     entities::RelayedTransaction,
     services::relayer::Event,
@@ -22,27 +25,17 @@
     eth_sync_gap: &state::EthSyncGap,
     contracts: Vec<Address>,
     eth_node: &'a P,
-<<<<<<< HEAD
-    page_size: u64,
-) -> impl futures::Stream<Item = Result<DownloadedLogs, TransportError>> + 'a + use<'a, P>
+    page_sizer: &'a mut S,
+) -> impl futures::Stream<Item = Result<DownloadedLogs, TransportError>> + 'a + use<'a, P, S>
 where
     P: Provider + 'static,
-=======
-    page_sizer: &'a mut S,
-) -> impl futures::Stream<Item = Result<DownloadedLogs, ProviderError>> + 'a + use<'a, P, S>
-where
-    P: Middleware<Error = ProviderError> + 'static,
     S: PageSizer + 'static + Send,
->>>>>>> e4750d76
 {
     // Create a stream of paginated logs.
     futures::stream::try_unfold(
         (eth_sync_gap.page(page_sizer.page_size()), page_sizer),
         move |(page, page_sizer)| {
-            let contracts = contracts
-                .iter()
-                .map(|c| Address::from_slice(c.as_slice()))
-                .collect();
+            let contracts = contracts.clone();
             async move {
                 match page {
                     None => Ok(None),
@@ -67,23 +60,11 @@
                         let latest_block = page.latest();
 
                         // Get the logs and return the reduced page.
-<<<<<<< HEAD
-                        eth_node.get_logs(&filter).await.map(|logs| {
-                            Some((
-                                DownloadedLogs {
-                                    start_height: oldest_block,
-                                    last_height: latest_block,
-                                    logs,
-                                },
-                                page,
-                            ))
-                        })
-=======
                         eth_node
                             .get_logs(&filter)
                             .await
                             .map_err(|err| {
-                                let ProviderError::JsonRpcClientError(err) = err else {
+                                let TransportError::Transport(err) = err else {
                                     // We optimistically reduce the page size for any rpc error,
                                     // to reduce the work to check if it is actually
                                     // because of "too many logs"
@@ -92,7 +73,7 @@
                                 };
 
                                 // Workaround because `QuorumError` obfuscates useful information
-                                ProviderError::CustomError(format!(
+                                TransportErrorKind::custom_str(&format!(
                                     "eth provider failed to get logs: {err:?}"
                                 ))
                             })
@@ -114,7 +95,6 @@
                                     (page, page_sizer),
                                 ))
                             })
->>>>>>> e4750d76
                     }
                 }
             }
