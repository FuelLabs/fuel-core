--- conflicted
+++ resolved
@@ -162,11 +162,7 @@
     }
 
     async fn into_task(mut self, _watcher: &StateWatcher) -> anyhow::Result<Self::Task> {
-<<<<<<< HEAD
-        self.set_deploy_height().await;
-=======
         self.set_deploy_height();
->>>>>>> 8575ee01
         Ok(self)
     }
 }
