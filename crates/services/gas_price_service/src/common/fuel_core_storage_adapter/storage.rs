use crate::common::updater_metadata::UpdaterMetadata;
use fuel_core_storage::{
    blueprint::plain::Plain,
    codec::{
        postcard::Postcard,
        primitive::Primitive,
    },
    kv_store::StorageColumn,
    structured_storage::TableWithBlueprint,
    Mappable,
};
use fuel_core_types::fuel_types::BlockHeight;

#[repr(u32)]
#[derive(
    Copy,
    Clone,
    Debug,
    strum_macros::EnumCount,
    strum_macros::IntoStaticStr,
    PartialEq,
    Eq,
    enum_iterator::Sequence,
    Hash,
    num_enum::TryFromPrimitive,
)]
pub enum GasPriceColumn {
    Metadata = 0,
    State = 1,
    UnrecordedBlocks = 2,
<<<<<<< HEAD
=======
    SequenceNumber = 3,
>>>>>>> 96f6b9df
}

impl GasPriceColumn {
    /// The total count of variants in the enum.
    pub const COUNT: usize = <Self as strum::EnumCount>::COUNT;

    /// Returns the `usize` representation of the `Column`.
    pub fn as_u32(&self) -> u32 {
        *self as u32
    }
}

impl StorageColumn for GasPriceColumn {
    fn name(&self) -> String {
        let str: &str = self.into();
        str.to_string()
    }

    fn id(&self) -> u32 {
        self.as_u32()
    }
}

/// The storage table for metadata of the gas price algorithm updater
pub struct GasPriceMetadata;

impl Mappable for GasPriceMetadata {
    type Key = Self::OwnedKey;
    type OwnedKey = BlockHeight;
    type Value = Self::OwnedValue;
    type OwnedValue = UpdaterMetadata;
}

impl TableWithBlueprint for GasPriceMetadata {
    type Blueprint = Plain<Primitive<4>, Postcard>;
    type Column = GasPriceColumn;

    fn column() -> Self::Column {
        GasPriceColumn::State
    }
}

<<<<<<< HEAD
=======
/// The storage for all the unrecorded blocks from gas price algorithm, used for guessing the cost
/// for future blocks to be recorded on the DA chain
>>>>>>> 96f6b9df
pub struct UnrecordedBlocksTable;

impl Mappable for UnrecordedBlocksTable {
    type Key = Self::OwnedKey;
    type OwnedKey = u32;
    type Value = Self::OwnedValue;
    type OwnedValue = u64;
}

impl TableWithBlueprint for UnrecordedBlocksTable {
<<<<<<< HEAD
    type Blueprint = Plain<Primitive<4>, Primitive<8>>;
=======
    type Blueprint = Plain<Primitive<4>, Postcard>;
>>>>>>> 96f6b9df
    type Column = GasPriceColumn;

    fn column() -> Self::Column {
        GasPriceColumn::UnrecordedBlocks
    }
<<<<<<< HEAD
=======
}

pub struct SequenceNumberTable;

impl Mappable for SequenceNumberTable {
    type Key = Self::OwnedKey;
    type OwnedKey = u32;
    type Value = Self::OwnedValue;
    type OwnedValue = u32;
}

impl TableWithBlueprint for SequenceNumberTable {
    type Blueprint = Plain<Primitive<4>, Postcard>;
    type Column = GasPriceColumn;

    fn column() -> Self::Column {
        GasPriceColumn::SequenceNumber
    }
>>>>>>> 96f6b9df
}<|MERGE_RESOLUTION|>--- conflicted
+++ resolved
@@ -28,10 +28,7 @@
     Metadata = 0,
     State = 1,
     UnrecordedBlocks = 2,
-<<<<<<< HEAD
-=======
     SequenceNumber = 3,
->>>>>>> 96f6b9df
 }
 
 impl GasPriceColumn {
@@ -74,11 +71,8 @@
     }
 }
 
-<<<<<<< HEAD
-=======
 /// The storage for all the unrecorded blocks from gas price algorithm, used for guessing the cost
 /// for future blocks to be recorded on the DA chain
->>>>>>> 96f6b9df
 pub struct UnrecordedBlocksTable;
 
 impl Mappable for UnrecordedBlocksTable {
@@ -89,18 +83,12 @@
 }
 
 impl TableWithBlueprint for UnrecordedBlocksTable {
-<<<<<<< HEAD
-    type Blueprint = Plain<Primitive<4>, Primitive<8>>;
-=======
     type Blueprint = Plain<Primitive<4>, Postcard>;
->>>>>>> 96f6b9df
     type Column = GasPriceColumn;
 
     fn column() -> Self::Column {
         GasPriceColumn::UnrecordedBlocks
     }
-<<<<<<< HEAD
-=======
 }
 
 pub struct SequenceNumberTable;
@@ -119,5 +107,4 @@
     fn column() -> Self::Column {
         GasPriceColumn::SequenceNumber
     }
->>>>>>> 96f6b9df
 }