--- conflicted
+++ resolved
@@ -60,14 +60,10 @@
 use futures::FutureExt;
 use std::{
     num::NonZeroU64,
-<<<<<<< HEAD
     sync::{
         Arc,
         Mutex,
     },
-=======
-    sync::Arc,
->>>>>>> b380e999
 };
 use tokio::sync::broadcast::Receiver;
 
@@ -587,11 +583,8 @@
         );
         let da_service_runner = ServiceRunner::new(dummy_da_source);
         da_service_runner.start_and_await().await.unwrap();
-<<<<<<< HEAD
+        let latest_gas_price = LatestGasPrice::new(0, 0);
         let latest_l2_height = latest_l2_height(0);
-=======
-        let latest_gas_price = LatestGasPrice::new(0, 0);
->>>>>>> b380e999
 
         let mut service = GasPriceServiceV1::new(
             l2_block_source,
