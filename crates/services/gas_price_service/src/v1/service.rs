--- conflicted
+++ resolved
@@ -510,10 +510,7 @@
                 GasPriceServiceV1,
                 LatestGasPrice,
             },
-<<<<<<< HEAD
-=======
             uninitialized_task::fuel_storage_unrecorded_blocks::AsUnrecordedBlocks,
->>>>>>> fbe2f87f
         },
     };
     use fuel_gas_price_algorithm::v1::{
