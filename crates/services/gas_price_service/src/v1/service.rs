use crate::{
    common::{
        gas_price_algorithm::SharedGasPriceAlgo,
        l2_block_source::L2BlockSource,
        updater_metadata::UpdaterMetadata,
        utils::{
            BlockInfo,
            Result as GasPriceResult,
        },
    },
    ports::{
        GasPriceServiceAtomicStorage,
        GetLatestRecordedHeight,
        GetMetadataStorage,
        SetLatestRecordedHeight,
        SetMetadataStorage,
    },
    v0::metadata::V0Metadata,
    v1::{
        algorithm::SharedV1Algorithm,
        da_source_service::{
            service::{
                DaBlockCostsSource,
                DaSourceService,
                SharedState as DaSharedState,
            },
            DaBlockCosts,
        },
        metadata::{
            updater_from_config,
            v1_algorithm_from_metadata,
            V1AlgorithmConfig,
            V1Metadata,
        },
        uninitialized_task::fuel_storage_unrecorded_blocks::{
            AsUnrecordedBlocks,
            FuelStorageUnrecordedBlocks,
        },
    },
};
use anyhow::anyhow;
use async_trait::async_trait;
use fuel_core_metrics::gas_price_metrics::gas_price_metrics;
use fuel_core_services::{
    RunnableService,
    RunnableTask,
    Service,
    ServiceRunner,
    StateWatcher,
    TaskNextAction,
};
use fuel_core_types::{
    fuel_types::BlockHeight,
    services::txpool::Metadata,
};
use fuel_gas_price_algorithm::{
    v0::AlgorithmUpdaterV0,
    v1::{
        AlgorithmUpdaterV1,
        AlgorithmV1,
        UnrecordedBlocks,
    },
};
use futures::FutureExt;
use std::{
    num::NonZeroU64,
    sync::{
        atomic::{
            AtomicU32,
            Ordering,
        },
        Arc,
        Mutex,
    },
};
use tokio::sync::broadcast::Receiver;

#[derive(Debug)]
pub struct LatestGasPrice<Height, GasPrice> {
    inner: Arc<parking_lot::RwLock<(Height, GasPrice)>>,
}

impl<Height, GasPrice> Clone for LatestGasPrice<Height, GasPrice> {
    fn clone(&self) -> Self {
        Self {
            inner: self.inner.clone(),
        }
    }
}

impl<Height, GasPrice> LatestGasPrice<Height, GasPrice> {
    pub fn new(height: Height, price: GasPrice) -> Self {
        let pair = (height, price);
        let inner = Arc::new(parking_lot::RwLock::new(pair));
        Self { inner }
    }

    pub fn set(&mut self, height: Height, price: GasPrice) {
        *self.inner.write() = (height, price);
    }
}

impl<Height: Copy, GasPrice: Copy> LatestGasPrice<Height, GasPrice> {
    pub fn get(&self) -> (Height, GasPrice) {
        *self.inner.read()
    }
}

/// The service that updates the gas price algorithm.
pub struct GasPriceServiceV1<L2, DA, AtomicStorage>
where
    DA: DaBlockCostsSource + 'static,
{
    /// The algorithm that can be used in the next block
    shared_algo: SharedV1Algorithm,
    /// The latest gas price
    latest_gas_price: LatestGasPrice<u32, u64>,
    /// The L2 block source
    l2_block_source: L2,
    /// The algorithm updater
    algorithm_updater: AlgorithmUpdaterV1,
    /// the da source adapter handle
    da_source_adapter_handle: ServiceRunner<DaSourceService<DA>>,
    /// The da source channel
    da_source_channel: Receiver<DaBlockCosts>,
    /// Buffer of block costs from the DA chain
    da_block_costs_buffer: Vec<DaBlockCosts>,
    /// Storage transaction provider for metadata and unrecorded blocks
    storage_tx_provider: AtomicStorage,
    /// communicates to the Da source service what the latest L2 block was
    latest_l2_block: Arc<AtomicU32>,
    /// Initial Recorded Height
    initial_recorded_height: Option<BlockHeight>,
}

impl<L2, DA, StorageTxProvider> GasPriceServiceV1<L2, DA, StorageTxProvider>
where
    DA: DaBlockCostsSource + 'static,
{
    pub(crate) fn update_latest_gas_price(&mut self, block_info: &BlockInfo) {
        match block_info {
            BlockInfo::GenesisBlock => {
                // do nothing
            }
            BlockInfo::Block {
                height, gas_price, ..
            } => {
                self.latest_gas_price.set(*height, *gas_price);
            }
        }
    }

    #[cfg(test)]
    pub fn latest_l2_block(&self) -> &AtomicU32 {
        &self.latest_l2_block
    }

    #[cfg(test)]
    pub fn initial_recorded_height(&self) -> Option<BlockHeight> {
        self.initial_recorded_height
    }
}

impl<L2, DA, AtomicStorage> GasPriceServiceV1<L2, DA, AtomicStorage>
where
    L2: L2BlockSource,
    DA: DaBlockCostsSource,
    AtomicStorage: GasPriceServiceAtomicStorage,
{
    async fn commit_block_data_to_algorithm(
        &mut self,
        l2_block_res: GasPriceResult<BlockInfo>,
    ) -> anyhow::Result<()> {
        tracing::debug!("Received L2 block result: {:?}", l2_block_res);
        let block = l2_block_res?;

        self.update_latest_gas_price(&block);
        tracing::debug!("Updating gas price algorithm");
        self.apply_block_info_to_gas_algorithm(block).await?;

        self.notify_da_source_service_l2_block(block);
        Ok(())
    }

    fn notify_da_source_service_l2_block(&self, block: BlockInfo) {
        tracing::debug!("Notifying the Da source service of the latest L2 block");
        match block {
            BlockInfo::GenesisBlock => {}
            BlockInfo::Block { height, .. } => {
                self.latest_l2_block.store(height, Ordering::Release);
            }
        }
    }
}

impl<L2, DA, AtomicStorage> GasPriceServiceV1<L2, DA, AtomicStorage>
where
    DA: DaBlockCostsSource,
    AtomicStorage: GasPriceServiceAtomicStorage,
{
    #[allow(clippy::too_many_arguments)]
    pub fn new(
        l2_block_source: L2,
        shared_algo: SharedV1Algorithm,
        latest_gas_price: LatestGasPrice<u32, u64>,
        algorithm_updater: AlgorithmUpdaterV1,
        da_source_adapter_handle: ServiceRunner<DaSourceService<DA>>,
        storage_tx_provider: AtomicStorage,
        latest_l2_block: Arc<AtomicU32>,
        initial_recorded_height: Option<BlockHeight>,
    ) -> Self {
        let da_source_channel = da_source_adapter_handle.shared.clone().subscribe();
        Self {
            shared_algo,
            latest_gas_price,
            l2_block_source,
            algorithm_updater,
            da_source_adapter_handle,
            da_source_channel,
            da_block_costs_buffer: Vec::new(),
            storage_tx_provider,
            latest_l2_block,
            initial_recorded_height,
        }
    }

    pub fn algorithm_updater(&self) -> &AlgorithmUpdaterV1 {
        &self.algorithm_updater
    }

    pub fn next_block_algorithm(&self) -> SharedV1Algorithm {
        self.shared_algo.clone()
    }

    #[cfg(test)]
    pub fn storage_tx_provider(&self) -> &AtomicStorage {
        &self.storage_tx_provider
    }

    fn update(&mut self, new_algorithm: AlgorithmV1) {
        self.shared_algo.update(new_algorithm);
    }

    fn validate_block_gas_capacity(
        block_gas_capacity: u64,
    ) -> anyhow::Result<NonZeroU64> {
        NonZeroU64::new(block_gas_capacity)
            .ok_or_else(|| anyhow!("Block gas capacity must be non-zero"))
    }

    async fn handle_normal_block(
        &mut self,
        height: u32,
        gas_used: u64,
        block_gas_capacity: u64,
        block_bytes: u64,
        block_fees: u64,
        gas_price: u64,
    ) -> anyhow::Result<()> {
        let capacity = Self::validate_block_gas_capacity(block_gas_capacity)?;
        let mut storage_tx = self.storage_tx_provider.begin_transaction()?;
        let (old_recorded_height, mut new_recorded_height) = match storage_tx
            .get_recorded_height()
            .map_err(|err| anyhow!(err))?
        {
            Some(old) => (Some(old), None),
            None => {
                // Sets it on first run
                let initial = self.initial_recorded_height.take();
                (initial, initial)
            }
        };

        for da_block_costs in &self.da_block_costs_buffer {
            tracing::debug!("Updating DA block costs: {:?}", da_block_costs);
            let l2_blocks = da_block_costs.l2_blocks.clone();
            let end = *l2_blocks.end();
            self.algorithm_updater.update_da_record_data(
                l2_blocks,
                da_block_costs.bundle_size_bytes,
                da_block_costs.blob_cost_wei,
                &mut storage_tx.as_unrecorded_blocks(),
            )?;
            new_recorded_height = Some(BlockHeight::from(end));
        }

        if let Some(recorded_height) = new_recorded_height {
            tracing::debug!("Updating recorded height to {:?}", recorded_height);
            storage_tx
                .set_recorded_height(recorded_height)
                .map_err(|err| anyhow!(err))?;
        }

        let fee_in_wei = u128::from(block_fees).saturating_mul(1_000_000_000);
        self.algorithm_updater.update_l2_block_data(
            height,
            gas_used,
            capacity,
            block_bytes,
            fee_in_wei,
            &mut storage_tx.as_unrecorded_blocks(),
        )?;

        let metadata = self.algorithm_updater.clone().into();
        tracing::debug!("Setting metadata: {:?}", metadata);
        storage_tx
            .set_metadata(&metadata)
            .map_err(|err| anyhow!(err))?;
        AtomicStorage::commit_transaction(storage_tx)?;
        let new_algo = self.algorithm_updater.algorithm();
        tracing::debug!("Updating gas price: {}", &new_algo.calculate());
<<<<<<< HEAD
        self.shared_algo.update(new_algo).await;
        let best_recorded_height = new_recorded_height.or(old_recorded_height);
        Self::record_metrics(&metadata, gas_price, best_recorded_height);
=======
        self.shared_algo.update(new_algo);
>>>>>>> 4aed8f5b
        // Clear the buffer after committing changes
        self.da_block_costs_buffer.clear();
        Ok(())
    }

    fn record_metrics(
        metadata: &UpdaterMetadata,
        gas_price: u64,
        recorded_height: Option<BlockHeight>,
    ) {
        if let UpdaterMetadata::V1(v1_metadata) = metadata {
            let metrics = gas_price_metrics();
            let real_gas_price_i64 = gas_price.try_into().unwrap_or(i64::MAX);
            let exec_gas_price_i64 = v1_metadata
                .new_exec_gas_price()
                .try_into()
                .unwrap_or(i64::MAX);
            let da_gas_price_i64 = v1_metadata
                .new_da_gas_price()
                .try_into()
                .unwrap_or(i64::MAX);
            let total_reward_i64 =
                v1_metadata.total_da_rewards.try_into().unwrap_or(i64::MAX);
            let total_known_costs_i64 = v1_metadata
                .latest_known_total_da_cost
                .try_into()
                .unwrap_or(i64::MAX);
            let predicted_profit_i64 =
                v1_metadata.last_profit.try_into().unwrap_or(i64::MAX);
            let unrecorded_bytes_i64 = v1_metadata
                .unrecorded_block_bytes
                .try_into()
                .unwrap_or(i64::MAX);
            let latest_cost_per_byte_i64 = v1_metadata
                .latest_da_cost_per_byte
                .try_into()
                .unwrap_or(i64::MAX);
            metrics.real_gas_price.set(real_gas_price_i64);
            metrics.exec_gas_price.set(exec_gas_price_i64);
            metrics.da_gas_price.set(da_gas_price_i64);
            metrics.total_reward.set(total_reward_i64);
            metrics.total_known_costs.set(total_known_costs_i64);
            metrics.predicted_profit.set(predicted_profit_i64);
            metrics.unrecorded_bytes.set(unrecorded_bytes_i64);
            metrics.latest_cost_per_byte.set(latest_cost_per_byte_i64);
            if let Some(height) = recorded_height {
                let inner: u32 = height.into();
                metrics.recorded_height.set(inner.into());
            }
        }
    }

    async fn apply_block_info_to_gas_algorithm(
        &mut self,
        l2_block: BlockInfo,
    ) -> anyhow::Result<()> {
        match l2_block {
            BlockInfo::GenesisBlock => {
                let metadata: UpdaterMetadata = self.algorithm_updater.clone().into();
                let mut tx = self.storage_tx_provider.begin_transaction()?;
                tx.set_metadata(&metadata).map_err(|err| anyhow!(err))?;
                AtomicStorage::commit_transaction(tx)?;
                let new_algo = self.algorithm_updater.algorithm();
                self.shared_algo.update(new_algo);
            }
            BlockInfo::Block {
                height,
                gas_used,
                block_gas_capacity,
                block_bytes,
                block_fees,
                gas_price,
                ..
            } => {
                self.handle_normal_block(
                    height,
                    gas_used,
                    block_gas_capacity,
                    block_bytes,
                    block_fees,
                    gas_price,
                )
                .await?;
            }
        }

        Ok(())
    }
}

#[async_trait]
impl<L2, DA, AtomicStorage> RunnableTask for GasPriceServiceV1<L2, DA, AtomicStorage>
where
    L2: L2BlockSource,
    DA: DaBlockCostsSource,
    AtomicStorage: GasPriceServiceAtomicStorage,
{
    async fn run(&mut self, watcher: &mut StateWatcher) -> TaskNextAction {
        tokio::select! {
            biased;
            _ = watcher.while_started() => {
                tracing::debug!("Stopping gas price service");
                TaskNextAction::Stop
            }
            l2_block_res = self.l2_block_source.get_l2_block() => {
                tracing::debug!("Received L2 block result: {:?}", l2_block_res);
                let res = self.commit_block_data_to_algorithm(l2_block_res).await;
                TaskNextAction::always_continue(res)
            }
            da_block_costs_res = self.da_source_channel.recv() => {
                tracing::debug!("Received DA block costs: {:?}", da_block_costs_res);
                match da_block_costs_res {
                    Ok(da_block_costs) => {
                        self.da_block_costs_buffer.push(da_block_costs);
                        TaskNextAction::Continue
                    },
                    Err(err) => {
                        let err = anyhow!("Error receiving DA block costs: {:?}", err);
                        TaskNextAction::ErrorContinue(err)
                    }
                }
            }
        }
    }

    async fn shutdown(mut self) -> anyhow::Result<()> {
        // handle all the remaining l2 blocks
        while let Some(Ok(block)) = self.l2_block_source.get_l2_block().now_or_never() {
            tracing::debug!("Updating gas price algorithm before shutdown");
            self.apply_block_info_to_gas_algorithm(block).await?;
        }

        // run shutdown hooks for internal services
        self.da_source_adapter_handle.stop_and_await().await?;

        Ok(())
    }
}

fn convert_to_v1_metadata(
    updater_metadata: UpdaterMetadata,
    config: &V1AlgorithmConfig,
) -> crate::common::utils::Result<V1Metadata> {
    if let Ok(v1_metadata) = V1Metadata::try_from(updater_metadata.clone()) {
        Ok(v1_metadata)
    } else {
        let v0_metadata = V0Metadata::try_from(updater_metadata).map_err(|_| {
            crate::common::utils::Error::CouldNotInitUpdater(anyhow::anyhow!(
                "Could not convert metadata to V0Metadata"
            ))
        })?;
        V1Metadata::construct_from_v0_metadata(v0_metadata, config).map_err(|err| {
            crate::common::utils::Error::CouldNotInitUpdater(anyhow::anyhow!(err))
        })
    }
}

pub fn initialize_algorithm<Metadata>(
    config: &V1AlgorithmConfig,
    latest_metadata_block_height: u32,
    latest_l2_block_height: u32,
    metadata_storage: &Metadata,
) -> crate::common::utils::Result<(AlgorithmUpdaterV1, SharedV1Algorithm)>
where
    Metadata: GetMetadataStorage,
{
    let algorithm_updater = if let Some(updater_metadata) = metadata_storage
        .get_metadata(&latest_metadata_block_height.into())
        .map_err(|err| {
            crate::common::utils::Error::CouldNotInitUpdater(anyhow::anyhow!(err))
        })? {
        let v1_metadata = convert_to_v1_metadata(updater_metadata, config)?;
        v1_algorithm_from_metadata(v1_metadata, config)
    } else {
        updater_from_config(config, latest_l2_block_height)
    };

    let shared_algo =
        SharedGasPriceAlgo::new_with_algorithm(algorithm_updater.algorithm());

    Ok((algorithm_updater, shared_algo))
}

#[allow(clippy::arithmetic_side_effects)]
#[allow(non_snake_case)]
#[cfg(test)]
mod tests {
    use super::*;
    use std::{
        num::NonZeroU64,
        sync::{
            atomic::AtomicU32,
            Arc,
        },
        time::Duration,
    };
    use tokio::sync::mpsc;

    use fuel_core_services::{
        RunnableTask,
        Service,
        ServiceRunner,
        StateWatcher,
    };
    use fuel_core_storage::{
        structured_storage::test::InMemoryStorage,
        transactional::{
            IntoTransaction,
            StorageTransaction,
            WriteTransaction,
        },
        StorageAsMut,
    };
    use fuel_core_types::fuel_types::BlockHeight;

    use crate::{
        common::{
            fuel_core_storage_adapter::storage::{
                GasPriceColumn,
                GasPriceMetadata,
                UnrecordedBlocksTable,
            },
            gas_price_algorithm::SharedGasPriceAlgo,
            l2_block_source::L2BlockSource,
            updater_metadata::UpdaterMetadata,
            utils::{
                BlockInfo,
                Result as GasPriceResult,
            },
        },
        ports::{
            GasPriceServiceAtomicStorage,
            GetLatestRecordedHeight,
            GetMetadataStorage,
            SetLatestRecordedHeight,
            SetMetadataStorage,
        },
        v1::{
            da_source_service::{
                dummy_costs::DummyDaBlockCosts,
                service::DaSourceService,
                DaBlockCosts,
            },
            metadata::{
                updater_from_config,
                V1AlgorithmConfig,
                V1Metadata,
            },
            service::{
                initialize_algorithm,
                GasPriceServiceV1,
                LatestGasPrice,
            },
            uninitialized_task::fuel_storage_unrecorded_blocks::AsUnrecordedBlocks,
        },
    };
    use fuel_gas_price_algorithm::v1::{
        Bytes,
        Height,
    };

    struct FakeL2BlockSource {
        l2_block: mpsc::Receiver<BlockInfo>,
    }

    impl L2BlockSource for FakeL2BlockSource {
        async fn get_l2_block(&mut self) -> GasPriceResult<BlockInfo> {
            let block = self.l2_block.recv().await.unwrap();
            Ok(block)
        }
    }

    struct FakeMetadata {
        inner: Arc<std::sync::Mutex<Option<UpdaterMetadata>>>,
    }

    impl FakeMetadata {
        fn empty() -> Self {
            Self {
                inner: Arc::new(std::sync::Mutex::new(None)),
            }
        }
    }

    impl SetMetadataStorage for FakeMetadata {
        fn set_metadata(&mut self, metadata: &UpdaterMetadata) -> GasPriceResult<()> {
            *self.inner.lock().unwrap() = Some(metadata.clone());
            Ok(())
        }
    }

    impl GetMetadataStorage for FakeMetadata {
        fn get_metadata(
            &self,
            _: &BlockHeight,
        ) -> GasPriceResult<Option<UpdaterMetadata>> {
            let metadata = self.inner.lock().unwrap().clone();
            Ok(metadata)
        }
    }

    fn database() -> StorageTransaction<InMemoryStorage<GasPriceColumn>> {
        InMemoryStorage::default().into_transaction()
    }

    #[tokio::test]
    async fn run__updates_gas_price_with_l2_block_source() {
        // given
        let block_height = 1;
        let l2_block = BlockInfo::Block {
            height: block_height,
            gas_used: 60,
            block_gas_capacity: 100,
            block_bytes: 100,
            block_fees: 100,
            gas_price: 100,
        };

        let (l2_block_sender, l2_block_receiver) = mpsc::channel(1);
        let l2_block_source = FakeL2BlockSource {
            l2_block: l2_block_receiver,
        };

        let metadata_storage = FakeMetadata::empty();
        let l2_block_height = 0;
        let config = V1AlgorithmConfig {
            new_exec_gas_price: 100,
            min_exec_gas_price: 50,
            exec_gas_price_change_percent: 20,
            l2_block_fullness_threshold_percent: 20,
            gas_price_factor: NonZeroU64::new(10).unwrap(),
            min_da_gas_price: 10,
            max_da_gas_price: 11,
            max_da_gas_price_change_percent: 20,
            da_p_component: 4,
            da_d_component: 2,
            normal_range_size: 10,
            capped_range_size: 100,
            decrease_range_size: 4,
            block_activity_threshold: 20,
            da_poll_interval: None,
            starting_recorded_height: None,
        };
        let inner = database();
        let (algo_updater, shared_algo) = initialize_algorithm(
            &config,
            l2_block_height,
            l2_block_height,
            &metadata_storage,
        )
        .unwrap();

        let notifier = Arc::new(tokio::sync::Notify::new());
        let latest_l2_height = Arc::new(AtomicU32::new(0));
        let recorded_height = BlockHeight::new(0);

        let dummy_da_source = DaSourceService::new(
            DummyDaBlockCosts::new(
                Err(anyhow::anyhow!("unused at the moment")),
                notifier.clone(),
            ),
            None,
            Arc::clone(&latest_l2_height),
            recorded_height,
        );
        let da_service_runner = ServiceRunner::new(dummy_da_source);
        da_service_runner.start_and_await().await.unwrap();
        let latest_gas_price = LatestGasPrice::new(0, 0);

        let mut service = GasPriceServiceV1::new(
            l2_block_source,
            shared_algo,
            latest_gas_price,
            algo_updater,
            da_service_runner,
            inner,
            latest_l2_height,
            None,
        );
        let read_algo = service.next_block_algorithm();
        let mut watcher = StateWatcher::default();
        let initial_price = read_algo.next_gas_price();

        // when
        service.run(&mut watcher).await;
        l2_block_sender.send(l2_block).await.unwrap();
        service.shutdown().await.unwrap();

        // then
        let actual_price = read_algo.next_gas_price();
        assert_ne!(initial_price, actual_price);
    }

    #[tokio::test]
    async fn run__updates_gas_price_with_da_block_cost_source() {
        // given
        let block_height = 3;
        let l2_block_2 = BlockInfo::Block {
            height: block_height,
            gas_used: 60,
            block_gas_capacity: 100,
            block_bytes: 100,
            block_fees: 100,
            gas_price: 100,
        };

        let (l2_block_sender, l2_block_receiver) = mpsc::channel(1);
        let l2_block_source = FakeL2BlockSource {
            l2_block: l2_block_receiver,
        };

        let metadata_storage = FakeMetadata::empty();
        // Configured so exec gas price doesn't change, only da gas price
        let config = V1AlgorithmConfig {
            new_exec_gas_price: 100,
            min_exec_gas_price: 50,
            exec_gas_price_change_percent: 0,
            l2_block_fullness_threshold_percent: 20,
            gas_price_factor: NonZeroU64::new(10).unwrap(),
            min_da_gas_price: 0,
            max_da_gas_price: 1,
            max_da_gas_price_change_percent: 100,
            da_p_component: 4,
            da_d_component: 2,
            normal_range_size: 10,
            capped_range_size: 100,
            decrease_range_size: 4,
            block_activity_threshold: 20,
            da_poll_interval: None,
            starting_recorded_height: None,
        };
        let mut inner = database();
        let mut tx = inner.write_transaction();
        tx.storage_as_mut::<UnrecordedBlocksTable>()
            .insert(&BlockHeight::from(1), &100)
            .unwrap();
        tx.commit().unwrap();
        let mut algo_updater = updater_from_config(&config, 0);
        let shared_algo =
            SharedGasPriceAlgo::new_with_algorithm(algo_updater.algorithm());
        algo_updater.l2_block_height = block_height - 1;
        algo_updater.last_profit = 10_000;
        algo_updater.new_scaled_da_gas_price = 10_000_000;

        let latest_l2_block = Arc::new(AtomicU32::new(block_height - 1));
        let notifier = Arc::new(tokio::sync::Notify::new());
        let recorded_height = BlockHeight::new(0);
        let da_source = DaSourceService::new(
            DummyDaBlockCosts::new(
                Ok(DaBlockCosts {
                    bundle_id: 1,
                    l2_blocks: 1..=1,
                    blob_cost_wei: u128::MAX, // Very expensive to trigger a change
                    bundle_size_bytes: 3000,
                }),
                notifier.clone(),
            ),
            Some(Duration::from_millis(1)),
            Arc::clone(&latest_l2_block),
            recorded_height,
        );
        let mut watcher = StateWatcher::started();
        let da_service_runner = ServiceRunner::new(da_source);
        da_service_runner.start_and_await().await.unwrap();
        let latest_gas_price = LatestGasPrice::new(0, 0);

        let mut service = GasPriceServiceV1::new(
            l2_block_source,
            shared_algo,
            latest_gas_price,
            algo_updater,
            da_service_runner,
            inner,
            latest_l2_block,
            None,
        );
        let read_algo = service.next_block_algorithm();
        let initial_price = read_algo.next_gas_price();

        let next = service.run(&mut watcher).await;
        tokio::time::sleep(Duration::from_millis(3)).await;
        l2_block_sender.send(l2_block_2).await.unwrap();

        // when
        let next = service.run(&mut watcher).await;
        tokio::time::sleep(Duration::from_millis(3)).await;
        service.shutdown().await.unwrap();

        // then
        let actual_price = read_algo.next_gas_price();
        assert_ne!(initial_price, actual_price);
    }

    fn arbitrary_v1_algorithm_config() -> V1AlgorithmConfig {
        V1AlgorithmConfig {
            new_exec_gas_price: 100,
            min_exec_gas_price: 50,
            exec_gas_price_change_percent: 0,
            l2_block_fullness_threshold_percent: 20,
            gas_price_factor: NonZeroU64::new(10).unwrap(),
            min_da_gas_price: 0,
            max_da_gas_price: 1,
            max_da_gas_price_change_percent: 100,
            da_p_component: 4,
            da_d_component: 2,
            normal_range_size: 10,
            capped_range_size: 100,
            decrease_range_size: 4,
            block_activity_threshold: 20,
            da_poll_interval: None,
            starting_recorded_height: None,
        }
    }

    #[tokio::test]
    async fn run__responses_from_da_service_update_recorded_height_in_storage() {
        // given
        let recorded_block_height = 100;
        let block_height = 200;
        let l2_block = BlockInfo::Block {
            height: block_height,
            gas_used: 60,
            block_gas_capacity: 100,
            block_bytes: 100,
            block_fees: 100,
            gas_price: 100,
        };

        let (l2_block_sender, l2_block_receiver) = mpsc::channel(1);
        let l2_block_source = FakeL2BlockSource {
            l2_block: l2_block_receiver,
        };

        let metadata_storage = FakeMetadata::empty();
        // Configured so exec gas price doesn't change, only da gas price
        let config = arbitrary_v1_algorithm_config();
        let mut inner = database();
        let mut tx = inner.write_transaction();
        tx.storage_as_mut::<UnrecordedBlocksTable>()
            .insert(&BlockHeight::from(1), &100)
            .unwrap();
        tx.commit().unwrap();
        let mut algo_updater = updater_from_config(&config, 0);
        let shared_algo =
            SharedGasPriceAlgo::new_with_algorithm(algo_updater.algorithm());
        algo_updater.l2_block_height = block_height - 1;
        algo_updater.last_profit = 10_000;
        algo_updater.new_scaled_da_gas_price = 10_000_000;

        let latest_l2_height = Arc::new(AtomicU32::new(block_height - 1));
        let notifier = Arc::new(tokio::sync::Notify::new());
        let recorded_height = BlockHeight::new(0);
        let da_source = DaSourceService::new(
            DummyDaBlockCosts::new(
                Ok(DaBlockCosts {
                    bundle_id: 8765,
                    l2_blocks: 1..=recorded_block_height,
                    blob_cost_wei: 9000,
                    bundle_size_bytes: 3000,
                }),
                notifier.clone(),
            ),
            Some(Duration::from_millis(1)),
            Arc::clone(&latest_l2_height),
            recorded_height,
        );
        let mut watcher = StateWatcher::started();
        let da_service_runner = ServiceRunner::new(da_source);
        da_service_runner.start_and_await().await.unwrap();
        let latest_gas_price = LatestGasPrice::new(0, 0);

        let mut service = GasPriceServiceV1::new(
            l2_block_source,
            shared_algo,
            latest_gas_price,
            algo_updater,
            da_service_runner,
            inner,
            latest_l2_height,
            None,
        );
        let read_algo = service.next_block_algorithm();
        let initial_price = read_algo.next_gas_price();

        service.run(&mut watcher).await;
        tokio::time::sleep(Duration::from_millis(100)).await;
        l2_block_sender.send(l2_block).await.unwrap();

        // when
        service.run(&mut watcher).await;
        tokio::time::sleep(Duration::from_millis(100)).await;

        // then
        let latest_recorded_block_height = service
            .storage_tx_provider
            .get_recorded_height()
            .unwrap()
            .unwrap();
        assert_eq!(
            latest_recorded_block_height,
            BlockHeight::from(recorded_block_height)
        );

        service.shutdown().await.unwrap();
    }

    #[tokio::test]
    async fn run__stores_correct_amount_for_costs() {
        // given
        let recorded_block_height = 100;
        let block_height = 200;
        let l2_block = BlockInfo::Block {
            height: block_height,
            gas_used: 60,
            block_gas_capacity: 100,
            block_bytes: 100,
            block_fees: 100,
            gas_price: 0,
        };

        let (l2_block_sender, l2_block_receiver) = mpsc::channel(1);
        let l2_block_source = FakeL2BlockSource {
            l2_block: l2_block_receiver,
        };

        let metadata_storage = FakeMetadata::empty();
        // Configured so exec gas price doesn't change, only da gas price
        let config = arbitrary_v1_algorithm_config();
        let mut inner = database();
        let mut tx = inner.write_transaction();
        tx.storage_as_mut::<UnrecordedBlocksTable>()
            .insert(&BlockHeight::from(1), &100)
            .unwrap();
        tx.commit().unwrap();
        let mut algo_updater = updater_from_config(&config, 0);
        let shared_algo =
            SharedGasPriceAlgo::new_with_algorithm(algo_updater.algorithm());
        algo_updater.l2_block_height = block_height - 1;
        algo_updater.last_profit = 10_000;
        algo_updater.new_scaled_da_gas_price = 10_000_000;

        let notifier = Arc::new(tokio::sync::Notify::new());
        let blob_cost_wei = 9000;
        let latest_l2_height = Arc::new(AtomicU32::new(block_height - 1));
        let recorded_height = BlockHeight::new(0);
        let da_source = DaSourceService::new(
            DummyDaBlockCosts::new(
                Ok(DaBlockCosts {
                    bundle_id: 8765,
                    l2_blocks: 1..=recorded_block_height,
                    blob_cost_wei,
                    bundle_size_bytes: 3000,
                }),
                notifier.clone(),
            ),
            Some(Duration::from_millis(1)),
            Arc::clone(&latest_l2_height),
            recorded_height,
        );
        let mut watcher = StateWatcher::started();
        let da_service_runner = ServiceRunner::new(da_source);
        da_service_runner.start_and_await().await.unwrap();
        let latest_gas_price = LatestGasPrice::new(0, 0);

        let mut service = GasPriceServiceV1::new(
            l2_block_source,
            shared_algo,
            latest_gas_price,
            algo_updater,
            da_service_runner,
            inner,
            latest_l2_height,
            None,
        );
        let read_algo = service.next_block_algorithm();
        let initial_price = read_algo.next_gas_price();

        service.run(&mut watcher).await;
        tokio::time::sleep(Duration::from_millis(100)).await;
        l2_block_sender.send(l2_block).await.unwrap();

        // when
        service.run(&mut watcher).await;
        tokio::time::sleep(Duration::from_millis(100)).await;

        // then
        let metadata: V1Metadata = service
            .storage_tx_provider
            .storage::<GasPriceMetadata>()
            .get(&block_height.into())
            .unwrap()
            .and_then(|x| x.v1().cloned())
            .unwrap();
        assert_eq!(metadata.latest_known_total_da_cost, blob_cost_wei);

        service.shutdown().await.unwrap();
    }

    fn arbitrary_config() -> V1AlgorithmConfig {
        V1AlgorithmConfig {
            new_exec_gas_price: 100,
            min_exec_gas_price: 50,
            exec_gas_price_change_percent: 20,
            l2_block_fullness_threshold_percent: 20,
            gas_price_factor: NonZeroU64::new(10).unwrap(),
            min_da_gas_price: 10,
            max_da_gas_price: 11,
            max_da_gas_price_change_percent: 20,
            da_p_component: 4,
            da_d_component: 2,
            normal_range_size: 10,
            capped_range_size: 100,
            decrease_range_size: 4,
            block_activity_threshold: 20,
            da_poll_interval: None,
            starting_recorded_height: None,
        }
    }

    #[derive(Clone)]
    struct FakeAtomicStorage {
        inner: Arc<Mutex<Option<BlockHeight>>>,
    }

    impl FakeAtomicStorage {
        fn new() -> Self {
            Self {
                inner: Arc::new(Mutex::new(None)),
            }
        }
    }

    impl GasPriceServiceAtomicStorage for FakeAtomicStorage {
        type Transaction<'a>
            = Self
        where
            Self: 'a;

        fn begin_transaction(&mut self) -> GasPriceResult<Self::Transaction<'_>> {
            Ok(self.clone())
        }

        fn commit_transaction(transaction: Self::Transaction<'_>) -> GasPriceResult<()> {
            Ok(())
        }
    }

    impl GetLatestRecordedHeight for FakeAtomicStorage {
        fn get_recorded_height(&self) -> GasPriceResult<Option<BlockHeight>> {
            let height = self.inner.lock().unwrap();
            Ok(*height)
        }
    }

    impl SetLatestRecordedHeight for FakeAtomicStorage {
        fn set_recorded_height(&mut self, height: BlockHeight) -> GasPriceResult<()> {
            *self.inner.lock().unwrap() = Some(height);
            Ok(())
        }
    }

    impl AsUnrecordedBlocks for FakeAtomicStorage {
        type Wrapper<'a> = OkUnrecordedBlocks;

        fn as_unrecorded_blocks(&mut self) -> Self::Wrapper<'_> {
            OkUnrecordedBlocks
        }
    }

    struct OkUnrecordedBlocks;

    impl UnrecordedBlocks for OkUnrecordedBlocks {
        fn insert(&mut self, height: Height, bytes: Bytes) -> Result<(), String> {
            Ok(())
        }

        fn remove(&mut self, height: &Height) -> Result<Option<Bytes>, String> {
            Ok(None)
        }
    }

    impl GetMetadataStorage for FakeAtomicStorage {
        fn get_metadata(
            &self,
            _: &BlockHeight,
        ) -> GasPriceResult<Option<UpdaterMetadata>> {
            Ok(None)
        }
    }

    impl SetMetadataStorage for FakeAtomicStorage {
        fn set_metadata(&mut self, _: &UpdaterMetadata) -> GasPriceResult<()> {
            Ok(())
        }
    }

    #[tokio::test]
    async fn run__sets_the_latest_recorded_block_if_not_set() {
        // given
        let expected_recorded_height = BlockHeight::new(9999999);

        let block_height = 1;
        let l2_block = BlockInfo::Block {
            height: block_height,
            gas_used: 60,
            block_gas_capacity: 100,
            block_bytes: 100,
            block_fees: 100,
            gas_price: 100,
        };

        let (l2_block_sender, l2_block_receiver) = mpsc::channel(1);
        let l2_block_source = FakeL2BlockSource {
            l2_block: l2_block_receiver,
        };

        let metadata_storage = FakeMetadata::empty();
        let l2_block_height = 0;
        let config = arbitrary_config();
        let atomic_storage = FakeAtomicStorage::new();
        let handle = atomic_storage.clone();
        let (algo_updater, shared_algo) = initialize_algorithm(
            &config,
            l2_block_height,
            l2_block_height,
            &metadata_storage,
        )
        .unwrap();

        let notifier = Arc::new(tokio::sync::Notify::new());
        let latest_l2_height = Arc::new(AtomicU32::new(0));
        let recorded_height = BlockHeight::new(0);

        let dummy_da_source = DaSourceService::new(
            DummyDaBlockCosts::new(
                Err(anyhow::anyhow!("unused at the moment")),
                notifier.clone(),
            ),
            None,
            Arc::clone(&latest_l2_height),
            recorded_height,
        );
        let da_service_runner = ServiceRunner::new(dummy_da_source);
        da_service_runner.start_and_await().await.unwrap();
        let latest_gas_price = LatestGasPrice::new(0, 0);

        let mut service = GasPriceServiceV1::new(
            l2_block_source,
            shared_algo,
            latest_gas_price,
            algo_updater,
            da_service_runner,
            atomic_storage,
            latest_l2_height,
            Some(expected_recorded_height),
        );
        let read_algo = service.next_block_algorithm();
        let initial_price = read_algo.next_gas_price();
        let mut watcher = StateWatcher::default();

        // when
        service.run(&mut watcher).await;
        l2_block_sender.send(l2_block).await.unwrap();
        service.shutdown().await.unwrap();

        // then
        let actual = handle.get_recorded_height().unwrap().unwrap();

        assert_eq!(expected_recorded_height, actual);
    }
}<|MERGE_RESOLUTION|>--- conflicted
+++ resolved
@@ -309,13 +309,9 @@
         AtomicStorage::commit_transaction(storage_tx)?;
         let new_algo = self.algorithm_updater.algorithm();
         tracing::debug!("Updating gas price: {}", &new_algo.calculate());
-<<<<<<< HEAD
         self.shared_algo.update(new_algo).await;
         let best_recorded_height = new_recorded_height.or(old_recorded_height);
         Self::record_metrics(&metadata, gas_price, best_recorded_height);
-=======
-        self.shared_algo.update(new_algo);
->>>>>>> 4aed8f5b
         // Clear the buffer after committing changes
         self.da_block_costs_buffer.clear();
         Ok(())
