use crate::{
    common::{
        gas_price_algorithm::SharedGasPriceAlgo,
        l2_block_source::L2BlockSource,
        updater_metadata::UpdaterMetadata,
        utils::{
            BlockInfo,
            Result as GasPriceResult,
        },
    },
    ports::{
        GasPriceServiceAtomicStorage,
        GetLatestRecordedHeight,
        GetMetadataStorage,
        SetLatestRecordedHeight,
        SetMetadataStorage,
    },
    v0::metadata::V0Metadata,
    v1::{
        algorithm::SharedV1Algorithm,
        da_source_service::{
            service::{
                DaBlockCostsSource,
                DaSourceService,
                SharedState as DaSharedState,
            },
            DaBlockCosts,
        },
        metadata::{
            updater_from_config,
            v1_algorithm_from_metadata,
            V1AlgorithmConfig,
            V1Metadata,
        },
        uninitialized_task::fuel_storage_unrecorded_blocks::{
            AsUnrecordedBlocks,
            FuelStorageUnrecordedBlocks,
        },
    },
};
use anyhow::anyhow;
use async_trait::async_trait;
use fuel_core_services::{
    RunnableService,
    RunnableTask,
    Service,
    ServiceRunner,
    StateWatcher,
    TaskNextAction,
};
use fuel_core_types::fuel_types::BlockHeight;
use fuel_gas_price_algorithm::{
    v0::AlgorithmUpdaterV0,
    v1::{
        AlgorithmUpdaterV1,
        AlgorithmV1,
        UnrecordedBlocks,
    },
};
use futures::FutureExt;
use std::{
    num::NonZeroU64,
    sync::{
        atomic::{
            AtomicU32,
            Ordering,
        },
        Arc,
        Mutex,
    },
};
use tokio::sync::broadcast::Receiver;

#[derive(Debug, Clone)]
pub struct LatestGasPrice<Height, GasPrice> {
    inner: Arc<parking_lot::RwLock<(Height, GasPrice)>>,
}

impl<Height, GasPrice> LatestGasPrice<Height, GasPrice> {
    pub fn new(height: Height, price: GasPrice) -> Self {
        let pair = (height, price);
        let inner = Arc::new(parking_lot::RwLock::new(pair));
        Self { inner }
    }

    pub fn set(&mut self, height: Height, price: GasPrice) {
        *self.inner.write() = (height, price);
    }
}

impl<Height: Copy, GasPrice: Copy> LatestGasPrice<Height, GasPrice> {
    pub fn get(&self) -> (Height, GasPrice) {
        *self.inner.read()
    }
}

/// The service that updates the gas price algorithm.
pub struct GasPriceServiceV1<L2, DA, AtomicStorage>
where
    DA: DaBlockCostsSource + 'static,
{
    /// The algorithm that can be used in the next block
    shared_algo: SharedV1Algorithm,
    /// The latest gas price
    latest_gas_price: LatestGasPrice<u32, u64>,
    /// The L2 block source
    l2_block_source: L2,
    /// The algorithm updater
    algorithm_updater: AlgorithmUpdaterV1,
    /// the da source adapter handle
    da_source_adapter_handle: ServiceRunner<DaSourceService<DA>>,
    /// The da source channel
    da_source_channel: Receiver<DaBlockCosts>,
    /// Buffer of block costs from the DA chain
    da_block_costs_buffer: Vec<DaBlockCosts>,
    /// Storage transaction provider for metadata and unrecorded blocks
    storage_tx_provider: AtomicStorage,
    /// communicates to the Da source service what the latest L2 block was
    latest_l2_block: Arc<AtomicU32>,
}

impl<L2, DA, StorageTxProvider> GasPriceServiceV1<L2, DA, StorageTxProvider>
where
    DA: DaBlockCostsSource + 'static,
{
    pub(crate) fn update_latest_gas_price(&mut self, block_info: &BlockInfo) {
        match block_info {
            BlockInfo::GenesisBlock => {
                // do nothing
            }
            BlockInfo::Block {
                height, gas_price, ..
            } => {
                self.latest_gas_price.set(*height, *gas_price);
            }
        }
    }

    #[cfg(test)]
    pub fn latest_l2_block(&self) -> &AtomicU32 {
        &self.latest_l2_block
    }
}

impl<L2, DA, AtomicStorage> GasPriceServiceV1<L2, DA, AtomicStorage>
where
    L2: L2BlockSource,
    DA: DaBlockCostsSource,
    AtomicStorage: GasPriceServiceAtomicStorage,
{
    async fn commit_block_data_to_algorithm(
        &mut self,
        l2_block_res: GasPriceResult<BlockInfo>,
    ) -> anyhow::Result<()> {
        tracing::info!("Received L2 block result: {:?}", l2_block_res);
        let block = l2_block_res?;

        self.update_latest_gas_price(&block);
        tracing::debug!("Updating gas price algorithm");
        self.apply_block_info_to_gas_algorithm(block).await?;

        self.notify_da_source_service_l2_block(block)?;
        Ok(())
    }

    fn notify_da_source_service_l2_block(&self, block: BlockInfo) -> anyhow::Result<()> {
        tracing::debug!("Notifying the Da source service of the latest L2 block");
        match block {
            BlockInfo::GenesisBlock => {}
            BlockInfo::Block { height, .. } => {
                self.latest_l2_block.store(height, Ordering::Release);
            }
        }
        Ok(())
    }
}

impl<L2, DA, AtomicStorage> GasPriceServiceV1<L2, DA, AtomicStorage>
where
    DA: DaBlockCostsSource,
    AtomicStorage: GasPriceServiceAtomicStorage,
{
    pub fn new(
        l2_block_source: L2,
        shared_algo: SharedV1Algorithm,
        latest_gas_price: LatestGasPrice<u32, u64>,
        algorithm_updater: AlgorithmUpdaterV1,
        da_source_adapter_handle: ServiceRunner<DaSourceService<DA>>,
        storage_tx_provider: AtomicStorage,
        latest_l2_block: Arc<AtomicU32>,
    ) -> Self {
        let da_source_channel = da_source_adapter_handle.shared.clone().subscribe();
        Self {
            shared_algo,
            latest_gas_price,
            l2_block_source,
            algorithm_updater,
            da_source_adapter_handle,
            da_source_channel,
            da_block_costs_buffer: Vec::new(),
            storage_tx_provider,
            latest_l2_block,
        }
    }

    pub fn algorithm_updater(&self) -> &AlgorithmUpdaterV1 {
        &self.algorithm_updater
    }

    pub fn next_block_algorithm(&self) -> SharedV1Algorithm {
        self.shared_algo.clone()
    }

    #[cfg(test)]
    pub fn storage_tx_provider(&self) -> &AtomicStorage {
        &self.storage_tx_provider
    }

    async fn update(&mut self, new_algorithm: AlgorithmV1) {
        self.shared_algo.update(new_algorithm).await;
    }

    fn validate_block_gas_capacity(
        block_gas_capacity: u64,
    ) -> anyhow::Result<NonZeroU64> {
        NonZeroU64::new(block_gas_capacity)
            .ok_or_else(|| anyhow!("Block gas capacity must be non-zero"))
    }

    async fn handle_normal_block(
        &mut self,
        height: u32,
        gas_used: u64,
        block_gas_capacity: u64,
        block_bytes: u64,
        block_fees: u64,
    ) -> anyhow::Result<()> {
        let capacity = Self::validate_block_gas_capacity(block_gas_capacity)?;
        let mut storage_tx = self.storage_tx_provider.begin_transaction()?;
        let mut latest_recorded_height = storage_tx
            .get_recorded_height()
            .map_err(|err| anyhow!(err))?;

        for da_block_costs in &self.da_block_costs_buffer {
            tracing::debug!("Updating DA block costs: {:?}", da_block_costs);
            let l2_blocks = da_block_costs.l2_blocks.clone();
            let end = *l2_blocks.end();
            self.algorithm_updater.update_da_record_data(
                l2_blocks,
                da_block_costs.bundle_size_bytes,
                da_block_costs.blob_cost_wei,
                &mut storage_tx.as_unrecorded_blocks(),
            )?;
            latest_recorded_height = Some(BlockHeight::from(end));
        }

        if let Some(recorded_height) = latest_recorded_height {
            storage_tx
                .set_recorded_height(recorded_height)
                .map_err(|err| anyhow!(err))?;
        }

        let fee_in_wei = u128::from(block_fees).saturating_mul(1_000_000_000);
        self.algorithm_updater.update_l2_block_data(
            height,
            gas_used,
            capacity,
            block_bytes,
            fee_in_wei,
            &mut storage_tx.as_unrecorded_blocks(),
        )?;

        let metadata = self.algorithm_updater.clone().into();
        tracing::debug!("Setting metadata: {:?}", metadata);
        storage_tx
            .set_metadata(&metadata)
            .map_err(|err| anyhow!(err))?;
        AtomicStorage::commit_transaction(storage_tx)?;
        let new_algo = self.algorithm_updater.algorithm();
        tracing::debug!("Updating gas price: {}", &new_algo.calculate());
        self.shared_algo.update(new_algo).await;
        // Clear the buffer after committing changes
        self.da_block_costs_buffer.clear();
        Ok(())
    }

    async fn apply_block_info_to_gas_algorithm(
        &mut self,
        l2_block: BlockInfo,
    ) -> anyhow::Result<()> {
        match l2_block {
            BlockInfo::GenesisBlock => {
                let metadata: UpdaterMetadata = self.algorithm_updater.clone().into();
                let mut tx = self.storage_tx_provider.begin_transaction()?;
                tx.set_metadata(&metadata).map_err(|err| anyhow!(err))?;
                AtomicStorage::commit_transaction(tx)?;
                let new_algo = self.algorithm_updater.algorithm();
                self.shared_algo.update(new_algo).await;
            }
            BlockInfo::Block {
                height,
                gas_used,
                block_gas_capacity,
                block_bytes,
                block_fees,
                ..
            } => {
                self.handle_normal_block(
                    height,
                    gas_used,
                    block_gas_capacity,
                    block_bytes,
                    block_fees,
                )
                .await?;
            }
        }

        Ok(())
    }
}

#[async_trait]
impl<L2, DA, AtomicStorage> RunnableTask for GasPriceServiceV1<L2, DA, AtomicStorage>
where
    L2: L2BlockSource,
    DA: DaBlockCostsSource,
    AtomicStorage: GasPriceServiceAtomicStorage,
{
    async fn run(&mut self, watcher: &mut StateWatcher) -> TaskNextAction {
        tokio::select! {
            biased;
            _ = watcher.while_started() => {
                tracing::debug!("Stopping gas price service");
                TaskNextAction::Stop
            }
            l2_block_res = self.l2_block_source.get_l2_block() => {
                tracing::debug!("Received L2 block result: {:?}", l2_block_res);
                let res = self.commit_block_data_to_algorithm(l2_block_res).await;
                TaskNextAction::always_continue(res)
            }
            da_block_costs_res = self.da_source_channel.recv() => {
                tracing::debug!("Received DA block costs: {:?}", da_block_costs_res);
                match da_block_costs_res {
                    Ok(da_block_costs) => {
                        self.da_block_costs_buffer.push(da_block_costs);
                        TaskNextAction::Continue
                    },
                    Err(err) => {
                        let err = anyhow!("Error receiving DA block costs: {:?}", err);
                        TaskNextAction::ErrorContinue(err)
                    }
                }
            }
        }
    }

    async fn shutdown(mut self) -> anyhow::Result<()> {
        // handle all the remaining l2 blocks
        while let Some(Ok(block)) = self.l2_block_source.get_l2_block().now_or_never() {
            tracing::debug!("Updating gas price algorithm before shutdown");
            self.apply_block_info_to_gas_algorithm(block).await?;
        }

        // run shutdown hooks for internal services
        self.da_source_adapter_handle.stop_and_await().await?;

        Ok(())
    }
}

fn convert_to_v1_metadata(
    updater_metadata: UpdaterMetadata,
    config: &V1AlgorithmConfig,
) -> crate::common::utils::Result<V1Metadata> {
    if let Ok(v1_metadata) = V1Metadata::try_from(updater_metadata.clone()) {
        Ok(v1_metadata)
    } else {
        let v0_metadata = V0Metadata::try_from(updater_metadata).map_err(|_| {
            crate::common::utils::Error::CouldNotInitUpdater(anyhow::anyhow!(
                "Could not convert metadata to V0Metadata"
            ))
        })?;
        V1Metadata::construct_from_v0_metadata(v0_metadata, config).map_err(|err| {
            crate::common::utils::Error::CouldNotInitUpdater(anyhow::anyhow!(err))
        })
    }
}

pub fn initialize_algorithm<Metadata>(
    config: &V1AlgorithmConfig,
    latest_metadata_block_height: u32,
    latest_l2_block_height: u32,
    metadata_storage: &Metadata,
) -> crate::common::utils::Result<(AlgorithmUpdaterV1, SharedV1Algorithm)>
where
    Metadata: GetMetadataStorage,
{
    let algorithm_updater = if let Some(updater_metadata) = metadata_storage
        .get_metadata(&latest_metadata_block_height.into())
        .map_err(|err| {
            crate::common::utils::Error::CouldNotInitUpdater(anyhow::anyhow!(err))
        })? {
        let v1_metadata = convert_to_v1_metadata(updater_metadata, config)?;
        v1_algorithm_from_metadata(v1_metadata, config)
    } else {
        updater_from_config(config, latest_l2_block_height)
    };

    let shared_algo =
        SharedGasPriceAlgo::new_with_algorithm(algorithm_updater.algorithm());

    Ok((algorithm_updater, shared_algo))
}

#[allow(clippy::arithmetic_side_effects)]
#[allow(non_snake_case)]
#[cfg(test)]
mod tests {
    use std::{
        num::NonZeroU64,
        sync::{
            atomic::AtomicU32,
            Arc,
            Mutex,
        },
        time::Duration,
    };
    use tokio::sync::mpsc;

    use fuel_core_services::{
        RunnableTask,
        Service,
        ServiceRunner,
        StateWatcher,
    };
    use fuel_core_storage::{
        structured_storage::test::InMemoryStorage,
        tables::merkle::DenseMetadataKey::Latest,
        transactional::{
            IntoTransaction,
            StorageTransaction,
            WriteTransaction,
        },
        StorageAsMut,
    };
    use fuel_core_types::fuel_types::BlockHeight;

    use crate::{
        common::{
            fuel_core_storage_adapter::storage::{
                GasPriceColumn,
                GasPriceColumn::UnrecordedBlocks,
                GasPriceMetadata,
                RecordedHeights,
                UnrecordedBlocksTable,
            },
            gas_price_algorithm::SharedGasPriceAlgo,
            l2_block_source::L2BlockSource,
            updater_metadata::UpdaterMetadata,
            utils::{
                BlockInfo,
                Result as GasPriceResult,
            },
        },
        ports::{
            GetLatestRecordedHeight,
            GetMetadataStorage,
            SetMetadataStorage,
        },
        v1::{
            da_source_service::{
                dummy_costs::DummyDaBlockCosts,
                service::DaSourceService,
                DaBlockCosts,
            },
            metadata::{
                updater_from_config,
                V1AlgorithmConfig,
                V1Metadata,
            },
            service::{
                initialize_algorithm,
                GasPriceServiceV1,
                LatestGasPrice,
            },
            uninitialized_task::fuel_storage_unrecorded_blocks::FuelStorageUnrecordedBlocks,
        },
    };

    struct FakeL2BlockSource {
        l2_block: mpsc::Receiver<BlockInfo>,
    }

    #[async_trait::async_trait]
    impl L2BlockSource for FakeL2BlockSource {
        async fn get_l2_block(&mut self) -> GasPriceResult<BlockInfo> {
            let block = self.l2_block.recv().await.unwrap();
            Ok(block)
        }
    }

    struct FakeMetadata {
        inner: Arc<std::sync::Mutex<Option<UpdaterMetadata>>>,
    }

    impl FakeMetadata {
        fn empty() -> Self {
            Self {
                inner: Arc::new(std::sync::Mutex::new(None)),
            }
        }
    }

    impl SetMetadataStorage for FakeMetadata {
        fn set_metadata(&mut self, metadata: &UpdaterMetadata) -> GasPriceResult<()> {
            *self.inner.lock().unwrap() = Some(metadata.clone());
            Ok(())
        }
    }

    impl GetMetadataStorage for FakeMetadata {
        fn get_metadata(
            &self,
            _: &BlockHeight,
        ) -> GasPriceResult<Option<UpdaterMetadata>> {
            let metadata = self.inner.lock().unwrap().clone();
            Ok(metadata)
        }
    }

    fn database() -> StorageTransaction<InMemoryStorage<GasPriceColumn>> {
        InMemoryStorage::default().into_transaction()
    }

    #[tokio::test]
    async fn run__updates_gas_price_with_l2_block_source() {
        // given
        let block_height = 1;
        let l2_block = BlockInfo::Block {
            height: block_height,
            gas_used: 60,
            block_gas_capacity: 100,
            block_bytes: 100,
            block_fees: 100,
            gas_price: 100,
        };

        let (l2_block_sender, l2_block_receiver) = mpsc::channel(1);
        let l2_block_source = FakeL2BlockSource {
            l2_block: l2_block_receiver,
        };

        let metadata_storage = FakeMetadata::empty();
        let l2_block_height = 0;
        let config = V1AlgorithmConfig {
            new_exec_gas_price: 100,
            min_exec_gas_price: 50,
            exec_gas_price_change_percent: 20,
            l2_block_fullness_threshold_percent: 20,
            gas_price_factor: NonZeroU64::new(10).unwrap(),
            min_da_gas_price: 10,
            max_da_gas_price: 11,
            max_da_gas_price_change_percent: 20,
            da_p_component: 4,
            da_d_component: 2,
            normal_range_size: 10,
            capped_range_size: 100,
            decrease_range_size: 4,
            block_activity_threshold: 20,
            da_poll_interval: None,
        };
        let inner = database();
        let (algo_updater, shared_algo) = initialize_algorithm(
            &config,
            l2_block_height,
            l2_block_height,
            &metadata_storage,
        )
        .unwrap();

        let notifier = Arc::new(tokio::sync::Notify::new());
<<<<<<< HEAD
        let latest_l2_block = Arc::new(Mutex::new(BlockHeight::new(0)));
        let recorded_height = BlockHeight::new(0);
=======
        let latest_l2_height = Arc::new(AtomicU32::new(0));
>>>>>>> bfcc392d
        let dummy_da_source = DaSourceService::new(
            DummyDaBlockCosts::new(
                Err(anyhow::anyhow!("unused at the moment")),
                notifier.clone(),
            ),
            None,
<<<<<<< HEAD
            latest_l2_block,
            recorded_height,
=======
            Arc::clone(&latest_l2_height),
            None,
>>>>>>> bfcc392d
        );
        let da_service_runner = ServiceRunner::new(dummy_da_source);
        da_service_runner.start_and_await().await.unwrap();
        let latest_gas_price = LatestGasPrice::new(0, 0);

        let mut service = GasPriceServiceV1::new(
            l2_block_source,
            shared_algo,
            latest_gas_price,
            algo_updater,
            da_service_runner,
            inner,
            latest_l2_height,
        );
        let read_algo = service.next_block_algorithm();
        let mut watcher = StateWatcher::default();
        let initial_price = read_algo.next_gas_price();

        // when
        service.run(&mut watcher).await;
        l2_block_sender.send(l2_block).await.unwrap();
        service.shutdown().await.unwrap();

        // then
        let actual_price = read_algo.next_gas_price();
        assert_ne!(initial_price, actual_price);
    }

    #[tokio::test]
    async fn run__updates_gas_price_with_da_block_cost_source() {
        // given
        let block_height = 3;
        let l2_block_2 = BlockInfo::Block {
            height: block_height,
            gas_used: 60,
            block_gas_capacity: 100,
            block_bytes: 100,
            block_fees: 100,
            gas_price: 100,
        };

        let (l2_block_sender, l2_block_receiver) = mpsc::channel(1);
        let l2_block_source = FakeL2BlockSource {
            l2_block: l2_block_receiver,
        };

        let metadata_storage = FakeMetadata::empty();
        // Configured so exec gas price doesn't change, only da gas price
        let config = V1AlgorithmConfig {
            new_exec_gas_price: 100,
            min_exec_gas_price: 50,
            exec_gas_price_change_percent: 0,
            l2_block_fullness_threshold_percent: 20,
            gas_price_factor: NonZeroU64::new(10).unwrap(),
            min_da_gas_price: 0,
            max_da_gas_price: 1,
            max_da_gas_price_change_percent: 100,
            da_p_component: 4,
            da_d_component: 2,
            normal_range_size: 10,
            capped_range_size: 100,
            decrease_range_size: 4,
            block_activity_threshold: 20,
            da_poll_interval: None,
        };
        let mut inner = database();
        let mut tx = inner.write_transaction();
        tx.storage_as_mut::<UnrecordedBlocksTable>()
            .insert(&BlockHeight::from(1), &100)
            .unwrap();
        tx.commit().unwrap();
        let mut algo_updater = updater_from_config(&config, 0);
        let shared_algo =
            SharedGasPriceAlgo::new_with_algorithm(algo_updater.algorithm());
        algo_updater.l2_block_height = block_height - 1;
        algo_updater.last_profit = 10_000;
        algo_updater.new_scaled_da_gas_price = 10_000_000;

        let latest_l2_block = Arc::new(AtomicU32::new(block_height - 1));
        let notifier = Arc::new(tokio::sync::Notify::new());
        let recorded_height = BlockHeight::new(0);
        let da_source = DaSourceService::new(
            DummyDaBlockCosts::new(
                Ok(DaBlockCosts {
                    bundle_id: 1,
                    l2_blocks: 1..=1,
                    blob_cost_wei: u128::MAX, // Very expensive to trigger a change
                    bundle_size_bytes: 3000,
                }),
                notifier.clone(),
            ),
            Some(Duration::from_millis(1)),
<<<<<<< HEAD
            latest_l2_block.clone(),
            recorded_height,
=======
            Arc::clone(&latest_l2_block),
            None,
>>>>>>> bfcc392d
        );
        let mut watcher = StateWatcher::started();
        let da_service_runner = ServiceRunner::new(da_source);
        da_service_runner.start_and_await().await.unwrap();
        let latest_gas_price = LatestGasPrice::new(0, 0);

        let mut service = GasPriceServiceV1::new(
            l2_block_source,
            shared_algo,
            latest_gas_price,
            algo_updater,
            da_service_runner,
            inner,
            latest_l2_block,
        );
        let read_algo = service.next_block_algorithm();
        let initial_price = read_algo.next_gas_price();

        let next = service.run(&mut watcher).await;
        tokio::time::sleep(Duration::from_millis(3)).await;
        l2_block_sender.send(l2_block_2).await.unwrap();

        // when
        let next = service.run(&mut watcher).await;
        tokio::time::sleep(Duration::from_millis(3)).await;
        service.shutdown().await.unwrap();

        // then
        let actual_price = read_algo.next_gas_price();
        assert_ne!(initial_price, actual_price);
    }

    fn arbitrary_v1_algorithm_config() -> V1AlgorithmConfig {
        V1AlgorithmConfig {
            new_exec_gas_price: 100,
            min_exec_gas_price: 50,
            exec_gas_price_change_percent: 0,
            l2_block_fullness_threshold_percent: 20,
            gas_price_factor: NonZeroU64::new(10).unwrap(),
            min_da_gas_price: 0,
            max_da_gas_price: 1,
            max_da_gas_price_change_percent: 100,
            da_p_component: 4,
            da_d_component: 2,
            normal_range_size: 10,
            capped_range_size: 100,
            decrease_range_size: 4,
            block_activity_threshold: 20,
            da_poll_interval: None,
        }
    }

    #[tokio::test]
    async fn run__responses_from_da_service_update_recorded_height_in_storage() {
        // given
        let recorded_block_height = 100;
        let block_height = 200;
        let l2_block = BlockInfo::Block {
            height: block_height,
            gas_used: 60,
            block_gas_capacity: 100,
            block_bytes: 100,
            block_fees: 100,
            gas_price: 100,
        };

        let (l2_block_sender, l2_block_receiver) = mpsc::channel(1);
        let l2_block_source = FakeL2BlockSource {
            l2_block: l2_block_receiver,
        };

        let metadata_storage = FakeMetadata::empty();
        // Configured so exec gas price doesn't change, only da gas price
        let config = arbitrary_v1_algorithm_config();
        let mut inner = database();
        let mut tx = inner.write_transaction();
        tx.storage_as_mut::<UnrecordedBlocksTable>()
            .insert(&BlockHeight::from(1), &100)
            .unwrap();
        tx.commit().unwrap();
        let mut algo_updater = updater_from_config(&config, 0);
        let shared_algo =
            SharedGasPriceAlgo::new_with_algorithm(algo_updater.algorithm());
        algo_updater.l2_block_height = block_height - 1;
        algo_updater.last_profit = 10_000;
        algo_updater.new_scaled_da_gas_price = 10_000_000;

        let latest_l2_height = Arc::new(AtomicU32::new(block_height - 1));
        let notifier = Arc::new(tokio::sync::Notify::new());
        let recorded_height = BlockHeight::new(0);
        let da_source = DaSourceService::new(
            DummyDaBlockCosts::new(
                Ok(DaBlockCosts {
                    bundle_id: 8765,
                    l2_blocks: 1..=recorded_block_height,
                    blob_cost_wei: 9000,
                    bundle_size_bytes: 3000,
                }),
                notifier.clone(),
            ),
            Some(Duration::from_millis(1)),
<<<<<<< HEAD
            latest_l2_height.clone(),
            recorded_height,
=======
            Arc::clone(&latest_l2_height),
            None,
>>>>>>> bfcc392d
        );
        let mut watcher = StateWatcher::started();
        let da_service_runner = ServiceRunner::new(da_source);
        da_service_runner.start_and_await().await.unwrap();
        let latest_gas_price = LatestGasPrice::new(0, 0);

        let mut service = GasPriceServiceV1::new(
            l2_block_source,
            shared_algo,
            latest_gas_price,
            algo_updater,
            da_service_runner,
            inner,
            latest_l2_height,
        );
        let read_algo = service.next_block_algorithm();
        let initial_price = read_algo.next_gas_price();

        service.run(&mut watcher).await;
        tokio::time::sleep(Duration::from_millis(100)).await;
        l2_block_sender.send(l2_block).await.unwrap();

        // when
        service.run(&mut watcher).await;
        tokio::time::sleep(Duration::from_millis(100)).await;

        // then
        let latest_recorded_block_height = service
            .storage_tx_provider
            .get_recorded_height()
            .unwrap()
            .unwrap();
        assert_eq!(
            latest_recorded_block_height,
            BlockHeight::from(recorded_block_height)
        );

        service.shutdown().await.unwrap();
    }

    #[tokio::test]
    async fn run__stores_correct_amount_for_costs() {
        // given
        let recorded_block_height = 100;
        let block_height = 200;
        let l2_block = BlockInfo::Block {
            height: block_height,
            gas_used: 60,
            block_gas_capacity: 100,
            block_bytes: 100,
            block_fees: 100,
            gas_price: 0,
        };

        let (l2_block_sender, l2_block_receiver) = mpsc::channel(1);
        let l2_block_source = FakeL2BlockSource {
            l2_block: l2_block_receiver,
        };

        let metadata_storage = FakeMetadata::empty();
        // Configured so exec gas price doesn't change, only da gas price
        let config = arbitrary_v1_algorithm_config();
        let mut inner = database();
        let mut tx = inner.write_transaction();
        tx.storage_as_mut::<UnrecordedBlocksTable>()
            .insert(&BlockHeight::from(1), &100)
            .unwrap();
        tx.commit().unwrap();
        let mut algo_updater = updater_from_config(&config, 0);
        let shared_algo =
            SharedGasPriceAlgo::new_with_algorithm(algo_updater.algorithm());
        algo_updater.l2_block_height = block_height - 1;
        algo_updater.last_profit = 10_000;
        algo_updater.new_scaled_da_gas_price = 10_000_000;

        let notifier = Arc::new(tokio::sync::Notify::new());
        let blob_cost_wei = 9000;
<<<<<<< HEAD
        let latest_l2_height = latest_l2_height(block_height - 1);
        let recorded_height = BlockHeight::new(0);
=======
        let latest_l2_height = Arc::new(AtomicU32::new(block_height - 1));
>>>>>>> bfcc392d
        let da_source = DaSourceService::new(
            DummyDaBlockCosts::new(
                Ok(DaBlockCosts {
                    bundle_id: 8765,
                    l2_blocks: 1..=recorded_block_height,
                    blob_cost_wei,
                    bundle_size_bytes: 3000,
                }),
                notifier.clone(),
            ),
            Some(Duration::from_millis(1)),
<<<<<<< HEAD
            latest_l2_height.clone(),
            recorded_height,
=======
            Arc::clone(&latest_l2_height),
            None,
>>>>>>> bfcc392d
        );
        let mut watcher = StateWatcher::started();
        let da_service_runner = ServiceRunner::new(da_source);
        da_service_runner.start_and_await().await.unwrap();
        let latest_gas_price = LatestGasPrice::new(0, 0);

        let mut service = GasPriceServiceV1::new(
            l2_block_source,
            shared_algo,
            latest_gas_price,
            algo_updater,
            da_service_runner,
            inner,
            latest_l2_height,
        );
        let read_algo = service.next_block_algorithm();
        let initial_price = read_algo.next_gas_price();

        service.run(&mut watcher).await;
        tokio::time::sleep(Duration::from_millis(100)).await;
        l2_block_sender.send(l2_block).await.unwrap();

        // when
        service.run(&mut watcher).await;
        tokio::time::sleep(Duration::from_millis(100)).await;

        // then
        let metadata: V1Metadata = service
            .storage_tx_provider
            .storage::<GasPriceMetadata>()
            .get(&block_height.into())
            .unwrap()
            .and_then(|x| x.v1().cloned())
            .unwrap();
        assert_eq!(metadata.latest_known_total_da_cost_excess, blob_cost_wei);

        service.shutdown().await.unwrap();
    }
}<|MERGE_RESOLUTION|>--- conflicted
+++ resolved
@@ -580,25 +580,17 @@
         .unwrap();
 
         let notifier = Arc::new(tokio::sync::Notify::new());
-<<<<<<< HEAD
-        let latest_l2_block = Arc::new(Mutex::new(BlockHeight::new(0)));
+        let latest_l2_height = Arc::new(AtomicU32::new(0));
         let recorded_height = BlockHeight::new(0);
-=======
-        let latest_l2_height = Arc::new(AtomicU32::new(0));
->>>>>>> bfcc392d
+
         let dummy_da_source = DaSourceService::new(
             DummyDaBlockCosts::new(
                 Err(anyhow::anyhow!("unused at the moment")),
                 notifier.clone(),
             ),
             None,
-<<<<<<< HEAD
-            latest_l2_block,
+            Arc::clone(&latest_l2_height),
             recorded_height,
-=======
-            Arc::clone(&latest_l2_height),
-            None,
->>>>>>> bfcc392d
         );
         let da_service_runner = ServiceRunner::new(dummy_da_source);
         da_service_runner.start_and_await().await.unwrap();
@@ -691,13 +683,8 @@
                 notifier.clone(),
             ),
             Some(Duration::from_millis(1)),
-<<<<<<< HEAD
-            latest_l2_block.clone(),
+            Arc::clone(&latest_l2_block),
             recorded_height,
-=======
-            Arc::clone(&latest_l2_block),
-            None,
->>>>>>> bfcc392d
         );
         let mut watcher = StateWatcher::started();
         let da_service_runner = ServiceRunner::new(da_source);
@@ -799,13 +786,8 @@
                 notifier.clone(),
             ),
             Some(Duration::from_millis(1)),
-<<<<<<< HEAD
-            latest_l2_height.clone(),
+            Arc::clone(&latest_l2_height),
             recorded_height,
-=======
-            Arc::clone(&latest_l2_height),
-            None,
->>>>>>> bfcc392d
         );
         let mut watcher = StateWatcher::started();
         let da_service_runner = ServiceRunner::new(da_source);
@@ -883,12 +865,8 @@
 
         let notifier = Arc::new(tokio::sync::Notify::new());
         let blob_cost_wei = 9000;
-<<<<<<< HEAD
-        let latest_l2_height = latest_l2_height(block_height - 1);
+        let latest_l2_height = Arc::new(AtomicU32::new(block_height - 1));
         let recorded_height = BlockHeight::new(0);
-=======
-        let latest_l2_height = Arc::new(AtomicU32::new(block_height - 1));
->>>>>>> bfcc392d
         let da_source = DaSourceService::new(
             DummyDaBlockCosts::new(
                 Ok(DaBlockCosts {
@@ -900,13 +878,8 @@
                 notifier.clone(),
             ),
             Some(Duration::from_millis(1)),
-<<<<<<< HEAD
-            latest_l2_height.clone(),
+            Arc::clone(&latest_l2_height),
             recorded_height,
-=======
-            Arc::clone(&latest_l2_height),
-            None,
->>>>>>> bfcc392d
         );
         let mut watcher = StateWatcher::started();
         let da_service_runner = ServiceRunner::new(da_source);
