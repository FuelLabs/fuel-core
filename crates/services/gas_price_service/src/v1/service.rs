use crate::{
    common::{
        gas_price_algorithm::SharedGasPriceAlgo,
        l2_block_source::L2BlockSource,
        updater_metadata::UpdaterMetadata,
        utils::{
            BlockInfo,
            Result as GasPriceResult,
        },
    },
    ports::{
        GasPriceServiceAtomicStorage,
        GetLatestRecordedHeight,
        GetMetadataStorage,
        SetLatestRecordedHeight,
        SetMetadataStorage,
    },
    v0::metadata::V0Metadata,
    v1::{
        algorithm::SharedV1Algorithm,
        da_source_service::{
            service::{
                DaBlockCostsSource,
                DaSourceService,
                SharedState as DaSharedState,
            },
            DaBlockCosts,
        },
        metadata::{
            updater_from_config,
            v1_algorithm_from_metadata,
            V1AlgorithmConfig,
            V1Metadata,
        },
        uninitialized_task::fuel_storage_unrecorded_blocks::{
            AsUnrecordedBlocks,
            FuelStorageUnrecordedBlocks,
        },
    },
};
use anyhow::anyhow;
use async_trait::async_trait;
use fuel_core_services::{
    RunnableService,
    RunnableTask,
    Service,
    ServiceRunner,
    StateWatcher,
    TaskNextAction,
};
use fuel_core_types::fuel_types::BlockHeight;
use fuel_gas_price_algorithm::{
    v0::AlgorithmUpdaterV0,
    v1::{
        AlgorithmUpdaterV1,
        AlgorithmV1,
        UnrecordedBlocks,
    },
};
use futures::FutureExt;
use std::{
    num::NonZeroU64,
    sync::Arc,
};
use tokio::sync::broadcast::Receiver;

#[derive(Debug, Clone)]
pub struct LatestGasPrice<Height, GasPrice> {
    inner: Arc<parking_lot::RwLock<(Height, GasPrice)>>,
}

impl<Height, GasPrice> LatestGasPrice<Height, GasPrice> {
    pub fn new(height: Height, price: GasPrice) -> Self {
        let pair = (height, price);
        let inner = Arc::new(parking_lot::RwLock::new(pair));
        Self { inner }
    }

    pub fn set(&mut self, height: Height, price: GasPrice) {
        *self.inner.write() = (height, price);
    }
}

impl<Height: Copy, GasPrice: Copy> LatestGasPrice<Height, GasPrice> {
    pub fn get(&self) -> (Height, GasPrice) {
        *self.inner.read()
    }
}

/// The service that updates the gas price algorithm.
pub struct GasPriceServiceV1<L2, DA, AtomicStorage>
where
    DA: DaBlockCostsSource + 'static,
    AtomicStorage: GasPriceServiceAtomicStorage,
{
    /// The algorithm that can be used in the next block
    shared_algo: SharedV1Algorithm,
    /// The latest gas price
    latest_gas_price: LatestGasPrice<u32, u64>,
    /// The L2 block source
    l2_block_source: L2,
    /// The algorithm updater
    algorithm_updater: AlgorithmUpdaterV1,
    /// the da source adapter handle
    da_source_adapter_handle: ServiceRunner<DaSourceService<DA>>,
    /// The da source channel
    da_source_channel: Receiver<DaBlockCosts>,
    /// Buffer of block costs from the DA chain
    da_block_costs_buffer: Vec<DaBlockCosts>,
    /// Storage transaction provider for metadata and unrecorded blocks
    storage_tx_provider: AtomicStorage,
}

impl<L2, DA, StorageTxProvider> GasPriceServiceV1<L2, DA, StorageTxProvider> {
    pub(crate) fn update_latest_gas_price(&mut self, block_info: &BlockInfo) {
        match block_info {
            BlockInfo::GenesisBlock => {
                // do nothing
            }
            BlockInfo::Block {
                height, gas_price, ..
            } => {
                self.latest_gas_price.set(*height, *gas_price);
            }
        }
    }
}

impl<L2, DA, AtomicStorage> GasPriceServiceV1<L2, DA, AtomicStorage>
where
    L2: L2BlockSource,
    DA: DaBlockCostsSource,
    AtomicStorage: GasPriceServiceAtomicStorage,
{
    async fn commit_block_data_to_algorithm(
        &mut self,
        l2_block_res: GasPriceResult<BlockInfo>,
    ) -> anyhow::Result<()> {
        tracing::info!("Received L2 block result: {:?}", l2_block_res);
        let block = l2_block_res?;

        self.update_latest_gas_price(&block);
        tracing::debug!("Updating gas price algorithm");
        self.apply_block_info_to_gas_algorithm(block).await?;
        Ok(())
    }
}

impl<L2, DA, AtomicStorage> GasPriceServiceV1<L2, DA, AtomicStorage>
where
    DA: DaBlockCostsSource,
    AtomicStorage: GasPriceServiceAtomicStorage,
{
    pub fn new(
        l2_block_source: L2,
        shared_algo: SharedV1Algorithm,
        latest_gas_price: LatestGasPrice<u32, u64>,
        algorithm_updater: AlgorithmUpdaterV1,
        da_source_adapter_handle: ServiceRunner<DaSourceService<DA>>,
        storage_tx_provider: AtomicStorage,
    ) -> Self {
        let da_source_channel = da_source_adapter_handle.shared.clone().subscribe();
        Self {
            shared_algo,
            latest_gas_price,
            l2_block_source,
            algorithm_updater,
            da_source_adapter_handle,
            da_source_channel,
            da_block_costs_buffer: Vec::new(),
            storage_tx_provider,
        }
    }

    pub fn algorithm_updater(&self) -> &AlgorithmUpdaterV1 {
        &self.algorithm_updater
    }

    pub fn next_block_algorithm(&self) -> SharedV1Algorithm {
        self.shared_algo.clone()
    }

    #[cfg(test)]
    pub fn storage_tx_provider(&self) -> &AtomicStorage {
        &self.storage_tx_provider
    }

    async fn update(&mut self, new_algorithm: AlgorithmV1) {
        self.shared_algo.update(new_algorithm).await;
    }

    fn validate_block_gas_capacity(
        block_gas_capacity: u64,
    ) -> anyhow::Result<NonZeroU64> {
        NonZeroU64::new(block_gas_capacity)
            .ok_or_else(|| anyhow!("Block gas capacity must be non-zero"))
    }

    async fn handle_normal_block(
        &mut self,
        height: u32,
        gas_used: u64,
        block_gas_capacity: u64,
        block_bytes: u64,
        block_fees: u64,
    ) -> anyhow::Result<()> {
        let capacity = Self::validate_block_gas_capacity(block_gas_capacity)?;
        let mut storage_tx = self.storage_tx_provider.begin_transaction()?;
        let mut latest_recorded_height = storage_tx
            .get_recorded_height()
            .map_err(|err| anyhow!(err))?;

        for da_block_costs in &self.da_block_costs_buffer {
            tracing::debug!("Updating DA block costs: {:?}", da_block_costs);
            let l2_blocks = da_block_costs.l2_blocks.clone();
            let end = *l2_blocks.end();
            self.algorithm_updater.update_da_record_data(
                l2_blocks,
                da_block_costs.bundle_size_bytes,
                da_block_costs.blob_cost_wei,
                &mut storage_tx.as_unrecorded_blocks(),
            )?;
            latest_recorded_height = Some(BlockHeight::from(end));
        }

        if let Some(recorded_height) = latest_recorded_height {
            storage_tx
                .set_recorded_height(recorded_height)
                .map_err(|err| anyhow!(err))?;
        }

        let fee_in_wei = u128::from(block_fees).saturating_mul(1_000_000_000);
        self.algorithm_updater.update_l2_block_data(
            height,
            gas_used,
            capacity,
            block_bytes,
            fee_in_wei,
            &mut storage_tx.as_unrecorded_blocks(),
        )?;

        let metadata = self.algorithm_updater.clone().into();
        tracing::info!("Setting metadata: {:?}", metadata);
        storage_tx
            .set_metadata(&metadata)
            .map_err(|err| anyhow!(err))?;
        AtomicStorage::commit_transaction(storage_tx)?;
        let new_algo = self.algorithm_updater.algorithm();
        tracing::info!("Updating gas price: {}", &new_algo.calculate());
        self.shared_algo.update(new_algo).await;
        // Clear the buffer after committing changes
        self.da_block_costs_buffer.clear();
        Ok(())
    }

    async fn apply_block_info_to_gas_algorithm(
        &mut self,
        l2_block: BlockInfo,
    ) -> anyhow::Result<()> {
        match l2_block {
            BlockInfo::GenesisBlock => {
                let metadata: UpdaterMetadata = self.algorithm_updater.clone().into();
                let mut tx = self.storage_tx_provider.begin_transaction()?;
                tx.set_metadata(&metadata).map_err(|err| anyhow!(err))?;
                AtomicStorage::commit_transaction(tx)?;
                let new_algo = self.algorithm_updater.algorithm();
                self.shared_algo.update(new_algo).await;
            }
            BlockInfo::Block {
                height,
                gas_used,
                block_gas_capacity,
                block_bytes,
                block_fees,
                ..
            } => {
                self.handle_normal_block(
                    height,
                    gas_used,
                    block_gas_capacity,
                    block_bytes,
                    block_fees,
                )
                .await?;
            }
        }

        Ok(())
    }
}

#[async_trait]
impl<L2, DA, AtomicStorage> RunnableTask for GasPriceServiceV1<L2, DA, AtomicStorage>
where
    L2: L2BlockSource,
    DA: DaBlockCostsSource,
    AtomicStorage: GasPriceServiceAtomicStorage,
{
    async fn run(&mut self, watcher: &mut StateWatcher) -> TaskNextAction {
        tokio::select! {
            biased;
            _ = watcher.while_started() => {
                tracing::debug!("Stopping gas price service");
                TaskNextAction::Stop
            }
            l2_block_res = self.l2_block_source.get_l2_block() => {
                tracing::info!("Received L2 block result: {:?}", l2_block_res);
                let res = self.commit_block_data_to_algorithm(l2_block_res).await;
                TaskNextAction::always_continue(res)
            }
            da_block_costs_res = self.da_source_channel.recv() => {
                tracing::error!("Received DA block costs: {:?}", da_block_costs_res);
                match da_block_costs_res {
                    Ok(da_block_costs) => {
                        self.da_block_costs_buffer.push(da_block_costs);
                        TaskNextAction::Continue
                    },
                    Err(err) => {
                        let err = anyhow!("Error receiving DA block costs: {:?}", err);
                        TaskNextAction::ErrorContinue(err)
                    }
                }
            }
        }
    }

    async fn shutdown(mut self) -> anyhow::Result<()> {
        // handle all the remaining l2 blocks
        while let Some(Ok(block)) = self.l2_block_source.get_l2_block().now_or_never() {
            tracing::debug!("Updating gas price algorithm before shutdown");
            self.apply_block_info_to_gas_algorithm(block).await?;
        }

        // run shutdown hooks for internal services
        self.da_source_adapter_handle.stop_and_await().await?;

        Ok(())
    }
}

fn convert_to_v1_metadata(
    updater_metadata: UpdaterMetadata,
    config: &V1AlgorithmConfig,
) -> crate::common::utils::Result<V1Metadata> {
    if let Ok(v1_metadata) = V1Metadata::try_from(updater_metadata.clone()) {
        Ok(v1_metadata)
    } else {
        let v0_metadata = V0Metadata::try_from(updater_metadata).map_err(|_| {
            crate::common::utils::Error::CouldNotInitUpdater(anyhow::anyhow!(
                "Could not convert metadata to V0Metadata"
            ))
        })?;
        V1Metadata::construct_from_v0_metadata(v0_metadata, config).map_err(|err| {
            crate::common::utils::Error::CouldNotInitUpdater(anyhow::anyhow!(err))
        })
    }
}

pub fn initialize_algorithm<Metadata>(
    config: &V1AlgorithmConfig,
    latest_block_height: u32,
    metadata_storage: &Metadata,
) -> crate::common::utils::Result<(AlgorithmUpdaterV1, SharedV1Algorithm)>
where
    Metadata: GetMetadataStorage,
{
    let algorithm_updater = if let Some(updater_metadata) = metadata_storage
        .get_metadata(&latest_block_height.into())
        .map_err(|err| {
            crate::common::utils::Error::CouldNotInitUpdater(anyhow::anyhow!(err))
        })? {
        let v1_metadata = convert_to_v1_metadata(updater_metadata, config)?;
        v1_algorithm_from_metadata(v1_metadata, config)
    } else {
        updater_from_config(config)
    };

    let shared_algo =
        SharedGasPriceAlgo::new_with_algorithm(algorithm_updater.algorithm());

    Ok((algorithm_updater, shared_algo))
}

#[allow(clippy::arithmetic_side_effects)]
#[allow(non_snake_case)]
#[cfg(test)]
mod tests {
    use std::{
        num::NonZeroU64,
        sync::Arc,
        time::Duration,
    };

    use tokio::sync::mpsc;

    use fuel_core_services::{
        RunnableTask,
        Service,
        ServiceRunner,
        StateWatcher,
    };
    use fuel_core_storage::{
        structured_storage::test::InMemoryStorage,
        tables::merkle::DenseMetadataKey::Latest,
        transactional::{
            IntoTransaction,
            StorageTransaction,
            WriteTransaction,
        },
        StorageAsMut,
    };
    use fuel_core_types::fuel_types::BlockHeight;

    use crate::{
        common::{
            fuel_core_storage_adapter::storage::{
                GasPriceColumn,
                GasPriceColumn::UnrecordedBlocks,
                GasPriceMetadata,
                RecordedHeights,
                UnrecordedBlocksTable,
            },
            gas_price_algorithm::SharedGasPriceAlgo,
            l2_block_source::L2BlockSource,
            updater_metadata::UpdaterMetadata,
            utils::{
                BlockInfo,
                Result as GasPriceResult,
            },
        },
        ports::{
            GetMetadataStorage,
            SetMetadataStorage,
        },
        v1::{
            da_source_service::{
                dummy_costs::DummyDaBlockCosts,
                service::DaSourceService,
                DaBlockCosts,
            },
            metadata::{
                updater_from_config,
                V1AlgorithmConfig,
                V1Metadata,
            },
            service::{
                initialize_algorithm,
                GasPriceServiceV1,
                LatestGasPrice,
            },
            uninitialized_task::fuel_storage_unrecorded_blocks::FuelStorageUnrecordedBlocks,
        },
    };

    struct FakeL2BlockSource {
        l2_block: mpsc::Receiver<BlockInfo>,
    }

    #[async_trait::async_trait]
    impl L2BlockSource for FakeL2BlockSource {
        async fn get_l2_block(&mut self) -> GasPriceResult<BlockInfo> {
            let block = self.l2_block.recv().await.unwrap();
            Ok(block)
        }
    }

    struct FakeMetadata {
        inner: Arc<std::sync::Mutex<Option<UpdaterMetadata>>>,
    }

    impl FakeMetadata {
        fn empty() -> Self {
            Self {
                inner: Arc::new(std::sync::Mutex::new(None)),
            }
        }
    }

    impl SetMetadataStorage for FakeMetadata {
        fn set_metadata(&mut self, metadata: &UpdaterMetadata) -> GasPriceResult<()> {
            *self.inner.lock().unwrap() = Some(metadata.clone());
            Ok(())
        }
    }

    impl GetMetadataStorage for FakeMetadata {
        fn get_metadata(
            &self,
            _: &BlockHeight,
        ) -> GasPriceResult<Option<UpdaterMetadata>> {
            let metadata = self.inner.lock().unwrap().clone();
            Ok(metadata)
        }
    }

    fn database() -> StorageTransaction<InMemoryStorage<GasPriceColumn>> {
        InMemoryStorage::default().into_transaction()
    }

    #[tokio::test]
    async fn run__updates_gas_price_with_l2_block_source() {
        // given
        let block_height = 1;
        let l2_block = BlockInfo::Block {
            height: block_height,
            gas_used: 60,
            block_gas_capacity: 100,
            block_bytes: 100,
            block_fees: 100,
            gas_price: 100,
        };

        let (l2_block_sender, l2_block_receiver) = mpsc::channel(1);
        let l2_block_source = FakeL2BlockSource {
            l2_block: l2_block_receiver,
        };

        let metadata_storage = FakeMetadata::empty();
        let l2_block_height = 0;
        let config = V1AlgorithmConfig {
            new_exec_gas_price: 100,
            min_exec_gas_price: 50,
            exec_gas_price_change_percent: 20,
            l2_block_fullness_threshold_percent: 20,
            gas_price_factor: NonZeroU64::new(10).unwrap(),
            min_da_gas_price: 10,
            max_da_gas_price_change_percent: 20,
            da_p_component: 4,
            da_d_component: 2,
            normal_range_size: 10,
            capped_range_size: 100,
            decrease_range_size: 4,
            block_activity_threshold: 20,
            da_poll_interval: None,
        };
        let inner = database();
        let (algo_updater, shared_algo) =
            initialize_algorithm(&config, l2_block_height, &metadata_storage).unwrap();

        let notifier = Arc::new(tokio::sync::Notify::new());
        let dummy_da_source = DaSourceService::new(
            DummyDaBlockCosts::new(
                Err(anyhow::anyhow!("unused at the moment")),
                notifier.clone(),
            ),
            None,
        );
<<<<<<< HEAD
        let da_service_runner = ServiceRunner::new(dummy_da_source);
        da_service_runner.start_and_await().await.unwrap();
=======
        let latest_gas_price = LatestGasPrice::new(0, 0);
>>>>>>> 8bd41039

        let mut service = GasPriceServiceV1::new(
            l2_block_source,
            shared_algo,
            latest_gas_price,
            algo_updater,
            da_service_runner,
            inner,
        );
        let read_algo = service.next_block_algorithm();
        let mut watcher = StateWatcher::default();
        let initial_price = read_algo.next_gas_price();

        // when
        service.run(&mut watcher).await;
        l2_block_sender.send(l2_block).await.unwrap();
        service.shutdown().await.unwrap();

        // then
        let actual_price = read_algo.next_gas_price();
        assert_ne!(initial_price, actual_price);
    }

    #[tokio::test]
    async fn run__updates_gas_price_with_da_block_cost_source() {
        // given
        let block_height = 2;
        let l2_block_2 = BlockInfo::Block {
            height: block_height,
            gas_used: 60,
            block_gas_capacity: 100,
            block_bytes: 100,
            block_fees: 100,
            gas_price: 100,
        };

        let (l2_block_sender, l2_block_receiver) = mpsc::channel(1);
        let l2_block_source = FakeL2BlockSource {
            l2_block: l2_block_receiver,
        };

        let metadata_storage = FakeMetadata::empty();
        // Configured so exec gas price doesn't change, only da gas price
        let config = V1AlgorithmConfig {
            new_exec_gas_price: 100,
            min_exec_gas_price: 50,
            exec_gas_price_change_percent: 0,
            l2_block_fullness_threshold_percent: 20,
            gas_price_factor: NonZeroU64::new(10).unwrap(),
            min_da_gas_price: 0,
            max_da_gas_price_change_percent: 100,
            da_p_component: 4,
            da_d_component: 2,
            normal_range_size: 10,
            capped_range_size: 100,
            decrease_range_size: 4,
            block_activity_threshold: 20,
            da_poll_interval: None,
        };
        let mut inner = database();
        let mut tx = inner.write_transaction();
        tx.storage_as_mut::<UnrecordedBlocksTable>()
            .insert(&BlockHeight::from(1), &100)
            .unwrap();
        tx.commit().unwrap();
        let mut algo_updater = updater_from_config(&config);
        let shared_algo =
            SharedGasPriceAlgo::new_with_algorithm(algo_updater.algorithm());
        algo_updater.l2_block_height = block_height - 1;
        algo_updater.last_profit = 10_000;
        algo_updater.new_scaled_da_gas_price = 10_000_000;

        let notifier = Arc::new(tokio::sync::Notify::new());
        let da_source = DaSourceService::new(
            DummyDaBlockCosts::new(
                Ok(DaBlockCosts {
                    bundle_id: 1,
                    l2_blocks: 1..=1,
                    blob_cost_wei: u128::MAX, // Very expensive to trigger a change
                    bundle_size_bytes: 3000,
                }),
                notifier.clone(),
            ),
            Some(Duration::from_millis(1)),
        );
        let mut watcher = StateWatcher::started();
<<<<<<< HEAD
        let da_service_runner = ServiceRunner::new(da_source);
        da_service_runner.start_and_await().await.unwrap();
=======
        let latest_gas_price = LatestGasPrice::new(0, 0);
>>>>>>> 8bd41039

        let mut service = GasPriceServiceV1::new(
            l2_block_source,
            shared_algo,
            latest_gas_price,
            algo_updater,
            da_service_runner,
            inner,
        );
        let read_algo = service.next_block_algorithm();
        let initial_price = read_algo.next_gas_price();

        service.run(&mut watcher).await;
        tokio::time::sleep(Duration::from_millis(3)).await;
        l2_block_sender.send(l2_block_2).await.unwrap();

        // when
        service.run(&mut watcher).await;
        tokio::time::sleep(Duration::from_millis(3)).await;
        service.shutdown().await.unwrap();

        // then
        let actual_price = read_algo.next_gas_price();
        assert_ne!(initial_price, actual_price);
    }

    fn arbitrary_v1_algorithm_config() -> V1AlgorithmConfig {
        V1AlgorithmConfig {
            new_exec_gas_price: 100,
            min_exec_gas_price: 50,
            exec_gas_price_change_percent: 0,
            l2_block_fullness_threshold_percent: 20,
            gas_price_factor: NonZeroU64::new(10).unwrap(),
            min_da_gas_price: 0,
            max_da_gas_price_change_percent: 100,
            da_p_component: 4,
            da_d_component: 2,
            normal_range_size: 10,
            capped_range_size: 100,
            decrease_range_size: 4,
            block_activity_threshold: 20,
            da_poll_interval: None,
        }
    }

    #[tokio::test]
    async fn run__responses_from_da_service_update_recorded_height_in_storage() {
        // given
        let recorded_block_height = 100;
        let block_height = 200;
        let l2_block = BlockInfo::Block {
            height: block_height,
            gas_used: 60,
            block_gas_capacity: 100,
            block_bytes: 100,
            block_fees: 100,
            gas_price: 100,
        };

        let (l2_block_sender, l2_block_receiver) = mpsc::channel(1);
        let l2_block_source = FakeL2BlockSource {
            l2_block: l2_block_receiver,
        };

        let metadata_storage = FakeMetadata::empty();
        // Configured so exec gas price doesn't change, only da gas price
        let config = arbitrary_v1_algorithm_config();
        let mut inner = database();
        let mut tx = inner.write_transaction();
        tx.storage_as_mut::<UnrecordedBlocksTable>()
            .insert(&BlockHeight::from(1), &100)
            .unwrap();
        tx.commit().unwrap();
        let mut algo_updater = updater_from_config(&config);
        let shared_algo =
            SharedGasPriceAlgo::new_with_algorithm(algo_updater.algorithm());
        algo_updater.l2_block_height = block_height - 1;
        algo_updater.last_profit = 10_000;
        algo_updater.new_scaled_da_gas_price = 10_000_000;

        let notifier = Arc::new(tokio::sync::Notify::new());
        let da_source = DaSourceService::new(
            DummyDaBlockCosts::new(
                Ok(DaBlockCosts {
                    bundle_id: 8765,
                    l2_blocks: 1..=recorded_block_height,
                    blob_cost_wei: 9000,
                    bundle_size_bytes: 3000,
                }),
                notifier.clone(),
            ),
            Some(Duration::from_millis(1)),
        );
        let mut watcher = StateWatcher::started();
<<<<<<< HEAD
        let da_service_runner = ServiceRunner::new(da_source);
        da_service_runner.start_and_await().await.unwrap();
=======
        let latest_gas_price = LatestGasPrice::new(0, 0);
>>>>>>> 8bd41039

        let mut service = GasPriceServiceV1::new(
            l2_block_source,
            shared_algo,
            latest_gas_price,
            algo_updater,
            da_service_runner,
            inner,
        );
        let read_algo = service.next_block_algorithm();
        let initial_price = read_algo.next_gas_price();

        service.run(&mut watcher).await;
        tokio::time::sleep(Duration::from_millis(100)).await;
        l2_block_sender.send(l2_block).await.unwrap();

        // when
        service.run(&mut watcher).await;
        tokio::time::sleep(Duration::from_millis(100)).await;

        // then
        let latest_recorded_block_height = service
            .storage_tx_provider
            .storage::<RecordedHeights>()
            .get(&())
            .unwrap()
            .unwrap();
        assert_eq!(
            *latest_recorded_block_height,
            BlockHeight::from(recorded_block_height)
        );

        service.shutdown().await.unwrap();
    }

    #[tokio::test]
    async fn run__stores_correct_amount_for_costs() {
        // given
        let recorded_block_height = 100;
        let block_height = 200;
        let l2_block = BlockInfo::Block {
            height: block_height,
            gas_used: 60,
            block_gas_capacity: 100,
            block_bytes: 100,
            block_fees: 100,
        };

        let (l2_block_sender, l2_block_receiver) = mpsc::channel(1);
        let l2_block_source = FakeL2BlockSource {
            l2_block: l2_block_receiver,
        };

        let metadata_storage = FakeMetadata::empty();
        // Configured so exec gas price doesn't change, only da gas price
        let config = arbitrary_v1_algorithm_config();
        let mut inner = database();
        let mut tx = inner.write_transaction();
        tx.storage_as_mut::<UnrecordedBlocksTable>()
            .insert(&BlockHeight::from(1), &100)
            .unwrap();
        tx.commit().unwrap();
        let mut algo_updater = updater_from_config(&config);
        let shared_algo =
            SharedGasPriceAlgo::new_with_algorithm(algo_updater.algorithm());
        algo_updater.l2_block_height = block_height - 1;
        algo_updater.last_profit = 10_000;
        algo_updater.new_scaled_da_gas_price = 10_000_000;

        let notifier = Arc::new(tokio::sync::Notify::new());
        let blob_cost_wei = 9000;
        let da_source = DaSourceService::new(
            DummyDaBlockCosts::new(
                Ok(DaBlockCosts {
                    bundle_id: 8765,
                    l2_blocks: 1..=recorded_block_height,
                    blob_cost_wei,
                    bundle_size_bytes: 3000,
                }),
                notifier.clone(),
            ),
            Some(Duration::from_millis(1)),
        );
        let mut watcher = StateWatcher::started();
        let da_service_runner = ServiceRunner::new(da_source);
        da_service_runner.start_and_await().await.unwrap();

        let mut service = GasPriceServiceV1::new(
            l2_block_source,
            shared_algo,
            algo_updater,
            da_service_runner,
            inner,
        );
        let read_algo = service.next_block_algorithm();
        let initial_price = read_algo.next_gas_price();

        service.run(&mut watcher).await;
        tokio::time::sleep(Duration::from_millis(100)).await;
        l2_block_sender.send(l2_block).await.unwrap();

        // when
        service.run(&mut watcher).await;
        tokio::time::sleep(Duration::from_millis(100)).await;

        // then
        let metadata: V1Metadata = service
            .storage_tx_provider
            .storage::<GasPriceMetadata>()
            .get(&block_height.into())
            .unwrap()
            .and_then(|x| x.v1().cloned())
            .unwrap();
        assert_eq!(metadata.latest_known_total_da_cost_excess, blob_cost_wei);

        service.shutdown().await.unwrap();
    }
}<|MERGE_RESOLUTION|>--- conflicted
+++ resolved
@@ -91,7 +91,7 @@
 pub struct GasPriceServiceV1<L2, DA, AtomicStorage>
 where
     DA: DaBlockCostsSource + 'static,
-    AtomicStorage: GasPriceServiceAtomicStorage,
+    // AtomicStorage: GasPriceServiceAtomicStorage,
 {
     /// The algorithm that can be used in the next block
     shared_algo: SharedV1Algorithm,
@@ -111,7 +111,10 @@
     storage_tx_provider: AtomicStorage,
 }
 
-impl<L2, DA, StorageTxProvider> GasPriceServiceV1<L2, DA, StorageTxProvider> {
+impl<L2, DA, StorageTxProvider> GasPriceServiceV1<L2, DA, StorageTxProvider>
+where
+    DA: DaBlockCostsSource + 'static,
+{
     pub(crate) fn update_latest_gas_price(&mut self, block_info: &BlockInfo) {
         match block_info {
             BlockInfo::GenesisBlock => {
@@ -545,12 +548,9 @@
             ),
             None,
         );
-<<<<<<< HEAD
         let da_service_runner = ServiceRunner::new(dummy_da_source);
         da_service_runner.start_and_await().await.unwrap();
-=======
         let latest_gas_price = LatestGasPrice::new(0, 0);
->>>>>>> 8bd41039
 
         let mut service = GasPriceServiceV1::new(
             l2_block_source,
@@ -637,12 +637,9 @@
             Some(Duration::from_millis(1)),
         );
         let mut watcher = StateWatcher::started();
-<<<<<<< HEAD
         let da_service_runner = ServiceRunner::new(da_source);
         da_service_runner.start_and_await().await.unwrap();
-=======
         let latest_gas_price = LatestGasPrice::new(0, 0);
->>>>>>> 8bd41039
 
         let mut service = GasPriceServiceV1::new(
             l2_block_source,
@@ -737,12 +734,9 @@
             Some(Duration::from_millis(1)),
         );
         let mut watcher = StateWatcher::started();
-<<<<<<< HEAD
         let da_service_runner = ServiceRunner::new(da_source);
         da_service_runner.start_and_await().await.unwrap();
-=======
         let latest_gas_price = LatestGasPrice::new(0, 0);
->>>>>>> 8bd41039
 
         let mut service = GasPriceServiceV1::new(
             l2_block_source,
@@ -789,6 +783,7 @@
             block_gas_capacity: 100,
             block_bytes: 100,
             block_fees: 100,
+            gas_price: 0,
         };
 
         let (l2_block_sender, l2_block_receiver) = mpsc::channel(1);
@@ -829,10 +824,12 @@
         let mut watcher = StateWatcher::started();
         let da_service_runner = ServiceRunner::new(da_source);
         da_service_runner.start_and_await().await.unwrap();
+        let latest_gas_price = LatestGasPrice::new(0, 0);
 
         let mut service = GasPriceServiceV1::new(
             l2_block_source,
             shared_algo,
+            latest_gas_price,
             algo_updater,
             da_service_runner,
             inner,
