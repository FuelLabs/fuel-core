--- conflicted
+++ resolved
@@ -199,23 +199,13 @@
             .unwrap_or(BlockHeight::from(latest_block_height));
 
         let poll_duration = self.config.da_poll_interval;
-<<<<<<< HEAD
-        let latest_l2_height =
-            Arc::new(std::sync::Mutex::new(BlockHeight::new(latest_block_height)));
-=======
         let latest_l2_height = Arc::new(AtomicU32::new(latest_block_height));
->>>>>>> bfcc392d
 
         let da_service = DaSourceService::new(
             self.da_source,
             poll_duration,
-<<<<<<< HEAD
-            latest_l2_height.clone(),
+            Arc::clone(&latest_l2_height),
             starting_recorded_height,
-=======
-            Arc::clone(&latest_l2_height),
-            recorded_height,
->>>>>>> bfcc392d
         );
         let da_service_runner = ServiceRunner::new(da_service);
         da_service_runner.start_and_await().await?;
