use crate::{
    common::{
        fuel_core_storage_adapter::{
            block_bytes,
            get_block_info,
            mint_values,
            storage::GasPriceColumn,
            GasPriceSettings,
            GasPriceSettingsProvider,
        },
        gas_price_algorithm::SharedGasPriceAlgo,
        l2_block_source::FuelL2BlockSource,
        updater_metadata::UpdaterMetadata,
        utils::{
            BlockInfo,
            Error as GasPriceError,
            Result as GasPriceResult,
        },
    },
    ports::{
        GasPriceData,
        GasPriceServiceAtomicStorage,
        GasPriceServiceConfig,
        GetLatestRecordedHeight,
        GetMetadataStorage,
        L2Data,
        SetLatestRecordedHeight,
        SetMetadataStorage,
    },
    v1::{
        algorithm::SharedV1Algorithm,
        da_source_service::{
            block_committer_costs::BlockCommitterDaBlockCosts,
            service::{
                DaBlockCostsSource,
                DaSourceService,
            },
        },
        metadata::{
            v1_algorithm_from_metadata,
            V1AlgorithmConfig,
            V1Metadata,
        },
        service::{
            initialize_algorithm,
            GasPriceServiceV1,
            LatestGasPrice,
        },
        uninitialized_task::fuel_storage_unrecorded_blocks::{
            AsUnrecordedBlocks,
            FuelStorageUnrecordedBlocks,
        },
    },
};
use anyhow::Error;
use fuel_core_services::{
    stream::BoxStream,
    RunnableService,
    Service,
    ServiceRunner,
    State,
    StateWatcher,
};
use fuel_core_storage::{
    kv_store::{
        KeyValueInspect,
        KeyValueMutate,
    },
    not_found,
    transactional::{
        AtomicView,
        Modifiable,
        StorageTransaction,
    },
};
use fuel_core_types::{
    fuel_tx::field::MintAmount,
    fuel_types::BlockHeight,
    services::block_importer::SharedImportResult,
};
use fuel_gas_price_algorithm::v1::{
    AlgorithmUpdaterV1,
    UnrecordedBlocks,
};
<<<<<<< HEAD
use std::time::Duration;
=======
use std::sync::Arc;
>>>>>>> 8bd41039

pub mod fuel_storage_unrecorded_blocks;

pub struct UninitializedTask<L2DataStoreView, GasPriceStore, DA, SettingsProvider> {
    pub config: V1AlgorithmConfig,
    pub gas_metadata_height: BlockHeight,
    pub genesis_block_height: BlockHeight,
    pub settings: SettingsProvider,
    pub gas_price_db: GasPriceStore,
    pub on_chain_db: L2DataStoreView,
    pub block_stream: BoxStream<SharedImportResult>,
    pub(crate) shared_algo: SharedV1Algorithm,
    pub(crate) latest_gas_price: LatestGasPrice<u32, u64>,
    pub(crate) algo_updater: AlgorithmUpdaterV1,
    pub(crate) da_source: DA,
}

impl<L2DataStore, L2DataStoreView, AtomicStorage, DA, SettingsProvider>
    UninitializedTask<L2DataStoreView, AtomicStorage, DA, SettingsProvider>
where
    L2DataStore: L2Data,
    L2DataStoreView: AtomicView<LatestView = L2DataStore>,
    AtomicStorage: GasPriceServiceAtomicStorage,
    DA: DaBlockCostsSource + 'static,
    SettingsProvider: GasPriceSettingsProvider,
{
    #[allow(clippy::too_many_arguments)]
    pub fn new(
        config: V1AlgorithmConfig,
        gas_metadata_height: Option<BlockHeight>,
        genesis_block_height: BlockHeight,
        settings: SettingsProvider,
        block_stream: BoxStream<SharedImportResult>,
        gas_price_db: AtomicStorage,
        da_source: DA,
        on_chain_db: L2DataStoreView,
    ) -> anyhow::Result<Self> {
<<<<<<< HEAD
        let gas_price_db_height = gas_metadata_height.unwrap_or(genesis_block_height);
=======
        let latest_block_height: u32 = on_chain_db
            .latest_view()?
            .latest_height()
            .unwrap_or(genesis_block_height)
            .into();
        let latest_gas_price = on_chain_db
            .latest_view()?
            .get_block(&latest_block_height.into())?
            .and_then(|block| {
                let (_, gas_price) = mint_values(&block).ok()?;
                Some(gas_price)
            })
            .unwrap_or(0);
>>>>>>> 8bd41039

        let (algo_updater, shared_algo) =
            initialize_algorithm(&config, gas_price_db_height.into(), &gas_price_db)?;

        let latest_gas_price = LatestGasPrice::new(latest_block_height, latest_gas_price);

        let task = Self {
            config,
            gas_metadata_height: gas_price_db_height,
            genesis_block_height,
            settings,
            gas_price_db,
            on_chain_db,
            block_stream,
            algo_updater,
            latest_gas_price,
            shared_algo,
            da_source,
        };
        Ok(task)
    }

    pub async fn init(
        mut self,
        state_watcher: &StateWatcher,
    ) -> anyhow::Result<
        GasPriceServiceV1<FuelL2BlockSource<SettingsProvider>, DA, AtomicStorage>,
    > {
        let latest_block_height: u32 = self
            .on_chain_db
            .latest_view()?
            .latest_height()
            .unwrap_or(self.genesis_block_height)
            .into();

        let l2_block_source = FuelL2BlockSource::new(
            self.genesis_block_height,
            self.settings.clone(),
            self.block_stream,
        );

        if let Some(last_recorded_height) = self.gas_price_db.get_recorded_height()? {
            self.da_source.set_last_value(last_recorded_height).await?;
            tracing::info!("Set last recorded height to {}", last_recorded_height);
        }
        let poll_duration = self
            .config
            .da_poll_interval
            .map(|x| Duration::from_millis(x.into()));
        let da_service = DaSourceService::new(self.da_source, poll_duration);
        let da_service_runner = ServiceRunner::new(da_service);
        da_service_runner.start_and_await().await?;

        if BlockHeight::from(latest_block_height) == self.genesis_block_height {
            let service = GasPriceServiceV1::new(
                l2_block_source,
                self.shared_algo,
                self.latest_gas_price,
                self.algo_updater,
                da_service_runner,
                self.gas_price_db,
            );
            Ok(service)
        } else {
            if latest_block_height > *self.gas_metadata_height {
                sync_v1_metadata(
                    &self.settings,
                    &self.on_chain_db,
                    *self.gas_metadata_height,
                    latest_block_height,
                    &mut self.algo_updater,
                    &mut self.gas_price_db,
                    state_watcher,
                )?;
            }

            let service = GasPriceServiceV1::new(
                l2_block_source,
                self.shared_algo,
                self.latest_gas_price,
                self.algo_updater,
                da_service_runner,
                self.gas_price_db,
            );
            Ok(service)
        }
    }
}

#[async_trait::async_trait]
impl<L2DataStore, L2DataStoreView, AtomicStorage, DA, SettingsProvider> RunnableService
    for UninitializedTask<L2DataStoreView, AtomicStorage, DA, SettingsProvider>
where
    L2DataStore: L2Data,
    L2DataStoreView: AtomicView<LatestView = L2DataStore>,
    AtomicStorage: GasPriceServiceAtomicStorage + GasPriceData,
    DA: DaBlockCostsSource + 'static,
    SettingsProvider: GasPriceSettingsProvider + 'static,
{
    const NAME: &'static str = "GasPriceServiceV1";
    type SharedData = (SharedV1Algorithm, LatestGasPrice<u32, u64>);
    type Task = GasPriceServiceV1<FuelL2BlockSource<SettingsProvider>, DA, AtomicStorage>;
    type TaskParams = ();

    fn shared_data(&self) -> Self::SharedData {
        (self.shared_algo.clone(), self.latest_gas_price.clone())
    }

    async fn into_task(
        self,
        state_watcher: &StateWatcher,
        _params: Self::TaskParams,
    ) -> anyhow::Result<Self::Task> {
        UninitializedTask::init(self, state_watcher).await
    }
}

fn sync_v1_metadata<L2DataStore, L2DataStoreView, SettingsProvider, AtomicStorage>(
    settings: &SettingsProvider,
    on_chain_db: &L2DataStoreView,
    metadata_height: u32,
    latest_block_height: u32,
    updater: &mut AlgorithmUpdaterV1,
    da_storage: &mut AtomicStorage,
    state_watcher: &StateWatcher,
) -> anyhow::Result<()>
where
    L2DataStore: L2Data,
    L2DataStoreView: AtomicView<LatestView = L2DataStore>,
    SettingsProvider: GasPriceSettingsProvider,
    AtomicStorage: GasPriceServiceAtomicStorage,
{
    let first = metadata_height.saturating_add(1);
    let view = on_chain_db.latest_view()?;
    tracing::info!(
        "Syncing gas price metadata from {} to {}",
        first,
        latest_block_height
    );
    for height in first..=latest_block_height {
        // allows early exit if the service is stopping
        let state = state_watcher.borrow();
        if state.stopping() || state.stopped() {
            return Ok(());
        }

        tracing::info!("Syncing gas price metadata for block {}", height);
        let mut tx = da_storage.begin_transaction()?;
        let block = view
            .get_block(&height.into())?
            .ok_or(not_found!("FullBlock"))?;
        let param_version = block.header().consensus_parameters_version;

        let GasPriceSettings {
            gas_price_factor,
            block_gas_limit,
        } = settings.settings(&param_version)?;
        let block_gas_capacity = block_gas_limit.try_into()?;

        let block_gas_used =
            match get_block_info(&block, gas_price_factor, block_gas_limit)? {
                BlockInfo::GenesisBlock => {
                    Err(anyhow::anyhow!("should not be genesis block"))?
                }
                BlockInfo::Block { gas_used, .. } => gas_used,
            };

        let block_bytes = block_bytes(&block);
        let (fee_gwei, _) = mint_values(&block)?;
        let fee_wei = fee_gwei.saturating_mul(1_000_000_000);
        updater.update_l2_block_data(
            height,
            block_gas_used,
            block_gas_capacity,
            block_bytes,
            fee_wei.into(),
            &mut tx.as_unrecorded_blocks(),
        )?;
        let metadata: UpdaterMetadata = updater.clone().into();
        tx.set_metadata(&metadata)?;
        AtomicStorage::commit_transaction(tx)?;
    }

    Ok(())
}

#[allow(clippy::type_complexity)]
pub fn new_gas_price_service_v1<L2DataStore, AtomicStorage, DA, SettingsProvider>(
    v1_config: V1AlgorithmConfig,
    genesis_block_height: BlockHeight,
    settings: SettingsProvider,
    block_stream: BoxStream<SharedImportResult>,
    gas_price_db: AtomicStorage,
    da_source: DA,
    on_chain_db: L2DataStore,
) -> anyhow::Result<
    ServiceRunner<UninitializedTask<L2DataStore, AtomicStorage, DA, SettingsProvider>>,
>
where
    L2DataStore: AtomicView,
    L2DataStore::LatestView: L2Data,
    AtomicStorage: GasPriceServiceAtomicStorage + GasPriceData,
    SettingsProvider: GasPriceSettingsProvider,
    DA: DaBlockCostsSource,
{
    let metadata_height = gas_price_db.latest_height();
    let gas_price_init = UninitializedTask::new(
        v1_config,
        metadata_height,
        genesis_block_height,
        settings,
        block_stream,
        gas_price_db,
        da_source,
        on_chain_db,
    )?;
    Ok(ServiceRunner::new(gas_price_init))
}<|MERGE_RESOLUTION|>--- conflicted
+++ resolved
@@ -82,17 +82,16 @@
     AlgorithmUpdaterV1,
     UnrecordedBlocks,
 };
-<<<<<<< HEAD
-use std::time::Duration;
-=======
-use std::sync::Arc;
->>>>>>> 8bd41039
+use std::{
+    sync::Arc,
+    time::Duration,
+};
 
 pub mod fuel_storage_unrecorded_blocks;
 
 pub struct UninitializedTask<L2DataStoreView, GasPriceStore, DA, SettingsProvider> {
     pub config: V1AlgorithmConfig,
-    pub gas_metadata_height: BlockHeight,
+    pub gas_metadata_height: Option<BlockHeight>,
     pub genesis_block_height: BlockHeight,
     pub settings: SettingsProvider,
     pub gas_price_db: GasPriceStore,
@@ -124,9 +123,6 @@
         da_source: DA,
         on_chain_db: L2DataStoreView,
     ) -> anyhow::Result<Self> {
-<<<<<<< HEAD
-        let gas_price_db_height = gas_metadata_height.unwrap_or(genesis_block_height);
-=======
         let latest_block_height: u32 = on_chain_db
             .latest_view()?
             .latest_height()
@@ -140,16 +136,15 @@
                 Some(gas_price)
             })
             .unwrap_or(0);
->>>>>>> 8bd41039
 
         let (algo_updater, shared_algo) =
-            initialize_algorithm(&config, gas_price_db_height.into(), &gas_price_db)?;
+            initialize_algorithm(&config, latest_block_height, &gas_price_db)?;
 
         let latest_gas_price = LatestGasPrice::new(latest_block_height, latest_gas_price);
 
         let task = Self {
             config,
-            gas_metadata_height: gas_price_db_height,
+            gas_metadata_height,
             genesis_block_height,
             settings,
             gas_price_db,
@@ -169,12 +164,21 @@
     ) -> anyhow::Result<
         GasPriceServiceV1<FuelL2BlockSource<SettingsProvider>, DA, AtomicStorage>,
     > {
+        let mut first_run = false;
         let latest_block_height: u32 = self
             .on_chain_db
             .latest_view()?
             .latest_height()
             .unwrap_or(self.genesis_block_height)
             .into();
+
+        let maybe_metadata_height = self.gas_metadata_height;
+        let metadata_height = if let Some(metadata_height) = maybe_metadata_height {
+            metadata_height.into()
+        } else {
+            first_run = true;
+            latest_block_height
+        };
 
         let l2_block_source = FuelL2BlockSource::new(
             self.genesis_block_height,
@@ -205,11 +209,11 @@
             );
             Ok(service)
         } else {
-            if latest_block_height > *self.gas_metadata_height {
+            if latest_block_height > metadata_height {
                 sync_v1_metadata(
                     &self.settings,
                     &self.on_chain_db,
-                    *self.gas_metadata_height,
+                    metadata_height,
                     latest_block_height,
                     &mut self.algo_updater,
                     &mut self.gas_price_db,
