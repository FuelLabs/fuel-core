--- conflicted
+++ resolved
@@ -190,7 +190,6 @@
             self.block_stream,
         );
 
-<<<<<<< HEAD
         let starting_recorded_height = self
             .gas_price_db
             .get_recorded_height()?
@@ -201,12 +200,7 @@
             .da_poll_interval
             .map(|x| Duration::from_millis(x.into()));
         let latest_l2_height = Arc::new(std::sync::Mutex::new(BlockHeight::new(0)));
-=======
-        let recorded_height = self.gas_price_db.get_recorded_height()?;
-        let poll_duration = self.config.da_poll_interval;
-        let latest_l2_height =
-            Arc::new(std::sync::Mutex::new(BlockHeight::new(latest_block_height)));
->>>>>>> c951d5d0
+
         let da_service = DaSourceService::new(
             self.da_source,
             poll_duration,
