--- conflicted
+++ resolved
@@ -137,7 +137,6 @@
         config.decrease_range_size,
         config.block_activity_threshold.into(),
     );
-<<<<<<< HEAD
     let unrecorded_blocks_bytes: u128 = metadata
         .unrecorded_blocks
         .iter()
@@ -149,13 +148,6 @@
         .latest_known_total_da_cost_excess
         .saturating_add(projected_portion);
     let unrecorded_blocks = metadata.unrecorded_blocks.into_iter().collect();
-=======
-    let unrecorded_blocks = metadata
-        .unrecorded_blocks
-        .into_iter()
-        .chain(config.unrecorded_blocks.clone())
-        .collect();
->>>>>>> 3f8ea1e8
     AlgorithmUpdaterV1 {
         new_scaled_exec_price: metadata.new_scaled_exec_price,
         l2_block_height: metadata.l2_block_height,
