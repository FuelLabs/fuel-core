use crate::common::{
    fuel_core_storage_adapter::storage::{
        GasPriceColumn,
        UnrecordedBlocksTable,
    },
    utils::BlockInfo::Block,
};
use fuel_core_storage::{
    kv_store::{
        KeyValueInspect,
        KeyValueMutate,
    },
    transactional::{
        Modifiable,
        WriteTransaction,
    },
    Error as StorageError,
    StorageAsMut,
    StorageAsRef,
    StorageMutate,
};
use fuel_core_types::{
    fuel_merkle::storage::StorageMutateInfallible,
    fuel_types::BlockHeight,
};
use fuel_gas_price_algorithm::{
    v1,
    v1::UnrecordedBlocks,
};

pub trait AsUnrecordedBlocks {
    type Wrapper<'a>: UnrecordedBlocks
    where
        Self: 'a;

    fn as_unrecorded_blocks(&mut self) -> Self::Wrapper<'_>;
}

impl<S> AsUnrecordedBlocks for S
where
    S: StorageMutate<UnrecordedBlocksTable, Error = StorageError>,
{
    type Wrapper<'a> = FuelStorageUnrecordedBlocks<&'a mut Self>
        where
            Self: 'a;

    fn as_unrecorded_blocks(&mut self) -> Self::Wrapper<'_> {
        FuelStorageUnrecordedBlocks::new(self)
    }
}

#[derive(Debug, Clone)]
pub struct FuelStorageUnrecordedBlocks<Storage> {
    inner: Storage,
}

impl<Storage> FuelStorageUnrecordedBlocks<Storage> {
    pub fn new(inner: Storage) -> Self {
        Self { inner }
    }
}

impl<S> UnrecordedBlocks for FuelStorageUnrecordedBlocks<S>
where
    S: StorageMutate<UnrecordedBlocksTable, Error = StorageError>,
{
<<<<<<< HEAD
    fn insert(&mut self, height: v1::Height, bytes: v1::Bytes) -> Result<(), v1::Error> {
        let mut tx = self.inner.write_transaction();
        let block_height = BlockHeight::from(height);
        tx.storage_as_mut::<UnrecordedBlocksTable>()
            .insert(&block_height, &bytes)
            .and_then(|_| tx.commit())
            .map_err(|err| {
                v1::Error::CouldNotInsertUnrecordedBlock(format!("Error: {:?}", err))
            })?;
        Ok(())
    }

    fn remove(&mut self, height: &v1::Height) -> Result<Option<v1::Bytes>, v1::Error> {
        let mut tx = self.inner.write_transaction();
        let block_height = BlockHeight::from(*height);
        let bytes = tx
            .storage_as_mut::<UnrecordedBlocksTable>()
            .take(&block_height)
            .map_err(|err| {
                v1::Error::CouldNotRemoveUnrecordedBlock(format!("Error: {:?}", err))
            })?;
        tx.commit().map_err(|err| {
            v1::Error::CouldNotRemoveUnrecordedBlock(format!("Error: {:?}", err))
        })?;
=======
    fn insert(&mut self, height: v1::Height, bytes: v1::Bytes) -> Result<(), String> {
        self.inner
            .storage_as_mut::<UnrecordedBlocksTable>()
            .insert(&height, &bytes)
            .map_err(|err| format!("Error: {:?}", err))?;
        Ok(())
    }

    fn remove(&mut self, height: &v1::Height) -> Result<Option<v1::Bytes>, String> {
        let bytes = self
            .inner
            .storage_as_mut::<UnrecordedBlocksTable>()
            .take(height)
            .map_err(|err| format!("Error: {:?}", err))?;
>>>>>>> 2eba245e
        Ok(bytes)
    }
}

#[allow(non_snake_case)]
#[cfg(test)]
mod tests {
    use super::*;
    use fuel_core_storage::{
        structured_storage::test::InMemoryStorage,
        transactional::{
            IntoTransaction,
            StorageTransaction,
        },
    };

    fn database() -> StorageTransaction<InMemoryStorage<GasPriceColumn>> {
        InMemoryStorage::default().into_transaction()
    }

    #[test]
    fn insert__remove__round_trip() {
        // given
        let mut storage = FuelStorageUnrecordedBlocks::new(database());
        let height = 8;
        let bytes = 100;

        // when
        storage.insert(height, bytes).unwrap();
        let actual = storage.remove(&height).unwrap();

        // then
        let expected = Some(bytes);
        assert_eq!(expected, actual);
    }

    #[test]
    fn remove__if_not_inserted_returns_none() {
        // given
        let mut storage = FuelStorageUnrecordedBlocks::new(database());
        let height = 8;

        // when
        let maybe_value = storage.remove(&height).unwrap();

        // then
        assert!(maybe_value.is_none());
    }
}<|MERGE_RESOLUTION|>--- conflicted
+++ resolved
@@ -64,7 +64,6 @@
 where
     S: StorageMutate<UnrecordedBlocksTable, Error = StorageError>,
 {
-<<<<<<< HEAD
     fn insert(&mut self, height: v1::Height, bytes: v1::Bytes) -> Result<(), v1::Error> {
         let mut tx = self.inner.write_transaction();
         let block_height = BlockHeight::from(height);
@@ -83,28 +82,7 @@
         let bytes = tx
             .storage_as_mut::<UnrecordedBlocksTable>()
             .take(&block_height)
-            .map_err(|err| {
-                v1::Error::CouldNotRemoveUnrecordedBlock(format!("Error: {:?}", err))
-            })?;
-        tx.commit().map_err(|err| {
-            v1::Error::CouldNotRemoveUnrecordedBlock(format!("Error: {:?}", err))
-        })?;
-=======
-    fn insert(&mut self, height: v1::Height, bytes: v1::Bytes) -> Result<(), String> {
-        self.inner
-            .storage_as_mut::<UnrecordedBlocksTable>()
-            .insert(&height, &bytes)
             .map_err(|err| format!("Error: {:?}", err))?;
-        Ok(())
-    }
-
-    fn remove(&mut self, height: &v1::Height) -> Result<Option<v1::Bytes>, String> {
-        let bytes = self
-            .inner
-            .storage_as_mut::<UnrecordedBlocksTable>()
-            .take(height)
-            .map_err(|err| format!("Error: {:?}", err))?;
->>>>>>> 2eba245e
         Ok(bytes)
     }
 }
