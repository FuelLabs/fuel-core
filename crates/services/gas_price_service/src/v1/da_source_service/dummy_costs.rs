use crate::v1::da_source_service::{
    service::{
        DaBlockCostsSource,
        Result as DaBlockCostsResult,
    },
    DaBlockCosts,
};
use fuel_core_types::fuel_types::BlockHeight;
use std::sync::Arc;
use tokio::sync::Notify;

pub struct DummyDaBlockCosts {
    value: DaBlockCostsResult<DaBlockCosts>,
    // This is a workaround to notify the test when the value is ready/errored.
    notifier: Arc<Notify>,
}

impl DummyDaBlockCosts {
    pub fn new(value: DaBlockCostsResult<DaBlockCosts>, notifier: Arc<Notify>) -> Self {
        Self { value, notifier }
    }
}

#[async_trait::async_trait]
impl DaBlockCostsSource for DummyDaBlockCosts {
    async fn request_da_block_costs(
        &mut self,
<<<<<<< HEAD
        _latest_recorded_height: &Option<BlockHeight>,
=======
        _latest_recorded_height: &BlockHeight,
>>>>>>> 21008395
    ) -> DaBlockCostsResult<Vec<DaBlockCosts>> {
        match &self.value {
            Ok(da_block_costs) => {
                self.notifier.notify_waiters();
                Ok(vec![da_block_costs.clone()])
            }
            Err(err) => {
                self.notifier.notify_waiters();
                Err(anyhow::anyhow!(err.to_string()))
            }
        }
    }
}<|MERGE_RESOLUTION|>--- conflicted
+++ resolved
@@ -25,11 +25,7 @@
 impl DaBlockCostsSource for DummyDaBlockCosts {
     async fn request_da_block_costs(
         &mut self,
-<<<<<<< HEAD
-        _latest_recorded_height: &Option<BlockHeight>,
-=======
         _latest_recorded_height: &BlockHeight,
->>>>>>> 21008395
     ) -> DaBlockCostsResult<Vec<DaBlockCosts>> {
         match &self.value {
             Ok(da_block_costs) => {
