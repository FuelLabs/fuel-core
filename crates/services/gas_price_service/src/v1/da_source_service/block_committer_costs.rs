#![allow(clippy::arithmetic_side_effects)]

use crate::v1::da_source_service::{
    service::{
        DaBlockCostsSource,
        Result as DaBlockCostsResult,
    },
    DaBlockCosts,
};
use anyhow::anyhow;
use fuel_core_types::{
    blockchain::primitives::DaBlockHeight,
    fuel_types::BlockHeight,
};
use serde::{
    Deserialize,
    Serialize,
};
use std::ops::Deref;

#[async_trait::async_trait]
pub trait BlockCommitterApi: Send + Sync {
    /// Used on first run to get the latest costs and seqno
    async fn get_latest_costs(&self) -> DaBlockCostsResult<Option<RawDaBlockCosts>>;
    /// Used to get the costs for a specific seqno
    async fn get_costs_by_l2_block_number(
        &self,
        l2_block_number: u32,
    ) -> DaBlockCostsResult<Vec<RawDaBlockCosts>>;
}

/// This struct is used to denote the block committer da block costs source
/// which receives data from the block committer (only http api for now)
pub struct BlockCommitterDaBlockCosts<BlockCommitter> {
    client: BlockCommitter,
}

#[derive(Debug, Deserialize, Serialize, Clone, Default, PartialEq)]
pub struct RawDaBlockCosts {
    pub id: u32,
    /// The beginning of the range of blocks that the costs apply to
    pub start_height: u32,
    /// The end of the range of blocks that the costs apply to
    pub end_height: u32,
    /// The DA block height of the last transaction for the range of blocks
    pub da_block_height: DaBlockHeight,
    /// cost of posting this blob (wei)
    pub cost: u128,
    /// size of this blob (bytes)
    pub size: u32,
}

impl From<&RawDaBlockCosts> for DaBlockCosts {
    fn from(raw_da_block_costs: &RawDaBlockCosts) -> Self {
        let RawDaBlockCosts {
            start_height,
            end_height,
            cost: cost_wei,
            size: size_bytes,
            id: bundle_id,
            ..
        } = *raw_da_block_costs;
        DaBlockCosts {
            bundle_id,
            // construct a vec of l2 blocks from the start_height to the end_height
            l2_blocks: start_height..=end_height,
            bundle_size_bytes: size_bytes,
            blob_cost_wei: cost_wei,
        }
    }
}

impl From<RawDaBlockCosts> for DaBlockCosts {
    fn from(value: RawDaBlockCosts) -> Self {
        Self::from(&value)
    }
}

impl<BlockCommitter> BlockCommitterDaBlockCosts<BlockCommitter> {
    /// Create a new instance of the block committer da block costs source
    pub fn new(client: BlockCommitter) -> Self {
<<<<<<< HEAD
        Self { client }
=======
        let last_recorded_height = None;
        Self {
            client,
            last_recorded_height,
        }
>>>>>>> a7eaa320
    }
}

#[async_trait::async_trait]
impl<BlockCommitter> DaBlockCostsSource for BlockCommitterDaBlockCosts<BlockCommitter>
where
    BlockCommitter: BlockCommitterApi,
{
    async fn request_da_block_costs(
        &mut self,
        last_recorded_height: &Option<BlockHeight>,
    ) -> DaBlockCostsResult<Vec<DaBlockCosts>> {
        let raw_da_block_costs: Vec<_> = match last_recorded_height.and_then(|x| x.succ())
        {
            Some(ref next_height) => {
                self.client
                    .get_costs_by_l2_block_number(*next_height.deref())
                    .await?
            }
            None => self.client.get_latest_costs().await?.into_iter().collect(),
        };

        let da_block_costs: Vec<_> =
            raw_da_block_costs.iter().map(DaBlockCosts::from).collect();
<<<<<<< HEAD
        tracing::info!("da_block_costs: {:?}", da_block_costs);
=======
        if let Some(cost) = raw_da_block_costs.last() {
            self.last_recorded_height = Some(BlockHeight::from(cost.end_height));
        }
>>>>>>> a7eaa320

        Ok(da_block_costs)
    }
}

pub struct BlockCommitterHttpApi {
    client: reqwest::Client,
    url: Option<String>,
}

impl BlockCommitterHttpApi {
    pub fn new(url: Option<String>) -> Self {
        Self {
            client: reqwest::Client::new(),
            url,
        }
    }
}

const PAGE_SIZE: u32 = 10;
#[async_trait::async_trait]
impl BlockCommitterApi for BlockCommitterHttpApi {
    async fn get_costs_by_l2_block_number(
        &self,
        l2_block_number: u32,
    ) -> DaBlockCostsResult<Vec<RawDaBlockCosts>> {
        // Specific: http://localhost:8080/v1/costs?variant=specific&value=19098935&limit=5
        if let Some(url) = &self.url {
            tracing::debug!("getting da costs by l2 block number: {l2_block_number}");
            let formatted_url = format!("{url}/v1/costs?variant=specific&value={l2_block_number}&limit={PAGE_SIZE}");
            let response = self.client.get(formatted_url).send().await?;
            let parsed = response.json::<Vec<RawDaBlockCosts>>().await?;
            Ok(parsed)
        } else {
            Ok(vec![])
        }
    }

    async fn get_latest_costs(&self) -> DaBlockCostsResult<Option<RawDaBlockCosts>> {
        // Latest: http://localhost:8080/v1/costs?variant=latest&limit=5
        if let Some(url) = &self.url {
            let formatted_url = format!("{url}/v1/costs?variant=latest&limit=1");
            let response = self.client.get(formatted_url).send().await?;
            let raw_da_block_costs = response.json::<Vec<RawDaBlockCosts>>().await?;
            // only take the first element, since we are only looking for the most recent
            Ok(raw_da_block_costs.first().cloned())
        } else {
            Ok(None)
        }
    }
}

#[cfg(test)]
mod test_block_committer_http_api {
    #![allow(non_snake_case)]

    use super::*;
    use fake_server::FakeServer;

    #[test]
    fn get_costs_by_l2_block_number__when_url_is_none__then_returns_empty_vec() {
        let rt = tokio::runtime::Runtime::new().unwrap();

        // given
        let block_committer = BlockCommitterHttpApi::new(None);
        let l2_block_number = 1;

        // when
        let actual = rt.block_on(async {
            block_committer
                .get_costs_by_l2_block_number(l2_block_number)
                .await
                .unwrap()
        });

        // then
        assert_eq!(actual.len(), 0);
    }
    #[test]
    fn get_costs_by_l2_block_number__when_url_is_some__then_returns_expected_costs() {
        let rt = tokio::runtime::Runtime::new().unwrap();
        let mut mock = FakeServer::new();
        let url = mock.url();

        // given
        let l2_block_number = 51;
        let block_committer = BlockCommitterHttpApi::new(Some(url));

        let too_early_count = 5;
        let do_not_fit_count = 5;

        let mut current_height = 0;
        let mut bundle_id = 0;
        let mut da_block_height: u64 = 0;

        // shouldn't return
        for _ in 0..too_early_count {
            bundle_id += 1;
            da_block_height += 1;
            current_height += 1;
            let start_height = current_height;
            current_height += 9;
            let end_height = current_height;
            let costs = RawDaBlockCosts {
                id: bundle_id,
                start_height,
                end_height,
                da_block_height: DaBlockHeight::from(da_block_height),
                cost: 1,
                size: 1,
            };
            mock.add_response(costs);
        }
        let mut expected = Vec::new();

        // should return
        for _ in 0..PAGE_SIZE {
            bundle_id += 1;
            da_block_height += 1;
            current_height += 1;
            let start_height = current_height;
            current_height += 9;
            let end_height = current_height;
            let costs = RawDaBlockCosts {
                id: bundle_id,
                start_height,
                end_height,
                da_block_height: DaBlockHeight::from(da_block_height),
                cost: 1,
                size: 1,
            };
            mock.add_response(costs.clone());
            expected.push(costs);
        }
        // don't fit
        for _ in 0..do_not_fit_count {
            bundle_id += 1;
            da_block_height += 1;
            current_height += 1;
            let start_height = current_height;
            current_height += 9;
            let end_height = current_height;
            let costs = RawDaBlockCosts {
                id: bundle_id,
                start_height,
                end_height,
                da_block_height: DaBlockHeight::from(da_block_height),
                cost: 1,
                size: 1,
            };
            mock.add_response(costs);
        }

        // when
        mock.init();
        let actual = rt.block_on(async {
            block_committer
                .get_costs_by_l2_block_number(l2_block_number)
                .await
                .unwrap()
        });

        // then
        assert_eq!(actual, expected);
    }

    #[test]
    fn get_latest_costs__when_url_is_none__then_returns_none() {
        let rt = tokio::runtime::Runtime::new().unwrap();

        // given
        let block_committer = BlockCommitterHttpApi::new(None);

        // when
        let actual =
            rt.block_on(async { block_committer.get_latest_costs().await.unwrap() });

        // then
        assert_eq!(actual, None);
    }

    #[test]
    fn get_latest_costs__when_url_is_some__then_returns_expected_costs() {
        let rt = tokio::runtime::Runtime::new().unwrap();
        let mut mock = FakeServer::new();
        let url = mock.url();

        // given
        let block_committer = BlockCommitterHttpApi::new(Some(url));
        let not_expected = RawDaBlockCosts {
            id: 1,
            start_height: 1,
            end_height: 10,
            da_block_height: 1u64.into(),
            cost: 1,
            size: 1,
        };
        mock.add_response(not_expected);
        let expected = RawDaBlockCosts {
            id: 2,
            start_height: 11,
            end_height: 20,
            da_block_height: 2u64.into(),
            cost: 2,
            size: 2,
        };
        mock.add_response(expected.clone());

        // when
        let actual =
            rt.block_on(async { block_committer.get_latest_costs().await.unwrap() });

        // then
        assert_eq!(actual, Some(expected));
    }
}
#[cfg(any(test, feature = "test-helpers"))]
pub mod fake_server {
    use crate::v1::da_source_service::block_committer_costs::RawDaBlockCosts;
    use mockito::Matcher::Any;
    use std::{
        collections::HashMap,
        sync::{
            Arc,
            Mutex,
        },
    };

    pub struct FakeServer {
        server: mockito::ServerGuard,
        responses: Arc<Mutex<Vec<RawDaBlockCosts>>>,
    }

    impl FakeServer {
        pub fn new() -> Self {
            let server = mockito::Server::new();
            let responses = Arc::new(Mutex::new(Vec::new()));
            let mut fake = Self { server, responses };
            fake.init();
            fake
        }

        #[allow(unused_variables)]
        pub fn init(&mut self) {
            let shared_responses = self.responses.clone();
            self.server
                .mock("GET", Any)
                .with_status(201)
                .with_body_from_request(move |request| {
                    // take the requested number and return the corresponding response from the `responses` hashmap
                    let path = request.path_and_query();
                    tracing::info!("Path: {:?}", path);
                    let query = path.split("variant=").last().unwrap();
                    tracing::info!("Query: {:?}", query);
                    let mut values = query.split('&');
                    let variant = values.next().unwrap();
                    tracing::info!("Variant: {:?}", variant);
                    match variant {
                        // Latest: http://localhost:8080/v1/costs?variant=latest&limit=5
                        // We don't support `limit` yet!!!!
                        "latest" => {
                            let args = values.next().unwrap();
                            let limit =
                                args.split('=').last().unwrap().parse::<usize>().unwrap();
                            assert!(limit == 1);
                            let guard = shared_responses.lock().unwrap();
                            let most_recent = guard
                                .iter()
                                .fold(None, |acc, x| match acc {
                                    None => Some(x),
                                    Some(acc) => {
                                        if x.end_height > acc.end_height {
                                            Some(x)
                                        } else {
                                            Some(acc)
                                        }
                                    }
                                })
                                .cloned();
                            let response: Vec<RawDaBlockCosts> =
                                most_recent.into_iter().collect();
                            serde_json::to_string(&response).unwrap().into()
                        }
                        // Specific: http://localhost:8080/v1/costs?variant=specific&value=19098935&limit=5
                        "specific" => {
                            let args = values.next().unwrap();
                            let mut specific_values = args.split('=');
                            let height =
                                specific_values.last().unwrap().parse::<u32>().unwrap();
                            tracing::info!("Height: {:?}", height);
                            let maybe_limit = values
                                .next()
                                .and_then(|x| x.split('=').last())
                                .and_then(|x| x.parse::<usize>().ok());
                            tracing::info!("Limit: {:?}", maybe_limit);
                            let guard = shared_responses.lock().unwrap();
                            let response = guard
                                .iter()
                                .filter(|costs| costs.end_height >= height)
                                .take(maybe_limit.unwrap_or(usize::MAX))
                                .cloned()
                                .collect::<Vec<_>>();
                            serde_json::to_string(&response).unwrap().into()
                        }
                        _ => {
                            panic!("Invalid variant: {}", variant);
                        }
                    }
                })
                .expect_at_least(1)
                .create();
        }

        pub fn add_response(&mut self, costs: RawDaBlockCosts) {
            let mut guard = self.responses.lock().unwrap();
            guard.push(costs);
        }

        pub fn url(&self) -> String {
            self.server.url()
        }
    }
    impl Default for FakeServer {
        fn default() -> Self {
            Self::new()
        }
    }
}

#[cfg(test)]
#[allow(non_snake_case)]
mod tests {
    use super::*;

    struct MockBlockCommitterApi {
        value: Option<RawDaBlockCosts>,
    }

    impl MockBlockCommitterApi {
        fn new(value: Option<RawDaBlockCosts>) -> Self {
            Self { value }
        }
    }

    #[async_trait::async_trait]
    impl BlockCommitterApi for MockBlockCommitterApi {
        async fn get_latest_costs(&self) -> DaBlockCostsResult<Option<RawDaBlockCosts>> {
            Ok(self.value.clone())
        }
        async fn get_costs_by_l2_block_number(
            &self,
            l2_block_number: u32,
        ) -> DaBlockCostsResult<Vec<RawDaBlockCosts>> {
            // arbitrary logic to generate a new value
            let mut value = self.value.clone();
            if let Some(value) = &mut value {
                value.start_height = l2_block_number;
                value.end_height = value.end_height + l2_block_number + 10;
                value.da_block_height =
                    value.da_block_height + ((l2_block_number + 1) as u64).into();
                value.cost += 1;
                value.size += 1;
            }
            Ok(value.into_iter().collect())
        }
    }

    fn test_da_block_costs() -> RawDaBlockCosts {
        RawDaBlockCosts {
            id: 1,
            start_height: 1,
            end_height: 10,
            da_block_height: 1u64.into(),
            cost: 1,
            size: 1,
        }
    }

    #[tokio::test]
    async fn request_da_block_cost__when_last_value_is_none__then_get_latest_costs_is_called(
    ) {
        // given
        let da_block_costs = test_da_block_costs();
        let expected = vec![(&da_block_costs).into()];
        let mock_api = MockBlockCommitterApi::new(Some(da_block_costs));
        let mut block_committer = BlockCommitterDaBlockCosts::new(mock_api);

        // when
        let actual = block_committer.request_da_block_costs(&None).await.unwrap();

        // then
        assert_eq!(actual, expected);
    }

    #[tokio::test]
    async fn request_da_block_cost__when_last_value_is_some__then_get_costs_by_l2_block_number_is_called(
    ) {
        // given
        let mut da_block_costs = test_da_block_costs();
        let da_block_costs_len = da_block_costs.end_height - da_block_costs.start_height;
        let mock_api = MockBlockCommitterApi::new(Some(da_block_costs.clone()));
        let latest_height = BlockHeight::new(da_block_costs.end_height);
        let mut block_committer = BlockCommitterDaBlockCosts::new(mock_api);
<<<<<<< HEAD
=======
        block_committer.set_last_value(latest_height).await.unwrap();
>>>>>>> a7eaa320

        // when
        let actual = block_committer
            .request_da_block_costs(&Some(latest_height))
            .await
            .unwrap();

        // then
        let l2_blocks = actual.first().unwrap().l2_blocks.clone();
        let range_len = l2_blocks.end() - l2_blocks.start();
        assert_ne!(da_block_costs_len, range_len);
    }
}<|MERGE_RESOLUTION|>--- conflicted
+++ resolved
@@ -79,15 +79,7 @@
 impl<BlockCommitter> BlockCommitterDaBlockCosts<BlockCommitter> {
     /// Create a new instance of the block committer da block costs source
     pub fn new(client: BlockCommitter) -> Self {
-<<<<<<< HEAD
         Self { client }
-=======
-        let last_recorded_height = None;
-        Self {
-            client,
-            last_recorded_height,
-        }
->>>>>>> a7eaa320
     }
 }
 
@@ -112,13 +104,6 @@
 
         let da_block_costs: Vec<_> =
             raw_da_block_costs.iter().map(DaBlockCosts::from).collect();
-<<<<<<< HEAD
-        tracing::info!("da_block_costs: {:?}", da_block_costs);
-=======
-        if let Some(cost) = raw_da_block_costs.last() {
-            self.last_recorded_height = Some(BlockHeight::from(cost.end_height));
-        }
->>>>>>> a7eaa320
 
         Ok(da_block_costs)
     }
@@ -522,10 +507,6 @@
         let mock_api = MockBlockCommitterApi::new(Some(da_block_costs.clone()));
         let latest_height = BlockHeight::new(da_block_costs.end_height);
         let mut block_committer = BlockCommitterDaBlockCosts::new(mock_api);
-<<<<<<< HEAD
-=======
-        block_committer.set_last_value(latest_height).await.unwrap();
->>>>>>> a7eaa320
 
         // when
         let actual = block_committer
