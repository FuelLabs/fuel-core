--- conflicted
+++ resolved
@@ -86,35 +86,13 @@
 where
     BlockCommitter: BlockCommitterApi,
 {
-<<<<<<< HEAD
-    async fn request_da_block_costs(&mut self) -> DaBlockCostsResult<Vec<DaBlockCosts>> {
+    async fn request_da_block_costs(&mut self, last_recorded_height: &BlockHeight) -> DaBlockCostsResult<Vec<DaBlockCosts>> {
+        let next_height = last_recorded_height.succ();
+      
         let raw_da_block_costs: Vec<_> =
-            match self.last_recorded_height.and_then(|x| x.succ()) {
-                Some(ref next_height) => {
                     self.client
                         .get_costs_by_l2_block_number(*next_height.deref())
-                        .await?
-                }
-                None => {
-                    // prevent calling the latest endpoint
-                    return Err(anyhow!("last_recorded_height is None"));
-                }
-            };
-=======
-    async fn request_da_block_costs(
-        &mut self,
-        last_recorded_height: &Option<BlockHeight>,
-    ) -> DaBlockCostsResult<Vec<DaBlockCosts>> {
-        let raw_da_block_costs: Vec<_> = match last_recorded_height.and_then(|x| x.succ())
-        {
-            Some(ref next_height) => {
-                self.client
-                    .get_costs_by_l2_block_number(*next_height.deref())
-                    .await?
-            }
-            None => self.client.get_latest_costs().await?.into_iter().collect(),
-        };
->>>>>>> 31fd51fa
+                        .await?;
 
         let da_block_costs: Vec<_> =
             raw_da_block_costs.iter().map(DaBlockCosts::from).collect();
@@ -155,22 +133,6 @@
             Ok(vec![])
         }
     }
-<<<<<<< HEAD
-=======
-
-    async fn get_latest_costs(&self) -> DaBlockCostsResult<Option<RawDaBlockCosts>> {
-        // Latest: http://localhost:8080/v1/costs?variant=latest&limit=5
-        if let Some(url) = &self.url {
-            let formatted_url = format!("{url}/v1/costs?variant=latest&limit=1");
-            let response = self.client.get(formatted_url).send().await?;
-            let raw_da_block_costs = response.json::<Vec<RawDaBlockCosts>>().await?;
-            // only take the first element, since we are only looking for the most recent
-            Ok(raw_da_block_costs.first().cloned())
-        } else {
-            Ok(None)
-        }
-    }
->>>>>>> 31fd51fa
 }
 
 #[cfg(test)]
@@ -447,24 +409,6 @@
     }
 
     #[tokio::test]
-    async fn request_da_block_cost__when_last_value_is_none__then_error_is_thrown() {
-        // given
-        let da_block_costs = test_da_block_costs();
-        let mock_api = MockBlockCommitterApi::new(Some(da_block_costs));
-        let mut block_committer = BlockCommitterDaBlockCosts::new(mock_api);
-
-        // when
-<<<<<<< HEAD
-        let actual = block_committer.request_da_block_costs().await;
-=======
-        let actual = block_committer.request_da_block_costs(&None).await.unwrap();
->>>>>>> 31fd51fa
-
-        // then
-        assert!(actual.is_err());
-    }
-
-    #[tokio::test]
     async fn request_da_block_cost__when_last_value_is_some__then_get_costs_by_l2_block_number_is_called(
     ) {
         // given
@@ -476,7 +420,7 @@
 
         // when
         let actual = block_committer
-            .request_da_block_costs(&Some(latest_height))
+            .request_da_block_costs(&latest_height)
             .await
             .unwrap();
 
