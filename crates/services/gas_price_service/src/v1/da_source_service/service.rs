use fuel_core_services::{
    RunnableService,
    RunnableTask,
    ServiceRunner,
    StateWatcher,
    TaskNextAction,
};
use std::{
    sync::{
        atomic::{
            AtomicU32,
            Ordering,
        },
        Arc,
        Mutex,
    },
    time::Duration,
};
use tokio::{
    sync::broadcast::Sender,
    time::{
        interval,
        Interval,
    },
};

use crate::v1::da_source_service::DaBlockCosts;
pub use anyhow::Result;
use fuel_core_types::fuel_types::BlockHeight;

#[derive(Clone)]
pub struct SharedState(Sender<DaBlockCosts>);

impl SharedState {
    fn new(sender: Sender<DaBlockCosts>) -> Self {
        Self(sender)
    }

    pub fn subscribe(&self) -> tokio::sync::broadcast::Receiver<DaBlockCosts> {
        self.0.subscribe()
    }
}

/// This struct houses the shared_state, polling interval
/// and a source, which does the actual fetching of the data
pub struct DaSourceService<Source> {
    poll_interval: Interval,
    source: Source,
    shared_state: SharedState,
<<<<<<< HEAD
    // This is the latest L2 height that is shared between this service
    // and the block importer
    // This is done for filtering out da block costs which reference
    // a height greater than the latest L2 height
    // This is a situation that occurs during syncing of the node
    latest_l2_height: Arc<Mutex<BlockHeight>>,
    // This is the last recorded height of the da block costs
    // This is used to fetch the da block costs from the source
    recorded_height: BlockHeight,
=======
    latest_l2_height: Arc<AtomicU32>,
    recorded_height: Option<BlockHeight>,
>>>>>>> bfcc392d
}

pub(crate) const DA_BLOCK_COSTS_CHANNEL_SIZE: usize = 16 * 1024;
const POLLING_INTERVAL_MS: u64 = 10_000;

impl<Source> DaSourceService<Source>
where
    Source: DaBlockCostsSource,
{
    pub fn new(
        source: Source,
        poll_interval: Option<Duration>,
<<<<<<< HEAD
        latest_l2_height: Arc<Mutex<BlockHeight>>,
        recorded_height: BlockHeight,
=======
        latest_l2_height: Arc<AtomicU32>,
        recorded_height: Option<BlockHeight>,
>>>>>>> bfcc392d
    ) -> Self {
        let (sender, _) = tokio::sync::broadcast::channel(DA_BLOCK_COSTS_CHANNEL_SIZE);
        #[allow(clippy::arithmetic_side_effects)]
        Self {
            shared_state: SharedState::new(sender),
            poll_interval: interval(
                poll_interval.unwrap_or(Duration::from_millis(POLLING_INTERVAL_MS)),
            ),
            source,
            latest_l2_height,
            recorded_height,
        }
    }

    #[cfg(test)]
    pub fn new_with_sender(
        source: Source,
        poll_interval: Option<Duration>,
<<<<<<< HEAD
        latest_l2_height: Arc<Mutex<BlockHeight>>,
        recorded_height: BlockHeight,
=======
        latest_l2_height: Arc<AtomicU32>,
        recorded_height: Option<BlockHeight>,
>>>>>>> bfcc392d
        sender: Sender<DaBlockCosts>,
    ) -> Self {
        Self {
            shared_state: SharedState::new(sender),
            poll_interval: interval(
                poll_interval.unwrap_or(Duration::from_millis(POLLING_INTERVAL_MS)),
            ),
            source,
            latest_l2_height,
            recorded_height,
        }
    }

    async fn process_block_costs(&mut self) -> Result<()> {
        let da_block_costs_res = self
            .source
            .request_da_block_costs(&self.recorded_height)
            .await;
        tracing::debug!("Received block costs: {:?}", da_block_costs_res);
        let da_block_costs = da_block_costs_res?;
        let filtered_block_costs = self
            .filter_costs_that_have_values_greater_than_l2_block_height(da_block_costs)?;
        tracing::debug!(
            "the latest l2 height is: {:?}",
            self.latest_l2_height.load(Ordering::Acquire)
        );
        for da_block_costs in filtered_block_costs {
            tracing::debug!("Sending block costs: {:?}", da_block_costs);
            let end = BlockHeight::from(*da_block_costs.l2_blocks.end());
            self.shared_state.0.send(da_block_costs)?;
            if end > self.recorded_height {
                self.recorded_height = end
            }
        }
        Ok(())
    }

    fn filter_costs_that_have_values_greater_than_l2_block_height(
        &self,
        da_block_costs: Vec<DaBlockCosts>,
    ) -> Result<impl Iterator<Item = DaBlockCosts>> {
        let latest_l2_height = self.latest_l2_height.load(Ordering::Acquire);
        let iter = da_block_costs.into_iter().filter(move |da_block_costs| {
            let end = *da_block_costs.l2_blocks.end();
            end < latest_l2_height
        });
        Ok(iter)
    }

    #[cfg(test)]
    pub fn recorded_height(&self) -> BlockHeight {
        self.recorded_height
    }
}

/// This trait is implemented by the sources to obtain the
/// da block costs in a way they see fit
#[async_trait::async_trait]
pub trait DaBlockCostsSource: Send + Sync {
    async fn request_da_block_costs(
        &mut self,
        recorded_height: &BlockHeight,
    ) -> Result<Vec<DaBlockCosts>>;
}

#[async_trait::async_trait]
impl<Source> RunnableService for DaSourceService<Source>
where
    Source: DaBlockCostsSource,
{
    const NAME: &'static str = "DaSourceService";

    type SharedData = SharedState;

    type Task = Self;

    type TaskParams = ();

    fn shared_data(&self) -> Self::SharedData {
        self.shared_state.clone()
    }

    async fn into_task(
        mut self,
        _: &StateWatcher,
        _: Self::TaskParams,
    ) -> Result<Self::Task> {
        self.poll_interval.reset();
        Ok(self)
    }
}

#[async_trait::async_trait]
impl<Source> RunnableTask for DaSourceService<Source>
where
    Source: DaBlockCostsSource,
{
    /// This function polls the source according to a polling interval
    /// described by the DaBlockCostsService
    async fn run(&mut self, state_watcher: &mut StateWatcher) -> TaskNextAction {
        tokio::select! {
            biased;
            _ = state_watcher.while_started() => {
                TaskNextAction::Stop
            }
            _ = self.poll_interval.tick() => {
                tracing::debug!("Polling DaSourceService for block costs");
                let da_block_costs_res = self.process_block_costs().await;
                TaskNextAction::always_continue(da_block_costs_res)
            }
        }
    }

    /// There are no shutdown hooks required by the sources  *yet*
    /// and they should be added here if so, in the future.
    async fn shutdown(self) -> Result<()> {
        Ok(())
    }
}

#[cfg(any(test, feature = "test-helpers"))]
pub fn new_da_service<S: DaBlockCostsSource>(
    da_source: S,
    poll_interval: Option<Duration>,
<<<<<<< HEAD
    latest_l2_height: Arc<Mutex<BlockHeight>>,
    recorded_height: BlockHeight,
=======
    latest_l2_height: Arc<AtomicU32>,
>>>>>>> bfcc392d
) -> ServiceRunner<DaSourceService<S>> {
    ServiceRunner::new(DaSourceService::new(
        da_source,
        poll_interval,
        latest_l2_height,
        recorded_height,
    ))
}<|MERGE_RESOLUTION|>--- conflicted
+++ resolved
@@ -47,20 +47,15 @@
     poll_interval: Interval,
     source: Source,
     shared_state: SharedState,
-<<<<<<< HEAD
     // This is the latest L2 height that is shared between this service
     // and the block importer
     // This is done for filtering out da block costs which reference
     // a height greater than the latest L2 height
     // This is a situation that occurs during syncing of the node
-    latest_l2_height: Arc<Mutex<BlockHeight>>,
+    latest_l2_height: Arc<AtomicU32>,
     // This is the last recorded height of the da block costs
     // This is used to fetch the da block costs from the source
     recorded_height: BlockHeight,
-=======
-    latest_l2_height: Arc<AtomicU32>,
-    recorded_height: Option<BlockHeight>,
->>>>>>> bfcc392d
 }
 
 pub(crate) const DA_BLOCK_COSTS_CHANNEL_SIZE: usize = 16 * 1024;
@@ -73,13 +68,8 @@
     pub fn new(
         source: Source,
         poll_interval: Option<Duration>,
-<<<<<<< HEAD
-        latest_l2_height: Arc<Mutex<BlockHeight>>,
+        latest_l2_height: Arc<AtomicU32>,
         recorded_height: BlockHeight,
-=======
-        latest_l2_height: Arc<AtomicU32>,
-        recorded_height: Option<BlockHeight>,
->>>>>>> bfcc392d
     ) -> Self {
         let (sender, _) = tokio::sync::broadcast::channel(DA_BLOCK_COSTS_CHANNEL_SIZE);
         #[allow(clippy::arithmetic_side_effects)]
@@ -98,13 +88,8 @@
     pub fn new_with_sender(
         source: Source,
         poll_interval: Option<Duration>,
-<<<<<<< HEAD
-        latest_l2_height: Arc<Mutex<BlockHeight>>,
+        latest_l2_height: Arc<AtomicU32>,
         recorded_height: BlockHeight,
-=======
-        latest_l2_height: Arc<AtomicU32>,
-        recorded_height: Option<BlockHeight>,
->>>>>>> bfcc392d
         sender: Sender<DaBlockCosts>,
     ) -> Self {
         Self {
@@ -229,12 +214,8 @@
 pub fn new_da_service<S: DaBlockCostsSource>(
     da_source: S,
     poll_interval: Option<Duration>,
-<<<<<<< HEAD
-    latest_l2_height: Arc<Mutex<BlockHeight>>,
+    latest_l2_height: Arc<AtomicU32>,
     recorded_height: BlockHeight,
-=======
-    latest_l2_height: Arc<AtomicU32>,
->>>>>>> bfcc392d
 ) -> ServiceRunner<DaSourceService<S>> {
     ServiceRunner::new(DaSourceService::new(
         da_source,
