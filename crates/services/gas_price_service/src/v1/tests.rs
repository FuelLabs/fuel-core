#![allow(non_snake_case)]
use crate::{
    common::{
        fuel_core_storage_adapter::{
            storage::{
                GasPriceColumn,
                GasPriceMetadata,
                RecordedHeights,
            },
            GasPriceSettings,
            GasPriceSettingsProvider,
        },
        l2_block_source::L2BlockSource,
        updater_metadata::UpdaterMetadata,
        utils::{
            BlockInfo,
            Error as GasPriceError,
            Result as GasPriceResult,
        },
    },
    ports::{
        GasPriceData,
        GasPriceServiceAtomicStorage,
        GetLatestRecordedHeight,
        GetMetadataStorage,
        L2Data,
        SetLatestRecordedHeight,
        SetMetadataStorage,
    },
    v1::{
        algorithm::SharedV1Algorithm,
        da_source_service,
        da_source_service::{
            service::{
                new_da_service,
                DaBlockCostsSource,
                DaSourceService,
            },
            DaBlockCosts,
        },
        metadata::{
            updater_from_config,
            V1AlgorithmConfig,
            V1Metadata,
        },
        service::{
            initialize_algorithm,
            GasPriceServiceV1,
            LatestGasPrice,
        },
        uninitialized_task::{
            fuel_storage_unrecorded_blocks::AsUnrecordedBlocks,
            UninitializedTask,
        },
    },
};
use anyhow::{
    anyhow,
    Result,
};
use fuel_core_services::{
    stream::{
        BoxStream,
        IntoBoxStream,
    },
    RunnableTask,
    Service,
    ServiceRunner,
    StateWatcher,
};
use fuel_core_storage::{
    structured_storage::test::InMemoryStorage,
    transactional::{
        AtomicView,
        IntoTransaction,
        StorageTransaction,
        WriteTransaction,
    },
    Result as StorageResult,
    StorageAsMut,
};
use fuel_core_types::{
    blockchain::{
        block::{
            Block,
            BlockV1,
            PartialFuelBlock,
        },
        header::ConsensusParametersVersion,
    },
    fuel_asm::op::exp,
    fuel_tx::{
        Mint,
        Transaction,
    },
    fuel_types::BlockHeight,
    services::block_importer::{
        ImportResult,
        SharedImportResult,
    },
};
use fuel_gas_price_algorithm::v1::{
    AlgorithmUpdaterV1,
    Bytes,
    Error,
    Height,
    UnrecordedBlocks,
};
use std::{
    collections::HashMap,
    num::NonZeroU64,
    ops::Deref,
    sync::{
        atomic::{
            AtomicU32,
            Ordering,
        },
        Arc,
        Mutex,
    },
    time::Duration,
};
use tokio::sync::mpsc::Receiver;

struct FakeL2BlockSource {
    l2_block: Receiver<BlockInfo>,
}

#[async_trait::async_trait]
impl L2BlockSource for FakeL2BlockSource {
    async fn get_l2_block(&mut self) -> GasPriceResult<BlockInfo> {
        let block = self.l2_block.recv().await.unwrap();
        Ok(block)
    }
}

struct FakeMetadata {
    inner: Arc<Mutex<Option<UpdaterMetadata>>>,
}

impl FakeMetadata {
    fn empty() -> Self {
        Self {
            inner: Arc::new(Mutex::new(None)),
        }
    }
}

impl SetMetadataStorage for FakeMetadata {
    fn set_metadata(&mut self, metadata: &UpdaterMetadata) -> GasPriceResult<()> {
        *self.inner.lock().unwrap() = Some(metadata.clone());
        Ok(())
    }
}

impl GetMetadataStorage for FakeMetadata {
    fn get_metadata(&self, _: &BlockHeight) -> GasPriceResult<Option<UpdaterMetadata>> {
        let metadata = self.inner.lock().unwrap().clone();
        Ok(metadata)
    }
}

struct ErroringPersistedData;

impl SetMetadataStorage for ErroringPersistedData {
    fn set_metadata(&mut self, _: &UpdaterMetadata) -> GasPriceResult<()> {
        Err(GasPriceError::CouldNotSetMetadata {
            block_height: Default::default(),
            source_error: anyhow!("boo!"),
        })
    }
}

impl GetMetadataStorage for ErroringPersistedData {
    fn get_metadata(&self, _: &BlockHeight) -> GasPriceResult<Option<UpdaterMetadata>> {
        Err(GasPriceError::CouldNotFetchMetadata {
            source_error: anyhow!("boo!"),
        })
    }
}

impl GetLatestRecordedHeight for ErroringPersistedData {
    fn get_recorded_height(&self) -> GasPriceResult<Option<BlockHeight>> {
        Err(GasPriceError::CouldNotFetchRecordedHeight(anyhow!("boo!")))
    }
}

struct UnimplementedStorageTx;

impl GasPriceServiceAtomicStorage for ErroringPersistedData {
    type Transaction<'a> = UnimplementedStorageTx;

    fn begin_transaction(&mut self) -> GasPriceResult<Self::Transaction<'_>> {
        todo!()
    }

    fn commit_transaction(_transaction: Self::Transaction<'_>) -> GasPriceResult<()> {
        todo!()
    }
}

impl SetMetadataStorage for UnimplementedStorageTx {
    fn set_metadata(&mut self, _metadata: &UpdaterMetadata) -> GasPriceResult<()> {
        unimplemented!()
    }
}

impl GetMetadataStorage for UnimplementedStorageTx {
    fn get_metadata(
        &self,
        _block_height: &BlockHeight,
    ) -> GasPriceResult<Option<UpdaterMetadata>> {
        unimplemented!()
    }
}

impl UnrecordedBlocks for UnimplementedStorageTx {
    fn insert(&mut self, _height: Height, _bytes: Bytes) -> Result<(), String> {
        unimplemented!()
    }

    fn remove(&mut self, _height: &Height) -> Result<Option<Bytes>, String> {
        unimplemented!()
    }
}

impl SetLatestRecordedHeight for UnimplementedStorageTx {
    fn set_recorded_height(&mut self, _bundle_id: BlockHeight) -> GasPriceResult<()> {
        unimplemented!()
    }
}

impl GetLatestRecordedHeight for UnimplementedStorageTx {
    fn get_recorded_height(&self) -> GasPriceResult<Option<BlockHeight>> {
        unimplemented!()
    }
}

impl AsUnrecordedBlocks for UnimplementedStorageTx {
    type Wrapper<'a> = UnimplementedStorageTx
        where
            Self: 'a;

    fn as_unrecorded_blocks(&mut self) -> Self::Wrapper<'_> {
        UnimplementedStorageTx
    }
}

struct FakeDABlockCost {
    da_block_costs: Receiver<DaBlockCosts>,
    latest_requested_height: Arc<Mutex<BlockHeight>>,
}

impl FakeDABlockCost {
    fn never_returns() -> Self {
        let (_sender, receiver) = tokio::sync::mpsc::channel(1);
        let block_height = BlockHeight::from(0);
        Self {
            da_block_costs: receiver,
            latest_requested_height: Arc::new(Mutex::new(block_height)),
        }
    }

    fn new(da_block_costs: Receiver<DaBlockCosts>) -> Self {
        let block_height = BlockHeight::from(0);

        Self {
            da_block_costs,
            latest_requested_height: Arc::new(Mutex::new(block_height)),
        }
    }

    fn never_returns_with_handle_to_last_height() -> (Self, Arc<Mutex<BlockHeight>>) {
        let (_sender, receiver) = tokio::sync::mpsc::channel(1);
        let block_height = BlockHeight::from(0);
        let thread_safe_block_height = Arc::new(Mutex::new(block_height));
        let service = Self {
            da_block_costs: receiver,
            latest_requested_height: thread_safe_block_height.clone(),
        };
        (service, thread_safe_block_height)
    }
}

#[async_trait::async_trait]
impl DaBlockCostsSource for FakeDABlockCost {
    async fn request_da_block_costs(
        &mut self,
        latest_recorded_height: &BlockHeight,
    ) -> Result<Vec<DaBlockCosts>> {
        *self.latest_requested_height.lock().unwrap() = *latest_recorded_height;
        let costs = self.da_block_costs.recv().await.unwrap();
        Ok(vec![costs])
    }
}

fn zero_threshold_arbitrary_config() -> V1AlgorithmConfig {
    V1AlgorithmConfig {
        new_exec_gas_price: 100,
        min_exec_gas_price: 0,
        exec_gas_price_change_percent: 10,
        l2_block_fullness_threshold_percent: 0,
        gas_price_factor: NonZeroU64::new(100).unwrap(),
        min_da_gas_price: 0,
        max_da_gas_price: 1,
        max_da_gas_price_change_percent: 0,
        da_p_component: 0,
        da_d_component: 0,
        normal_range_size: 0,
        capped_range_size: 0,
        decrease_range_size: 0,
        block_activity_threshold: 0,
        da_poll_interval: None,
    }
}

fn arbitrary_metadata() -> V1Metadata {
    V1Metadata {
        new_scaled_exec_price: 100,
        l2_block_height: 0,
        new_scaled_da_gas_price: 0,
        gas_price_factor: NonZeroU64::new(100).unwrap(),
        total_da_rewards_excess: 0,
        latest_known_total_da_cost_excess: 0,
        last_profit: 0,
        second_to_last_profit: 0,
        latest_da_cost_per_byte: 0,
        unrecorded_block_bytes: 0,
    }
}

fn different_arb_config() -> V1AlgorithmConfig {
    V1AlgorithmConfig {
        new_exec_gas_price: 200,
        min_exec_gas_price: 0,
        exec_gas_price_change_percent: 20,
        l2_block_fullness_threshold_percent: 0,
        gas_price_factor: NonZeroU64::new(100).unwrap(),
        min_da_gas_price: 0,
        max_da_gas_price: 1,
        max_da_gas_price_change_percent: 0,
        da_p_component: 0,
        da_d_component: 0,
        normal_range_size: 0,
        capped_range_size: 0,
        decrease_range_size: 0,
        block_activity_threshold: 0,
        da_poll_interval: None,
    }
}

fn database() -> StorageTransaction<InMemoryStorage<GasPriceColumn>> {
    InMemoryStorage::default().into_transaction()
}

fn gas_price_database_with_metadata(
    metadata: &V1Metadata,
    starting_recorded_height: Option<BlockHeight>,
) -> StorageTransaction<InMemoryStorage<GasPriceColumn>> {
    let mut db = database();
    let mut tx = db.write_transaction();
    let height = metadata.l2_block_height.into();
    let metadata = UpdaterMetadata::V1(metadata.clone());
    tx.storage_as_mut::<GasPriceMetadata>()
        .insert(&height, &metadata)
        .unwrap();

    if let Some(starting_recorded_height) = starting_recorded_height {
        tx.set_recorded_height(starting_recorded_height).unwrap();
    }

    tx.commit().unwrap();
    db
}

#[tokio::test]
async fn next_gas_price__affected_by_new_l2_block() {
    // given
    let l2_block = BlockInfo::Block {
        height: 1,
        gas_used: 60,
        block_gas_capacity: 100,
        block_bytes: 100,
        block_fees: 100,
        gas_price: 100,
    };
    let (l2_block_sender, l2_block_receiver) = tokio::sync::mpsc::channel(1);
    let l2_block_source = FakeL2BlockSource {
        l2_block: l2_block_receiver,
    };
    let metadata_storage = FakeMetadata::empty();

    let config = zero_threshold_arbitrary_config();
    let height = 0;
    let inner = database();
    let (algo_updater, shared_algo) =
        initialize_algorithm(&config, height, height, &metadata_storage).unwrap();
    let da_source = FakeDABlockCost::never_returns();
<<<<<<< HEAD
    let latest_l2_height = latest_l2_height(0);
    let recorded_height = BlockHeight::new(0);
    let da_service_runner =
        new_da_service(da_source, None, latest_l2_height.clone(), recorded_height);
=======
    let latest_l2_height = Arc::new(AtomicU32::new(0));
    let da_service_runner =
        new_da_service(da_source, None, Arc::clone(&latest_l2_height));
>>>>>>> bfcc392d
    da_service_runner.start_and_await().await.unwrap();

    let latest_gas_price = LatestGasPrice::new(0, 0);
    let mut service = GasPriceServiceV1::new(
        l2_block_source,
        shared_algo,
        latest_gas_price,
        algo_updater,
        da_service_runner,
        inner,
        latest_l2_height,
    );

    let read_algo = service.next_block_algorithm();
    let initial = read_algo.next_gas_price();
    let mut watcher = StateWatcher::started();
    tokio::spawn(async move { service.run(&mut watcher).await });

    // when
    l2_block_sender.send(l2_block).await.unwrap();
    tokio::time::sleep(std::time::Duration::from_millis(10)).await;

    // then
    let new = read_algo.next_gas_price();
    assert_ne!(initial, new);
}

#[tokio::test]
async fn run__new_l2_block_saves_old_metadata() {
    // given
    let height = 1;
    let l2_block = BlockInfo::Block {
        height,
        gas_used: 60,
        block_gas_capacity: 100,
        block_bytes: 100,
        block_fees: 100,
        gas_price: 100,
    };
    let (l2_block_sender, l2_block_receiver) = tokio::sync::mpsc::channel(1);
    let l2_block_source = FakeL2BlockSource {
        l2_block: l2_block_receiver,
    };

    let config = zero_threshold_arbitrary_config();
    let inner = database();
    let algo_updater = updater_from_config(&config, 0);
    let shared_algo = SharedV1Algorithm::new_with_algorithm(algo_updater.algorithm());
    let da_source = FakeDABlockCost::never_returns();
<<<<<<< HEAD
    let latest_l2_height = latest_l2_height(0);
    let recorded_height = BlockHeight::new(0);
    let da_service_runner =
        new_da_service(da_source, None, latest_l2_height.clone(), recorded_height);
=======
    let latest_l2_height = Arc::new(AtomicU32::new(0));
    let da_service_runner =
        new_da_service(da_source, None, Arc::clone(&latest_l2_height));
>>>>>>> bfcc392d
    da_service_runner.start_and_await().await.unwrap();
    let latest_gas_price = LatestGasPrice::new(0, 0);
    let mut service = GasPriceServiceV1::new(
        l2_block_source,
        shared_algo,
        latest_gas_price,
        algo_updater,
        da_service_runner,
        inner,
        latest_l2_height,
    );
    let mut watcher = StateWatcher::started();

    // when
    l2_block_sender.send(l2_block).await.unwrap();
    service.run(&mut watcher).await;

    // then
    let metadata_is_some = service
        .storage_tx_provider()
        .get_metadata(&height.into())
        .unwrap()
        .is_some();
    assert!(metadata_is_some);

    // cleanup
    service.shutdown().await.unwrap();
}

#[tokio::test]
async fn run__new_l2_block_updates_latest_gas_price_arc() {
    // given
    let height = 1;
    let gas_price = 40;
    let l2_block = BlockInfo::Block {
        height,
        gas_used: 60,
        block_gas_capacity: 100,
        block_bytes: 100,
        block_fees: 100,
        gas_price,
    };
    let (l2_block_sender, l2_block_receiver) = tokio::sync::mpsc::channel(1);
    let l2_block_source = FakeL2BlockSource {
        l2_block: l2_block_receiver,
    };

    let config = zero_threshold_arbitrary_config();
    let inner = database();
    let algo_updater = updater_from_config(&config, 0);
    let shared_algo = SharedV1Algorithm::new_with_algorithm(algo_updater.algorithm());
    let da_source = FakeDABlockCost::never_returns();
<<<<<<< HEAD
    let latest_l2_height = latest_l2_height(0);
    let recorded_height = BlockHeight::new(0);
    let da_service_runner =
        new_da_service(da_source, None, latest_l2_height.clone(), recorded_height);
=======
    let latest_l2_height = Arc::new(AtomicU32::new(0));
    let da_service_runner =
        new_da_service(da_source, None, Arc::clone(&latest_l2_height));
>>>>>>> bfcc392d
    let latest_gas_price = LatestGasPrice::new(0, 0);
    let mut service = GasPriceServiceV1::new(
        l2_block_source,
        shared_algo,
        latest_gas_price.clone(),
        algo_updater,
        da_service_runner,
        inner,
        latest_l2_height,
    );
    let mut watcher = StateWatcher::started();

    // when
    l2_block_sender.send(l2_block).await.unwrap();
    service.run(&mut watcher).await;

    // then
    let expected = (height, gas_price);
    let actual = latest_gas_price.get();
    assert_eq!(expected, actual);

    // cleanup
    service.shutdown().await.unwrap();
}

#[tokio::test]
async fn run__updates_da_service_latest_l2_height() {
    // given
    let l2_height = 10;
    let l2_block = BlockInfo::Block {
        height: l2_height,
        gas_used: 60,
        block_gas_capacity: 100,
        block_bytes: 100,
        block_fees: 100,
        gas_price: 100,
    };
    let (l2_block_sender, l2_block_receiver) = tokio::sync::mpsc::channel(1);
    let l2_block_source = FakeL2BlockSource {
        l2_block: l2_block_receiver,
    };

    let config = zero_threshold_arbitrary_config();
    let inner = database();
    let mut algo_updater = updater_from_config(&config, 0);
    algo_updater.l2_block_height = l2_height - 1;
    let shared_algo = SharedV1Algorithm::new_with_algorithm(algo_updater.algorithm());
    let da_source = FakeDABlockCost::never_returns();
    let latest_l2_height = Arc::new(AtomicU32::new(0));
    let latest_gas_price = LatestGasPrice::new(0, 0);
<<<<<<< HEAD
    let recorded_height = BlockHeight::new(0);
    let da_service_runner =
        new_da_service(da_source, None, latest_l2_height.clone(), recorded_height);
=======
    let da_service_runner =
        new_da_service(da_source, None, Arc::clone(&latest_l2_height));
>>>>>>> bfcc392d
    da_service_runner.start_and_await().await.unwrap();
    let mut service = GasPriceServiceV1::new(
        l2_block_source,
        shared_algo,
        latest_gas_price,
        algo_updater,
        da_service_runner,
        inner,
        latest_l2_height,
    );
    let mut watcher = StateWatcher::started();

    // when
    l2_block_sender.send(l2_block).await.unwrap();
    let _ = service.run(&mut watcher).await;

    // then
    let latest_value = service.latest_l2_block().load(Ordering::SeqCst);
    assert_eq!(latest_value, l2_height);
}

#[derive(Clone)]
struct FakeSettings {
    settings: GasPriceSettings,
}

impl Default for FakeSettings {
    fn default() -> Self {
        Self {
            settings: GasPriceSettings {
                gas_price_factor: 100,
                block_gas_limit: u64::MAX,
            },
        }
    }
}

impl GasPriceSettingsProvider for FakeSettings {
    fn settings(
        &self,
        _param_version: &ConsensusParametersVersion,
    ) -> GasPriceResult<GasPriceSettings> {
        Ok(self.settings.clone())
    }
}

#[derive(Clone)]
struct FakeGasPriceDb {
    height: Option<BlockHeight>,
}

impl FakeGasPriceDb {
    fn new(height: u32) -> Self {
        Self {
            height: Some(height.into()),
        }
    }

    fn empty() -> Self {
        Self { height: None }
    }
}

// GasPriceData + Modifiable + KeyValueInspect<Column = GasPriceColumn>
impl GasPriceData for FakeGasPriceDb {
    fn latest_height(&self) -> Option<BlockHeight> {
        self.height
    }
}

#[derive(Clone)]
struct FakeOnChainDb {
    height: BlockHeight,
    blocks: HashMap<BlockHeight, Block<Transaction>>,
}

impl FakeOnChainDb {
    fn new(height: u32) -> Self {
        Self {
            height: height.into(),
            blocks: HashMap::new(),
        }
    }
}

struct FakeL2Data {
    height: BlockHeight,
    blocks: HashMap<BlockHeight, Block<Transaction>>,
}

impl FakeL2Data {
    fn new(
        height: BlockHeight,
        blocks: HashMap<BlockHeight, Block<Transaction>>,
    ) -> Self {
        Self { height, blocks }
    }
}

impl L2Data for FakeL2Data {
    fn latest_height(&self) -> StorageResult<BlockHeight> {
        Ok(self.height)
    }

    fn get_block(
        &self,
        height: &BlockHeight,
    ) -> StorageResult<Option<Block<Transaction>>> {
        Ok(self.blocks.get(height).cloned())
    }
}
impl AtomicView for FakeOnChainDb {
    type LatestView = FakeL2Data;

    fn latest_view(&self) -> StorageResult<Self::LatestView> {
        Ok(FakeL2Data::new(self.height, self.blocks.clone()))
    }
}

fn empty_block_stream() -> BoxStream<SharedImportResult> {
    let blocks: Vec<Arc<dyn Deref<Target = ImportResult> + Send + Sync>> = vec![];
    tokio_stream::iter(blocks).into_boxed()
}

#[tokio::test]
async fn uninitialized_task__new__if_exists_already_reload_old_values_with_overrides() {
    // given
    let original_metadata = arbitrary_metadata();
    let different_config = different_arb_config();
    let descaleed_exec_price =
        original_metadata.new_scaled_exec_price / original_metadata.gas_price_factor;
    assert_ne!(different_config.new_exec_gas_price, descaleed_exec_price);
    let different_l2_block = 0;
    let settings = FakeSettings::default();
    let block_stream = empty_block_stream();
    let on_chain_db = FakeOnChainDb::new(different_l2_block);
    let da_cost_source = FakeDABlockCost::never_returns();
    let inner = gas_price_database_with_metadata(&original_metadata, None);
    // when
    let service = UninitializedTask::new(
        different_config.clone(),
        None,
        0.into(),
        settings,
        block_stream,
        inner,
        da_cost_source,
        on_chain_db,
    )
    .unwrap();

    // then
    let UninitializedTask { algo_updater, .. } = service;
    algo_updater_matches_values_from_old_metadata(
        algo_updater.clone(),
        original_metadata.clone(),
    );
    algo_updater_override_values_match(algo_updater, different_config);
}

fn algo_updater_matches_values_from_old_metadata(
    mut algo_updater: AlgorithmUpdaterV1,
    original_metadata: V1Metadata,
) {
    let V1Metadata {
        new_scaled_exec_price: original_new_scaled_exec_price,
        l2_block_height: original_l2_block_height,
        new_scaled_da_gas_price: original_new_scaled_da_gas_price,
        gas_price_factor: original_gas_price_factor,
        total_da_rewards_excess: original_total_da_rewards_excess,
        latest_known_total_da_cost_excess: original_latest_known_total_da_cost_excess,
        last_profit: original_last_profit,
        second_to_last_profit: original_second_to_last_profit,
        latest_da_cost_per_byte: original_latest_da_cost_per_byte,
        unrecorded_block_bytes: original_unrecorded_block_bytes,
    } = original_metadata;
    assert_eq!(
        algo_updater.new_scaled_exec_price,
        original_new_scaled_exec_price
    );
    assert_eq!(algo_updater.l2_block_height, original_l2_block_height);
    assert_eq!(
        algo_updater.new_scaled_da_gas_price,
        original_new_scaled_da_gas_price
    );
    assert_eq!(algo_updater.gas_price_factor, original_gas_price_factor);
    assert_eq!(
        algo_updater.total_da_rewards_excess,
        original_total_da_rewards_excess
    );
    assert_eq!(
        algo_updater.latest_known_total_da_cost_excess,
        original_latest_known_total_da_cost_excess
    );
    assert_eq!(algo_updater.last_profit, original_last_profit);
    assert_eq!(
        algo_updater.second_to_last_profit,
        original_second_to_last_profit
    );
    assert_eq!(
        algo_updater.latest_da_cost_per_byte,
        original_latest_da_cost_per_byte
    );
    assert_eq!(
        algo_updater.unrecorded_blocks_bytes,
        original_unrecorded_block_bytes
    );
}

fn algo_updater_override_values_match(
    algo_updater: AlgorithmUpdaterV1,
    config: V1AlgorithmConfig,
) {
    assert_eq!(algo_updater.min_exec_gas_price, config.min_exec_gas_price);
    assert_eq!(
        algo_updater.exec_gas_price_change_percent,
        config.exec_gas_price_change_percent
    );
    assert_eq!(
        algo_updater.l2_block_fullness_threshold_percent,
        config.l2_block_fullness_threshold_percent.into()
    );
    assert_eq!(algo_updater.gas_price_factor, config.gas_price_factor);
    assert_eq!(algo_updater.min_da_gas_price, config.min_da_gas_price);
    assert_eq!(
        algo_updater.max_da_gas_price_change_percent,
        config.max_da_gas_price_change_percent
    );
    assert_eq!(algo_updater.da_p_component, config.da_p_component);
    assert_eq!(algo_updater.da_d_component, config.da_d_component);
}

#[tokio::test]
async fn uninitialized_task__new__if_no_metadata_found_use_latest_l2_height() {
    // given
    let different_config = different_arb_config();
    let l2_block = 1234;
    let settings = FakeSettings::default();
    let block_stream = empty_block_stream();
    let on_chain_db = FakeOnChainDb::new(l2_block);
    let da_cost_source = FakeDABlockCost::never_returns();
    let inner = database();
    // when
    let service = UninitializedTask::new(
        different_config.clone(),
        None,
        0.into(),
        settings,
        block_stream,
        inner,
        da_cost_source,
        on_chain_db,
    )
    .unwrap();

    // then
    let UninitializedTask { algo_updater, .. } = service;
    let algo_height = algo_updater.l2_block_height;
    assert_eq!(algo_height, l2_block);
}

#[tokio::test]
async fn uninitialized_task__new__should_fail_if_cannot_fetch_metadata() {
    // given
    let config = zero_threshold_arbitrary_config();
    let different_l2_block = 1231;
    let erroring_persisted_data = ErroringPersistedData;
    let settings = FakeSettings::default();
    let block_stream = empty_block_stream();
    let on_chain_db = FakeOnChainDb::new(different_l2_block);
    let da_cost_source = FakeDABlockCost::never_returns();

    // when
    let res = UninitializedTask::new(
        config,
        None,
        0.into(),
        settings,
        block_stream,
        erroring_persisted_data,
        da_cost_source,
        on_chain_db,
    );

    // then
    let is_err = res.is_err();
    assert!(is_err);
}

#[tokio::test]
async fn uninitialized_task__init__starts_da_service_with_recorded_height_in_storage() {
    // given
    let block_height = 100;
    let recorded_height: u32 = 200;
    let original_metadata = arbitrary_metadata();

    let mut different_config = different_arb_config();
    let descaleed_exec_price =
        original_metadata.new_scaled_exec_price / original_metadata.gas_price_factor;
    assert_ne!(different_config.new_exec_gas_price, descaleed_exec_price);
    let different_l2_block = 0;
    let settings = FakeSettings::default();
    let block_stream = empty_block_stream();
    let on_chain_db = FakeOnChainDb::new(different_l2_block);
    let (da_cost_source, latest_requested_recorded_height) =
        FakeDABlockCost::never_returns_with_handle_to_last_height();
    let gas_price_db = gas_price_database_with_metadata(
        &original_metadata,
        Some(recorded_height.into()),
    );

    different_config.da_poll_interval = Some(Duration::from_millis(1));

    let service = UninitializedTask::new(
        different_config.clone(),
        Some(block_height.into()),
        0.into(),
        settings,
        block_stream,
        gas_price_db,
        da_cost_source,
        on_chain_db,
    )
    .unwrap();

    // when
    let _gas_price_service = service.init(&StateWatcher::started()).await.unwrap();
    tokio::time::sleep(std::time::Duration::from_millis(3)).await;

    // then
    let actual = latest_requested_recorded_height.lock().unwrap();
    let expected = BlockHeight::new(recorded_height);
    assert_eq!(*actual, expected);
}

fn arb_block() -> Block<Transaction> {
    let mut block = Block::default();
    let mint = Mint::default();
    block.transactions_mut().push(mint.into());
    block
}

#[tokio::test]
async fn uninitialized_task__init__if_metadata_behind_l2_height_then_sync() {
    // given
    let metadata_height = 100;
    let l2_height = 200;
    let config = zero_threshold_arbitrary_config();

    let metadata = V1Metadata {
        new_scaled_exec_price: 100,
        l2_block_height: metadata_height,
        new_scaled_da_gas_price: 0,
        gas_price_factor: NonZeroU64::new(100).unwrap(),
        total_da_rewards_excess: 0,
        latest_known_total_da_cost_excess: 0,
        last_profit: 0,
        second_to_last_profit: 0,
        latest_da_cost_per_byte: 0,
        unrecorded_block_bytes: 0,
    };
    let gas_price_db = gas_price_database_with_metadata(&metadata, None);
    let mut onchain_db = FakeOnChainDb::new(l2_height);
    for height in 1..=l2_height {
        let block = arb_block();
        onchain_db.blocks.insert(BlockHeight::from(height), block);
    }

    let service = UninitializedTask::new(
        config,
        Some(metadata_height.into()),
        0.into(),
        FakeSettings::default(),
        empty_block_stream(),
        gas_price_db,
        FakeDABlockCost::never_returns(),
        onchain_db.clone(),
    )
    .unwrap();

    // when
    let gas_price_service = service.init(&StateWatcher::started()).await.unwrap();

    // then
    // sleep to allow the service to sync
    tokio::time::sleep(std::time::Duration::from_millis(100)).await;

    let on_chain_height = u32::from(onchain_db.height);
    let algo_updater_height = gas_price_service.algorithm_updater().l2_block_height;

    assert_eq!(on_chain_height, algo_updater_height);
}<|MERGE_RESOLUTION|>--- conflicted
+++ resolved
@@ -396,16 +396,11 @@
     let (algo_updater, shared_algo) =
         initialize_algorithm(&config, height, height, &metadata_storage).unwrap();
     let da_source = FakeDABlockCost::never_returns();
-<<<<<<< HEAD
-    let latest_l2_height = latest_l2_height(0);
+    let latest_l2_height = Arc::new(AtomicU32::new(0));
     let recorded_height = BlockHeight::new(0);
     let da_service_runner =
-        new_da_service(da_source, None, latest_l2_height.clone(), recorded_height);
-=======
-    let latest_l2_height = Arc::new(AtomicU32::new(0));
-    let da_service_runner =
-        new_da_service(da_source, None, Arc::clone(&latest_l2_height));
->>>>>>> bfcc392d
+        new_da_service(da_source, None, Arc::clone(&latest_l2_height), recorded_height);
+
     da_service_runner.start_and_await().await.unwrap();
 
     let latest_gas_price = LatestGasPrice::new(0, 0);
@@ -455,17 +450,13 @@
     let algo_updater = updater_from_config(&config, 0);
     let shared_algo = SharedV1Algorithm::new_with_algorithm(algo_updater.algorithm());
     let da_source = FakeDABlockCost::never_returns();
-<<<<<<< HEAD
-    let latest_l2_height = latest_l2_height(0);
+    let latest_l2_height = Arc::new(AtomicU32::new(0));
     let recorded_height = BlockHeight::new(0);
     let da_service_runner =
-        new_da_service(da_source, None, latest_l2_height.clone(), recorded_height);
-=======
-    let latest_l2_height = Arc::new(AtomicU32::new(0));
-    let da_service_runner =
-        new_da_service(da_source, None, Arc::clone(&latest_l2_height));
->>>>>>> bfcc392d
+        new_da_service(da_source, None, Arc::clone(&latest_l2_height), recorded_height);
+  
     da_service_runner.start_and_await().await.unwrap();
+  
     let latest_gas_price = LatestGasPrice::new(0, 0);
     let mut service = GasPriceServiceV1::new(
         l2_block_source,
@@ -517,16 +508,11 @@
     let algo_updater = updater_from_config(&config, 0);
     let shared_algo = SharedV1Algorithm::new_with_algorithm(algo_updater.algorithm());
     let da_source = FakeDABlockCost::never_returns();
-<<<<<<< HEAD
-    let latest_l2_height = latest_l2_height(0);
+    let latest_l2_height = Arc::new(AtomicU32::new(0));
     let recorded_height = BlockHeight::new(0);
     let da_service_runner =
-        new_da_service(da_source, None, latest_l2_height.clone(), recorded_height);
-=======
-    let latest_l2_height = Arc::new(AtomicU32::new(0));
-    let da_service_runner =
-        new_da_service(da_source, None, Arc::clone(&latest_l2_height));
->>>>>>> bfcc392d
+        new_da_service(da_source, None, Arc::clone(&latest_l2_height), recorded_height);
+
     let latest_gas_price = LatestGasPrice::new(0, 0);
     let mut service = GasPriceServiceV1::new(
         l2_block_source,
@@ -577,15 +563,12 @@
     let da_source = FakeDABlockCost::never_returns();
     let latest_l2_height = Arc::new(AtomicU32::new(0));
     let latest_gas_price = LatestGasPrice::new(0, 0);
-<<<<<<< HEAD
     let recorded_height = BlockHeight::new(0);
     let da_service_runner =
-        new_da_service(da_source, None, latest_l2_height.clone(), recorded_height);
-=======
-    let da_service_runner =
-        new_da_service(da_source, None, Arc::clone(&latest_l2_height));
->>>>>>> bfcc392d
+        new_da_service(da_source, None, Arc::clone(&latest_l2_height), recorded_height);
+
     da_service_runner.start_and_await().await.unwrap();
+    
     let mut service = GasPriceServiceV1::new(
         l2_block_source,
         shared_algo,
