#![allow(non_snake_case)]

use super::*;
use crate::{
<<<<<<< HEAD
    blocks::{
        Block,
        BlockSourceEvent,
    },
    result::Error,
=======
    api::BlockAggregatorQuery,
    blocks::Block,
    result::{
        Error,
        Result,
    },
>>>>>>> 358a2425
};
use fuel_core_services::stream::BoxStream;
use futures::StreamExt;
use rand::{
    SeedableRng,
    prelude::StdRng,
};
use std::{
    collections::HashMap,
    sync::{
        Arc,
        Mutex,
    },
};
use tokio::sync::mpsc::{
    Receiver,
    Sender,
};

type BlockRangeResponse = BoxStream<Block>;

struct FakeApi<T> {
    receiver: Receiver<BlockAggregatorQuery<T>>,
}

impl<T> FakeApi<T> {
    fn new() -> (Self, Sender<BlockAggregatorQuery<T>>) {
        let (sender, receiver) = tokio::sync::mpsc::channel(1);
        let api = Self { receiver };
        (api, sender)
    }
}

impl<T: Send> BlockAggregatorApi for FakeApi<T> {
    type BlockRangeResponse = T;
    async fn await_query(&mut self) -> Result<BlockAggregatorQuery<T>> {
        Ok(self.receiver.recv().await.unwrap())
    }
}

struct FakeDB {
    map: Arc<Mutex<HashMap<BlockHeight, Block>>>,
}

impl FakeDB {
    fn new() -> Self {
        let map = Arc::new(Mutex::new(HashMap::new()));
        Self { map }
    }

    fn add_block(&mut self, height: BlockHeight, block: Block) {
        self.map.lock().unwrap().insert(height, block);
    }

    fn clone_inner(&self) -> Arc<Mutex<HashMap<BlockHeight, Block>>> {
        self.map.clone()
    }
}

impl BlockAggregatorDB for FakeDB {
    type BlockRangeResponse = BlockRangeResponse;

    async fn store_block(&mut self, id: BlockHeight, block: Block) -> Result<()> {
        self.map.lock().unwrap().insert(id, block);
        Ok(())
    }

    async fn get_block_range(
        &self,
        first: BlockHeight,
        last: BlockHeight,
    ) -> Result<BoxStream<Block>> {
        let mut blocks = vec![];
        let first: u32 = first.into();
        let last: u32 = last.into();
        for id in first..=last {
            if let Some(block) = self
                .map
                .lock()
                .expect("lets assume for now the test was written to avoid conflicts")
                .get(&id)
            {
                blocks.push(block.to_owned());
            }
        }
        Ok(Box::pin(futures::stream::iter(blocks)))
    }

    async fn get_current_height(&self) -> Result<BlockHeight> {
        let map = self.map.lock().unwrap();
        let max_height = map.keys().max().cloned().unwrap_or(BlockHeight::from(0u32));
        Ok(max_height)
    }
}

struct FakeBlockSource {
    blocks: Receiver<BlockSourceEvent>,
}

impl FakeBlockSource {
    fn new() -> (Self, Sender<BlockSourceEvent>) {
        let (_sender, receiver) = tokio::sync::mpsc::channel(1);
        let _self = Self { blocks: receiver };
        (_self, _sender)
    }
}

impl BlockSource for FakeBlockSource {
    async fn next_block(&mut self) -> Result<BlockSourceEvent> {
        self.blocks.recv().await.ok_or(Error::BlockSource)
    }
}

#[tokio::test]
async fn run__get_block_range__returns_expected_blocks() {
    let mut rng = StdRng::seed_from_u64(42);
    // given
    let (api, sender) = FakeApi::new();
    let mut db = FakeDB::new();
    db.add_block(1.into(), Block::random(&mut rng));
    db.add_block(2.into(), Block::random(&mut rng));
    db.add_block(3.into(), Block::random(&mut rng));

    let (source, _block_sender) = FakeBlockSource::new();

    let mut srv = BlockAggregator::new(api, db, source);
    let mut watcher = StateWatcher::started();
    let (query, response) = BlockAggregatorQuery::get_block_range(2, 3);

    // when
    sender.send(query).await.unwrap();
    let _ = srv.run(&mut watcher).await;

    // then
    let stream = response.await.unwrap();
    let blocks = stream.collect::<Vec<Block>>().await;

    // TODO: Check values
    assert_eq!(blocks.len(), 2);

    // cleanup
    drop(_block_sender);
}

#[tokio::test]
async fn run__new_block_gets_added_to_db() {
    let mut rng = StdRng::seed_from_u64(42);
    // given
    let (api, _sender) = FakeApi::new();
    let db = FakeDB::new();
    let db_map = db.clone_inner();
    let (source, source_sender) = FakeBlockSource::new();
    let mut srv = BlockAggregator::new(api, db, source);

    let block = Block::random(&mut rng);
    let id = BlockHeight::from(123u32);
    let mut watcher = StateWatcher::started();

    // when
    let event = BlockSourceEvent::NewBlock(id, block.clone());
    source_sender.send(event).await.unwrap();
    let _ = srv.run(&mut watcher).await;

    // then
    tokio::time::sleep(tokio::time::Duration::from_millis(100)).await;
    let actual = db_map.lock().unwrap().get(&id).unwrap().clone();
    assert_eq!(block, actual);
}

#[tokio::test]
async fn run__get_current_height__returns_expected_height() {
    let mut rng = StdRng::seed_from_u64(42);
    // given
    let (api, sender) = FakeApi::new();
    let mut db = FakeDB::new();
    let expected_height = BlockHeight::from(3u32);
    db.add_block(1.into(), Block::random(&mut rng));
    db.add_block(2.into(), Block::random(&mut rng));
    db.add_block(expected_height, Block::random(&mut rng));

    let (source, _block_sender) = FakeBlockSource::new();
    let mut srv = BlockAggregator::new(api, db, source);

    let mut watcher = StateWatcher::started();
    let (query, response) = BlockAggregatorQuery::get_current_height();

    // when
    sender.send(query).await.unwrap();
    let _ = srv.run(&mut watcher).await;

    // then
    tokio::time::sleep(tokio::time::Duration::from_millis(100)).await;
    let height = response.await.unwrap();
    assert_eq!(expected_height, height);

    // cleanup
    drop(_block_sender);
}

#[tokio::test]
async fn run__new_block_subscription__sends_new_block() {
    let mut rng = StdRng::seed_from_u64(42);
    // given
    let (api, sender) = FakeApi::new();
    let db = FakeDB::new();
    let (source, source_sender) = FakeBlockSource::new();
    let mut srv = BlockAggregator::new(api, db, source);

    let expected_block = Block::random(&mut rng);
    let expected_height = BlockHeight::from(123u32);
    let mut watcher = StateWatcher::started();
    let (query, mut response) = BlockAggregatorQuery::new_block_subscription();

    // when
    sender.send(query).await.unwrap();
    let _ = srv.run(&mut watcher).await;
    let event = BlockSourceEvent::NewBlock(expected_height, expected_block.clone());
    source_sender.send(event).await.unwrap();
    let _ = srv.run(&mut watcher).await;

    // then
    tokio::time::sleep(tokio::time::Duration::from_millis(100)).await;
    let (actual_height, actual_block) =
        tokio::time::timeout(tokio::time::Duration::from_secs(1), response.recv())
            .await
            .unwrap()
            .unwrap();
    assert_eq!(expected_block, actual_block);
    assert_eq!(expected_height, actual_height);

    // cleanup
    drop(source_sender);
}<|MERGE_RESOLUTION|>--- conflicted
+++ resolved
@@ -2,20 +2,15 @@
 
 use super::*;
 use crate::{
-<<<<<<< HEAD
     blocks::{
         Block,
         BlockSourceEvent,
     },
-    result::Error,
-=======
     api::BlockAggregatorQuery,
-    blocks::Block,
     result::{
         Error,
         Result,
     },
->>>>>>> 358a2425
 };
 use fuel_core_services::stream::BoxStream;
 use futures::StreamExt;
