use crate::result::Result;
use bytes::Bytes;
use fuel_core_types::fuel_types::BlockHeight;
use std::fmt::Debug;

pub mod importer_and_onchain_source;

/// Source from which blocks can be gathered for aggregation
pub trait BlockSource: Send + Sync {
    /// Asynchronously fetch the next block and its height
<<<<<<< HEAD
    fn next_block(&mut self) -> impl Future<Output = Result<BlockSourceEvent>> + Send;
}

#[derive(Debug)]
pub enum BlockSourceEvent {
    NewBlock(BlockHeight, Block),
    OldBlock(BlockHeight, Block),
=======
    fn next_block(&mut self)
    -> impl Future<Output = Result<(BlockHeight, Block)>> + Send;

    fn drain(&mut self) -> impl Future<Output = Result<()>> + Send;
>>>>>>> 00ce90ba
}

#[derive(Clone, Debug, PartialEq, Eq, serde::Serialize, serde::Deserialize)]
pub struct Block {
    bytes: Bytes,
}

impl Block {
    pub fn new(bytes: Bytes) -> Self {
        Self { bytes }
    }

    #[cfg(test)]
    pub fn arb_size<Rng: rand::Rng + ?Sized>(rng: &mut Rng, size: usize) -> Self {
        let bytes: Bytes = (0..size).map(|_| rng.r#gen()).collect();
        Self::new(bytes)
    }

    #[cfg(test)]
    pub fn random<Rng: rand::Rng + ?Sized>(rng: &mut Rng) -> Self {
        const SIZE: usize = 100;
        Self::arb_size(rng, SIZE)
    }

    pub fn bytes(&self) -> &[u8] {
        &self.bytes
    }
}

impl From<Vec<u8>> for Block {
    fn from(value: Vec<u8>) -> Self {
        let bytes = Bytes::from(value);
        Self::new(bytes)
    }
}<|MERGE_RESOLUTION|>--- conflicted
+++ resolved
@@ -8,20 +8,15 @@
 /// Source from which blocks can be gathered for aggregation
 pub trait BlockSource: Send + Sync {
     /// Asynchronously fetch the next block and its height
-<<<<<<< HEAD
     fn next_block(&mut self) -> impl Future<Output = Result<BlockSourceEvent>> + Send;
+
+    fn drain(&mut self) -> impl Future<Output = Result<()>> + Send;
 }
 
 #[derive(Debug)]
 pub enum BlockSourceEvent {
     NewBlock(BlockHeight, Block),
     OldBlock(BlockHeight, Block),
-=======
-    fn next_block(&mut self)
-    -> impl Future<Output = Result<(BlockHeight, Block)>> + Send;
-
-    fn drain(&mut self) -> impl Future<Output = Result<()>> + Send;
->>>>>>> 00ce90ba
 }
 
 #[derive(Clone, Debug, PartialEq, Eq, serde::Serialize, serde::Deserialize)]
