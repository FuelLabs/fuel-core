use crate::{
    BlockAggregator,
    api::{
        BlockAggregatorApi,
        BlockAggregatorQuery,
    },
    blocks::{
        BlockSource,
        BlockSourceEvent,
    },
    db::BlockStorage,
};
use fuel_core_services::{
    TaskNextAction,
    try_or_stop,
};
use fuel_core_types::fuel_types::BlockHeight;

impl<Api, DB, Blocks, BlockRangeResponse> BlockAggregator<Api, DB, Blocks, Blocks::Block>
where
    Api: BlockAggregatorApi<BlockRangeResponse = BlockRangeResponse>,
<<<<<<< HEAD
    DB: BlockStorage<BlockRangeResponse = BlockRangeResponse>,
=======
    DB: BlockAggregatorDB<Block = Blocks::Block, BlockRangeResponse = BlockRangeResponse>,
>>>>>>> fa63c401
    Blocks: BlockSource,
    <Blocks as BlockSource>::Block: Clone + std::fmt::Debug,
    BlockRangeResponse: Send,
{
    pub fn new(query: Api, database: DB, block_source: Blocks) -> Self {
        let new_block_subscriptions = Vec::new();
        Self {
            query,
            database,
            block_source,
            new_block_subscriptions,
        }
    }

    pub fn stop(&self) -> TaskNextAction {
        TaskNextAction::Stop
    }

    pub async fn handle_query(
        &mut self,
        res: crate::result::Result<
            BlockAggregatorQuery<BlockRangeResponse, Blocks::Block>,
        >,
    ) -> TaskNextAction {
        tracing::debug!("Handling query: {res:?}");
        let query = try_or_stop!(res, |e| {
            tracing::error!("Error receiving query: {e:?}");
        });
        match query {
            BlockAggregatorQuery::GetBlockRange {
                first,
                last,
                response,
            } => {
                self.handle_get_block_range_query(first, last, response)
                    .await
            }
            BlockAggregatorQuery::GetCurrentHeight { response } => {
                self.handle_get_current_height_query(response).await
            }
            BlockAggregatorQuery::NewBlockSubscription { response } => {
                self.handle_new_block_subscription(response).await
            }
        }
    }

    async fn handle_get_block_range_query(
        &mut self,
        first: BlockHeight,
        last: BlockHeight,
        response: tokio::sync::oneshot::Sender<BlockRangeResponse>,
    ) -> TaskNextAction {
        let res = self.database.get_block_range(first, last).await;
        let block_stream = try_or_stop!(res, |e| {
            tracing::error!("Error getting block range from database: {e:?}");
        });
        let res = response.send(block_stream);
        try_or_stop!(res, |_| {
            tracing::error!("Error sending block range response");
        });
        TaskNextAction::Continue
    }

    async fn handle_get_current_height_query(
        &mut self,
        response: tokio::sync::oneshot::Sender<BlockHeight>,
    ) -> TaskNextAction {
        let res = self.database.get_current_height().await;
        let height = try_or_stop!(res, |e| {
            tracing::error!("Error getting current height from database: {e:?}");
        });
        let res = response.send(height);
        try_or_stop!(res, |_| {
            tracing::error!("Error sending current height response");
        });
        TaskNextAction::Continue
    }

    async fn handle_new_block_subscription(
        &mut self,
        response: tokio::sync::mpsc::Sender<Blocks::Block>,
    ) -> TaskNextAction {
        self.new_block_subscriptions.push(response);
        TaskNextAction::Continue
    }

    pub async fn handle_block(
        &mut self,
        res: crate::result::Result<BlockSourceEvent<<Blocks as BlockSource>::Block>>,
    ) -> TaskNextAction
    where
        <Blocks as BlockSource>::Block: std::fmt::Debug,
    {
        tracing::debug!("Handling block: {res:?}");
        let event = try_or_stop!(res, |e| {
            tracing::error!("Error receiving block from source: {e:?}");
        });
        let (id, block) = match event {
            BlockSourceEvent::NewBlock(id, block) => {
                self.new_block_subscriptions.retain_mut(|sub| {
                    let send_res = sub.try_send(block.clone());
                    match send_res {
                        Ok(_) => true,
                        Err(tokio::sync::mpsc::error::TrySendError::Full(_)) => {
                            tracing::error!("Error sending new block to subscriber due to full channel: {id:?}");
                            true
                        },
                        Err(tokio::sync::mpsc::error::TrySendError::Closed(_)) => {
                            tracing::debug!("Dropping block subscription due to closed channel");
                            false
                        },
                    }
                });
                (id, block)
            }
            BlockSourceEvent::OldBlock(id, block) => (id, block),
        };
        let res = self.database.store_block(id, block).await;
        try_or_stop!(res, |e| {
            tracing::error!("Error storing block in database: {e:?}");
        });
        TaskNextAction::Continue
    }
}<|MERGE_RESOLUTION|>--- conflicted
+++ resolved
@@ -19,11 +19,8 @@
 impl<Api, DB, Blocks, BlockRangeResponse> BlockAggregator<Api, DB, Blocks, Blocks::Block>
 where
     Api: BlockAggregatorApi<BlockRangeResponse = BlockRangeResponse>,
-<<<<<<< HEAD
-    DB: BlockStorage<BlockRangeResponse = BlockRangeResponse>,
-=======
     DB: BlockAggregatorDB<Block = Blocks::Block, BlockRangeResponse = BlockRangeResponse>,
->>>>>>> fa63c401
+
     Blocks: BlockSource,
     <Blocks as BlockSource>::Block: Clone + std::fmt::Debug,
     BlockRangeResponse: Send,
