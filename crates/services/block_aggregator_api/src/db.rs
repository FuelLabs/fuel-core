use crate::result::Result;
use fuel_core_types::fuel_types::BlockHeight;

pub mod remote_cache;
pub mod storage_db;

/// The definition of the block aggregator database.
<<<<<<< HEAD
pub trait BlockStorage: Send + Sync {
=======
pub trait BlockAggregatorDB: Send + Sync {
    type Block;
>>>>>>> fa63c401
    /// The type used to report a range of blocks
    type BlockRangeResponse;

    /// Stores a block with the given ID
    fn store_block(
        &mut self,
        height: BlockHeight,
        block: Self::Block,
    ) -> impl Future<Output = Result<()>> + Send;

    /// Retrieves a range of blocks from the database
    fn get_block_range(
        &self,
        first: BlockHeight,
        last: BlockHeight,
    ) -> impl Future<Output = Result<Self::BlockRangeResponse>> + Send;

    /// Retrieves the current height of the aggregated blocks If there is a break in the blocks,
    /// i.e. the blocks are being aggregated out of order, return the height of the last
    /// contiguous block
    fn get_current_height(&self) -> impl Future<Output = Result<BlockHeight>> + Send;
}<|MERGE_RESOLUTION|>--- conflicted
+++ resolved
@@ -5,12 +5,8 @@
 pub mod storage_db;
 
 /// The definition of the block aggregator database.
-<<<<<<< HEAD
-pub trait BlockStorage: Send + Sync {
-=======
 pub trait BlockAggregatorDB: Send + Sync {
     type Block;
->>>>>>> fa63c401
     /// The type used to report a range of blocks
     type BlockRangeResponse;
 
