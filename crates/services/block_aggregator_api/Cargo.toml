[package]
name = "fuel-core-block-aggregator-api"
description = "Block Aggregator API for Fuel Core"
version = { workspace = true }
authors = { workspace = true }
edition = { workspace = true }
homepage = { workspace = true }
license = { workspace = true }
repository = { workspace = true }
rust-version = { workspace = true }

[features]
fault-proving = ["fuel-core-types/fault-proving"]

[dependencies]
anyhow = { workspace = true }
async-trait = { workspace = true }
aws-config = { workspace = true }
<<<<<<< HEAD
aws-sdk-s3 = "1.111.0"
aws-smithy-mocks = "0.2.0"
bytes = { workspace = true, features = ["serde"] }
=======
aws-sdk-s3 = { workspace = true }
>>>>>>> fea570ef
enum-iterator = { workspace = true }
flate2 = { workspace = true }
fuel-core-protobuf = { workspace = true }
fuel-core-services = { workspace = true }
fuel-core-storage = { workspace = true, features = ["std"] }
fuel-core-types = { workspace = true, features = ["std"] }
futures = { workspace = true }
num_enum = { workspace = true }
prost = { workspace = true, features = ["derive"] }
rand = { workspace = true }
serde = { workspace = true, features = ["derive"] }
strum = { workspace = true }
strum_macros = { workspace = true }
thiserror = { workspace = true }
tokio = { workspace = true }
tokio-stream = { workspace = true }
tonic = { workspace = true }
tracing = { workspace = true }

[dev-dependencies]
aws-sdk-s3 = { version = "1.111.0", features = ["test-util"] }
aws-smithy-mocks = { workspace = true }
fuel-core-services = { workspace = true, features = ["test-helpers"] }
fuel-core-storage = { workspace = true, features = ["test-helpers"] }
fuel-core-types = { workspace = true, features = ["std", "test-helpers"] }
proptest = { workspace = true }
tokio-stream = { workspace = true }<|MERGE_RESOLUTION|>--- conflicted
+++ resolved
@@ -16,13 +16,7 @@
 anyhow = { workspace = true }
 async-trait = { workspace = true }
 aws-config = { workspace = true }
-<<<<<<< HEAD
-aws-sdk-s3 = "1.111.0"
-aws-smithy-mocks = "0.2.0"
-bytes = { workspace = true, features = ["serde"] }
-=======
 aws-sdk-s3 = { workspace = true }
->>>>>>> fea570ef
 enum-iterator = { workspace = true }
 flate2 = { workspace = true }
 fuel-core-protobuf = { workspace = true }
