#![allow(non_snake_case)]

use super::*;
use crate::pre_confirmation_signature_service::{
    broadcast::{
        PublicKey,
        Signature,
    },
    error::Error,
};
use fuel_core_services::StateWatcher;
use fuel_core_types::{
    fuel_tx::{
        Bytes32,
        Transaction,
    },
    fuel_types::BlockHeight,
};
use std::time::Duration;

#[derive(Clone, Debug, Eq, PartialEq, Serialize)]
pub enum Status {
    Success { height: BlockHeight },
    Fail { height: BlockHeight },
    SqueezedOut { reason: String },
}

pub struct FakeTxReceiver {
    recv: tokio::sync::mpsc::Receiver<Vec<(Transaction, Status)>>,
}

impl TxReceiver for FakeTxReceiver {
    type Txs = Vec<(Transaction, Status)>;

    async fn receive(&mut self) -> Result<Vec<(Transaction, Status)>> {
        let txs = self.recv.recv().await;
        match txs {
            Some(txs) => Ok(txs),
            None => Err(Error::TxReceiver("No txs received".into())),
        }
    }
}

pub struct FakeBroadcast {
<<<<<<< HEAD
    delegation_key_sender:
        tokio::sync::mpsc::Sender<FakeSignedData<DelegatePreconfirmationKey<Bytes32>>>,
    tx_sender: tokio::sync::mpsc::Sender<FakeSignedData<Vec<(Transaction, Status)>>>,
=======
    delegation_key_sender: tokio::sync::mpsc::Sender<
        FakeParentSignedData<DelegatePreConfirmationKey<Bytes32>>,
    >,
    tx_sender:
        tokio::sync::mpsc::Sender<FakeDelegateSignedData<Vec<(Transaction, Status)>>>,
>>>>>>> e25c7d68
}

impl Broadcast for FakeBroadcast {
    type DelegateKey = FakeSigningKey;
    type ParentKey = FakeParentSignature;
    type Preconfirmations = Vec<(Transaction, Status)>;

    async fn broadcast_preconfirmations(
        &mut self,
        message: Self::Preconfirmations,
        signature: Signature<Self>,
        expiration: Tai64,
    ) -> Result<()> {
        let txs = FakeDelegateSignedData {
            data: message,
            dummy_signature: signature,
            key_expiration: expiration,
        };
        self.tx_sender.send(txs).await.map_err(|error| {
            Error::Broadcast(format!("Could not send {:?} over channel", error))
        })?;
        Ok(())
    }

    async fn broadcast_delegate_key(
        &mut self,
        data: DelegatePreconfirmationKey<PublicKey<Self>>,
        signature: <Self::ParentKey as ParentSignature>::Signature,
    ) -> Result<()> {
        let delegate_key = FakeParentSignedData {
            data,
            dummy_signature: signature,
        };

        self.delegation_key_sender
            .send(delegate_key)
            .await
            .map_err(|error| {
                Error::Broadcast(format!("Could not send {:?} over channel", error))
            })?;
        Ok(())
    }
}

#[derive(Debug, Clone)]
pub struct FakeParentSignature {
    dummy_signature: String,
}

#[derive(Debug, Clone, Eq, PartialEq)]
pub struct FakeDelegateSignedData<T> {
    data: T,
    dummy_signature: String,
    key_expiration: Tai64,
}

#[derive(Debug, Clone, Eq, PartialEq)]
pub struct FakeParentSignedData<T> {
    data: T,
    dummy_signature: String,
}

impl ParentSignature for FakeParentSignature {
    type Signature = String;

    async fn sign<T>(&self, _: &T) -> Result<Self::Signature>
    where
        T: Serialize + Send + Sync,
    {
        Ok(self.dummy_signature.clone())
    }
}

#[derive(Debug, Clone)]
pub struct FakeKeyGenerator {
    pub key: FakeSigningKey,
}

impl FakeKeyGenerator {
    pub fn new(key: FakeSigningKey) -> Self {
        Self { key }
    }
}

impl KeyGenerator for FakeKeyGenerator {
    type Key = FakeSigningKey;
    async fn generate(&mut self, expiration: Tai64) -> ExpiringKey<Self::Key> {
        ExpiringKey::new(self.key.clone(), expiration)
    }
}

#[derive(Debug, Clone, Eq, PartialEq)]
pub struct FakeSigningKey {
    inner: String,
}

impl<T: Into<String>> From<T> for FakeSigningKey {
    fn from(value: T) -> Self {
        Self {
            inner: value.into(),
        }
    }
}

impl SigningKey for FakeSigningKey {
    type Signature = String;
    type PublicKey = Bytes32;

    fn public_key(&self) -> Self::PublicKey {
        Bytes32::zeroed()
    }

    fn sign<T>(&self, _: &T) -> Result<Self::Signature>
    where
        T: Serialize,
    {
        Ok(self.inner.clone())
    }
}

pub struct FakeTrigger {
    pub inner: tokio::sync::mpsc::Receiver<Tai64>,
}

impl KeyRotationTrigger for FakeTrigger {
    async fn next_rotation(&mut self) -> Result<Tai64> {
        let expiration = self.inner.recv().await.unwrap();
        Ok(expiration)
    }
}

impl FakeTrigger {
    pub fn new() -> (Self, tokio::sync::mpsc::Sender<Tai64>) {
        let (sender, receiver) = tokio::sync::mpsc::channel(100);
        let trigger = Self { inner: receiver };
        (trigger, sender)
    }
}

pub struct TestImplHandles {
<<<<<<< HEAD
    pub trigger_handle: Arc<Notify>,
    pub broadcast_delegation_key_handle:
        tokio::sync::mpsc::Receiver<FakeSignedData<DelegatePreconfirmationKey<Bytes32>>>,
=======
    pub trigger_handle: tokio::sync::mpsc::Sender<Tai64>,
    pub broadcast_delegation_key_handle: tokio::sync::mpsc::Receiver<
        FakeParentSignedData<DelegatePreConfirmationKey<Bytes32>>,
    >,
>>>>>>> e25c7d68
    pub broadcast_tx_handle:
        tokio::sync::mpsc::Receiver<FakeDelegateSignedData<Vec<(Transaction, Status)>>>,
    pub tx_sender_handle: tokio::sync::mpsc::Sender<Vec<(Transaction, Status)>>,
}

#[derive(Default)]
pub struct TaskBuilder {
    current_delegate_key: Option<String>,
    current_delegate_key_expiration: Option<Tai64>,
    parent_signature: Option<FakeParentSignature>,
    key_generator: Option<FakeKeyGenerator>,
    period: Option<Duration>,
}

type TestTask = PreconfirmationSignatureTask<
    FakeTxReceiver,
    FakeBroadcast,
    FakeParentSignature,
    FakeKeyGenerator,
    FakeSigningKey,
    FakeTrigger,
>;
impl TaskBuilder {
    pub fn new() -> Self {
        Self::default()
    }

    pub fn build_with_handles(self) -> (TestTask, TestImplHandles) {
        let (key_rotation_trigger, trigger_handle) = FakeTrigger::new();
        let current_delegate_key = self.get_current_delegate_key();
        let current_delegate_key_expiration = self.get_current_delegate_key_expiration();
        let current_delegate_key =
            ExpiringKey::new(current_delegate_key, current_delegate_key_expiration);
        let key_generator = self.get_key_generator();
        let parent_signature = self.get_parent_signature();
        let entity = DelegatePreConfirmationKey {
            public_key: Bytes32::zeroed(),
            expiration: Tai64::UNIX_EPOCH,
        };
        let signature = parent_signature.dummy_signature.clone();
        let period = self.period.unwrap_or(Duration::from_secs(60 * 60));
        let (broadcast, broadcast_delegation_key_handle, broadcast_tx_handle) =
            self.get_broadcast();
        let (tx_receiver, tx_sender_handle) = self.get_tx_receiver();
        let task = PreconfirmationSignatureTask {
            tx_receiver,
            broadcast,
            parent_signature,
            key_generator,
            current_delegate_key,
            sealed_delegate_message: Sealed { entity, signature },
            key_rotation_trigger,
            echo_delegation_trigger: tokio::time::interval(period),
        };
        let handles = TestImplHandles {
            trigger_handle,
            broadcast_delegation_key_handle,
            broadcast_tx_handle,
            tx_sender_handle,
        };
        (task, handles)
    }

    fn get_current_delegate_key(&self) -> FakeSigningKey {
        let raw = self
            .current_delegate_key
            .clone()
            .unwrap_or("first key".to_string());
        FakeSigningKey::from(raw)
    }

    fn get_current_delegate_key_expiration(&self) -> Tai64 {
        self.current_delegate_key_expiration
            .unwrap_or(Tai64::UNIX_EPOCH)
    }

    fn get_key_generator(&self) -> FakeKeyGenerator {
        self.key_generator.clone().unwrap_or_else(|| {
            self.key_generator.clone().unwrap_or(FakeKeyGenerator {
                key: "dummy key".into(),
            })
        })
    }

    fn get_parent_signature(&self) -> FakeParentSignature {
        self.parent_signature.clone().unwrap_or({
            FakeParentSignature {
                dummy_signature: "dummy signature".into(),
            }
        })
    }

    #[allow(clippy::type_complexity)]
    fn get_broadcast(
        &self,
    ) -> (
        FakeBroadcast,
<<<<<<< HEAD
        tokio::sync::mpsc::Receiver<FakeSignedData<DelegatePreconfirmationKey<Bytes32>>>,
        tokio::sync::mpsc::Receiver<FakeSignedData<Vec<(Transaction, Status)>>>,
=======
        tokio::sync::mpsc::Receiver<
            FakeParentSignedData<DelegatePreConfirmationKey<Bytes32>>,
        >,
        tokio::sync::mpsc::Receiver<FakeDelegateSignedData<Vec<(Transaction, Status)>>>,
>>>>>>> e25c7d68
    ) {
        let (delegation_key_sender, delegation_key_receiver) =
            tokio::sync::mpsc::channel(10);
        let (tx_sender, tx_receiver) = tokio::sync::mpsc::channel(10);
        let broadcast = FakeBroadcast {
            delegation_key_sender,
            tx_sender,
        };
        (broadcast, delegation_key_receiver, tx_receiver)
    }

    fn get_tx_receiver(
        &self,
    ) -> (
        FakeTxReceiver,
        tokio::sync::mpsc::Sender<Vec<(Transaction, Status)>>,
    ) {
        let (tx_sender, tx_receiver) = tokio::sync::mpsc::channel(1);
        let tx_receiver = FakeTxReceiver { recv: tx_receiver };
        (tx_receiver, tx_sender)
    }

    pub fn with_current_delegate_key<T: Into<String>>(
        mut self,
        current_delegate_key: T,
        expiration: Tai64,
    ) -> Self {
        self.current_delegate_key = Some(current_delegate_key.into());
        self.current_delegate_key_expiration = Some(expiration);
        self
    }

    pub fn with_generated_key<T: Into<String>>(mut self, generated_key: T) -> Self {
        let key_raw: String = generated_key.into();
        let key_generator = FakeKeyGenerator::new(key_raw.into());
        self.key_generator = Some(key_generator);
        self
    }

    pub fn with_dummy_parent_signature<T: Into<String>>(
        mut self,
        dummy_signature: T,
    ) -> Self {
        let parent_signature = FakeParentSignature {
            dummy_signature: dummy_signature.into(),
        };
        self.parent_signature = Some(parent_signature);
        self
    }

    pub fn with_echo_duration(mut self, period: Duration) -> Self {
        self.period = Some(period);
        self
    }
}

#[tokio::test]
async fn run__key_rotation_trigger_will_broadcast_generated_key_with_correct_signature() {
    // given
    let generated_key = "some generated key";
    let dummy_signature = "dummy signature";
    let (mut task, mut handles) = TaskBuilder::new()
        .with_generated_key(generated_key)
        .with_dummy_parent_signature(dummy_signature)
        .build_with_handles();

    // when
    let mut state_watcher = StateWatcher::started();
    tokio::task::spawn(async move { task.run(&mut state_watcher).await });
    let expiration_time = Tai64::from_unix(1_234_567);
    handles.trigger_handle.send(expiration_time).await.unwrap();

    // then
<<<<<<< HEAD
    let mut actual = handles.broadcast_delegation_key_handle.try_recv().unwrap();
    let expected = FakeSignedData {
        data: DelegatePreconfirmationKey {
=======
    let actual = handles
        .broadcast_delegation_key_handle
        .recv()
        .await
        .unwrap();
    let expected = FakeParentSignedData {
        data: DelegatePreConfirmationKey {
>>>>>>> e25c7d68
            public_key: Bytes32::zeroed(),
            expiration: expiration_time,
        },
        dummy_signature: dummy_signature.into(),
    };

    assert_eq!(expected, actual);
}

#[tokio::test]
async fn run__will_rebroadcast_generated_key_with_correct_signature_after_1_second() {
    // Given
    let period = Duration::from_secs(1);
    let generated_key = "some generated key";
    let dummy_signature = "dummy signature";
    let (mut task, mut handles) = TaskBuilder::new()
        .with_generated_key(generated_key)
        .with_dummy_parent_signature(dummy_signature)
        .with_echo_duration(period)
        .build_with_handles();

    // When
    let mut state_watcher = StateWatcher::started();
    tokio::task::spawn(async move {
        // Handle the key rotation
        let _ = task.run(&mut state_watcher).await;
        // Handle the echo delegation trigger
        let _ = task.run(&mut state_watcher).await;
    });
    let expiration_time = Tai64::from_unix(1_234_567);
    handles.trigger_handle.send(expiration_time).await.unwrap();

    // Then
    let actual_1 = handles
        .broadcast_delegation_key_handle
        .recv()
        .await
        .unwrap();
    let actual_2 = handles
        .broadcast_delegation_key_handle
        .recv()
        .await
        .unwrap();

    let expected = FakeParentSignedData {
        data: DelegatePreConfirmationKey {
            public_key: Bytes32::zeroed(),
            expiration: expiration_time,
        },
        dummy_signature: dummy_signature.into(),
    };

    assert_eq!(actual_1, actual_2);
    assert_eq!(expected, actual_1);
}

#[tokio::test]
async fn run__key_rotation_updates_current_key() {
    // given
    let generated_key = "another generated key";
    let (mut task, handles) = TaskBuilder::new()
        .with_generated_key(generated_key)
        .build_with_handles();

    // when
    let mut state_watcher = StateWatcher::started();
    let fut_current_key = tokio::task::spawn(async move {
        let _ = task.run(&mut state_watcher).await;
        task.current_delegate_key
    });
    let expiration_time = Tai64::from_unix(1_234_567);
    handles.trigger_handle.send(expiration_time).await.unwrap();
    tokio::time::sleep(Duration::from_millis(100)).await;

    // then
    let actual = fut_current_key.await.unwrap().key;
    let expected = FakeSigningKey::from(generated_key);
    assert_eq!(expected, actual);
}

#[tokio::test]
async fn run__received_tx_will_be_broadcast_with_current_delegate_key_signature() {
    // given
    let current_delegate_key = "foobar delegate key";
    let (mut task, mut handles) = TaskBuilder::new()
        .with_current_delegate_key(current_delegate_key, Tai64::UNIX_EPOCH)
        .build_with_handles();
    let mut state_watcher = StateWatcher::started();

    // when
    let txs = vec![
        (
            Transaction::default(),
            Status::Success {
                height: BlockHeight::from(1),
            },
        ),
        (
            Transaction::default(),
            Status::Fail {
                height: BlockHeight::from(2),
            },
        ),
    ];
    tokio::task::spawn(async move {
        let _ = task.run(&mut state_watcher).await;
    });

    handles
        .tx_sender_handle
        .send(txs.clone())
        .await
        .expect("Failed to send txs");
    tokio::time::sleep(Duration::from_millis(100)).await;

    // then
    let actual = handles.broadcast_tx_handle.try_recv().unwrap();
    let dummy_signature = current_delegate_key.to_string();
    let expected = FakeDelegateSignedData {
        data: txs,
        dummy_signature,
        key_expiration: Tai64::UNIX_EPOCH,
    };
    assert_eq!(expected, actual);
}<|MERGE_RESOLUTION|>--- conflicted
+++ resolved
@@ -42,17 +42,11 @@
 }
 
 pub struct FakeBroadcast {
-<<<<<<< HEAD
-    delegation_key_sender:
-        tokio::sync::mpsc::Sender<FakeSignedData<DelegatePreconfirmationKey<Bytes32>>>,
-    tx_sender: tokio::sync::mpsc::Sender<FakeSignedData<Vec<(Transaction, Status)>>>,
-=======
     delegation_key_sender: tokio::sync::mpsc::Sender<
         FakeParentSignedData<DelegatePreConfirmationKey<Bytes32>>,
     >,
     tx_sender:
         tokio::sync::mpsc::Sender<FakeDelegateSignedData<Vec<(Transaction, Status)>>>,
->>>>>>> e25c7d68
 }
 
 impl Broadcast for FakeBroadcast {
@@ -193,16 +187,10 @@
 }
 
 pub struct TestImplHandles {
-<<<<<<< HEAD
-    pub trigger_handle: Arc<Notify>,
-    pub broadcast_delegation_key_handle:
-        tokio::sync::mpsc::Receiver<FakeSignedData<DelegatePreconfirmationKey<Bytes32>>>,
-=======
     pub trigger_handle: tokio::sync::mpsc::Sender<Tai64>,
     pub broadcast_delegation_key_handle: tokio::sync::mpsc::Receiver<
         FakeParentSignedData<DelegatePreConfirmationKey<Bytes32>>,
     >,
->>>>>>> e25c7d68
     pub broadcast_tx_handle:
         tokio::sync::mpsc::Receiver<FakeDelegateSignedData<Vec<(Transaction, Status)>>>,
     pub tx_sender_handle: tokio::sync::mpsc::Sender<Vec<(Transaction, Status)>>,
@@ -300,15 +288,10 @@
         &self,
     ) -> (
         FakeBroadcast,
-<<<<<<< HEAD
-        tokio::sync::mpsc::Receiver<FakeSignedData<DelegatePreconfirmationKey<Bytes32>>>,
-        tokio::sync::mpsc::Receiver<FakeSignedData<Vec<(Transaction, Status)>>>,
-=======
         tokio::sync::mpsc::Receiver<
             FakeParentSignedData<DelegatePreConfirmationKey<Bytes32>>,
         >,
         tokio::sync::mpsc::Receiver<FakeDelegateSignedData<Vec<(Transaction, Status)>>>,
->>>>>>> e25c7d68
     ) {
         let (delegation_key_sender, delegation_key_receiver) =
             tokio::sync::mpsc::channel(10);
@@ -382,11 +365,6 @@
     handles.trigger_handle.send(expiration_time).await.unwrap();
 
     // then
-<<<<<<< HEAD
-    let mut actual = handles.broadcast_delegation_key_handle.try_recv().unwrap();
-    let expected = FakeSignedData {
-        data: DelegatePreconfirmationKey {
-=======
     let actual = handles
         .broadcast_delegation_key_handle
         .recv()
@@ -394,7 +372,6 @@
         .unwrap();
     let expected = FakeParentSignedData {
         data: DelegatePreConfirmationKey {
->>>>>>> e25c7d68
             public_key: Bytes32::zeroed(),
             expiration: expiration_time,
         },
