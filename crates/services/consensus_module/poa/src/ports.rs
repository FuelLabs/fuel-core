--- conflicted
+++ resolved
@@ -9,20 +9,11 @@
         primitives::DaBlockHeight,
     },
     fuel_asm::Word,
-<<<<<<< HEAD
-    fuel_tx::{
-        Receipt,
-        Transaction,
-        TxId,
-    },
+    fuel_tx::TxId,
     fuel_types::{
         BlockHeight,
         Bytes32,
     },
-=======
-    fuel_tx::TxId,
-    fuel_types::Bytes32,
->>>>>>> 985338a2
     services::{
         block_importer::UncommittedResult as UncommittedImportResult,
         executor::UncommittedResult as UncommittedExecutionResult,
