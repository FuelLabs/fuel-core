--- conflicted
+++ resolved
@@ -41,11 +41,8 @@
         block_gas_limit: 100_000,
         signing_key: Some(test_signing_key()),
         metrics: false,
-<<<<<<< HEAD
-        ..Default::default()
-=======
         consensus_params,
->>>>>>> 819081e1
+        ..Default::default()
     });
 
     // initialize txpool with some txs
