use anyhow::anyhow;
use std::{
    sync::Arc,
    time::Duration,
};
use tokio::{
    sync::{
        mpsc,
        oneshot,
    },
    time::Instant,
};

use crate::{
    ports::{
        BlockImporter,
        BlockProducer,
        BlockProductionReadySignal,
        BlockSigner,
        GetTime,
        P2pPort,
        PredefinedBlocks,
        TransactionPool,
        TransactionsSource,
        TxStatusManager,
<<<<<<< HEAD
=======
        WaitForReadySignal,
>>>>>>> 2e5f2a6c
    },
    sync::{
        SyncState,
        SyncTask,
    },
    Config,
    Trigger,
};
use fuel_core_services::{
    stream::BoxFuture,
    RunnableService,
    RunnableTask,
    Service as OtherService,
    ServiceRunner,
    StateWatcher,
    TaskNextAction,
};
use fuel_core_storage::transactional::Changes;
use fuel_core_types::{
    blockchain::{
        block::Block,
        header::BlockHeader,
        SealedBlock,
    },
    fuel_tx::{
        Transaction,
        TxId,
    },
    fuel_types::BlockHeight,
    services::{
        block_importer::ImportResult,
        executor::{
            Error as ExecutorError,
            ExecutionResult,
            UncommittedResult as UncommittedExecutionResult,
        },
        Uncommitted,
    },
    tai64::Tai64,
};
use serde::Serialize;
use tokio::time::sleep_until;

<<<<<<< HEAD
pub type Service<T, B, I, S, PB, C, TxStatusManager> =
    ServiceRunner<MainTask<T, B, I, S, PB, C, TxStatusManager>>;
=======
pub type Service<T, B, I, S, PB, C, TxStatusManager, RS> =
    ServiceRunner<MainTask<T, B, I, S, PB, C, TxStatusManager, RS>>;
>>>>>>> 2e5f2a6c

#[derive(Clone)]
pub struct SharedState {
    request_sender: mpsc::Sender<Request>,
}

impl SharedState {
    pub async fn manually_produce_block(
        &self,
        start_time: Option<Tai64>,
        mode: Mode,
    ) -> anyhow::Result<()> {
        let (sender, receiver) = oneshot::channel();

        self.request_sender
            .send(Request::ManualBlocks((
                ManualProduction { start_time, mode },
                sender,
            )))
            .await?;
        receiver.await?
    }
}

pub enum Mode {
    /// Produces `number_of_blocks` blocks using `TxPool` as a source of transactions.
    Blocks { number_of_blocks: u32 },
    /// Produces one block with the given transactions.
    BlockWithTransactions(Vec<Transaction>),
}

struct ManualProduction {
    pub start_time: Option<Tai64>,
    pub mode: Mode,
}

/// Requests accepted by the task.
enum Request {
    /// Manually produces the next blocks with `Tai64` block timestamp.
    /// The block timestamp should be higher than previous one.
    ManualBlocks((ManualProduction, oneshot::Sender<anyhow::Result<()>>)),
}

impl core::fmt::Debug for Request {
    fn fmt(&self, f: &mut core::fmt::Formatter<'_>) -> core::fmt::Result {
        write!(f, "Request")
    }
}

pub(crate) enum RequestType {
    Manual,
    Trigger,
}
<<<<<<< HEAD
pub struct MainTask<T, B, I, S, PB, C, TxStatusManager> {
=======

pub struct MainTask<T, B, I, S, PB, C, TxStatusManager, RS> {
>>>>>>> 2e5f2a6c
    signer: Arc<S>,
    block_producer: B,
    block_importer: I,
    txpool: T,
    tx_status_manager: TxStatusManager,
    new_txs_watcher: tokio::sync::watch::Receiver<()>,
    request_receiver: mpsc::Receiver<Request>,
    shared_state: SharedState,
    last_height: BlockHeight,
    last_timestamp: Tai64,
    last_block_created: Instant,
    predefined_blocks: PB,
    trigger: Trigger,
    clock: C,
    /// Deadline clock, used by the triggers
    sync_task_handle: ServiceRunner<SyncTask>,
    production_timeout: Duration,
    /// externally controlled start of block production
    block_production_ready_signal: BlockProductionReadySignal<RS>,
}

<<<<<<< HEAD
impl<T, B, I, S, PB, C, TxStatusMgr> MainTask<T, B, I, S, PB, C, TxStatusMgr>
=======
impl<T, B, I, S, PB, C, TxStatusMgr, RS> MainTask<T, B, I, S, PB, C, TxStatusMgr, RS>
>>>>>>> 2e5f2a6c
where
    TxStatusMgr: TxStatusManager,
    T: TransactionPool,
    I: BlockImporter,
    PB: PredefinedBlocks,
    C: GetTime,
    RS: WaitForReadySignal,
{
    #[allow(clippy::too_many_arguments)]
    pub fn new<P: P2pPort>(
        last_block: &BlockHeader,
        config: Config,
        txpool: T,
        tx_status_manager: TxStatusMgr,
        block_producer: B,
        block_importer: I,
        p2p_port: P,
        signer: Arc<S>,
        predefined_blocks: PB,
        clock: C,
        block_production_ready_signal: RS,
    ) -> Self {
        let new_txs_watcher = txpool.new_txs_watcher();
        let (request_sender, request_receiver) = mpsc::channel(1024);
        let (last_height, last_timestamp, last_block_created) =
            Self::extract_block_info(clock.now(), last_block);

        let block_stream = block_importer.block_stream();
        let peer_connections_stream = p2p_port.reserved_peers_count();

        let Config {
            min_connected_reserved_peers,
            time_until_synced,
            trigger,
            production_timeout,
            ..
        } = config;

        let sync_task = SyncTask::new(
            peer_connections_stream,
            min_connected_reserved_peers,
            time_until_synced,
            block_stream,
            last_block,
        );

        let sync_task_handle = ServiceRunner::new(sync_task);

        let block_production_ready_signal =
            BlockProductionReadySignal::new(block_production_ready_signal);

        Self {
            signer,
            txpool,
            block_producer,
            block_importer,
            new_txs_watcher,
            request_receiver,
            shared_state: SharedState { request_sender },
            last_height,
            last_timestamp,
            last_block_created,
            predefined_blocks,
            trigger,
            sync_task_handle,
            clock,
            tx_status_manager,
            production_timeout,
            block_production_ready_signal,
        }
    }

    fn extract_block_info(
        now: Tai64,
        last_block: &BlockHeader,
    ) -> (BlockHeight, Tai64, Instant) {
        let last_timestamp = last_block.time();
        let duration_since_last_block =
            Duration::from_secs(now.0.saturating_sub(last_timestamp.0));
        let last_block_created = Instant::now()
            .checked_sub(duration_since_last_block)
            .unwrap_or(Instant::now());
        let last_height = *last_block.height();
        (last_height, last_timestamp, last_block_created)
    }

    fn next_height(&self) -> BlockHeight {
        self.last_height
            .succ()
            .expect("It should be impossible to produce more blocks than u32::MAX")
    }

    fn next_time(&self, request_type: RequestType) -> anyhow::Result<Tai64> {
        match request_type {
            RequestType::Manual => match self.trigger {
                Trigger::Never | Trigger::Instant => {
                    let duration = self.last_block_created.elapsed();
                    increase_time(self.last_timestamp, duration)
                }
                Trigger::Interval { block_time } => {
                    increase_time(self.last_timestamp, block_time)
                }
                Trigger::Open { period } => increase_time(self.last_timestamp, period),
            },
            RequestType::Trigger => {
                let now = self.clock.now();
                if now > self.last_timestamp {
                    Ok(now)
                } else {
                    self.next_time(RequestType::Manual)
                }
            }
        }
    }
}

<<<<<<< HEAD
impl<T, B, I, S, PB, C, TxStatusMgr> MainTask<T, B, I, S, PB, C, TxStatusMgr>
=======
impl<T, B, I, S, PB, C, TxStatusMgr, RS> MainTask<T, B, I, S, PB, C, TxStatusMgr, RS>
>>>>>>> 2e5f2a6c
where
    TxStatusMgr: TxStatusManager,
    T: TransactionPool,
    B: BlockProducer,
    I: BlockImporter,
    S: BlockSigner,
    PB: PredefinedBlocks,
    C: GetTime,
    RS: WaitForReadySignal,
{
    // Request the block producer to make a new block, and return it when ready
    async fn signal_produce_block(
        &self,
        height: BlockHeight,
        block_time: Tai64,
        source: TransactionsSource,
        deadline: Instant,
    ) -> anyhow::Result<UncommittedExecutionResult<Changes>> {
        let future = self
            .block_producer
            .produce_and_execute_block(height, block_time, source, deadline);

        let result = tokio::time::timeout(self.production_timeout, future)
            .await
            .map_err(|_| anyhow::anyhow!("Block production timed out"))??;

        // In the case if the block production finished before the deadline
        // we need to wait until the deadline is reached to guarantee
        // the correct interval between blocks
        sleep_until(deadline).await;

        Ok(result)
    }

    pub(crate) async fn produce_next_block(
        &mut self,
        deadline: Instant,
    ) -> anyhow::Result<()> {
        self.produce_block(
            self.next_height(),
            self.next_time(RequestType::Trigger)?,
            TransactionsSource::TxPool,
            deadline,
        )
        .await
    }

    async fn produce_manual_blocks(
        &mut self,
        block_production: ManualProduction,
    ) -> anyhow::Result<()> {
        // The caller of manual block production expects that it is resolved immediately
        // while in the case of `Trigger::Open` we need to wait for the period to pass.
        if matches!(self.trigger, Trigger::Open { .. }) {
            return Err(anyhow!(
                "Manual block production is not allowed with trigger `Open`"
            ))
        }

        let mut block_time = if let Some(time) = block_production.start_time {
            time
        } else {
            self.next_time(RequestType::Manual)?
        };
        match block_production.mode {
            Mode::Blocks { number_of_blocks } => {
                for _ in 0..number_of_blocks {
                    self.produce_block(
                        self.next_height(),
                        block_time,
                        TransactionsSource::TxPool,
                        Instant::now(),
                    )
                    .await?;
                    block_time = self.next_time(RequestType::Manual)?;
                }
            }
            Mode::BlockWithTransactions(txs) => {
                self.produce_block(
                    self.next_height(),
                    block_time,
                    TransactionsSource::SpecificTransactions(txs),
                    Instant::now(),
                )
                .await?;
            }
        }
        Ok(())
    }

    async fn produce_block(
        &mut self,
        height: BlockHeight,
        block_time: Tai64,
        source: TransactionsSource,
        deadline: Instant,
    ) -> anyhow::Result<()> {
        let last_block_created = Instant::now();
        // verify signing key is set
        if !self.signer.is_available() {
            return Err(anyhow!("unable to produce blocks without a consensus key"))
        }

        if self.last_timestamp > block_time {
            return Err(anyhow!("The block timestamp should monotonically increase"))
        }
        // Ask the block producer to create the block
        let (
            ExecutionResult {
                block,
                skipped_transactions,
                tx_status,
                events,
            },
            changes,
        ) = self
            .signal_produce_block(height, block_time, source, deadline)
            .await?
            .into();

        if !skipped_transactions.is_empty() {
            let mut tx_ids_to_remove = Vec::with_capacity(skipped_transactions.len());
            for (tx_id, err) in skipped_transactions {
                tracing::error!(
                "During block production got invalid transaction {:?} with error {:?}",
                tx_id,
                err
            );
                tx_ids_to_remove.push((tx_id, err.to_string()));
            }
            self.txpool.notify_skipped_txs(tx_ids_to_remove.clone());
            self.tx_status_manager.notify_skipped_txs(tx_ids_to_remove);
        }

        // Sign the block and seal it
        let seal = self.signer.seal_block(&block).await?;
        let block = SealedBlock {
            entity: block,
            consensus: seal,
        };

        // Import the sealed block
        self.block_importer
            .commit_result(Uncommitted::new(
                ImportResult::new_from_local(block, tx_status, events),
                changes,
            ))
            .await?;

        // Update last block time
        self.last_height = height;
        self.last_timestamp = block_time;
        self.last_block_created = last_block_created;

        Ok(())
    }

    async fn produce_predefined_block(
        &mut self,
        predefined_block: &Block,
    ) -> anyhow::Result<()> {
        tracing::info!("Producing predefined block");
        let last_block_created = Instant::now();
        if !self.signer.is_available() {
            return Err(anyhow!("unable to produce blocks without a signer"))
        }

        // Ask the block producer to create the block
        let (
            ExecutionResult {
                block,
                skipped_transactions,
                tx_status,
                events,
            },
            changes,
        ) = self
            .block_producer
            .produce_predefined_block(predefined_block)
            .await?
            .into();

        if !skipped_transactions.is_empty() {
            let block_and_skipped = PredefinedBlockWithSkippedTransactions {
                block: predefined_block.clone(),
                skipped_transactions,
            };
            let serialized = serde_json::to_string_pretty(&block_and_skipped)?;
            tracing::error!(
                "During block production got invalid transactions: BEGIN {} END",
                serialized
            );
        }

        // Sign the block and seal it
        let seal = self.signer.seal_block(&block).await?;
        let sealed_block = SealedBlock {
            entity: block,
            consensus: seal,
        };
        // Import the sealed block
        self.block_importer
            .commit_result(Uncommitted::new(
                ImportResult::new_from_local(sealed_block.clone(), tx_status, events),
                changes,
            ))
            .await?;

        // Update last block time
        self.last_height = *sealed_block.entity.header().height();
        self.last_timestamp = sealed_block.entity.header().time();
        self.last_block_created = last_block_created;

        Ok(())
    }

    fn update_last_block_values(&mut self, block_header: &Arc<BlockHeader>) {
        let (last_height, last_timestamp, last_block_created) =
            Self::extract_block_info(self.clock.now(), block_header);
        if last_height > self.last_height {
            self.last_height = last_height;
            self.last_timestamp = last_timestamp;
            self.last_block_created = last_block_created;
        }
    }

    async fn ensure_synced(
        &mut self,
        watcher: &mut StateWatcher,
    ) -> Option<TaskNextAction> {
        let mut sync_state = self.sync_task_handle.shared.clone();

        if *sync_state.borrow_and_update() == SyncState::NotSynced {
            tokio::select! {
                biased;
                result = watcher.while_started() => {
                    return Some(result.map(|state| state.started()).into())
                }
                _ = sync_state.changed() => {}
            }
        }

        if let SyncState::Synced(block_header) = &*sync_state.borrow_and_update() {
            self.update_last_block_values(block_header);
        }
        None
    }

    async fn maybe_produce_predefined_block(&mut self) -> Option<TaskNextAction> {
        let next_height = self.next_height();
        let maybe_block = match self.predefined_blocks.get_block(&next_height) {
            Ok(option) => option,
            Err(err) => return Some(TaskNextAction::ErrorContinue(err)),
        };
        if let Some(block) = maybe_block {
            let res = self.produce_predefined_block(&block).await;
            return match res {
                Ok(()) => Some(TaskNextAction::Continue),
                Err(err) => Some(TaskNextAction::ErrorContinue(err)),
            }
        }
        None
    }

    async fn handle_requested_production(
        &mut self,
        request: Option<Request>,
    ) -> TaskNextAction {
        if let Some(request) = request {
            match request {
                Request::ManualBlocks((block, response)) => {
                    let result = self.produce_manual_blocks(block).await;
                    let _ = response.send(result);
                }
            }
            TaskNextAction::Continue
        } else {
            tracing::error!("The PoA task should be the holder of the `Sender`");
            TaskNextAction::Stop
        }
    }

    async fn handle_normal_block_production(
        &mut self,
        deadline: Instant,
    ) -> TaskNextAction {
        match self.produce_next_block(deadline).await {
            Ok(()) => TaskNextAction::Continue,
            Err(err) => {
                // Wait some time in case of error to avoid spamming retry block production
                tokio::time::sleep(Duration::from_secs(1)).await;
                TaskNextAction::ErrorContinue(err)
            }
        }
    }
}

#[derive(Serialize)]
struct PredefinedBlockWithSkippedTransactions {
    block: Block,
    skipped_transactions: Vec<(TxId, ExecutorError)>,
}

#[async_trait::async_trait]
<<<<<<< HEAD
impl<T, B, I, S, PB, C, TxStatusManager> RunnableService
    for MainTask<T, B, I, S, PB, C, TxStatusManager>
=======
impl<T, B, I, S, PB, C, TxStatusManager, RS> RunnableService
    for MainTask<T, B, I, S, PB, C, TxStatusManager, RS>
>>>>>>> 2e5f2a6c
where
    Self: RunnableTask,
    RS: WaitForReadySignal,
{
    const NAME: &'static str = "PoA";

    type SharedData = SharedState;
<<<<<<< HEAD
    type Task = MainTask<T, B, I, S, PB, C, TxStatusManager>;
=======
    type Task = MainTask<T, B, I, S, PB, C, TxStatusManager, RS>;
>>>>>>> 2e5f2a6c
    type TaskParams = ();

    fn shared_data(&self) -> Self::SharedData {
        self.shared_state.clone()
    }

    async fn into_task(
        self,
        _: &StateWatcher,
        _: Self::TaskParams,
    ) -> anyhow::Result<Self::Task> {
        self.sync_task_handle.start_and_await().await?;

        match self.trigger {
            Trigger::Never | Trigger::Instant => {}
            Trigger::Interval { .. } | Trigger::Open { .. } => {
                return Ok(Self {
                    last_block_created: Instant::now(),
                    ..self
                })
            }
        }

        Ok(self)
    }
}

<<<<<<< HEAD
impl<T, B, I, S, PB, C, TxStatusMgr> RunnableTask
    for MainTask<T, B, I, S, PB, C, TxStatusMgr>
=======
impl<T, B, I, S, PB, C, TxStatusMgr, RS> RunnableTask
    for MainTask<T, B, I, S, PB, C, TxStatusMgr, RS>
>>>>>>> 2e5f2a6c
where
    TxStatusMgr: TxStatusManager,
    T: TransactionPool,
    B: BlockProducer,
    I: BlockImporter,
    S: BlockSigner,
    PB: PredefinedBlocks,
    C: GetTime,
    RS: WaitForReadySignal,
{
    async fn run(&mut self, watcher: &mut StateWatcher) -> TaskNextAction {
        tokio::select! {
            biased;
            _ = watcher.while_started() => {
                return TaskNextAction::Stop
            }
            _ = self.block_production_ready_signal.wait_for_ready_signal() => {}
        }

        if let Some(action) = self.ensure_synced(watcher).await {
            return action;
        }

        if let Some(action) = self.maybe_produce_predefined_block().await {
            return action;
        }

        let next_block_production: BoxFuture<Instant> = match self.trigger {
            Trigger::Never => Box::pin(core::future::pending::<Instant>()),
            Trigger::Instant => Box::pin(async {
                let _ = self.new_txs_watcher.changed().await;
                Instant::now()
            }),
            Trigger::Interval { block_time } => {
                let next_block_time = match self
                    .last_block_created
                    .checked_add(block_time)
                    .ok_or(anyhow!("Time exceeds system limits"))
                {
                    Ok(time) => time,
                    Err(err) => return TaskNextAction::ErrorContinue(err),
                };
                Box::pin(async move {
                    sleep_until(next_block_time).await;
                    Instant::now()
                })
            }
            Trigger::Open { period } => {
                let deadline = match self
                    .last_block_created
                    .checked_add(period)
                    .ok_or(anyhow!("Time exceeds system limits"))
                {
                    Ok(time) => time,
                    Err(err) => return TaskNextAction::ErrorContinue(err),
                };
                Box::pin(async move { deadline })
            }
        };

        tokio::select! {
            biased;
            _ = watcher.while_started() => {
                TaskNextAction::Stop
            }
            request = self.request_receiver.recv() => {
                self.handle_requested_production(request).await
            }
            deadline = next_block_production => {
                self.handle_normal_block_production(deadline).await
            }
        }
    }

    async fn shutdown(self) -> anyhow::Result<()> {
        tracing::info!("PoA MainTask shutting down");
        self.sync_task_handle.stop_and_await().await?;
        Ok(())
    }
}

#[allow(clippy::too_many_arguments)]
<<<<<<< HEAD
pub fn new_service<T, B, I, P, S, PB, C, TxStatusMgr>(
=======
pub fn new_service<T, B, I, P, S, PB, C, TxStatusMgr, RS>(
>>>>>>> 2e5f2a6c
    last_block: &BlockHeader,
    config: Config,
    txpool: T,
    tx_status_manager: TxStatusMgr,
    block_producer: B,
    block_importer: I,
    p2p_port: P,
    block_signer: Arc<S>,
    predefined_blocks: PB,
    clock: C,
<<<<<<< HEAD
) -> Service<T, B, I, S, PB, C, TxStatusMgr>
=======
    block_production_ready_signal: RS,
) -> Service<T, B, I, S, PB, C, TxStatusMgr, RS>
>>>>>>> 2e5f2a6c
where
    TxStatusMgr: TxStatusManager + 'static,
    T: TransactionPool + 'static,
    B: BlockProducer + 'static,
    I: BlockImporter + 'static,
    S: BlockSigner + 'static,
    PB: PredefinedBlocks + 'static,
    P: P2pPort,
    C: GetTime,
    RS: WaitForReadySignal,
{
    Service::new(MainTask::new(
        last_block,
        config,
        txpool,
        tx_status_manager,
        block_producer,
        block_importer,
        p2p_port,
        block_signer,
        predefined_blocks,
        clock,
        block_production_ready_signal,
    ))
}

fn increase_time(time: Tai64, duration: Duration) -> anyhow::Result<Tai64> {
    let timestamp = time.0;
    let timestamp = timestamp
        .checked_add(duration.as_secs())
        .ok_or(anyhow::anyhow!(
            "The provided time parameters lead to an overflow"
        ))?;
    Ok(Tai64(timestamp))
}<|MERGE_RESOLUTION|>--- conflicted
+++ resolved
@@ -23,10 +23,7 @@
         TransactionPool,
         TransactionsSource,
         TxStatusManager,
-<<<<<<< HEAD
-=======
         WaitForReadySignal,
->>>>>>> 2e5f2a6c
     },
     sync::{
         SyncState,
@@ -70,13 +67,8 @@
 use serde::Serialize;
 use tokio::time::sleep_until;
 
-<<<<<<< HEAD
-pub type Service<T, B, I, S, PB, C, TxStatusManager> =
-    ServiceRunner<MainTask<T, B, I, S, PB, C, TxStatusManager>>;
-=======
 pub type Service<T, B, I, S, PB, C, TxStatusManager, RS> =
     ServiceRunner<MainTask<T, B, I, S, PB, C, TxStatusManager, RS>>;
->>>>>>> 2e5f2a6c
 
 #[derive(Clone)]
 pub struct SharedState {
@@ -130,12 +122,8 @@
     Manual,
     Trigger,
 }
-<<<<<<< HEAD
-pub struct MainTask<T, B, I, S, PB, C, TxStatusManager> {
-=======
 
 pub struct MainTask<T, B, I, S, PB, C, TxStatusManager, RS> {
->>>>>>> 2e5f2a6c
     signer: Arc<S>,
     block_producer: B,
     block_importer: I,
@@ -157,11 +145,7 @@
     block_production_ready_signal: BlockProductionReadySignal<RS>,
 }
 
-<<<<<<< HEAD
-impl<T, B, I, S, PB, C, TxStatusMgr> MainTask<T, B, I, S, PB, C, TxStatusMgr>
-=======
 impl<T, B, I, S, PB, C, TxStatusMgr, RS> MainTask<T, B, I, S, PB, C, TxStatusMgr, RS>
->>>>>>> 2e5f2a6c
 where
     TxStatusMgr: TxStatusManager,
     T: TransactionPool,
@@ -278,11 +262,7 @@
     }
 }
 
-<<<<<<< HEAD
-impl<T, B, I, S, PB, C, TxStatusMgr> MainTask<T, B, I, S, PB, C, TxStatusMgr>
-=======
 impl<T, B, I, S, PB, C, TxStatusMgr, RS> MainTask<T, B, I, S, PB, C, TxStatusMgr, RS>
->>>>>>> 2e5f2a6c
 where
     TxStatusMgr: TxStatusManager,
     T: TransactionPool,
@@ -587,13 +567,8 @@
 }
 
 #[async_trait::async_trait]
-<<<<<<< HEAD
-impl<T, B, I, S, PB, C, TxStatusManager> RunnableService
-    for MainTask<T, B, I, S, PB, C, TxStatusManager>
-=======
 impl<T, B, I, S, PB, C, TxStatusManager, RS> RunnableService
     for MainTask<T, B, I, S, PB, C, TxStatusManager, RS>
->>>>>>> 2e5f2a6c
 where
     Self: RunnableTask,
     RS: WaitForReadySignal,
@@ -601,11 +576,7 @@
     const NAME: &'static str = "PoA";
 
     type SharedData = SharedState;
-<<<<<<< HEAD
-    type Task = MainTask<T, B, I, S, PB, C, TxStatusManager>;
-=======
     type Task = MainTask<T, B, I, S, PB, C, TxStatusManager, RS>;
->>>>>>> 2e5f2a6c
     type TaskParams = ();
 
     fn shared_data(&self) -> Self::SharedData {
@@ -633,13 +604,8 @@
     }
 }
 
-<<<<<<< HEAD
-impl<T, B, I, S, PB, C, TxStatusMgr> RunnableTask
-    for MainTask<T, B, I, S, PB, C, TxStatusMgr>
-=======
 impl<T, B, I, S, PB, C, TxStatusMgr, RS> RunnableTask
     for MainTask<T, B, I, S, PB, C, TxStatusMgr, RS>
->>>>>>> 2e5f2a6c
 where
     TxStatusMgr: TxStatusManager,
     T: TransactionPool,
@@ -722,11 +688,7 @@
 }
 
 #[allow(clippy::too_many_arguments)]
-<<<<<<< HEAD
-pub fn new_service<T, B, I, P, S, PB, C, TxStatusMgr>(
-=======
 pub fn new_service<T, B, I, P, S, PB, C, TxStatusMgr, RS>(
->>>>>>> 2e5f2a6c
     last_block: &BlockHeader,
     config: Config,
     txpool: T,
@@ -737,12 +699,8 @@
     block_signer: Arc<S>,
     predefined_blocks: PB,
     clock: C,
-<<<<<<< HEAD
-) -> Service<T, B, I, S, PB, C, TxStatusMgr>
-=======
     block_production_ready_signal: RS,
 ) -> Service<T, B, I, S, PB, C, TxStatusMgr, RS>
->>>>>>> 2e5f2a6c
 where
     TxStatusMgr: TxStatusManager + 'static,
     T: TransactionPool + 'static,
