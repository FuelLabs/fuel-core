use anyhow::anyhow;
use std::{
    sync::Arc,
    time::Duration,
};
use tokio::{
    sync::{
        mpsc,
        oneshot,
    },
    time::Instant,
};

use crate::{
    ports::{
        BlockImporter,
        BlockProducer,
        BlockProductionReadySignal,
        BlockSigner,
        GetTime,
        P2pPort,
        PredefinedBlocks,
        TransactionPool,
        TransactionsSource,
<<<<<<< HEAD
        WaitForReadySignal,
=======
        TxStatusManager,
>>>>>>> 0af8ec26
    },
    sync::{
        SyncState,
        SyncTask,
    },
    Config,
    Trigger,
};
use fuel_core_services::{
    stream::BoxFuture,
    RunnableService,
    RunnableTask,
    Service as OtherService,
    ServiceRunner,
    StateWatcher,
    TaskNextAction,
};
use fuel_core_storage::transactional::Changes;
use fuel_core_types::{
    blockchain::{
        block::Block,
        header::BlockHeader,
        SealedBlock,
    },
    fuel_tx::{
        Transaction,
        TxId,
    },
    fuel_types::BlockHeight,
    services::{
        block_importer::ImportResult,
        executor::{
            Error as ExecutorError,
            ExecutionResult,
            UncommittedResult as UncommittedExecutionResult,
        },
        Uncommitted,
    },
    tai64::Tai64,
};
use serde::Serialize;
use tokio::time::sleep_until;

<<<<<<< HEAD
pub type Service<T, B, I, S, PB, C, RS> = ServiceRunner<MainTask<T, B, I, S, PB, C, RS>>;
=======
pub type Service<T, B, I, S, PB, C, TxStatusManager> =
    ServiceRunner<MainTask<T, B, I, S, PB, C, TxStatusManager>>;
>>>>>>> 0af8ec26

#[derive(Clone)]
pub struct SharedState {
    request_sender: mpsc::Sender<Request>,
}

impl SharedState {
    pub async fn manually_produce_block(
        &self,
        start_time: Option<Tai64>,
        mode: Mode,
    ) -> anyhow::Result<()> {
        let (sender, receiver) = oneshot::channel();

        self.request_sender
            .send(Request::ManualBlocks((
                ManualProduction { start_time, mode },
                sender,
            )))
            .await?;
        receiver.await?
    }
}

pub enum Mode {
    /// Produces `number_of_blocks` blocks using `TxPool` as a source of transactions.
    Blocks { number_of_blocks: u32 },
    /// Produces one block with the given transactions.
    BlockWithTransactions(Vec<Transaction>),
}

struct ManualProduction {
    pub start_time: Option<Tai64>,
    pub mode: Mode,
}

/// Requests accepted by the task.
enum Request {
    /// Manually produces the next blocks with `Tai64` block timestamp.
    /// The block timestamp should be higher than previous one.
    ManualBlocks((ManualProduction, oneshot::Sender<anyhow::Result<()>>)),
}

impl core::fmt::Debug for Request {
    fn fmt(&self, f: &mut core::fmt::Formatter<'_>) -> core::fmt::Result {
        write!(f, "Request")
    }
}

pub(crate) enum RequestType {
    Manual,
    Trigger,
}
<<<<<<< HEAD
pub struct MainTask<T, B, I, S, PB, C, RS> {
=======
pub struct MainTask<T, B, I, S, PB, C, TxStatusManager> {
>>>>>>> 0af8ec26
    signer: Arc<S>,
    block_producer: B,
    block_importer: I,
    txpool: T,
    tx_status_manager: TxStatusManager,
    new_txs_watcher: tokio::sync::watch::Receiver<()>,
    request_receiver: mpsc::Receiver<Request>,
    shared_state: SharedState,
    last_height: BlockHeight,
    last_timestamp: Tai64,
    last_block_created: Instant,
    predefined_blocks: PB,
    trigger: Trigger,
    clock: C,
    /// Deadline clock, used by the triggers
    sync_task_handle: ServiceRunner<SyncTask>,
    production_timeout: Duration,
    /// externally controlled start of block production
    block_production_ready_signal: BlockProductionReadySignal<RS>,
}

<<<<<<< HEAD
impl<T, B, I, S, PB, C, RS> MainTask<T, B, I, S, PB, C, RS>
=======
impl<T, B, I, S, PB, C, TxStatusMgr> MainTask<T, B, I, S, PB, C, TxStatusMgr>
>>>>>>> 0af8ec26
where
    TxStatusMgr: TxStatusManager,
    T: TransactionPool,
    I: BlockImporter,
    PB: PredefinedBlocks,
    C: GetTime,
    RS: WaitForReadySignal,
{
    #[allow(clippy::too_many_arguments)]
    pub fn new<P: P2pPort>(
        last_block: &BlockHeader,
        config: Config,
        txpool: T,
        tx_status_manager: TxStatusMgr,
        block_producer: B,
        block_importer: I,
        p2p_port: P,
        signer: Arc<S>,
        predefined_blocks: PB,
        clock: C,
        block_production_ready_signal: RS,
    ) -> Self {
        let new_txs_watcher = txpool.new_txs_watcher();
        let (request_sender, request_receiver) = mpsc::channel(1024);
        let (last_height, last_timestamp, last_block_created) =
            Self::extract_block_info(clock.now(), last_block);

        let block_stream = block_importer.block_stream();
        let peer_connections_stream = p2p_port.reserved_peers_count();

        let Config {
            min_connected_reserved_peers,
            time_until_synced,
            trigger,
            production_timeout,
            ..
        } = config;

        let sync_task = SyncTask::new(
            peer_connections_stream,
            min_connected_reserved_peers,
            time_until_synced,
            block_stream,
            last_block,
        );

        let sync_task_handle = ServiceRunner::new(sync_task);

        let block_production_ready_signal =
            BlockProductionReadySignal::new(block_production_ready_signal);

        Self {
            signer,
            txpool,
            block_producer,
            block_importer,
            new_txs_watcher,
            request_receiver,
            shared_state: SharedState { request_sender },
            last_height,
            last_timestamp,
            last_block_created,
            predefined_blocks,
            trigger,
            sync_task_handle,
            clock,
            tx_status_manager,
            production_timeout,
            block_production_ready_signal,
        }
    }

    fn extract_block_info(
        now: Tai64,
        last_block: &BlockHeader,
    ) -> (BlockHeight, Tai64, Instant) {
        let last_timestamp = last_block.time();
        let duration_since_last_block =
            Duration::from_secs(now.0.saturating_sub(last_timestamp.0));
        let last_block_created = Instant::now()
            .checked_sub(duration_since_last_block)
            .unwrap_or(Instant::now());
        let last_height = *last_block.height();
        (last_height, last_timestamp, last_block_created)
    }

    fn next_height(&self) -> BlockHeight {
        self.last_height
            .succ()
            .expect("It should be impossible to produce more blocks than u32::MAX")
    }

    fn next_time(&self, request_type: RequestType) -> anyhow::Result<Tai64> {
        match request_type {
            RequestType::Manual => match self.trigger {
                Trigger::Never | Trigger::Instant => {
                    let duration = self.last_block_created.elapsed();
                    increase_time(self.last_timestamp, duration)
                }
                Trigger::Interval { block_time } => {
                    increase_time(self.last_timestamp, block_time)
                }
                Trigger::Open { period } => increase_time(self.last_timestamp, period),
            },
            RequestType::Trigger => {
                let now = self.clock.now();
                if now > self.last_timestamp {
                    Ok(now)
                } else {
                    self.next_time(RequestType::Manual)
                }
            }
        }
    }
}

<<<<<<< HEAD
impl<T, B, I, S, PB, C, RS> MainTask<T, B, I, S, PB, C, RS>
=======
impl<T, B, I, S, PB, C, TxStatusMgr> MainTask<T, B, I, S, PB, C, TxStatusMgr>
>>>>>>> 0af8ec26
where
    TxStatusMgr: TxStatusManager,
    T: TransactionPool,
    B: BlockProducer,
    I: BlockImporter,
    S: BlockSigner,
    PB: PredefinedBlocks,
    C: GetTime,
    RS: WaitForReadySignal,
{
    // Request the block producer to make a new block, and return it when ready
    async fn signal_produce_block(
        &self,
        height: BlockHeight,
        block_time: Tai64,
        source: TransactionsSource,
        deadline: Instant,
    ) -> anyhow::Result<UncommittedExecutionResult<Changes>> {
        let future = self
            .block_producer
            .produce_and_execute_block(height, block_time, source, deadline);

        let result = tokio::time::timeout(self.production_timeout, future)
            .await
            .map_err(|_| anyhow::anyhow!("Block production timed out"))??;

        // In the case if the block production finished before the deadline
        // we need to wait until the deadline is reached to guarantee
        // the correct interval between blocks
        sleep_until(deadline).await;

        Ok(result)
    }

    pub(crate) async fn produce_next_block(
        &mut self,
        deadline: Instant,
    ) -> anyhow::Result<()> {
        self.produce_block(
            self.next_height(),
            self.next_time(RequestType::Trigger)?,
            TransactionsSource::TxPool,
            deadline,
        )
        .await
    }

    async fn produce_manual_blocks(
        &mut self,
        block_production: ManualProduction,
    ) -> anyhow::Result<()> {
        // The caller of manual block production expects that it is resolved immediately
        // while in the case of `Trigger::Open` we need to wait for the period to pass.
        if matches!(self.trigger, Trigger::Open { .. }) {
            return Err(anyhow!(
                "Manual block production is not allowed with trigger `Open`"
            ))
        }

        let mut block_time = if let Some(time) = block_production.start_time {
            time
        } else {
            self.next_time(RequestType::Manual)?
        };
        match block_production.mode {
            Mode::Blocks { number_of_blocks } => {
                for _ in 0..number_of_blocks {
                    self.produce_block(
                        self.next_height(),
                        block_time,
                        TransactionsSource::TxPool,
                        Instant::now(),
                    )
                    .await?;
                    block_time = self.next_time(RequestType::Manual)?;
                }
            }
            Mode::BlockWithTransactions(txs) => {
                self.produce_block(
                    self.next_height(),
                    block_time,
                    TransactionsSource::SpecificTransactions(txs),
                    Instant::now(),
                )
                .await?;
            }
        }
        Ok(())
    }

    async fn produce_block(
        &mut self,
        height: BlockHeight,
        block_time: Tai64,
        source: TransactionsSource,
        deadline: Instant,
    ) -> anyhow::Result<()> {
        let last_block_created = Instant::now();
        // verify signing key is set
        if !self.signer.is_available() {
            return Err(anyhow!("unable to produce blocks without a consensus key"))
        }

        if self.last_timestamp > block_time {
            return Err(anyhow!("The block timestamp should monotonically increase"))
        }
        // Ask the block producer to create the block
        let (
            ExecutionResult {
                block,
                skipped_transactions,
                tx_status,
                events,
            },
            changes,
        ) = self
            .signal_produce_block(height, block_time, source, deadline)
            .await?
            .into();

        if !skipped_transactions.is_empty() {
            let mut tx_ids_to_remove = Vec::with_capacity(skipped_transactions.len());
            for (tx_id, err) in skipped_transactions {
                tracing::error!(
                "During block production got invalid transaction {:?} with error {:?}",
                tx_id,
                err
            );
                tx_ids_to_remove.push((tx_id, err.to_string()));
            }
            self.txpool.notify_skipped_txs(tx_ids_to_remove.clone());
            self.tx_status_manager.notify_skipped_txs(tx_ids_to_remove);
        }

        // Sign the block and seal it
        let seal = self.signer.seal_block(&block).await?;
        let block = SealedBlock {
            entity: block,
            consensus: seal,
        };

        // Import the sealed block
        self.block_importer
            .commit_result(Uncommitted::new(
                ImportResult::new_from_local(block, tx_status, events),
                changes,
            ))
            .await?;

        // Update last block time
        self.last_height = height;
        self.last_timestamp = block_time;
        self.last_block_created = last_block_created;

        Ok(())
    }

    async fn produce_predefined_block(
        &mut self,
        predefined_block: &Block,
    ) -> anyhow::Result<()> {
        tracing::info!("Producing predefined block");
        let last_block_created = Instant::now();
        if !self.signer.is_available() {
            return Err(anyhow!("unable to produce blocks without a signer"))
        }

        // Ask the block producer to create the block
        let (
            ExecutionResult {
                block,
                skipped_transactions,
                tx_status,
                events,
            },
            changes,
        ) = self
            .block_producer
            .produce_predefined_block(predefined_block)
            .await?
            .into();

        if !skipped_transactions.is_empty() {
            let block_and_skipped = PredefinedBlockWithSkippedTransactions {
                block: predefined_block.clone(),
                skipped_transactions,
            };
            let serialized = serde_json::to_string_pretty(&block_and_skipped)?;
            tracing::error!(
                "During block production got invalid transactions: BEGIN {} END",
                serialized
            );
        }

        // Sign the block and seal it
        let seal = self.signer.seal_block(&block).await?;
        let sealed_block = SealedBlock {
            entity: block,
            consensus: seal,
        };
        // Import the sealed block
        self.block_importer
            .commit_result(Uncommitted::new(
                ImportResult::new_from_local(sealed_block.clone(), tx_status, events),
                changes,
            ))
            .await?;

        // Update last block time
        self.last_height = *sealed_block.entity.header().height();
        self.last_timestamp = sealed_block.entity.header().time();
        self.last_block_created = last_block_created;

        Ok(())
    }

    fn update_last_block_values(&mut self, block_header: &Arc<BlockHeader>) {
        let (last_height, last_timestamp, last_block_created) =
            Self::extract_block_info(self.clock.now(), block_header);
        if last_height > self.last_height {
            self.last_height = last_height;
            self.last_timestamp = last_timestamp;
            self.last_block_created = last_block_created;
        }
    }

    async fn ensure_synced(
        &mut self,
        watcher: &mut StateWatcher,
    ) -> Option<TaskNextAction> {
        let mut sync_state = self.sync_task_handle.shared.clone();

        if *sync_state.borrow_and_update() == SyncState::NotSynced {
            tokio::select! {
                biased;
                result = watcher.while_started() => {
                    return Some(result.map(|state| state.started()).into())
                }
                _ = sync_state.changed() => {}
            }
        }

        if let SyncState::Synced(block_header) = &*sync_state.borrow_and_update() {
            self.update_last_block_values(block_header);
        }
        None
    }

    async fn maybe_produce_predefined_block(&mut self) -> Option<TaskNextAction> {
        let next_height = self.next_height();
        let maybe_block = match self.predefined_blocks.get_block(&next_height) {
            Ok(option) => option,
            Err(err) => return Some(TaskNextAction::ErrorContinue(err)),
        };
        if let Some(block) = maybe_block {
            let res = self.produce_predefined_block(&block).await;
            return match res {
                Ok(()) => Some(TaskNextAction::Continue),
                Err(err) => Some(TaskNextAction::ErrorContinue(err)),
            }
        }
        None
    }

    async fn handle_requested_production(
        &mut self,
        request: Option<Request>,
    ) -> TaskNextAction {
        if let Some(request) = request {
            match request {
                Request::ManualBlocks((block, response)) => {
                    let result = self.produce_manual_blocks(block).await;
                    let _ = response.send(result);
                }
            }
            TaskNextAction::Continue
        } else {
            tracing::error!("The PoA task should be the holder of the `Sender`");
            TaskNextAction::Stop
        }
    }

    async fn handle_normal_block_production(
        &mut self,
        deadline: Instant,
    ) -> TaskNextAction {
        match self.produce_next_block(deadline).await {
            Ok(()) => TaskNextAction::Continue,
            Err(err) => {
                // Wait some time in case of error to avoid spamming retry block production
                tokio::time::sleep(Duration::from_secs(1)).await;
                TaskNextAction::ErrorContinue(err)
            }
        }
    }
}

#[derive(Serialize)]
struct PredefinedBlockWithSkippedTransactions {
    block: Block,
    skipped_transactions: Vec<(TxId, ExecutorError)>,
}

#[async_trait::async_trait]
<<<<<<< HEAD
impl<T, B, I, S, PB, C, RS> RunnableService for MainTask<T, B, I, S, PB, C, RS>
=======
impl<T, B, I, S, PB, C, TxStatusManager> RunnableService
    for MainTask<T, B, I, S, PB, C, TxStatusManager>
>>>>>>> 0af8ec26
where
    Self: RunnableTask,
    RS: WaitForReadySignal,
{
    const NAME: &'static str = "PoA";

    type SharedData = SharedState;
<<<<<<< HEAD
    type Task = MainTask<T, B, I, S, PB, C, RS>;
=======
    type Task = MainTask<T, B, I, S, PB, C, TxStatusManager>;
>>>>>>> 0af8ec26
    type TaskParams = ();

    fn shared_data(&self) -> Self::SharedData {
        self.shared_state.clone()
    }

    async fn into_task(
        self,
        _: &StateWatcher,
        _: Self::TaskParams,
    ) -> anyhow::Result<Self::Task> {
        self.sync_task_handle.start_and_await().await?;

        match self.trigger {
            Trigger::Never | Trigger::Instant => {}
            Trigger::Interval { .. } | Trigger::Open { .. } => {
                return Ok(Self {
                    last_block_created: Instant::now(),
                    ..self
                })
            }
        }

        Ok(self)
    }
}

<<<<<<< HEAD
impl<T, B, I, S, PB, C, RS> RunnableTask for MainTask<T, B, I, S, PB, C, RS>
=======
impl<T, B, I, S, PB, C, TxStatusMgr> RunnableTask
    for MainTask<T, B, I, S, PB, C, TxStatusMgr>
>>>>>>> 0af8ec26
where
    TxStatusMgr: TxStatusManager,
    T: TransactionPool,
    B: BlockProducer,
    I: BlockImporter,
    S: BlockSigner,
    PB: PredefinedBlocks,
    C: GetTime,
    RS: WaitForReadySignal,
{
    async fn run(&mut self, watcher: &mut StateWatcher) -> TaskNextAction {
        tokio::select! {
            biased;
            _ = watcher.while_started() => {
                return TaskNextAction::Stop
            }
            _ = self.block_production_ready_signal.wait_for_ready_signal() => {}
        }

        if let Some(action) = self.ensure_synced(watcher).await {
            return action;
        }

        if let Some(action) = self.maybe_produce_predefined_block().await {
            return action;
        }

        let next_block_production: BoxFuture<Instant> = match self.trigger {
            Trigger::Never => Box::pin(core::future::pending::<Instant>()),
            Trigger::Instant => Box::pin(async {
                let _ = self.new_txs_watcher.changed().await;
                Instant::now()
            }),
            Trigger::Interval { block_time } => {
                let next_block_time = match self
                    .last_block_created
                    .checked_add(block_time)
                    .ok_or(anyhow!("Time exceeds system limits"))
                {
                    Ok(time) => time,
                    Err(err) => return TaskNextAction::ErrorContinue(err),
                };
                Box::pin(async move {
                    sleep_until(next_block_time).await;
                    Instant::now()
                })
            }
            Trigger::Open { period } => {
                let deadline = match self
                    .last_block_created
                    .checked_add(period)
                    .ok_or(anyhow!("Time exceeds system limits"))
                {
                    Ok(time) => time,
                    Err(err) => return TaskNextAction::ErrorContinue(err),
                };
                Box::pin(async move { deadline })
            }
        };

        tokio::select! {
            biased;
            _ = watcher.while_started() => {
                TaskNextAction::Stop
            }
            request = self.request_receiver.recv() => {
                self.handle_requested_production(request).await
            }
            deadline = next_block_production => {
                self.handle_normal_block_production(deadline).await
            }
        }
    }

    async fn shutdown(self) -> anyhow::Result<()> {
        tracing::info!("PoA MainTask shutting down");
        self.sync_task_handle.stop_and_await().await?;
        Ok(())
    }
}

#[allow(clippy::too_many_arguments)]
<<<<<<< HEAD
pub fn new_service<T, B, I, P, S, PB, C, RS>(
=======
pub fn new_service<T, B, I, P, S, PB, C, TxStatusMgr>(
>>>>>>> 0af8ec26
    last_block: &BlockHeader,
    config: Config,
    txpool: T,
    tx_status_manager: TxStatusMgr,
    block_producer: B,
    block_importer: I,
    p2p_port: P,
    block_signer: Arc<S>,
    predefined_blocks: PB,
    clock: C,
<<<<<<< HEAD
    block_production_ready_signal: RS,
) -> Service<T, B, I, S, PB, C, RS>
=======
) -> Service<T, B, I, S, PB, C, TxStatusMgr>
>>>>>>> 0af8ec26
where
    TxStatusMgr: TxStatusManager + 'static,
    T: TransactionPool + 'static,
    B: BlockProducer + 'static,
    I: BlockImporter + 'static,
    S: BlockSigner + 'static,
    PB: PredefinedBlocks + 'static,
    P: P2pPort,
    C: GetTime,
    RS: WaitForReadySignal,
{
    Service::new(MainTask::new(
        last_block,
        config,
        txpool,
        tx_status_manager,
        block_producer,
        block_importer,
        p2p_port,
        block_signer,
        predefined_blocks,
        clock,
        block_production_ready_signal,
    ))
}

fn increase_time(time: Tai64, duration: Duration) -> anyhow::Result<Tai64> {
    let timestamp = time.0;
    let timestamp = timestamp
        .checked_add(duration.as_secs())
        .ok_or(anyhow::anyhow!(
            "The provided time parameters lead to an overflow"
        ))?;
    Ok(Tai64(timestamp))
}<|MERGE_RESOLUTION|>--- conflicted
+++ resolved
@@ -22,11 +22,8 @@
         PredefinedBlocks,
         TransactionPool,
         TransactionsSource,
-<<<<<<< HEAD
         WaitForReadySignal,
-=======
         TxStatusManager,
->>>>>>> 0af8ec26
     },
     sync::{
         SyncState,
@@ -70,12 +67,8 @@
 use serde::Serialize;
 use tokio::time::sleep_until;
 
-<<<<<<< HEAD
-pub type Service<T, B, I, S, PB, C, RS> = ServiceRunner<MainTask<T, B, I, S, PB, C, RS>>;
-=======
-pub type Service<T, B, I, S, PB, C, TxStatusManager> =
-    ServiceRunner<MainTask<T, B, I, S, PB, C, TxStatusManager>>;
->>>>>>> 0af8ec26
+pub type Service<T, B, I, S, PB, C, TxStatusManager, RS> =
+    ServiceRunner<MainTask<T, B, I, S, PB, C, TxStatusManager, RS>>;
 
 #[derive(Clone)]
 pub struct SharedState {
@@ -129,11 +122,8 @@
     Manual,
     Trigger,
 }
-<<<<<<< HEAD
-pub struct MainTask<T, B, I, S, PB, C, RS> {
-=======
-pub struct MainTask<T, B, I, S, PB, C, TxStatusManager> {
->>>>>>> 0af8ec26
+
+pub struct MainTask<T, B, I, S, PB, C, TxStatusManager, RS> {
     signer: Arc<S>,
     block_producer: B,
     block_importer: I,
@@ -155,11 +145,7 @@
     block_production_ready_signal: BlockProductionReadySignal<RS>,
 }
 
-<<<<<<< HEAD
-impl<T, B, I, S, PB, C, RS> MainTask<T, B, I, S, PB, C, RS>
-=======
-impl<T, B, I, S, PB, C, TxStatusMgr> MainTask<T, B, I, S, PB, C, TxStatusMgr>
->>>>>>> 0af8ec26
+impl<T, B, I, S, PB, C, TxStatusMgr, RS> MainTask<T, B, I, S, PB, C, TxStatusMgr, RS>
 where
     TxStatusMgr: TxStatusManager,
     T: TransactionPool,
@@ -276,11 +262,7 @@
     }
 }
 
-<<<<<<< HEAD
-impl<T, B, I, S, PB, C, RS> MainTask<T, B, I, S, PB, C, RS>
-=======
-impl<T, B, I, S, PB, C, TxStatusMgr> MainTask<T, B, I, S, PB, C, TxStatusMgr>
->>>>>>> 0af8ec26
+impl<T, B, I, S, PB, C, TxStatusMgr, RS> MainTask<T, B, I, S, PB, C, TxStatusMgr, RS>
 where
     TxStatusMgr: TxStatusManager,
     T: TransactionPool,
@@ -585,12 +567,8 @@
 }
 
 #[async_trait::async_trait]
-<<<<<<< HEAD
-impl<T, B, I, S, PB, C, RS> RunnableService for MainTask<T, B, I, S, PB, C, RS>
-=======
-impl<T, B, I, S, PB, C, TxStatusManager> RunnableService
-    for MainTask<T, B, I, S, PB, C, TxStatusManager>
->>>>>>> 0af8ec26
+impl<T, B, I, S, PB, C, TxStatusManager, RS> RunnableService
+    for MainTask<T, B, I, S, PB, C, TxStatusManager, RS>
 where
     Self: RunnableTask,
     RS: WaitForReadySignal,
@@ -598,11 +576,7 @@
     const NAME: &'static str = "PoA";
 
     type SharedData = SharedState;
-<<<<<<< HEAD
-    type Task = MainTask<T, B, I, S, PB, C, RS>;
-=======
-    type Task = MainTask<T, B, I, S, PB, C, TxStatusManager>;
->>>>>>> 0af8ec26
+    type Task = MainTask<T, B, I, S, PB, C, TxStatusManager, RS>;
     type TaskParams = ();
 
     fn shared_data(&self) -> Self::SharedData {
@@ -630,12 +604,8 @@
     }
 }
 
-<<<<<<< HEAD
-impl<T, B, I, S, PB, C, RS> RunnableTask for MainTask<T, B, I, S, PB, C, RS>
-=======
-impl<T, B, I, S, PB, C, TxStatusMgr> RunnableTask
-    for MainTask<T, B, I, S, PB, C, TxStatusMgr>
->>>>>>> 0af8ec26
+impl<T, B, I, S, PB, C, TxStatusMgr, RS> RunnableTask
+    for MainTask<T, B, I, S, PB, C, TxStatusMgr, RS>
 where
     TxStatusMgr: TxStatusManager,
     T: TransactionPool,
@@ -718,11 +688,7 @@
 }
 
 #[allow(clippy::too_many_arguments)]
-<<<<<<< HEAD
-pub fn new_service<T, B, I, P, S, PB, C, RS>(
-=======
-pub fn new_service<T, B, I, P, S, PB, C, TxStatusMgr>(
->>>>>>> 0af8ec26
+pub fn new_service<T, B, I, P, S, PB, C, TxStatusMgr, RS>(
     last_block: &BlockHeader,
     config: Config,
     txpool: T,
@@ -733,12 +699,8 @@
     block_signer: Arc<S>,
     predefined_blocks: PB,
     clock: C,
-<<<<<<< HEAD
     block_production_ready_signal: RS,
-) -> Service<T, B, I, S, PB, C, RS>
-=======
-) -> Service<T, B, I, S, PB, C, TxStatusMgr>
->>>>>>> 0af8ec26
+) -> Service<T, B, I, S, PB, C, TxStatusMgr, RS>
 where
     TxStatusMgr: TxStatusManager + 'static,
     T: TransactionPool + 'static,
