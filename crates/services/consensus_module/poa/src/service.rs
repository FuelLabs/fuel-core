use anyhow::{
    anyhow,
    Context,
};
use std::{
    ops::Deref,
    sync::Arc,
    time::Duration,
};
use tokio::{
    sync::{
        mpsc,
        oneshot,
    },
    time::Instant,
};
use tokio_stream::StreamExt;

use crate::{
    deadline_clock::{
        DeadlineClock,
        OnConflict,
    },
    ports::{
        BlockImporter,
        BlockProducer,
        BlockSigner,
        P2pPort,
        PredefinedBlocks,
        TransactionPool,
        TransactionsSource,
    },
    sync::{
        SyncState,
        SyncTask,
    },
    Config,
    Trigger,
};
use fuel_core_services::{
    stream::BoxStream,
    RunnableService,
    RunnableTask,
    Service as OtherService,
    ServiceRunner,
    StateWatcher,
};
use fuel_core_storage::transactional::Changes;
use fuel_core_types::{
    blockchain::{
        header::BlockHeader,
        SealedBlock,
    },
    fuel_tx::{
        Transaction,
        TxId,
    },
    fuel_types::BlockHeight,
    services::{
        block_importer::ImportResult,
        executor::{
            Error as ExecutorError,
            ExecutionResult,
            UncommittedResult as UncommittedExecutionResult,
        },
        Uncommitted,
    },
    tai64::Tai64,
};
<<<<<<< HEAD
use std::time::Duration;
use tokio::{
    sync::{
        mpsc,
        oneshot,
    },
    time::Instant,
};
use tokio_stream::StreamExt;

pub type Service<T, B, I, S> = ServiceRunner<MainTask<T, B, I, S>>;
=======
use serde::Serialize;

pub type Service<T, B, I, PB> = ServiceRunner<MainTask<T, B, I, PB>>;
>>>>>>> 9de2c08c
#[derive(Clone)]
pub struct SharedState {
    request_sender: mpsc::Sender<Request>,
}

impl SharedState {
    pub async fn manually_produce_block(
        &self,
        start_time: Option<Tai64>,
        mode: Mode,
    ) -> anyhow::Result<()> {
        let (sender, receiver) = oneshot::channel();

        self.request_sender
            .send(Request::ManualBlocks((
                ManualProduction { start_time, mode },
                sender,
            )))
            .await?;
        receiver.await?
    }
}

pub enum Mode {
    /// Produces `number_of_blocks` blocks using `TxPool` as a source of transactions.
    Blocks { number_of_blocks: u32 },
    /// Produces one block with the given transactions.
    BlockWithTransactions(Vec<Transaction>),
}

struct ManualProduction {
    pub start_time: Option<Tai64>,
    pub mode: Mode,
}

/// Requests accepted by the task.
enum Request {
    /// Manually produces the next blocks with `Tai64` block timestamp.
    /// The block timestamp should be higher than previous one.
    ManualBlocks((ManualProduction, oneshot::Sender<anyhow::Result<()>>)),
}

impl core::fmt::Debug for Request {
    fn fmt(&self, f: &mut core::fmt::Formatter<'_>) -> core::fmt::Result {
        write!(f, "Request")
    }
}

pub(crate) enum RequestType {
    Manual,
    Trigger,
}

<<<<<<< HEAD
pub struct MainTask<T, B, I, S> {
    signer: S,
=======
pub struct MainTask<T, B, I, PB> {
    signing_key: Option<Secret<SecretKeyWrapper>>,
>>>>>>> 9de2c08c
    block_producer: B,
    block_importer: I,
    txpool: T,
    tx_status_update_stream: BoxStream<TxId>,
    request_receiver: mpsc::Receiver<Request>,
    shared_state: SharedState,
    last_height: BlockHeight,
    last_timestamp: Tai64,
    last_block_created: Instant,
    predefined_blocks: PB,
    trigger: Trigger,
    /// Deadline clock, used by the triggers
    timer: DeadlineClock,
    sync_task_handle: ServiceRunner<SyncTask>,
}

<<<<<<< HEAD
impl<T, B, I, S> MainTask<T, B, I, S>
=======
impl<T, B, I, PB> MainTask<T, B, I, PB>
>>>>>>> 9de2c08c
where
    T: TransactionPool,
    I: BlockImporter,
    PB: PredefinedBlocks,
{
    pub fn new<P: P2pPort>(
        last_block: &BlockHeader,
        config: Config,
        txpool: T,
        block_producer: B,
        block_importer: I,
        p2p_port: P,
<<<<<<< HEAD
        signer: S,
=======
        predefined_blocks: PB,
>>>>>>> 9de2c08c
    ) -> Self {
        let tx_status_update_stream = txpool.transaction_status_events();
        let (request_sender, request_receiver) = mpsc::channel(1024);
        let (last_height, last_timestamp, last_block_created) =
            Self::extract_block_info(last_block);

        let block_stream = block_importer.block_stream();
        let peer_connections_stream = p2p_port.reserved_peers_count();

        let Config {
            min_connected_reserved_peers,
            time_until_synced,
            trigger,
            ..
        } = config;

        let sync_task = SyncTask::new(
            peer_connections_stream,
            min_connected_reserved_peers,
            time_until_synced,
            block_stream,
            last_block,
        );

        let sync_task_handle = ServiceRunner::new(sync_task);

        Self {
            signer,
            txpool,
            block_producer,
            block_importer,
            tx_status_update_stream,
            request_receiver,
            shared_state: SharedState { request_sender },
            last_height,
            last_timestamp,
            last_block_created,
            predefined_blocks,
            trigger,
            timer: DeadlineClock::new(),
            sync_task_handle,
        }
    }

    fn extract_block_info(last_block: &BlockHeader) -> (BlockHeight, Tai64, Instant) {
        let last_timestamp = last_block.time();
        let duration_since_last_block =
            Duration::from_secs(Tai64::now().0.saturating_sub(last_timestamp.0));
        let last_block_created = Instant::now()
            .checked_sub(duration_since_last_block)
            .unwrap_or(Instant::now());
        let last_height = *last_block.height();
        (last_height, last_timestamp, last_block_created)
    }

    fn next_height(&self) -> BlockHeight {
        self.last_height
            .succ()
            .expect("It should be impossible to produce more blocks than u32::MAX")
    }

    fn next_time(&self, request_type: RequestType) -> anyhow::Result<Tai64> {
        match request_type {
            RequestType::Manual => match self.trigger {
                Trigger::Never | Trigger::Instant => {
                    let duration = self.last_block_created.elapsed();
                    increase_time(self.last_timestamp, duration)
                }
                Trigger::Interval { block_time } => {
                    increase_time(self.last_timestamp, block_time)
                }
            },
            RequestType::Trigger => {
                let now = Tai64::now();
                if now > self.last_timestamp {
                    Ok(now)
                } else {
                    self.next_time(RequestType::Manual)
                }
            }
        }
    }
}

<<<<<<< HEAD
impl<T, B, I, S> MainTask<T, B, I, S>
=======
impl<T, B, I, PB> MainTask<T, B, I, PB>
>>>>>>> 9de2c08c
where
    T: TransactionPool,
    B: BlockProducer,
    I: BlockImporter,
<<<<<<< HEAD
    S: BlockSigner,
=======
    PB: PredefinedBlocks,
>>>>>>> 9de2c08c
{
    // Request the block producer to make a new block, and return it when ready
    async fn signal_produce_block(
        &self,
        height: BlockHeight,
        block_time: Tai64,
        source: TransactionsSource,
    ) -> anyhow::Result<UncommittedExecutionResult<Changes>> {
        self.block_producer
            .produce_and_execute_block(height, block_time, source)
            .await
    }

    pub(crate) async fn produce_next_block(&mut self) -> anyhow::Result<()> {
        self.produce_block(
            self.next_height(),
            self.next_time(RequestType::Trigger)?,
            TransactionsSource::TxPool,
            RequestType::Trigger,
        )
        .await
    }

    async fn produce_manual_blocks(
        &mut self,
        block_production: ManualProduction,
    ) -> anyhow::Result<()> {
        let mut block_time = if let Some(time) = block_production.start_time {
            time
        } else {
            self.next_time(RequestType::Manual)?
        };
        match block_production.mode {
            Mode::Blocks { number_of_blocks } => {
                for _ in 0..number_of_blocks {
                    self.produce_block(
                        self.next_height(),
                        block_time,
                        TransactionsSource::TxPool,
                        RequestType::Manual,
                    )
                    .await?;
                    block_time = self.next_time(RequestType::Manual)?;
                }
            }
            Mode::BlockWithTransactions(txs) => {
                self.produce_block(
                    self.next_height(),
                    block_time,
                    TransactionsSource::SpecificTransactions(txs),
                    RequestType::Manual,
                )
                .await?;
            }
        }
        Ok(())
    }

    async fn produce_block(
        &mut self,
        height: BlockHeight,
        block_time: Tai64,
        source: TransactionsSource,
        request_type: RequestType,
    ) -> anyhow::Result<()> {
        let last_block_created = Instant::now();
        // verify signing key is set
        if !self.signer.is_available() {
            return Err(anyhow!("unable to produce blocks without a consensus key"))
        }

        if self.last_timestamp > block_time {
            return Err(anyhow!("The block timestamp should monotonically increase"))
        }

        // Ask the block producer to create the block
        let (
            ExecutionResult {
                block,
                skipped_transactions,
                tx_status,
                events,
            },
            changes,
        ) = self
            .signal_produce_block(height, block_time, source)
            .await?
            .into();

        let mut tx_ids_to_remove = Vec::with_capacity(skipped_transactions.len());
        for (tx_id, err) in skipped_transactions {
            tracing::error!(
                "During block production got invalid transaction {:?} with error {:?}",
                tx_id,
                err
            );
            tx_ids_to_remove.push((tx_id, err));
        }
        self.txpool.remove_txs(tx_ids_to_remove);

        // Sign the block and seal it
        let seal = self.signer.seal_block(&block).await
        .expect("Failed to seal block. Panicking for now, TODO: https://github.com/FuelLabs/fuel-core/issues/1917");
        let block = SealedBlock {
            entity: block,
            consensus: seal,
        };
        // Import the sealed block
        self.block_importer
            .commit_result(Uncommitted::new(
                ImportResult::new_from_local(block, tx_status, events),
                changes,
            ))
            .await?;

        // Update last block time
        self.last_height = height;
        self.last_timestamp = block_time;
        self.last_block_created = last_block_created;

        // Set timer for the next block
        match (self.trigger, request_type) {
            (Trigger::Never, RequestType::Manual) => (),
            (Trigger::Never, RequestType::Trigger) => {
                unreachable!("Trigger production will never produce blocks in never mode")
            }
            (Trigger::Instant, _) => {}
            (Trigger::Interval { block_time }, RequestType::Trigger) => {
                let deadline = last_block_created.checked_add(block_time).expect("It is impossible to overflow except in the case where we don't want to produce a block.");
                self.timer.set_deadline(deadline, OnConflict::Min).await;
            }
            (Trigger::Interval { block_time }, RequestType::Manual) => {
                let deadline = last_block_created.checked_add(block_time).expect("It is impossible to overflow except in the case where we don't want to produce a block.");
                self.timer
                    .set_deadline(deadline, OnConflict::Overwrite)
                    .await;
            }
        }

        Ok(())
    }

    async fn produce_predefined_block(
        &mut self,
        predefined_block: &Block,
    ) -> anyhow::Result<()> {
        tracing::info!("Producing predefined block");
        let last_block_created = Instant::now();
        // verify signing key is set
        if self.signing_key.is_none() {
            return Err(anyhow!("unable to produce blocks without a consensus key"))
        }

        // Ask the block producer to create the block
        let (
            ExecutionResult {
                block,
                skipped_transactions,
                tx_status,
                events,
            },
            changes,
        ) = self
            .block_producer
            .produce_predefined_block(predefined_block)
            .await?
            .into();

        if !skipped_transactions.is_empty() {
            let block_and_skipped = PredefinedBlockWithSkippedTransactions {
                block: predefined_block.clone(),
                skipped_transactions,
            };
            let serialized = serde_json::to_string_pretty(&block_and_skipped)?;
            tracing::error!(
                "During block production got invalid transactions: BEGIN {} END",
                serialized
            );
        }
        // Sign the block and seal it
        let seal = seal_block(&self.signing_key, &block)?;
        let sealed_block = SealedBlock {
            entity: block,
            consensus: seal,
        };
        // Import the sealed block
        self.block_importer
            .commit_result(Uncommitted::new(
                ImportResult::new_from_local(sealed_block.clone(), tx_status, events),
                changes,
            ))
            .await?;

        // Update last block time
        self.last_height = *sealed_block.entity.header().height();
        self.last_timestamp = sealed_block.entity.header().time();
        self.last_block_created = last_block_created;

        Ok(())
    }

    pub(crate) async fn on_txpool_event(&mut self) -> anyhow::Result<()> {
        match self.trigger {
            Trigger::Instant => {
                let pending_number = self.txpool.pending_number();
                // skip production if there are no pending transactions
                if pending_number > 0 {
                    self.produce_next_block().await?;
                }
                Ok(())
            }
            Trigger::Never | Trigger::Interval { .. } => Ok(()),
        }
    }

    async fn on_timer(&mut self, _at: Instant) -> anyhow::Result<()> {
        match self.trigger {
            Trigger::Instant | Trigger::Never => {
                unreachable!("Timer is never set in this mode");
            }
            // In the Interval mode the timer expires only when a new block should be created.
            Trigger::Interval { .. } => {
                self.produce_next_block().await?;
                Ok(())
            }
        }
    }
    fn update_last_block_values(&mut self, block_header: &Arc<BlockHeader>) {
        let (last_height, last_timestamp, last_block_created) =
            Self::extract_block_info(block_header);
        if last_height > self.last_height {
            self.last_height = last_height;
            self.last_timestamp = last_timestamp;
            self.last_block_created = last_block_created;
        }
    }
}

#[derive(Serialize)]
struct PredefinedBlockWithSkippedTransactions {
    block: Block,
    skipped_transactions: Vec<(TxId, ExecutorError)>,
}

#[async_trait::async_trait]
<<<<<<< HEAD
impl<T, B, I, S> RunnableService for MainTask<T, B, I, S>
=======
impl<T, B, I, PB> RunnableService for MainTask<T, B, I, PB>
>>>>>>> 9de2c08c
where
    Self: RunnableTask,
{
    const NAME: &'static str = "PoA";

    type SharedData = SharedState;
<<<<<<< HEAD
    type Task = MainTask<T, B, I, S>;
=======
    type Task = MainTask<T, B, I, PB>;
>>>>>>> 9de2c08c
    type TaskParams = ();

    fn shared_data(&self) -> Self::SharedData {
        self.shared_state.clone()
    }

    async fn into_task(
        self,
        _: &StateWatcher,
        _: Self::TaskParams,
    ) -> anyhow::Result<Self::Task> {
        self.sync_task_handle.start_and_await().await?;

        match self.trigger {
            Trigger::Never | Trigger::Instant => {}
            Trigger::Interval { block_time } => {
                self.timer
                    .set_timeout(block_time, OnConflict::Overwrite)
                    .await;
            }
        };

        Ok(self)
    }
}

#[async_trait::async_trait]
<<<<<<< HEAD
impl<T, B, I, S> RunnableTask for MainTask<T, B, I, S>
=======
impl<T, B, I, PB> RunnableTask for MainTask<T, B, I, PB>
>>>>>>> 9de2c08c
where
    T: TransactionPool,
    B: BlockProducer,
    I: BlockImporter,
<<<<<<< HEAD
    S: BlockSigner,
=======
    PB: PredefinedBlocks,
>>>>>>> 9de2c08c
{
    async fn run(&mut self, watcher: &mut StateWatcher) -> anyhow::Result<bool> {
        let should_continue;
        let mut sync_state = self.sync_task_handle.shared.clone();
        // make sure we're synced first
        while *sync_state.borrow_and_update() == SyncState::NotSynced {
            tokio::select! {
                biased;
                result = watcher.while_started() => {
                    should_continue = result?.started();
                    return Ok(should_continue);
                }
                _ = sync_state.changed() => {
                    break;
                }
                _ = self.tx_status_update_stream.next() => {
                    // ignore txpool events while syncing
                }
                _ = self.timer.wait() => {
                    // ignore timer events while syncing
                }
            }
        }

        if let SyncState::Synced(block_header) = &*sync_state.borrow_and_update() {
            self.update_last_block_values(block_header);
        }

        let next_height = self.next_height();
        let maybe_block = self.predefined_blocks.get_block(&next_height);
        if let Some(block) = maybe_block {
            self.produce_predefined_block(&block).await?;
            should_continue = true;
            return Ok(should_continue)
        }
        tokio::select! {
            biased;
            _ = watcher.while_started() => {
                should_continue = false;
            }
            request = self.request_receiver.recv() => {
                if let Some(request) = request {
                    match request {
                        Request::ManualBlocks((block, response)) => {
                            let result = self.produce_manual_blocks(block).await;
                            let _ = response.send(result);
                        }
                    }
                    should_continue = true;
                } else {
                    tracing::error!("The PoA task should be the holder of the `Sender`");
                    should_continue = false;
                }
            }
            // TODO: This should likely be refactored to use something like tokio::sync::Notify.
            //       Otherwise, if a bunch of txs are submitted at once and all the txs are included
            //       into the first block production trigger, we'll still call the event handler
            //       for each tx after they've already been included into a block.
            //       The poa service also doesn't care about events unrelated to new tx submissions,
            //       and shouldn't be awoken when txs are completed or squeezed out of the pool.
            txpool_event = self.tx_status_update_stream.next() => {
                if txpool_event.is_some()  {
                    self.on_txpool_event().await.context("While processing txpool event")?;
                    should_continue = true;
                } else {
                    should_continue = false;
                }
            }
            at = self.timer.wait() => {
                self.on_timer(at).await.context("While processing timer event")?;
                should_continue = true;
            }
        }

        Ok(should_continue)
    }

    async fn shutdown(self) -> anyhow::Result<()> {
        tracing::info!("PoA MainTask shutting down");
        self.sync_task_handle.stop_and_await().await?;
        Ok(())
    }
}

<<<<<<< HEAD
pub fn new_service<T, B, I, P, S>(
=======
pub fn new_service<T, B, I, P, PB>(
>>>>>>> 9de2c08c
    last_block: &BlockHeader,
    config: Config,
    txpool: T,
    block_producer: B,
    block_importer: I,
    p2p_port: P,
<<<<<<< HEAD
    block_signer: S,
) -> Service<T, B, I, S>
=======
    predefined_blocks: PB,
) -> Service<T, B, I, PB>
>>>>>>> 9de2c08c
where
    T: TransactionPool + 'static,
    B: BlockProducer + 'static,
    I: BlockImporter + 'static,
<<<<<<< HEAD
    S: BlockSigner + 'static,
=======
    PB: PredefinedBlocks + 'static,
>>>>>>> 9de2c08c
    P: P2pPort,
{
    Service::new(MainTask::new(
        last_block,
        config,
        txpool,
        block_producer,
        block_importer,
        p2p_port,
<<<<<<< HEAD
        block_signer,
=======
        predefined_blocks,
>>>>>>> 9de2c08c
    ))
}

fn increase_time(time: Tai64, duration: Duration) -> anyhow::Result<Tai64> {
    let timestamp = time.0;
    let timestamp = timestamp
        .checked_add(duration.as_secs())
        .ok_or(anyhow::anyhow!(
            "The provided time parameters lead to an overflow"
        ))?;
    Ok(Tai64(timestamp))
}<|MERGE_RESOLUTION|>--- conflicted
+++ resolved
@@ -3,7 +3,6 @@
     Context,
 };
 use std::{
-    ops::Deref,
     sync::Arc,
     time::Duration,
 };
@@ -48,15 +47,11 @@
 use fuel_core_storage::transactional::Changes;
 use fuel_core_types::{
     blockchain::{
-        header::BlockHeader,
-        SealedBlock,
-    },
-    fuel_tx::{
+        block::Block, header::BlockHeader, SealedBlock
+    }, fuel_tx::{
         Transaction,
         TxId,
-    },
-    fuel_types::BlockHeight,
-    services::{
+    }, fuel_types::BlockHeight, services::{
         block_importer::ImportResult,
         executor::{
             Error as ExecutorError,
@@ -64,26 +59,12 @@
             UncommittedResult as UncommittedExecutionResult,
         },
         Uncommitted,
-    },
-    tai64::Tai64,
+    }, tai64::Tai64
 };
-<<<<<<< HEAD
-use std::time::Duration;
-use tokio::{
-    sync::{
-        mpsc,
-        oneshot,
-    },
-    time::Instant,
-};
-use tokio_stream::StreamExt;
-
-pub type Service<T, B, I, S> = ServiceRunner<MainTask<T, B, I, S>>;
-=======
 use serde::Serialize;
 
-pub type Service<T, B, I, PB> = ServiceRunner<MainTask<T, B, I, PB>>;
->>>>>>> 9de2c08c
+pub type Service<T, B, I, S, PB> = ServiceRunner<MainTask<T, B, I, S, PB>>;
+
 #[derive(Clone)]
 pub struct SharedState {
     request_sender: mpsc::Sender<Request>,
@@ -137,13 +118,8 @@
     Trigger,
 }
 
-<<<<<<< HEAD
-pub struct MainTask<T, B, I, S> {
+pub struct MainTask<T, B, I, S, PB> {
     signer: S,
-=======
-pub struct MainTask<T, B, I, PB> {
-    signing_key: Option<Secret<SecretKeyWrapper>>,
->>>>>>> 9de2c08c
     block_producer: B,
     block_importer: I,
     txpool: T,
@@ -160,11 +136,7 @@
     sync_task_handle: ServiceRunner<SyncTask>,
 }
 
-<<<<<<< HEAD
-impl<T, B, I, S> MainTask<T, B, I, S>
-=======
-impl<T, B, I, PB> MainTask<T, B, I, PB>
->>>>>>> 9de2c08c
+impl<T, B, I, S, PB> MainTask<T, B, I, S, PB>
 where
     T: TransactionPool,
     I: BlockImporter,
@@ -177,11 +149,8 @@
         block_producer: B,
         block_importer: I,
         p2p_port: P,
-<<<<<<< HEAD
         signer: S,
-=======
         predefined_blocks: PB,
->>>>>>> 9de2c08c
     ) -> Self {
         let tx_status_update_stream = txpool.transaction_status_events();
         let (request_sender, request_receiver) = mpsc::channel(1024);
@@ -266,20 +235,13 @@
     }
 }
 
-<<<<<<< HEAD
-impl<T, B, I, S> MainTask<T, B, I, S>
-=======
-impl<T, B, I, PB> MainTask<T, B, I, PB>
->>>>>>> 9de2c08c
+impl<T, B, I, S, PB> MainTask<T, B, I, S, PB>
 where
     T: TransactionPool,
     B: BlockProducer,
     I: BlockImporter,
-<<<<<<< HEAD
     S: BlockSigner,
-=======
     PB: PredefinedBlocks,
->>>>>>> 9de2c08c
 {
     // Request the block producer to make a new block, and return it when ready
     async fn signal_produce_block(
@@ -428,9 +390,8 @@
     ) -> anyhow::Result<()> {
         tracing::info!("Producing predefined block");
         let last_block_created = Instant::now();
-        // verify signing key is set
-        if self.signing_key.is_none() {
-            return Err(anyhow!("unable to produce blocks without a consensus key"))
+        if !self.signer.is_available() {
+            return Err(anyhow!("unable to produce blocks without a signer"))
         }
 
         // Ask the block producer to create the block
@@ -460,7 +421,7 @@
             );
         }
         // Sign the block and seal it
-        let seal = seal_block(&self.signing_key, &block)?;
+        let seal = self.signer.seal_block(&block).await?;
         let sealed_block = SealedBlock {
             entity: block,
             consensus: seal,
@@ -525,22 +486,14 @@
 }
 
 #[async_trait::async_trait]
-<<<<<<< HEAD
-impl<T, B, I, S> RunnableService for MainTask<T, B, I, S>
-=======
-impl<T, B, I, PB> RunnableService for MainTask<T, B, I, PB>
->>>>>>> 9de2c08c
+impl<T, B, I, S, PB> RunnableService for MainTask<T, B, I, S, PB>
 where
     Self: RunnableTask,
 {
     const NAME: &'static str = "PoA";
 
     type SharedData = SharedState;
-<<<<<<< HEAD
-    type Task = MainTask<T, B, I, S>;
-=======
-    type Task = MainTask<T, B, I, PB>;
->>>>>>> 9de2c08c
+    type Task = MainTask<T, B, I, S, PB>;
     type TaskParams = ();
 
     fn shared_data(&self) -> Self::SharedData {
@@ -568,20 +521,13 @@
 }
 
 #[async_trait::async_trait]
-<<<<<<< HEAD
-impl<T, B, I, S> RunnableTask for MainTask<T, B, I, S>
-=======
-impl<T, B, I, PB> RunnableTask for MainTask<T, B, I, PB>
->>>>>>> 9de2c08c
+impl<T, B, I, S, PB> RunnableTask for MainTask<T, B, I, S, PB>
 where
     T: TransactionPool,
     B: BlockProducer,
     I: BlockImporter,
-<<<<<<< HEAD
     S: BlockSigner,
-=======
     PB: PredefinedBlocks,
->>>>>>> 9de2c08c
 {
     async fn run(&mut self, watcher: &mut StateWatcher) -> anyhow::Result<bool> {
         let should_continue;
@@ -666,33 +612,22 @@
     }
 }
 
-<<<<<<< HEAD
-pub fn new_service<T, B, I, P, S>(
-=======
-pub fn new_service<T, B, I, P, PB>(
->>>>>>> 9de2c08c
+pub fn new_service<T, B, I, P, S, PB>(
     last_block: &BlockHeader,
     config: Config,
     txpool: T,
     block_producer: B,
     block_importer: I,
     p2p_port: P,
-<<<<<<< HEAD
     block_signer: S,
-) -> Service<T, B, I, S>
-=======
     predefined_blocks: PB,
-) -> Service<T, B, I, PB>
->>>>>>> 9de2c08c
+) -> Service<T, B, I, S, PB>
 where
     T: TransactionPool + 'static,
     B: BlockProducer + 'static,
     I: BlockImporter + 'static,
-<<<<<<< HEAD
     S: BlockSigner + 'static,
-=======
     PB: PredefinedBlocks + 'static,
->>>>>>> 9de2c08c
     P: P2pPort,
 {
     Service::new(MainTask::new(
@@ -702,11 +637,8 @@
         block_producer,
         block_importer,
         p2p_port,
-<<<<<<< HEAD
         block_signer,
-=======
         predefined_blocks,
->>>>>>> 9de2c08c
     ))
 }
 
