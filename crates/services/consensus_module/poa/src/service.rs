use anyhow::anyhow;
use std::{
    sync::Arc,
    time::Duration,
};
use tokio::{
    sync::{
        mpsc,
        oneshot,
    },
    time::{
        sleep_until,
        Instant,
    },
};

use crate::{
    ports::{
        BlockImporter,
        BlockProducer,
        BlockSigner,
        GetTime,
        P2pPort,
        PredefinedBlocks,
        TransactionPool,
        TransactionsSource,
    },
    sync::{
        SyncState,
        SyncTask,
    },
    Config,
    Trigger,
};
use fuel_core_services::{
    stream::BoxFuture,
    RunnableService,
    RunnableTask,
    Service as OtherService,
    ServiceRunner,
    StateWatcher,
    TaskNextAction,
};
use fuel_core_storage::transactional::Changes;
use fuel_core_types::{
    blockchain::{
        block::Block,
        header::BlockHeader,
        SealedBlock,
    },
    fuel_tx::{
        Transaction,
        TxId,
    },
    fuel_types::BlockHeight,
    services::{
        block_importer::ImportResult,
        executor::{
            Error as ExecutorError,
            ExecutionResult,
            NewTxWaiter,
            UncommittedResult as UncommittedExecutionResult,
            WaitNewTransactionsResult,
        },
        Uncommitted,
    },
    tai64::Tai64,
};
use serde::Serialize;

pub type Service<T, B, I, S, PB, C> = ServiceRunner<MainTask<T, B, I, S, PB, C>>;

#[derive(Clone)]
pub struct SharedState {
    request_sender: mpsc::Sender<Request>,
}

impl SharedState {
    pub async fn manually_produce_block(
        &self,
        start_time: Option<Tai64>,
        mode: Mode,
    ) -> anyhow::Result<()> {
        let (sender, receiver) = oneshot::channel();

        self.request_sender
            .send(Request::ManualBlocks((
                ManualProduction { start_time, mode },
                sender,
            )))
            .await?;
        receiver.await?
    }
}

pub enum Mode {
    /// Produces `number_of_blocks` blocks using `TxPool` as a source of transactions.
    Blocks { number_of_blocks: u32 },
    /// Produces one block with the given transactions.
    BlockWithTransactions(Vec<Transaction>),
}

struct ManualProduction {
    pub start_time: Option<Tai64>,
    pub mode: Mode,
}

/// Requests accepted by the task.
enum Request {
    /// Manually produces the next blocks with `Tai64` block timestamp.
    /// The block timestamp should be higher than previous one.
    ManualBlocks((ManualProduction, oneshot::Sender<anyhow::Result<()>>)),
}

impl core::fmt::Debug for Request {
    fn fmt(&self, f: &mut core::fmt::Formatter<'_>) -> core::fmt::Result {
        write!(f, "Request")
    }
}

pub(crate) enum RequestType {
    Manual,
    Trigger,
}
pub struct MainTask<T, B, I, S, PB, C> {
    signer: Arc<S>,
    block_producer: B,
    block_importer: I,
    txpool: T,
    new_txs_watcher: tokio::sync::watch::Receiver<()>,
    request_receiver: mpsc::Receiver<Request>,
    shared_state: SharedState,
    last_height: BlockHeight,
    last_timestamp: Tai64,
    last_block_created: Instant,
    predefined_blocks: PB,
    trigger: Trigger,
    clock: C,
    /// Deadline clock, used by the triggers
    sync_task_handle: ServiceRunner<SyncTask>,
}

impl<T, B, I, S, PB, C> MainTask<T, B, I, S, PB, C>
where
    T: TransactionPool,
    I: BlockImporter,
    PB: PredefinedBlocks,
    C: GetTime,
{
    #[allow(clippy::too_many_arguments)]
    pub fn new<P: P2pPort>(
        last_block: &BlockHeader,
        config: Config,
        txpool: T,
        block_producer: B,
        block_importer: I,
        p2p_port: P,
        signer: Arc<S>,
        predefined_blocks: PB,
        clock: C,
    ) -> Self {
        let new_txs_watcher = txpool.new_txs_watcher();
        let (request_sender, request_receiver) = mpsc::channel(1024);
        let (last_height, last_timestamp, last_block_created) =
            Self::extract_block_info(clock.now(), last_block);

        let block_stream = block_importer.block_stream();
        let peer_connections_stream = p2p_port.reserved_peers_count();

        let Config {
            min_connected_reserved_peers,
            time_until_synced,
            trigger,
            ..
        } = config;

        let sync_task = SyncTask::new(
            peer_connections_stream,
            min_connected_reserved_peers,
            time_until_synced,
            block_stream,
            last_block,
        );

        let sync_task_handle = ServiceRunner::new(sync_task);

        Self {
            signer,
            txpool,
            block_producer,
            block_importer,
            new_txs_watcher,
            request_receiver,
            shared_state: SharedState { request_sender },
            last_height,
            last_timestamp,
            last_block_created,
            predefined_blocks,
            trigger,
            sync_task_handle,
            clock,
        }
    }

    fn extract_block_info(
        now: Tai64,
        last_block: &BlockHeader,
    ) -> (BlockHeight, Tai64, Instant) {
        let last_timestamp = last_block.time();
        let duration_since_last_block =
            Duration::from_secs(now.0.saturating_sub(last_timestamp.0));
        let last_block_created = Instant::now()
            .checked_sub(duration_since_last_block)
            .unwrap_or(Instant::now());
        let last_height = *last_block.height();
        (last_height, last_timestamp, last_block_created)
    }

    fn next_height(&self) -> BlockHeight {
        self.last_height
            .succ()
            .expect("It should be impossible to produce more blocks than u32::MAX")
    }

    fn next_time(&self, request_type: RequestType) -> anyhow::Result<Tai64> {
        match request_type {
            RequestType::Manual => match self.trigger {
                Trigger::Never | Trigger::Instant => {
                    let duration = self.last_block_created.elapsed();
                    increase_time(self.last_timestamp, duration)
                }
                Trigger::Interval { block_time } => {
                    increase_time(self.last_timestamp, block_time)
                }
            },
            RequestType::Trigger => {
                let now = self.clock.now();
                if now > self.last_timestamp {
                    Ok(now)
                } else {
                    self.next_time(RequestType::Manual)
                }
            }
        }
    }
}

<<<<<<< HEAD
pub struct NewTxWaiterImpl {
    receiver: tokio::sync::watch::Receiver<()>,
    timeout: Instant,
}

impl NewTxWaiterImpl {
    fn new(receiver: tokio::sync::watch::Receiver<()>, timeout: Instant) -> Self {
        Self { receiver, timeout }
    }
}

impl NewTxWaiter for NewTxWaiterImpl {
    async fn wait_for_new_transactions(&self) -> WaitNewTransactionsResult {
        // TODO: use correct interval
        let mut receiver = self.receiver.clone();
        match tokio::time::timeout_at(self.timeout, async move {
            match receiver.changed().await {
                Ok(()) => WaitNewTransactionsResult::NewTransaction,
                Err(_) => WaitNewTransactionsResult::Timeout,
            }
        })
        .await
        {
            Ok(result) => result,
            Err(_) => WaitNewTransactionsResult::Timeout,
        }
    }
}

impl<T, B, I, S, PB, C, TxRcv, Brdcst, Parent, Gen, DelegateKey, Trigger>
    MainTask<T, B, I, S, PB, C, TxRcv, Brdcst, Parent, Gen, DelegateKey, Trigger>
=======
impl<T, B, I, S, PB, C> MainTask<T, B, I, S, PB, C>
>>>>>>> 5a4fc127
where
    T: TransactionPool,
    B: BlockProducer,
    I: BlockImporter,
    S: BlockSigner,
    PB: PredefinedBlocks,
    C: GetTime,
{
    // Request the block producer to make a new block, and return it when ready
    async fn signal_produce_block(
        &self,
        height: BlockHeight,
        block_time: Tai64,
        source: TransactionsSource,
    ) -> anyhow::Result<UncommittedExecutionResult<Changes>> {
        // TODO: Use neew calculated interval
        let new_tx_waiter = NewTxWaiterImpl::new(
            self.new_txs_watcher.clone(),
            self.last_block_created + Duration::from_secs(1),
        );
        self.block_producer
            .produce_and_execute_block(height, block_time, source, new_tx_waiter)
            .await
    }

    pub(crate) async fn produce_next_block(&mut self) -> anyhow::Result<()> {
        self.produce_block(
            self.next_height(),
            self.next_time(RequestType::Trigger)?,
            TransactionsSource::TxPool,
        )
        .await
    }

    async fn produce_manual_blocks(
        &mut self,
        block_production: ManualProduction,
    ) -> anyhow::Result<()> {
        let mut block_time = if let Some(time) = block_production.start_time {
            time
        } else {
            self.next_time(RequestType::Manual)?
        };
        match block_production.mode {
            Mode::Blocks { number_of_blocks } => {
                for _ in 0..number_of_blocks {
                    self.produce_block(
                        self.next_height(),
                        block_time,
                        TransactionsSource::TxPool,
                    )
                    .await?;
                    block_time = self.next_time(RequestType::Manual)?;
                }
            }
            Mode::BlockWithTransactions(txs) => {
                self.produce_block(
                    self.next_height(),
                    block_time,
                    TransactionsSource::SpecificTransactions(txs),
                )
                .await?;
            }
        }
        Ok(())
    }

    async fn produce_block(
        &mut self,
        height: BlockHeight,
        block_time: Tai64,
        source: TransactionsSource,
    ) -> anyhow::Result<()> {
        let last_block_created = Instant::now();
        // verify signing key is set
        if !self.signer.is_available() {
            return Err(anyhow!("unable to produce blocks without a consensus key"))
        }

        if self.last_timestamp > block_time {
            return Err(anyhow!("The block timestamp should monotonically increase"))
        }
        // Ask the block producer to create the block
        let (
            ExecutionResult {
                block,
                skipped_transactions,
                tx_status,
                events,
            },
            changes,
        ) = self
            .signal_produce_block(
                height, block_time, source, // self.new_txs_watcher
            )
            .await?
            .into();

        if !skipped_transactions.is_empty() {
            let mut tx_ids_to_remove = Vec::with_capacity(skipped_transactions.len());
            for (tx_id, err) in skipped_transactions {
                tracing::error!(
                "During block production got invalid transaction {:?} with error {:?}",
                tx_id,
                err
            );
                tx_ids_to_remove.push((tx_id, err.to_string()));
            }
            self.txpool.notify_skipped_txs(tx_ids_to_remove);
        }

        // Sign the block and seal it
        let seal = self.signer.seal_block(&block).await?;
        let block = SealedBlock {
            entity: block,
            consensus: seal,
        };

        // Import the sealed block
        self.block_importer
            .commit_result(Uncommitted::new(
                ImportResult::new_from_local(block, tx_status, events),
                changes,
            ))
            .await?;

        // Update last block time
        self.last_height = height;
        self.last_timestamp = block_time;
        self.last_block_created = last_block_created;

        Ok(())
    }

    async fn produce_predefined_block(
        &mut self,
        predefined_block: &Block,
    ) -> anyhow::Result<()> {
        tracing::info!("Producing predefined block");
        let last_block_created = Instant::now();
        if !self.signer.is_available() {
            return Err(anyhow!("unable to produce blocks without a signer"))
        }

        // Ask the block producer to create the block
        let (
            ExecutionResult {
                block,
                skipped_transactions,
                tx_status,
                events,
            },
            changes,
        ) = self
            .block_producer
            .produce_predefined_block(predefined_block)
            .await?
            .into();

        if !skipped_transactions.is_empty() {
            let block_and_skipped = PredefinedBlockWithSkippedTransactions {
                block: predefined_block.clone(),
                skipped_transactions,
            };
            let serialized = serde_json::to_string_pretty(&block_and_skipped)?;
            tracing::error!(
                "During block production got invalid transactions: BEGIN {} END",
                serialized
            );
        }

        // Sign the block and seal it
        let seal = self.signer.seal_block(&block).await?;
        let sealed_block = SealedBlock {
            entity: block,
            consensus: seal,
        };
        // Import the sealed block
        self.block_importer
            .commit_result(Uncommitted::new(
                ImportResult::new_from_local(sealed_block.clone(), tx_status, events),
                changes,
            ))
            .await?;

        // Update last block time
        self.last_height = *sealed_block.entity.header().height();
        self.last_timestamp = sealed_block.entity.header().time();
        self.last_block_created = last_block_created;

        Ok(())
    }

    fn update_last_block_values(&mut self, block_header: &Arc<BlockHeader>) {
        let (last_height, last_timestamp, last_block_created) =
            Self::extract_block_info(self.clock.now(), block_header);
        if last_height > self.last_height {
            self.last_height = last_height;
            self.last_timestamp = last_timestamp;
            self.last_block_created = last_block_created;
        }
    }

    async fn ensure_synced(
        &mut self,
        watcher: &mut StateWatcher,
    ) -> Option<TaskNextAction> {
        let mut sync_state = self.sync_task_handle.shared.clone();

        if *sync_state.borrow_and_update() == SyncState::NotSynced {
            tokio::select! {
                biased;
                result = watcher.while_started() => {
                    return Some(result.map(|state| state.started()).into())
                }
                _ = sync_state.changed() => {}
            }
        }

        if let SyncState::Synced(block_header) = &*sync_state.borrow_and_update() {
            self.update_last_block_values(block_header);
        }
        None
    }

    async fn maybe_produce_predefined_block(&mut self) -> Option<TaskNextAction> {
        let next_height = self.next_height();
        let maybe_block = match self.predefined_blocks.get_block(&next_height) {
            Ok(option) => option,
            Err(err) => return Some(TaskNextAction::ErrorContinue(err)),
        };
        if let Some(block) = maybe_block {
            let res = self.produce_predefined_block(&block).await;
            return match res {
                Ok(()) => Some(TaskNextAction::Continue),
                Err(err) => Some(TaskNextAction::ErrorContinue(err)),
            }
        }
        None
    }

    async fn handle_requested_production(
        &mut self,
        request: Option<Request>,
    ) -> TaskNextAction {
        if let Some(request) = request {
            match request {
                Request::ManualBlocks((block, response)) => {
                    let result = self.produce_manual_blocks(block).await;
                    let _ = response.send(result);
                }
            }
            TaskNextAction::Continue
        } else {
            tracing::error!("The PoA task should be the holder of the `Sender`");
            TaskNextAction::Stop
        }
    }

    async fn handle_normal_block_production(&mut self) -> TaskNextAction {
        match self.produce_next_block().await {
            Ok(()) => TaskNextAction::Continue,
            Err(err) => {
                // Wait some time in case of error to avoid spamming retry block production
                tokio::time::sleep(Duration::from_secs(1)).await;
                TaskNextAction::ErrorContinue(err)
            }
        }
    }
}

#[derive(Serialize)]
struct PredefinedBlockWithSkippedTransactions {
    block: Block,
    skipped_transactions: Vec<(TxId, ExecutorError)>,
}

#[async_trait::async_trait]
impl<T, B, I, S, PB, C> RunnableService for MainTask<T, B, I, S, PB, C>
where
    Self: RunnableTask,
{
    const NAME: &'static str = "PoA";

    type SharedData = SharedState;
    type Task = MainTask<T, B, I, S, PB, C>;
    type TaskParams = ();

    fn shared_data(&self) -> Self::SharedData {
        self.shared_state.clone()
    }

    async fn into_task(
        self,
        _: &StateWatcher,
        _: Self::TaskParams,
    ) -> anyhow::Result<Self::Task> {
        self.sync_task_handle.start_and_await().await?;

        match self.trigger {
            Trigger::Never | Trigger::Instant => {}
            Trigger::Interval { .. } => {
                return Ok(Self {
                    last_block_created: Instant::now(),
                    ..self
                })
            }
        }

        Ok(self)
    }
}

impl<T, B, I, S, PB, C> RunnableTask for MainTask<T, B, I, S, PB, C>
where
    T: TransactionPool,
    B: BlockProducer,
    I: BlockImporter,
    S: BlockSigner,
    PB: PredefinedBlocks,
    C: GetTime,
{
    async fn run(&mut self, watcher: &mut StateWatcher) -> TaskNextAction {
        if let Some(action) = self.ensure_synced(watcher).await {
            return action;
        }

        if let Some(action) = self.maybe_produce_predefined_block().await {
            return action;
        }

        let next_block_production: BoxFuture<()> = match self.trigger {
            Trigger::Never => Box::pin(core::future::pending()),
            Trigger::Instant => Box::pin(async {
                let _ = self.new_txs_watcher.changed().await;
            }),
            Trigger::Interval { block_time } => {
                let next_block_time = match self
                    .last_block_created
                    .checked_add(block_time)
                    .ok_or(anyhow!("Time exceeds system limits"))
                {
                    Ok(time) => time,
                    Err(err) => return TaskNextAction::ErrorContinue(err),
                };
                Box::pin(sleep_until(next_block_time))
            }
        };

        tokio::select! {
            biased;
            _ = watcher.while_started() => {
                TaskNextAction::Stop
            }
            request = self.request_receiver.recv() => {
                self.handle_requested_production(request).await
            }
            _ = next_block_production => {
                self.handle_normal_block_production().await
            }
        }
    }

    async fn shutdown(self) -> anyhow::Result<()> {
        tracing::info!("PoA MainTask shutting down");
        self.sync_task_handle.stop_and_await().await?;
        Ok(())
    }
}

#[allow(clippy::too_many_arguments)]
pub fn new_service<T, B, I, P, S, PB, C>(
    last_block: &BlockHeader,
    config: Config,
    txpool: T,
    block_producer: B,
    block_importer: I,
    p2p_port: P,
    block_signer: Arc<S>,
    predefined_blocks: PB,
    clock: C,
) -> Service<T, B, I, S, PB, C>
where
    T: TransactionPool + 'static,
    B: BlockProducer + 'static,
    I: BlockImporter + 'static,
    S: BlockSigner + 'static,
    PB: PredefinedBlocks + 'static,
    P: P2pPort,
    C: GetTime,
{
    Service::new(MainTask::new(
        last_block,
        config,
        txpool,
        block_producer,
        block_importer,
        p2p_port,
        block_signer,
        predefined_blocks,
        clock,
    ))
}

fn increase_time(time: Tai64, duration: Duration) -> anyhow::Result<Tai64> {
    let timestamp = time.0;
    let timestamp = timestamp
        .checked_add(duration.as_secs())
        .ok_or(anyhow::anyhow!(
            "The provided time parameters lead to an overflow"
        ))?;
    Ok(Tai64(timestamp))
}<|MERGE_RESOLUTION|>--- conflicted
+++ resolved
@@ -245,7 +245,6 @@
     }
 }
 
-<<<<<<< HEAD
 pub struct NewTxWaiterImpl {
     receiver: tokio::sync::watch::Receiver<()>,
     timeout: Instant,
@@ -275,11 +274,7 @@
     }
 }
 
-impl<T, B, I, S, PB, C, TxRcv, Brdcst, Parent, Gen, DelegateKey, Trigger>
-    MainTask<T, B, I, S, PB, C, TxRcv, Brdcst, Parent, Gen, DelegateKey, Trigger>
-=======
 impl<T, B, I, S, PB, C> MainTask<T, B, I, S, PB, C>
->>>>>>> 5a4fc127
 where
     T: TransactionPool,
     B: BlockProducer,
