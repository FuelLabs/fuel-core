--- conflicted
+++ resolved
@@ -347,20 +347,10 @@
         // spend_outputs: [Input], added_outputs: [AddedOutputs]
     ) {
         for tx in block.entity.transactions() {
-<<<<<<< HEAD
-            let tx_id = tx.id();
+            let tx_id = tx.id(&self.config.chain_config.transaction_parameters);
             let result = self.database.transaction_status(&tx_id);
             tx_status_sender.send_complete(tx_id, block.entity.header().height(), result);
             self.remove_committed_tx(&tx_id);
-=======
-            tx_status_sender.send_complete(
-                tx.id(&self.config.chain_config.transaction_parameters),
-                block.entity.header().height(),
-            );
-            self.remove_committed_tx(
-                &tx.id(&self.config.chain_config.transaction_parameters),
-            );
->>>>>>> 5846339d
         }
     }
 
