use super::*;
use crate::service::test_helpers::{
    TestContext,
    TestContextBuilder,
};
use fuel_core_services::Service as ServiceTrait;
use fuel_core_types::fuel_tx::UniqueIdentifier;
use std::time::Duration;

#[tokio::test]
async fn test_start_stop() {
    let ctx = TestContext::new().await;

    let service = ctx.service();

    // Double start will return false.
    assert!(service.start().is_err(), "double start should fail");

    let state = service.stop_and_await().await.unwrap();
    assert!(state.stopped());
}

#[tokio::test]
async fn test_find() {
    let ctx = TestContext::new().await;

    let tx1 = Arc::new(ctx.setup_script_tx(10));
    let tx2 = Arc::new(ctx.setup_script_tx(20));
    let tx3 = Arc::new(ctx.setup_script_tx(30));

    let service = ctx.service();

    let out = service.shared.insert(vec![tx1.clone(), tx2.clone()]).await;

    assert_eq!(out.len(), 2, "Should be len 2:{out:?}");
    assert!(out[0].is_ok(), "Tx1 should be OK, got err:{out:?}");
    assert!(out[1].is_ok(), "Tx2 should be OK, got err:{out:?}");
    let out = service.shared.find(vec![
        tx1.id(&Default::default()),
        tx3.id(&Default::default()),
    ]);
    assert_eq!(out.len(), 2, "Should be len 2:{out:?}");
    assert!(out[0].is_some(), "Tx1 should be some:{out:?}");
    let id = out[0].as_ref().unwrap().id();
    assert_eq!(id, tx1.id(&Default::default()), "Found tx id match{out:?}");
    assert!(out[1].is_none(), "Tx3 should not be found:{out:?}");
    service.stop_and_await().await.unwrap();
}

#[tokio::test(start_paused = true)]
async fn test_prune_transactions() {
    const TIMEOUT: u64 = 10;

    let config = Config {
        transaction_ttl: Duration::from_secs(TIMEOUT),
        ..Default::default()
    };
    let ctx = TestContextBuilder::new()
        .with_config(config)
        .build_and_start()
        .await;

    let tx1 = Arc::new(ctx.setup_script_tx(10));
    let tx2 = Arc::new(ctx.setup_script_tx(20));
    let tx3 = Arc::new(ctx.setup_script_tx(30));

    let service = ctx.service();

    let out = service
        .shared
        .insert(vec![tx1.clone(), tx2.clone(), tx3.clone()])
        .await;

    // Check that we have all transactions after insertion.
    assert_eq!(out.len(), 3, "Should be len 3:{out:?}");
    assert!(out[0].is_ok(), "Tx1 should be OK, got err:{out:?}");
    assert!(out[1].is_ok(), "Tx2 should be OK, got err:{out:?}");
    assert!(out[2].is_ok(), "Tx3 should be OK, got err:{out:?}");

    tokio::time::sleep(Duration::from_secs(TIMEOUT)).await;
    let out = service.shared.find(vec![
        tx1.id(&Default::default()),
        tx2.id(&Default::default()),
        tx3.id(&Default::default()),
    ]);
    assert_eq!(out.len(), 3, "Should be len 3:{out:?}");
    assert!(out[0].is_some(), "Tx1 should exist");
    assert!(out[1].is_some(), "Tx2 should exist");
    assert!(out[2].is_some(), "Tx3 should exist");

    tokio::time::sleep(Duration::from_secs(TIMEOUT)).await;
    let out = service.shared.find(vec![
        tx1.id(&Default::default()),
        tx2.id(&Default::default()),
        tx3.id(&Default::default()),
    ]);
    assert_eq!(out.len(), 3, "Should be len 3:{out:?}");
    assert!(out[0].is_none(), "Tx1 should be pruned");
    assert!(out[1].is_none(), "Tx2 should be pruned");
    assert!(out[2].is_none(), "Tx3 should be pruned");

    service.stop_and_await().await.unwrap();
}

#[tokio::test]
async fn test_prune_transactions_the_oldest() {
    const TIMEOUT: u64 = 5;

    let config = Config {
        transaction_ttl: Duration::from_secs(TIMEOUT),
        ..Default::default()
    };
    let ctx = TestContextBuilder::new()
        .with_config(config)
        .build_and_start()
        .await;

    let tx1 = Arc::new(ctx.setup_script_tx(10));
    let tx2 = Arc::new(ctx.setup_script_tx(20));
    let tx3 = Arc::new(ctx.setup_script_tx(30));
    let tx4 = Arc::new(ctx.setup_script_tx(40));

    let service = ctx.service();

    // insert tx1 at time `0`
    let out = service.shared.insert(vec![tx1.clone()]).await;
    assert!(out[0].is_ok(), "Tx1 should be OK, got err:{out:?}");

    // sleep for `4` seconds
    tokio::time::sleep(Duration::from_secs(4)).await;
    // insert tx2 at time `4`
    let out = service.shared.insert(vec![tx2.clone()]).await;
    assert!(out[0].is_ok(), "Tx2 should be OK, got err:{out:?}");

    // check that tx1 and tx2 are still there at time `4`
    let out = service.shared.find(vec![
<<<<<<< HEAD
        tx1.id(&Default::default()),
        tx2.id(&Default::default()),
        tx3.id(&Default::default()),
=======
        tx1.id(&ConsensusParameters::DEFAULT.chain_id),
        tx2.id(&ConsensusParameters::DEFAULT.chain_id),
>>>>>>> 678f6ae3
    ]);
    assert!(out[0].is_some(), "Tx1 should exist");
    assert!(out[1].is_some(), "Tx2 should exist");

    // sleep for another `4` seconds
    tokio::time::sleep(Duration::from_secs(4)).await;
    // insert tx3 at time `8`
    let out = service.shared.insert(vec![tx3.clone()]).await;
    assert!(out[0].is_ok(), "Tx3 should be OK, got err:{out:?}");

    // sleep for `3` seconds
    tokio::time::sleep(Duration::from_secs(3)).await;

    // insert tx4 at time `11`
    let out = service.shared.insert(vec![tx4.clone()]).await;
    assert!(out[0].is_ok(), "Tx4 should be OK, got err:{out:?}");

    // time is now `11`, tx1 and tx2 should be pruned
    let out = service.shared.find(vec![
<<<<<<< HEAD
        tx1.id(&Default::default()),
        tx2.id(&Default::default()),
        tx3.id(&Default::default()),
=======
        tx1.id(&ConsensusParameters::DEFAULT.chain_id),
        tx2.id(&ConsensusParameters::DEFAULT.chain_id),
        tx3.id(&ConsensusParameters::DEFAULT.chain_id),
        tx4.id(&ConsensusParameters::DEFAULT.chain_id),
>>>>>>> 678f6ae3
    ]);
    assert!(out[0].is_none(), "Tx1 should be pruned");
    assert!(out[1].is_none(), "Tx2 should be pruned");
    assert!(out[2].is_some(), "Tx3 should exist");
    assert!(out[3].is_some(), "Tx4 should exist");

    // sleep for `5` seconds
    tokio::time::sleep(Duration::from_secs(TIMEOUT)).await;

    // time is now `16`, tx3 should be pruned
    let out = service.shared.find(vec![
<<<<<<< HEAD
        tx1.id(&Default::default()),
        tx2.id(&Default::default()),
        tx3.id(&Default::default()),
=======
        tx1.id(&ConsensusParameters::DEFAULT.chain_id),
        tx2.id(&ConsensusParameters::DEFAULT.chain_id),
        tx3.id(&ConsensusParameters::DEFAULT.chain_id),
        tx4.id(&ConsensusParameters::DEFAULT.chain_id),
>>>>>>> 678f6ae3
    ]);
    assert!(out[0].is_none(), "Tx1 should be pruned");
    assert!(out[1].is_none(), "Tx2 should be pruned");
    assert!(out[2].is_none(), "Tx3 should be pruned");
    assert!(out[3].is_some(), "Tx4 should exist");

    service.stop_and_await().await.unwrap();
}

#[tokio::test]
async fn simple_insert_removal_subscription() {
    let ctx = TestContextBuilder::new().build_and_start().await;

    let tx1 = Arc::new(ctx.setup_script_tx(10));
    let tx2 = Arc::new(ctx.setup_script_tx(20));
    let service = ctx.service();

    let mut new_tx_notification = service.shared.new_tx_notification_subscribe();
    let mut tx1_subscribe_updates = service
        .shared
        .tx_update_subscribe(tx1.cached_id().unwrap())
        .await;
    let mut tx2_subscribe_updates = service
        .shared
        .tx_update_subscribe(tx2.cached_id().unwrap())
        .await;

    let out = service.shared.insert(vec![tx1.clone(), tx2.clone()]).await;

    if out[0].is_ok() {
        assert_eq!(
            new_tx_notification.try_recv(),
            Ok(tx1.cached_id().unwrap()),
            "First added should be tx1"
        );
        let update = tx1_subscribe_updates.next().await.unwrap();
        assert!(
            matches!(
                update,
                TxStatusMessage::Status(TransactionStatus::Submitted { .. })
            ),
            "First message in tx1 stream should be Submitted"
        );
    } else {
        panic!("Tx1 should be OK, got err");
    }

    if out[1].is_ok() {
        assert_eq!(
            new_tx_notification.try_recv(),
            Ok(tx2.cached_id().unwrap()),
            "Second added should be tx2"
        );
        let update = tx2_subscribe_updates.next().await.unwrap();
        assert!(
            matches!(
                update,
                TxStatusMessage::Status(TransactionStatus::Submitted { .. })
            ),
            "First message in tx2 stream should be Submitted"
        );
    } else {
        panic!("Tx2 should be OK, got err");
    }

    // remove them
    service
        .shared
        .remove(vec![tx1.cached_id().unwrap(), tx2.cached_id().unwrap()]);

    let update = tx1_subscribe_updates.next().await.unwrap();
    assert_eq!(
        update,
        TxStatusMessage::Status(TransactionStatus::SqueezedOut {
            reason: "Transaction removed.".to_string()
        }),
        "Second message in tx1 stream should be squeezed out"
    );

    let update = tx2_subscribe_updates.next().await.unwrap();
    assert_eq!(
        update,
        TxStatusMessage::Status(TransactionStatus::SqueezedOut {
            reason: "Transaction removed.".to_string()
        }),
        "Second message in tx2 stream should be squeezed out"
    );

    service.stop_and_await().await.unwrap();
}<|MERGE_RESOLUTION|>--- conflicted
+++ resolved
@@ -134,14 +134,8 @@
 
     // check that tx1 and tx2 are still there at time `4`
     let out = service.shared.find(vec![
-<<<<<<< HEAD
-        tx1.id(&Default::default()),
-        tx2.id(&Default::default()),
-        tx3.id(&Default::default()),
-=======
-        tx1.id(&ConsensusParameters::DEFAULT.chain_id),
-        tx2.id(&ConsensusParameters::DEFAULT.chain_id),
->>>>>>> 678f6ae3
+        tx1.id(&Default::default()),
+        tx2.id(&Default::default()),
     ]);
     assert!(out[0].is_some(), "Tx1 should exist");
     assert!(out[1].is_some(), "Tx2 should exist");
@@ -161,16 +155,10 @@
 
     // time is now `11`, tx1 and tx2 should be pruned
     let out = service.shared.find(vec![
-<<<<<<< HEAD
-        tx1.id(&Default::default()),
-        tx2.id(&Default::default()),
-        tx3.id(&Default::default()),
-=======
-        tx1.id(&ConsensusParameters::DEFAULT.chain_id),
-        tx2.id(&ConsensusParameters::DEFAULT.chain_id),
-        tx3.id(&ConsensusParameters::DEFAULT.chain_id),
+        tx1.id(&Default::default()),
+        tx2.id(&Default::default()),
+        tx3.id(&Default::default()),
         tx4.id(&ConsensusParameters::DEFAULT.chain_id),
->>>>>>> 678f6ae3
     ]);
     assert!(out[0].is_none(), "Tx1 should be pruned");
     assert!(out[1].is_none(), "Tx2 should be pruned");
@@ -182,16 +170,10 @@
 
     // time is now `16`, tx3 should be pruned
     let out = service.shared.find(vec![
-<<<<<<< HEAD
-        tx1.id(&Default::default()),
-        tx2.id(&Default::default()),
-        tx3.id(&Default::default()),
-=======
-        tx1.id(&ConsensusParameters::DEFAULT.chain_id),
-        tx2.id(&ConsensusParameters::DEFAULT.chain_id),
-        tx3.id(&ConsensusParameters::DEFAULT.chain_id),
+        tx1.id(&Default::default()),
+        tx2.id(&Default::default()),
+        tx3.id(&Default::default()),
         tx4.id(&ConsensusParameters::DEFAULT.chain_id),
->>>>>>> 678f6ae3
     ]);
     assert!(out[0].is_none(), "Tx1 should be pruned");
     assert!(out[1].is_none(), "Tx2 should be pruned");
