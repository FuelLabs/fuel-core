use crate::{
    behavior::{
        FuelBehaviour,
        FuelBehaviourEvent,
    },
    codecs::{
        postcard::PostcardCodec,
        GossipsubCodec,
    },
    config::{
        build_transport_function,
        Config,
    },
    dnsaddr_resolution::DnsResolver,
    gossipsub::{
        messages::{
            GossipTopicTag,
            GossipsubBroadcastRequest,
            GossipsubMessage as FuelGossipsubMessage,
        },
        topics::GossipsubTopics,
    },
    heartbeat,
    peer_manager::{
        PeerManager,
        Punisher,
    },
    peer_report::PeerReportEvent,
    request_response::messages::{
        RequestError,
        RequestMessage,
        ResponseError,
        ResponseSendError,
        ResponseSender,
        V2ResponseMessage,
    },
    TryPeerId,
};
use fuel_core_metrics::{
    global_registry,
    p2p_metrics::increment_unique_peers,
};
use fuel_core_types::{
    fuel_types::BlockHeight,
    services::p2p::peer_reputation::AppScore,
};
use futures::prelude::*;
use libp2p::{
    gossipsub::{
        self,
        MessageAcceptance,
        MessageId,
        PublishError,
        TopicHash,
    },
    identify,
    metrics::{
        Metrics,
        Recorder,
    },
    multiaddr::Protocol,
    request_response::{
        self,
        InboundRequestId,
        OutboundRequestId,
        ResponseChannel,
    },
    swarm::SwarmEvent,
    tcp,
    Multiaddr,
    PeerId,
    Swarm,
    SwarmBuilder,
};
use rand::seq::IteratorRandom;
use std::{
    collections::HashMap,
    time::Duration,
};
use tokio::sync::broadcast;
use tracing::{
    debug,
    warn,
};

/// Maximum amount of peer's addresses that we are ready to store per peer
const MAX_IDENTIFY_ADDRESSES: usize = 10;

impl Punisher for Swarm<FuelBehaviour> {
    fn ban_peer(&mut self, peer_id: PeerId) {
        self.behaviour_mut().block_peer(peer_id)
    }
}

/// Listens to the events on the p2p network
/// And forwards them to the Orchestrator
pub struct FuelP2PService {
    /// Store the local peer id
    pub local_peer_id: PeerId,

    /// IP address for Swarm to listen on
    local_address: std::net::IpAddr,

    /// The TCP port that Swarm listens on
    tcp_port: u16,

    /// Swarm handler for FuelBehaviour
    swarm: Swarm<FuelBehaviour>,

    /// Holds active outbound requests and associated oneshot channels.
    /// When we send a request to the p2p network, we add it here. The sender
    /// must provide a channel to receive the response.
    /// Whenever a response (or an error) is received from the p2p network,
    /// the request is removed from this table, and the channel is used to
    /// send the result to the caller.
    outbound_requests_table: HashMap<OutboundRequestId, ResponseSender>,

    /// Holds active inbound requests and associated oneshot channels.
    /// Whenever we're done processing the request, it's removed from this table,
    /// and the channel is used to send the result to libp2p, which will forward it
    /// to the peer that requested it.
    inbound_requests_table: HashMap<InboundRequestId, ResponseChannel<V2ResponseMessage>>,

    /// NetworkCodec used as `<GossipsubCodec>` for encoding and decoding of Gossipsub messages    
    network_codec: PostcardCodec,

    /// Stores additional p2p network info    
    network_metadata: NetworkMetadata,

    /// Whether or not metrics collection is enabled
    metrics: bool,

    /// libp2p metrics registry
    libp2p_metrics_registry: Option<Metrics>,

    /// Holds peers' information, and manages existing connections
    peer_manager: PeerManager,
}

#[derive(Debug)]
struct GossipsubData {
    topics: GossipsubTopics,
}

impl GossipsubData {
    pub fn with_topics(topics: GossipsubTopics) -> Self {
        Self { topics }
    }
}

/// Holds additional Network data for FuelBehavior
#[derive(Debug)]
struct NetworkMetadata {
    gossipsub_data: GossipsubData,
}

#[derive(Debug, Clone)]
#[allow(clippy::large_enum_variant)]
pub enum FuelP2PEvent {
    GossipsubMessage {
        peer_id: PeerId,
        message_id: MessageId,
        topic_hash: TopicHash,
        message: FuelGossipsubMessage,
    },
    NewSubscription {
        peer_id: PeerId,
        tag: GossipTopicTag,
    },
    InboundRequestMessage {
        request_id: InboundRequestId,
        request_message: RequestMessage,
    },
    PeerConnected(PeerId),
    PeerDisconnected(PeerId),
    PeerInfoUpdated {
        peer_id: PeerId,
        block_height: BlockHeight,
    },
}

async fn parse_multiaddrs(multiaddrs: Vec<Multiaddr>) -> anyhow::Result<Vec<Multiaddr>> {
    let dnsaddr_urls = multiaddrs
        .iter()
        .filter_map(|multiaddr| {
            if let Protocol::Dnsaddr(dnsaddr_url) = multiaddr.iter().next()? {
                Some(dnsaddr_url.clone())
            } else {
                None
            }
        })
        .collect::<Vec<_>>();

    let dns_resolver = DnsResolver::new().await?;
    let mut dnsaddr_multiaddrs = vec![];

    for dnsaddr in dnsaddr_urls {
        let multiaddrs = dns_resolver.lookup_dnsaddr(dnsaddr.as_ref()).await?;
        dnsaddr_multiaddrs.extend(multiaddrs);
    }

    let resolved_multiaddrs = multiaddrs
        .into_iter()
        .filter(|multiaddr| !multiaddr.iter().any(|p| matches!(p, Protocol::Dnsaddr(_))))
        .chain(dnsaddr_multiaddrs.into_iter())
        .collect();
    Ok(resolved_multiaddrs)
}

impl FuelP2PService {
    pub async fn new(
        reserved_peers_updates: broadcast::Sender<usize>,
        config: Config,
        codec: PostcardCodec,
    ) -> anyhow::Result<Self> {
        let metrics = config.metrics;

        let gossipsub_data =
            GossipsubData::with_topics(GossipsubTopics::new(&config.network_name));
        let network_metadata = NetworkMetadata { gossipsub_data };

        let mut config = config;
        // override the configuration with the parsed multiaddrs from dnsaddr resolution
        config.bootstrap_nodes = parse_multiaddrs(config.bootstrap_nodes).await?;
        config.reserved_nodes = parse_multiaddrs(config.reserved_nodes).await?;

        // configure and build P2P Service
        let (transport_function, connection_state) = build_transport_function(&config);
        let tcp_config = tcp::Config::new().port_reuse(true);
        let behaviour = FuelBehaviour::new(&config, codec.clone())?;

        let swarm_builder = SwarmBuilder::with_existing_identity(config.keypair.clone())
            .with_tokio()
            .with_tcp(
                tcp_config,
                transport_function,
                libp2p::yamux::Config::default,
            )
            .map_err(|_| anyhow::anyhow!("Failed to build Swarm"))?
            .with_dns()?;

        let mut libp2p_metrics_registry = None;
        let mut swarm = if metrics {
            // we use the global registry to store the metrics without needing to create a new one
            // since libp2p already creates sub-registries
            let mut registry = global_registry().registry.lock();
            libp2p_metrics_registry = Some(Metrics::new(&mut registry));

            swarm_builder
                .with_bandwidth_metrics(&mut registry)
                .with_behaviour(|_| behaviour)?
                .with_swarm_config(|cfg| {
                    if let Some(timeout) = config.connection_idle_timeout {
                        cfg.with_idle_connection_timeout(timeout)
                    } else {
                        cfg
                    }
                })
                .build()
        } else {
            swarm_builder
                .with_behaviour(|_| behaviour)?
                .with_swarm_config(|cfg| {
                    if let Some(timeout) = config.connection_idle_timeout {
                        cfg.with_idle_connection_timeout(timeout)
                    } else {
                        cfg
                    }
                })
                .build()
        };

        let local_peer_id = swarm.local_peer_id().to_owned();

        if let Some(public_address) = config.public_address.clone() {
            swarm.add_external_address(public_address);
        }

        let reserved_peers = config
            .reserved_nodes
            .iter()
            .filter_map(|m| m.try_to_peer_id())
            .collect();

        Ok(Self {
            local_peer_id,
            local_address: config.address,
            tcp_port: config.tcp_port,
            swarm,
            network_codec: codec,
            outbound_requests_table: HashMap::default(),
            inbound_requests_table: HashMap::default(),
            network_metadata,
            metrics,
            libp2p_metrics_registry,
            peer_manager: PeerManager::new(
                reserved_peers_updates,
                reserved_peers,
                connection_state,
                config.max_peers_connected as usize,
            ),
        })
    }

    pub async fn start(&mut self) -> anyhow::Result<()> {
        // set up node's address to listen on
        let listen_multiaddr = {
            let mut m = Multiaddr::from(self.local_address);
            m.push(Protocol::Tcp(self.tcp_port));
            m
        };
        let peer_id = self.local_peer_id;

        tracing::info!(
            "The p2p service starts on the `{listen_multiaddr}` with `{peer_id}`"
        );

        // start listening at the given address
        self.swarm.listen_on(listen_multiaddr)?;

        // Wait for listener addresses.
        tokio::time::timeout(Duration::from_secs(5), self.await_listeners_address())
            .await
            .map_err(|_| {
                anyhow::anyhow!("P2PService should get a new address within 5 seconds")
            })?;
        Ok(())
    }

    async fn await_listeners_address(&mut self) {
        loop {
            if let SwarmEvent::NewListenAddr { .. } = self.swarm.select_next_some().await
            {
                break;
            }
        }
    }

    pub fn update_metrics<T>(&self, update_fn: T)
    where
        T: FnOnce(),
    {
        if self.metrics {
            update_fn();
        }
    }

    pub fn update_libp2p_metrics<E>(&self, event: &E)
    where
        Metrics: Recorder<E>,
    {
        if let Some(registry) = self.libp2p_metrics_registry.as_ref() {
            self.update_metrics(|| registry.record(event));
        }
    }

    #[cfg(feature = "test-helpers")]
    pub fn multiaddrs(&self) -> Vec<Multiaddr> {
        let local_peer = self.local_peer_id;
        self.swarm
            .listeners()
            .map(|addr| {
                format!("{addr}/p2p/{local_peer}")
                    .parse()
                    .expect("The format is always valid")
            })
            .collect()
    }

    pub fn get_peers_ids_iter(&self) -> impl Iterator<Item = &PeerId> {
        self.peer_manager.get_peers_ids()
    }

    pub fn publish_message(
        &mut self,
        message: GossipsubBroadcastRequest,
    ) -> Result<MessageId, PublishError> {
        let topic_hash = self
            .network_metadata
            .gossipsub_data
            .topics
            .get_gossipsub_topic_hash(&message);

        match self.network_codec.encode(message) {
            Ok(encoded_data) => self
                .swarm
                .behaviour_mut()
                .publish_message(topic_hash, encoded_data),
            Err(e) => Err(PublishError::TransformFailed(e)),
        }
    }

    /// Sends RequestMessage to a peer
    /// If the peer is not defined it will pick one at random
    /// Only returns error if no peers are connected
    pub fn send_request_msg(
        &mut self,
        peer_id: Option<PeerId>,
        message_request: RequestMessage,
        on_response: ResponseSender,
    ) -> Result<OutboundRequestId, RequestError> {
        let peer_id = match peer_id {
            Some(peer_id) => peer_id,
            _ => {
                let peers = self.get_peers_ids_iter();
                let peers_count = self.peer_manager.total_peers_connected();

                if peers_count == 0 {
                    return Err(RequestError::NoPeersConnected);
                }

                let mut range = rand::thread_rng();
                *peers.choose(&mut range).unwrap()
            }
        };

        let request_id = self
            .swarm
            .behaviour_mut()
            .send_request_msg(message_request, &peer_id);

        self.outbound_requests_table.insert(request_id, on_response);

        Ok(request_id)
    }

    /// Sends ResponseMessage to a peer that requested the data
    pub fn send_response_msg(
        &mut self,
        request_id: InboundRequestId,
        message: V2ResponseMessage,
    ) -> Result<(), ResponseSendError> {
        let Some(channel) = self.inbound_requests_table.remove(&request_id) else {
            debug!("ResponseChannel for {:?} does not exist!", request_id);
            return Err(ResponseSendError::ResponseChannelDoesNotExist);
        };

        if self
            .swarm
            .behaviour_mut()
            .send_response_msg(channel, message)
            .is_err()
        {
            debug!("Failed to send ResponseMessage for {:?}", request_id);
            return Err(ResponseSendError::SendingResponseFailed);
        }

        Ok(())
    }

    pub fn update_block_height(&mut self, block_height: BlockHeight) {
        self.swarm.behaviour_mut().update_block_height(block_height)
    }

    /// The report is forwarded to gossipsub behaviour
    /// If acceptance is "Rejected" the gossipsub peer score is calculated
    /// And if it's below allowed threshold the peer is banned
    pub fn report_message_validation_result(
        &mut self,
        msg_id: &MessageId,
        propagation_source: PeerId,
        mut acceptance: MessageAcceptance,
    ) {
        // Even invalid transactions shouldn't affect reserved peer reputation.
        if let MessageAcceptance::Reject = acceptance {
            if self.peer_manager.is_reserved(&propagation_source) {
                acceptance = MessageAcceptance::Ignore;
            }
        }

        if let Some(gossip_score) = self
            .swarm
            .behaviour_mut()
            .report_message_validation_result(msg_id, &propagation_source, acceptance)
        {
            self.peer_manager.handle_gossip_score_update(
                propagation_source,
                gossip_score,
                &mut self.swarm,
            );
        }
    }

    #[cfg(test)]
    pub fn get_peer_score(&self, peer_id: &PeerId) -> Option<f64> {
        self.swarm.behaviour().get_peer_score(peer_id)
    }

    /// Report application score
    /// If application peer score is below allowed threshold
    /// the peer is banned
    pub fn report_peer(
        &mut self,
        peer_id: PeerId,
        app_score: AppScore,
        reporting_service: &str,
    ) {
        self.peer_manager.update_app_score(
            peer_id,
            app_score,
            reporting_service,
            &mut self.swarm,
        );
    }

    #[tracing::instrument(skip_all,
        level = "debug",
        fields(
            local_peer_id = %self.local_peer_id,
            local_address = %self.local_address
        ),
        ret
    )]
    /// Handles P2P Events.
    /// Returns only events that are of interest to the Network Orchestrator.
    pub async fn next_event(&mut self) -> Option<FuelP2PEvent> {
        // TODO: add handling for when the stream closes and return None only when there are no
        //       more events to consume
        let event = self.swarm.select_next_some().await;
        tracing::debug!(?event);
        match event {
            SwarmEvent::Behaviour(fuel_behaviour) => {
                self.handle_behaviour_event(fuel_behaviour)
            }
            SwarmEvent::NewListenAddr { address, .. } => {
                tracing::info!("Listening for p2p traffic on `{address}`");
                None
            }
            SwarmEvent::ListenerClosed {
                addresses, reason, ..
            } => {
                tracing::info!(
                    "p2p listener(s) `{addresses:?}` closed with `{reason:?}`"
                );
                None
            }
            _ => {
                self.update_libp2p_metrics(&event);
                None
            }
        }
    }

    pub fn peer_manager(&self) -> &PeerManager {
        &self.peer_manager
    }

    fn get_topic_tag(&self, topic_hash: &TopicHash) -> Option<GossipTopicTag> {
        let topic = self
            .network_metadata
            .gossipsub_data
            .topics
            .get_gossipsub_tag(topic_hash);
        if topic.is_none() {
            warn!(target: "fuel-p2p", "GossipTopicTag does not exist for {:?}", &topic_hash);
        }
        topic
    }

    fn handle_behaviour_event(
        &mut self,
        event: FuelBehaviourEvent,
    ) -> Option<FuelP2PEvent> {
        match event {
            FuelBehaviourEvent::Gossipsub(event) => {
                self.update_libp2p_metrics(&event);
                self.handle_gossipsub_event(event)
            }
            FuelBehaviourEvent::PeerReport(event) => self.handle_peer_report_event(event),
            FuelBehaviourEvent::RequestResponse(event) => {
                self.handle_request_response_event(event)
            }
            FuelBehaviourEvent::Identify(event) => {
                self.update_libp2p_metrics(&event);
                self.handle_identify_event(event)
            }
            FuelBehaviourEvent::Heartbeat(event) => self.handle_heartbeat_event(event),
            FuelBehaviourEvent::Discovery(event) => {
                self.update_libp2p_metrics(&event);
                None
            }
            _ => None,
        }
    }

    fn handle_gossipsub_event(
        &mut self,
        event: gossipsub::Event,
    ) -> Option<FuelP2PEvent> {
        match event {
            gossipsub::Event::Message {
                propagation_source,
                message,
                message_id,
            } => {
                let correct_topic = self.get_topic_tag(&message.topic)?;
                match self.network_codec.decode(&message.data, correct_topic) {
                    Ok(decoded_message) => Some(FuelP2PEvent::GossipsubMessage {
                        peer_id: propagation_source,
                        message_id,
                        topic_hash: message.topic,
                        message: decoded_message,
                    }),
                    Err(err) => {
                        warn!(target: "fuel-p2p", "Failed to decode a message. ID: {}, Message: {:?} with error: {:?}", message_id, &message.data, err);

                        self.report_message_validation_result(
                            &message_id,
                            propagation_source,
                            MessageAcceptance::Reject,
                        );
                        None
                    }
                }
            }
            gossipsub::Event::Subscribed { peer_id, topic } => {
                let tag = self.get_topic_tag(&topic)?;
                Some(FuelP2PEvent::NewSubscription { peer_id, tag })
            }
            _ => None,
        }
    }

    fn handle_peer_report_event(
        &mut self,
        event: PeerReportEvent,
    ) -> Option<FuelP2PEvent> {
        match event {
            PeerReportEvent::PerformDecay => {
                self.peer_manager.batch_update_score_with_decay()
            }
            PeerReportEvent::PeerConnected { peer_id } => {
                if self.peer_manager.handle_peer_connected(&peer_id) {
                    let _ = self.swarm.disconnect_peer_id(peer_id);
                } else {
                    return Some(FuelP2PEvent::PeerConnected(peer_id));
                }
            }
            PeerReportEvent::PeerDisconnected { peer_id } => {
                self.peer_manager.handle_peer_disconnect(peer_id);
                return Some(FuelP2PEvent::PeerDisconnected(peer_id));
            }
        }
        None
    }

    fn handle_request_response_event(
        &mut self,
        event: request_response::Event<RequestMessage, V2ResponseMessage>,
    ) -> Option<FuelP2PEvent> {
        match event {
            request_response::Event::Message { peer, message } => match message {
                request_response::Message::Request {
                    request,
                    channel,
                    request_id,
                } => {
                    self.inbound_requests_table.insert(request_id, channel);

                    return Some(FuelP2PEvent::InboundRequestMessage {
                        request_id,
                        request_message: request,
                    });
                }
                request_response::Message::Response {
                    request_id,
                    response,
                } => {
                    let Some(channel) = self.outbound_requests_table.remove(&request_id)
                    else {
                        debug!("Send channel not found for {:?}", request_id);
                        return None;
                    };

                    let send_ok = match channel {
                        ResponseSender::SealedHeaders(c) => match response {
                            V2ResponseMessage::SealedHeaders(v) => {
                                // TODO: https://github.com/FuelLabs/fuel-core/issues/1311
                                // Change type of ResponseSender and remove the .ok() here
<<<<<<< HEAD
                                c.send((peer, Ok(v))).is_ok()
=======
                                c.send(Ok((peer, Ok(v.ok())))).is_ok()
>>>>>>> 676ca8f6
                            }
                            _ => {
                                warn!(
                                    "Invalid response type received for request {:?}",
                                    request_id
                                );
                                c.send(Ok((peer, Err(ResponseError::TypeMismatch))))
                                    .is_ok()
                            }
                        },
                        ResponseSender::Transactions(c) => match response {
                            V2ResponseMessage::Transactions(v) => {
<<<<<<< HEAD
                                c.send((peer, Ok(v))).is_ok()
=======
                                c.send(Ok((peer, Ok(v.ok())))).is_ok()
                            }
                            _ => {
                                warn!(
                                    "Invalid response type received for request {:?}",
                                    request_id
                                );
                                c.send(Ok((peer, Err(ResponseError::TypeMismatch))))
                                    .is_ok()
                            }
                        },
                        ResponseSender::TransactionsFromPeer(c) => match response {
                            V2ResponseMessage::Transactions(v) => {
                                c.send((peer, Ok(v.ok()))).is_ok()
>>>>>>> 676ca8f6
                            }
                            _ => {
                                warn!(
                                    "Invalid response type received for request {:?}",
                                    request_id
                                );
                                c.send((peer, Err(ResponseError::TypeMismatch))).is_ok()
                            }
                        },
                        ResponseSender::TxPoolAllTransactionsIds(c) => match response {
                            V2ResponseMessage::TxPoolAllTransactionsIds(v) => {
                                c.send((peer, Ok(v))).is_ok()
                            }
                            _ => {
                                warn!(
                                    "Invalid response type received for request {:?}",
                                    request_id
                                );
                                c.send((peer, Err(ResponseError::TypeMismatch))).is_ok()
                            }
                        },
                        ResponseSender::TxPoolFullTransactions(c) => match response {
                            V2ResponseMessage::TxPoolFullTransactions(v) => {
                                c.send((peer, Ok(v))).is_ok()
                            }
                            _ => {
                                warn!(
                                    "Invalid response type received for request {:?}",
                                    request_id
                                );
                                c.send((peer, Err(ResponseError::TypeMismatch))).is_ok()
                            }
                        },
                    };

                    if !send_ok {
                        warn!("Failed to send through the channel for {:?}", request_id);
                    }
                }
            },
            request_response::Event::InboundFailure {
                peer,
                error,
                request_id,
            } => {
                tracing::error!("RequestResponse inbound error for peer: {:?} with id: {:?} and error: {:?}", peer, request_id, error);

                // Drop the channel, as we can't send a response
                let _ = self.inbound_requests_table.remove(&request_id);
            }
            request_response::Event::OutboundFailure {
                peer,
                error,
                request_id,
            } => {
                tracing::error!("RequestResponse outbound error for peer: {:?} with id: {:?} and error: {:?}", peer, request_id, error);

                if let Some(channel) = self.outbound_requests_table.remove(&request_id) {
                    match channel {
                        ResponseSender::SealedHeaders(c) => {
                            let _ = c.send(Ok((peer, Err(ResponseError::P2P(error)))));
                        }
                        ResponseSender::Transactions(c) => {
                            let _ = c.send(Ok((peer, Err(ResponseError::P2P(error)))));
                        }
                        ResponseSender::TransactionsFromPeer(c) => {
                            let _ = c.send((peer, Err(ResponseError::P2P(error))));
                        }
                        ResponseSender::TxPoolAllTransactionsIds(c) => {
                            let _ = c.send((peer, Err(ResponseError::P2P(error))));
                        }
                        ResponseSender::TxPoolFullTransactions(c) => {
                            let _ = c.send((peer, Err(ResponseError::P2P(error))));
                        }
                    };
                }
            }
            _ => {}
        }
        None
    }

    fn handle_identify_event(&mut self, event: identify::Event) -> Option<FuelP2PEvent> {
        match event {
            identify::Event::Received { peer_id, info } => {
                self.update_metrics(increment_unique_peers);

                let mut addresses = info.listen_addrs;
                let agent_version = info.agent_version;

                if addresses.len() > MAX_IDENTIFY_ADDRESSES {
                    let protocol_version = info.protocol_version;
                    debug!(
                        target: "fuel-p2p",
                        "Node {:?} has reported more than {} addresses; it is identified by {:?} and {:?}",
                        peer_id, MAX_IDENTIFY_ADDRESSES, protocol_version, agent_version
                    );
                    addresses.truncate(MAX_IDENTIFY_ADDRESSES);
                }

                self.peer_manager.handle_peer_identified(
                    &peer_id,
                    addresses.clone(),
                    agent_version,
                );

                self.swarm
                    .behaviour_mut()
                    .add_addresses_to_discovery(&peer_id, addresses);
            }
            identify::Event::Sent { .. } => {}
            identify::Event::Pushed { .. } => {}
            identify::Event::Error { peer_id, error } => {
                debug!(target: "fuel-p2p", "Identification with peer {:?} failed => {}", peer_id, error);
            }
        }
        None
    }

    fn handle_heartbeat_event(
        &mut self,
        event: heartbeat::Event,
    ) -> Option<FuelP2PEvent> {
        let heartbeat::Event {
            peer_id,
            latest_block_height,
        } = event;
        self.peer_manager
            .handle_peer_info_updated(&peer_id, latest_block_height);

        Some(FuelP2PEvent::PeerInfoUpdated {
            peer_id,
            block_height: latest_block_height,
        })
    }
}

#[allow(clippy::cast_possible_truncation)]
#[cfg(test)]
mod tests {
    use super::{
        FuelP2PService,
        PublishError,
    };
    use crate::{
        codecs::postcard::PostcardCodec,
        config::Config,
        gossipsub::{
            messages::{
                GossipsubBroadcastRequest,
                GossipsubMessage,
            },
            topics::NEW_TX_GOSSIP_TOPIC,
        },
        p2p_service::FuelP2PEvent,
        peer_manager::PeerInfo,
        request_response::messages::{
            RequestMessage,
            ResponseError,
            ResponseSender,
            V2ResponseMessage,
        },
        service::to_message_acceptance,
    };
    use fuel_core_types::{
        blockchain::{
            consensus::{
                poa::PoAConsensus,
                Consensus,
            },
            header::BlockHeader,
            SealedBlockHeader,
        },
        fuel_tx::{
            Transaction,
            TransactionBuilder,
            TxId,
            UniqueIdentifier,
        },
        fuel_types::ChainId,
        services::p2p::{
            GossipsubMessageAcceptance,
            NetworkableTransactionPool,
            Transactions,
        },
    };
    use futures::{
        future::join_all,
        StreamExt,
    };
    use libp2p::{
        gossipsub::{
            Sha256Topic,
            Topic,
        },
        identity::Keypair,
        swarm::{
            ListenError,
            SwarmEvent,
        },
        Multiaddr,
        PeerId,
    };
    use rand::Rng;
    use std::{
        collections::HashSet,
        ops::Range,
        sync::Arc,
        time::Duration,
    };
    use tokio::sync::{
        broadcast,
        mpsc,
        oneshot,
        watch,
    };
    use tracing_attributes::instrument;

    type P2PService = FuelP2PService;

    /// helper function for building FuelP2PService
    async fn build_service_from_config(mut p2p_config: Config) -> P2PService {
        p2p_config.keypair = Keypair::generate_secp256k1(); // change keypair for each Node
        let max_block_size = p2p_config.max_block_size;
        let (sender, _) =
            broadcast::channel(p2p_config.reserved_nodes.len().saturating_add(1));

        let mut service =
            FuelP2PService::new(sender, p2p_config, PostcardCodec::new(max_block_size))
                .await
                .unwrap();
        service.start().await.unwrap();
        service
    }

    async fn setup_bootstrap_nodes(
        p2p_config: &Config,
        bootstrap_nodes_count: usize,
    ) -> (Vec<P2PService>, Vec<Multiaddr>) {
        let nodes = join_all(
            (0..bootstrap_nodes_count)
                .map(|_| build_service_from_config(p2p_config.clone())),
        )
        .await;
        let bootstrap_multiaddrs = nodes
            .iter()
            .flat_map(|b| b.multiaddrs())
            .collect::<Vec<_>>();
        (nodes, bootstrap_multiaddrs)
    }

    fn spawn(stop: &watch::Sender<()>, mut node: P2PService) {
        let mut stop = stop.subscribe();
        tokio::spawn(async move {
            loop {
                tokio::select! {
                    _ = node.next_event() => {}
                    _ = stop.changed() => {
                        break;
                    }
                }
            }
        });
    }

    #[tokio::test]
    #[instrument]
    async fn p2p_service_works() {
        build_service_from_config(Config::default_initialized("p2p_service_works")).await;
    }

    // Single sentry node connects to multiple reserved nodes and `max_peers_allowed` amount of non-reserved nodes.
    // It also tries to dial extra non-reserved nodes to establish the connection.
    // A single reserved node is not started immediately with the rest of the nodes.
    // Once sentry node establishes the connection with the allowed number of nodes
    // we start the reserved node, and await for it to establish the connection.
    // This test proves that there is always an available slot for the reserved node to connect to.
    #[tokio::test(flavor = "multi_thread")]
    #[instrument]
    async fn reserved_nodes_reconnect_works() {
        let p2p_config = Config::default_initialized("reserved_nodes_reconnect_works");

        // total amount will be `max_peers_allowed` + `reserved_nodes.len()`
        let max_peers_allowed: usize = 3;

        let (bootstrap_nodes, bootstrap_multiaddrs) =
            setup_bootstrap_nodes(&p2p_config, max_peers_allowed.saturating_mul(5)).await;
        let (mut reserved_nodes, reserved_multiaddrs) =
            setup_bootstrap_nodes(&p2p_config, max_peers_allowed).await;

        let mut sentry_node = {
            let mut p2p_config = p2p_config.clone();
            p2p_config.max_peers_connected = max_peers_allowed as u32;

            p2p_config.bootstrap_nodes = bootstrap_multiaddrs;

            p2p_config.reserved_nodes = reserved_multiaddrs;

            build_service_from_config(p2p_config).await
        };

        // pop() a single reserved node, so it's not run with the rest of the nodes
        let mut reserved_node = reserved_nodes.pop();
        let reserved_node_peer_id = reserved_node.as_ref().unwrap().local_peer_id;

        let all_node_services: Vec<_> = bootstrap_nodes
            .into_iter()
            .chain(reserved_nodes.into_iter())
            .collect();

        let mut all_nodes_ids: Vec<PeerId> = all_node_services
            .iter()
            .map(|service| service.local_peer_id)
            .collect();

        let (stop_sender, _) = watch::channel(());
        all_node_services.into_iter().for_each(|node| {
            spawn(&stop_sender, node);
        });

        loop {
            tokio::select! {
                sentry_node_event = sentry_node.next_event() => {
                    // we've connected to all other peers
                    if sentry_node.peer_manager.total_peers_connected() > max_peers_allowed {
                        // if the `reserved_node` is not included,
                        // create and insert it, to be polled with rest of the nodes
                        if !all_nodes_ids
                        .iter()
                        .any(|local_peer_id| local_peer_id == &reserved_node_peer_id) {
                            if let Some(node) = reserved_node {
                                all_nodes_ids.push(node.local_peer_id);
                                spawn(&stop_sender, node);
                                reserved_node = None;
                            }
                        }
                    }
                    if let Some(FuelP2PEvent::PeerConnected(peer_id)) = sentry_node_event {
                        // we connected to the desired reserved node
                        if peer_id == reserved_node_peer_id {
                            break
                        }
                    }
                },
            }
        }
        stop_sender.send(()).unwrap();
    }

    // We start with two nodes, node_a and node_b, bootstrapped with `bootstrap_nodes_count` other nodes.
    // Yet node_a and node_b are only allowed to connect to specified amount of nodes.
    #[tokio::test]
    #[instrument]
    async fn max_peers_connected_works() {
        let p2p_config = Config::default_initialized("max_peers_connected_works");

        let bootstrap_nodes_count = 20;
        let node_a_max_peers_allowed: usize = 3;
        let node_b_max_peers_allowed: usize = 5;

        let (mut nodes, nodes_multiaddrs) =
            setup_bootstrap_nodes(&p2p_config, bootstrap_nodes_count).await;

        // this node is allowed to only connect to `node_a_max_peers_allowed` other nodes
        let mut node_a = {
            let mut p2p_config = p2p_config.clone();
            p2p_config.max_peers_connected = node_a_max_peers_allowed as u32;
            // it still tries to dial all nodes!
            p2p_config.bootstrap_nodes.clone_from(&nodes_multiaddrs);

            build_service_from_config(p2p_config).await
        };

        // this node is allowed to only connect to `node_b_max_peers_allowed` other nodes
        let mut node_b = {
            let mut p2p_config = p2p_config.clone();
            p2p_config.max_peers_connected = node_b_max_peers_allowed as u32;
            // it still tries to dial all nodes!
            p2p_config.bootstrap_nodes.clone_from(&nodes_multiaddrs);

            build_service_from_config(p2p_config).await
        };

        let (tx, mut rx) = tokio::sync::oneshot::channel::<()>();
        let jh = tokio::spawn(async move {
            while rx.try_recv().is_err() {
                futures::stream::iter(nodes.iter_mut())
                    .for_each_concurrent(4, |node| async move {
                        node.next_event().await;
                    })
                    .await;
            }
        });

        let mut node_a_hit_limit = false;
        let mut node_b_hit_limit = false;
        let mut instance = tokio::time::Instant::now();

        // After we hit limit for node_a and node_b start timer.
        // If we don't exceed the limit during 5 seconds, finish the test successfully.
        while instance.elapsed().as_secs() < 5 {
            tokio::select! {
                event_from_node_a = node_a.next_event() => {
                    if let Some(FuelP2PEvent::PeerConnected(_)) = event_from_node_a {
                        if node_a.peer_manager().total_peers_connected() > node_a_max_peers_allowed {
                            panic!("The node should only connect to max {node_a_max_peers_allowed} peers");
                        }
                        node_a_hit_limit |= node_a.peer_manager().total_peers_connected() == node_a_max_peers_allowed;
                    }
                    tracing::info!("Event from the node_a: {:?}", event_from_node_a);
                },
                event_from_node_b = node_b.next_event() => {
                    if let Some(FuelP2PEvent::PeerConnected(_)) = event_from_node_b {
                        if node_b.peer_manager().total_peers_connected() > node_b_max_peers_allowed {
                            panic!("The node should only connect to max {node_b_max_peers_allowed} peers");
                        }
                        node_b_hit_limit |= node_b.peer_manager().total_peers_connected() == node_b_max_peers_allowed;
                    }
                    tracing::info!("Event from the node_b: {:?}", event_from_node_b);
                },
            }

            if !(node_a_hit_limit && node_b_hit_limit) {
                instance = tokio::time::Instant::now();
            }
        }

        tx.send(()).unwrap();
        jh.await.unwrap()
    }

    // Simulate 2 Sets of Sentry nodes.
    // In both Sets, a single Guarded Node should only be connected to their sentry nodes.
    // While other nodes can and should connect to nodes outside of the Sentry Set.
    #[tokio::test(flavor = "multi_thread")]
    #[instrument]
    async fn sentry_nodes_working() {
        const RESERVED_NODE_SIZE: usize = 4;

        let mut p2p_config = Config::default_initialized("sentry_nodes_working");

        async fn build_sentry_nodes(p2p_config: Config) -> (P2PService, Vec<P2PService>) {
            let (reserved_nodes, reserved_multiaddrs) =
                setup_bootstrap_nodes(&p2p_config, RESERVED_NODE_SIZE).await;

            // set up the guraded node service with `reserved_nodes_only_mode`
            let guarded_node_service = {
                let mut p2p_config = p2p_config.clone();
                p2p_config.reserved_nodes = reserved_multiaddrs;
                p2p_config.reserved_nodes_only_mode = true;
                build_service_from_config(p2p_config).await
            };

            let sentry_nodes = reserved_nodes;

            (guarded_node_service, sentry_nodes)
        }

        let (mut first_guarded_node, mut first_sentry_nodes) =
            build_sentry_nodes(p2p_config.clone()).await;
        p2p_config.bootstrap_nodes = first_sentry_nodes
            .iter()
            .flat_map(|n| n.multiaddrs())
            .collect();

        let (mut second_guarded_node, second_sentry_nodes) =
            build_sentry_nodes(p2p_config).await;

        let first_sentry_set: HashSet<_> = first_sentry_nodes
            .iter()
            .map(|node| node.local_peer_id)
            .collect();

        let second_sentry_set: HashSet<_> = second_sentry_nodes
            .iter()
            .map(|node| node.local_peer_id)
            .collect();

        let mut single_sentry_node = first_sentry_nodes.pop().unwrap();
        let mut sentry_node_connections = HashSet::new();
        let (stop_sender, _) = watch::channel(());
        first_sentry_nodes
            .into_iter()
            .chain(second_sentry_nodes.into_iter())
            .for_each(|node| {
                spawn(&stop_sender, node);
            });

        let mut instance = tokio::time::Instant::now();
        // After guards are connected to all sentries and at least one sentry has
        // more connections than sentries in the group, start the timer..
        // If guards don't connected to new nodes during 5 seconds, finish the test successfully.
        while instance.elapsed().as_secs() < 5 {
            tokio::select! {
                event_from_first_guarded = first_guarded_node.next_event() => {
                    if let Some(FuelP2PEvent::PeerConnected(peer_id)) = event_from_first_guarded {
                        if !first_sentry_set.contains(&peer_id) {
                            panic!("The node should only connect to the specified reserved nodes!");
                        }
                    }
                    tracing::info!("Event from the first guarded node: {:?}", event_from_first_guarded);
                },
                event_from_second_guarded = second_guarded_node.next_event() => {
                    if let Some(FuelP2PEvent::PeerConnected(peer_id)) = event_from_second_guarded {
                        if !second_sentry_set.contains(&peer_id) {
                            panic!("The node should only connect to the specified reserved nodes!");
                        }
                    }
                    tracing::info!("Event from the second guarded node: {:?}", event_from_second_guarded);
                },
                // Poll one of the reserved, sentry nodes
                sentry_node_event = single_sentry_node.next_event() => {
                    if let Some(FuelP2PEvent::PeerConnected(peer_id)) = sentry_node_event {
                        sentry_node_connections.insert(peer_id);
                    }
                }
            };

            // This reserved node has connected to more than the number of reserved nodes it is part of.
            // It means it has discovered other nodes in the network.
            if sentry_node_connections.len() < 2 * RESERVED_NODE_SIZE {
                instance = tokio::time::Instant::now();
            }
        }
        stop_sender.send(()).unwrap();
    }

    // Simulates 2 p2p nodes that are on the same network and should connect via mDNS
    // without any additional bootstrapping
    #[tokio::test]
    #[instrument]
    async fn nodes_connected_via_mdns() {
        // Node A
        let mut p2p_config = Config::default_initialized("nodes_connected_via_mdns");
        p2p_config.enable_mdns = true;
        let mut node_a = build_service_from_config(p2p_config.clone()).await;

        // Node B
        let mut node_b = build_service_from_config(p2p_config).await;

        loop {
            tokio::select! {
                node_b_event = node_b.next_event() => {
                    if let Some(FuelP2PEvent::PeerConnected(_)) = node_b_event {
                        // successfully connected to Node A
                        break
                    }
                    tracing::info!("Node B Event: {:?}", node_b_event);
                },
                _ = node_a.swarm.select_next_some() => {},
            };
        }
    }

    // Simulates 2 p2p nodes that are on the same network but their Fuel Upgrade checksum is different
    // (different chain id or chain config)
    // So they are not able to connect
    #[tokio::test]
    #[instrument]
    async fn nodes_cannot_connect_due_to_different_checksum() {
        use libp2p::TransportError;
        // Node A
        let mut p2p_config =
            Config::default_initialized("nodes_cannot_connect_due_to_different_checksum");
        let mut node_a = build_service_from_config(p2p_config.clone()).await;

        // different checksum
        p2p_config.checksum = [1u8; 32].into();
        p2p_config.bootstrap_nodes = node_a.multiaddrs();
        // Node B
        let mut node_b = build_service_from_config(p2p_config).await;

        loop {
            tokio::select! {
                node_a_event = node_a.swarm.select_next_some() => {
                    tracing::info!("Node A Event: {:?}", node_a_event);
                    if let SwarmEvent::IncomingConnectionError { error: ListenError::Transport(TransportError::Other(_)), .. } = node_a_event {
                        break
                    }
                },
                node_b_event = node_b.next_event() => {
                    if let Some(FuelP2PEvent::PeerConnected(_)) = node_b_event {
                        panic!("Node B should not connect to Node A!")
                    }
                    tracing::info!("Node B Event: {:?}", node_b_event);
                },

            };
        }
    }

    // Simulates 3 p2p nodes, Node B & Node C are bootstrapped with Node A
    // Using Identify Protocol Node C should be able to identify and connect to Node B
    #[tokio::test]
    #[instrument]
    async fn nodes_connected_via_identify() {
        // Node A
        let mut p2p_config = Config::default_initialized("nodes_connected_via_identify");

        let mut node_a = build_service_from_config(p2p_config.clone()).await;

        // Node B
        p2p_config.bootstrap_nodes = node_a.multiaddrs();
        let mut node_b = build_service_from_config(p2p_config.clone()).await;

        // Node C
        let mut node_c = build_service_from_config(p2p_config).await;

        loop {
            tokio::select! {
                node_a_event = node_a.next_event() => {
                    tracing::info!("Node A Event: {:?}", node_a_event);
                },
                node_b_event = node_b.next_event() => {
                    tracing::info!("Node B Event: {:?}", node_b_event);
                },

                node_c_event = node_c.next_event() => {
                    if let Some(FuelP2PEvent::PeerConnected(peer_id)) = node_c_event {
                        // we have connected to Node B!
                        if peer_id == node_b.local_peer_id {
                            break
                        }
                    }

                    tracing::info!("Node C Event: {:?}", node_c_event);
                }
            };
        }
    }

    // Simulates 2 p2p nodes that connect to each other and consequently exchange Peer Info
    // On successful connection, node B updates its latest BlockHeight
    // and shares it with Peer A via Heartbeat protocol
    #[tokio::test]
    #[instrument]
    async fn peer_info_updates_work() {
        let mut p2p_config = Config::default_initialized("peer_info_updates_work");

        // Node A
        let mut node_a = build_service_from_config(p2p_config.clone()).await;

        // Node B
        p2p_config.bootstrap_nodes = node_a.multiaddrs();
        let mut node_b = build_service_from_config(p2p_config).await;

        let latest_block_height = 40_u32.into();

        loop {
            tokio::select! {
                node_a_event = node_a.next_event() => {
                    if let Some(FuelP2PEvent::PeerInfoUpdated { peer_id, block_height: _ }) = node_a_event {
                        if let Some(PeerInfo {  heartbeat_data, client_version, .. }) = node_a.peer_manager.get_peer_info(&peer_id) {
                            // Exits after it verifies that:
                            // 1. Peer Addresses are known
                            // 2. Client Version is known
                            // 3. Node has responded with their latest BlockHeight
                            if client_version.is_some() && heartbeat_data.block_height == Some(latest_block_height) {
                                break;
                            }
                        }
                    }

                    tracing::info!("Node A Event: {:?}", node_a_event);
                },
                node_b_event = node_b.next_event() => {
                    if let Some(FuelP2PEvent::PeerConnected(_)) = node_b_event {
                        // we've connected to Peer A
                        // let's update our BlockHeight
                        node_b.update_block_height(latest_block_height);
                    }

                    tracing::info!("Node B Event: {:?}", node_b_event);
                }
            }
        }
    }

    #[tokio::test]
    #[instrument]
    async fn gossipsub_broadcast_tx_with_accept() {
        for _ in 0..100 {
            tokio::time::timeout(
                Duration::from_secs(5),
                gossipsub_broadcast(
                    GossipsubBroadcastRequest::NewTx(Arc::new(
                        Transaction::default_test_tx(),
                    )),
                    GossipsubMessageAcceptance::Accept,
                ),
            )
            .await
            .unwrap();
        }
    }

    #[tokio::test]
    #[instrument]
    async fn gossipsub_broadcast_tx_with_reject() {
        for _ in 0..100 {
            tokio::time::timeout(
                Duration::from_secs(5),
                gossipsub_broadcast(
                    GossipsubBroadcastRequest::NewTx(Arc::new(
                        Transaction::default_test_tx(),
                    )),
                    GossipsubMessageAcceptance::Reject,
                ),
            )
            .await
            .unwrap();
        }
    }

    #[tokio::test]
    #[instrument]
    #[ignore]
    async fn gossipsub_scoring_with_accepted_messages() {
        gossipsub_scoring_tester(
            "gossipsub_scoring_with_accepted_messages",
            100,
            GossipsubMessageAcceptance::Accept,
        )
        .await;
    }

    /// At `GRAYLIST_THRESHOLD` the node will ignore all messages from the peer
    /// And our PeerManager will ban the peer at that point - leading to disconnect
    #[tokio::test]
    #[instrument]
    #[ignore]
    async fn gossipsub_scoring_with_rejected_messages() {
        gossipsub_scoring_tester(
            "gossipsub_scoring_with_rejected_messages",
            100,
            GossipsubMessageAcceptance::Reject,
        )
        .await;
    }

    // TODO: Move me before tests that use this function
    /// Helper function for testing gossipsub scoring
    /// ! Dev Note: this function runs forever, its purpose is to show the scoring in action with passage of time
    async fn gossipsub_scoring_tester(
        test_name: &str,
        amount_of_msgs_per_second: usize,
        acceptance: GossipsubMessageAcceptance,
    ) {
        let mut p2p_config = Config::default_initialized(test_name);

        // Node A
        let mut node_a = build_service_from_config(p2p_config.clone()).await;

        // Node B
        p2p_config.bootstrap_nodes = node_a.multiaddrs();
        let mut node_b = build_service_from_config(p2p_config.clone()).await;

        // Node C
        p2p_config.bootstrap_nodes = node_b.multiaddrs();
        let mut node_c = build_service_from_config(p2p_config.clone()).await;

        let mut interval = tokio::time::interval(Duration::from_secs(1));

        loop {
            tokio::select! {
                node_a_event = node_a.next_event() => {
                    if let Some(FuelP2PEvent::GossipsubMessage { message_id, peer_id, .. }) = node_a_event {
                        let msg_acceptance = to_message_acceptance(&acceptance);
                        node_a.report_message_validation_result(&message_id, peer_id, msg_acceptance);
                    }
                }
                node_b_event = node_b.next_event() => {
                    if let Some(FuelP2PEvent::GossipsubMessage { message_id, peer_id, .. }) = node_b_event {
                        let msg_acceptance = to_message_acceptance(&acceptance);
                        node_b.report_message_validation_result(&message_id, peer_id, msg_acceptance);
                    }
                },
                node_c_event = node_c.next_event() => {
                    if let Some(FuelP2PEvent::GossipsubMessage { message_id, peer_id, .. }) = node_c_event {
                        let msg_acceptance = to_message_acceptance(&acceptance);
                        node_c.report_message_validation_result(&message_id, peer_id, msg_acceptance);
                    }
                },
                _ = interval.tick() => {
                    let mut transactions = vec![];
                    for _ in 0..amount_of_msgs_per_second {
                        let random_tx =
                            TransactionBuilder::script(rand::thread_rng().gen::<[u8; 32]>().to_vec(), rand::thread_rng().gen::<[u8; 32]>().to_vec()).finalize_as_transaction();

                        transactions.push(random_tx.clone());
                        let random_tx = GossipsubBroadcastRequest::NewTx(Arc::new(random_tx));

                        match rand::thread_rng().gen_range(1..=3) {
                            1 => {
                                // Node A sends a Transaction
                                let _ = node_a.publish_message(random_tx);

                            },
                            2 => {
                                // Node B sends a Transaction
                                let _ = node_b.publish_message(random_tx);

                            },
                            3 => {
                                // Node C sends a Transaction
                                let _ = node_c.publish_message(random_tx);
                            },
                            _ => unreachable!("Random number generator is broken")
                        }
                    }

                    eprintln!("Node A WORLD VIEW");
                    eprintln!("B score: {:?}", node_a.get_peer_score(&node_b.local_peer_id).unwrap());
                    eprintln!("C score: {:?}", node_a.get_peer_score(&node_c.local_peer_id).unwrap());
                    eprintln!();

                    eprintln!("Node B WORLD VIEW");
                    eprintln!("A score: {:?}", node_b.get_peer_score(&node_a.local_peer_id).unwrap());
                    eprintln!("C score: {:?}", node_b.get_peer_score(&node_c.local_peer_id).unwrap());
                    eprintln!();

                    eprintln!("Node C WORLD VIEW");
                    eprintln!("A score: {:?}", node_c.get_peer_score(&node_a.local_peer_id).unwrap());
                    eprintln!("B score: {:?}", node_c.get_peer_score(&node_b.local_peer_id).unwrap());
                    eprintln!();

                    // never ending loop
                    // break;
                }
            }
        }
    }

    // TODO: Move me before tests that use this function
    /// Reusable helper function for Broadcasting Gossipsub requests
    async fn gossipsub_broadcast(
        broadcast_request: GossipsubBroadcastRequest,
        acceptance: GossipsubMessageAcceptance,
    ) {
        let mut p2p_config = Config::default_initialized("gossipsub_exchanges_messages");

        let selected_topic: Sha256Topic = {
            let topic = match broadcast_request {
                GossipsubBroadcastRequest::NewTx(_) => NEW_TX_GOSSIP_TOPIC,
            };

            Topic::new(format!("{}/{}", topic, p2p_config.network_name))
        };

        let mut message_sent = false;

        // Node A
        let mut node_a = build_service_from_config(p2p_config.clone()).await;

        // Node B
        p2p_config.bootstrap_nodes = node_a.multiaddrs();
        let mut node_b = build_service_from_config(p2p_config.clone()).await;

        // Node C
        p2p_config.bootstrap_nodes = node_b.multiaddrs();
        let mut node_c = build_service_from_config(p2p_config.clone()).await;

        // Node C does not connect to Node A
        // it should receive the propagated message from Node B if `GossipsubMessageAcceptance` is `Accept`
        node_c
            .swarm
            .behaviour_mut()
            .block_peer(node_a.local_peer_id);

        let mut a_connected_to_b = false;
        let mut b_connected_to_c = false;
        loop {
            // verifies that we've got at least a single peer address to send message to
            if a_connected_to_b && b_connected_to_c && !message_sent {
                message_sent = true;
                let broadcast_request = broadcast_request.clone();
                node_a.publish_message(broadcast_request).unwrap();
            }

            tokio::select! {
                node_a_event = node_a.next_event() => {
                    if let Some(FuelP2PEvent::NewSubscription { peer_id, .. }) = &node_a_event {
                        if peer_id == &node_b.local_peer_id {
                            a_connected_to_b = true;
                        }
                    }
                    tracing::info!("Node A Event: {:?}", node_a_event);
                },
                node_b_event = node_b.next_event() => {
                    if let Some(FuelP2PEvent::NewSubscription { peer_id, .. }) = &node_b_event {
                        if peer_id == &node_c.local_peer_id {
                            b_connected_to_c = true;
                        }
                    }

                    if let Some(FuelP2PEvent::GossipsubMessage { topic_hash, message, message_id, peer_id }) = node_b_event.clone() {
                        // Message Validation must be reported
                        // If it's `Accept`, Node B will propagate the message to Node C
                        // If it's `Ignore` or `Reject`, Node C should not receive anything
                        let msg_acceptance = to_message_acceptance(&acceptance);
                        node_b.report_message_validation_result(&message_id, peer_id, msg_acceptance);
                        if topic_hash != selected_topic.hash() {
                            tracing::error!("Wrong topic hash, expected: {} - actual: {}", selected_topic.hash(), topic_hash);
                            panic!("Wrong Topic");
                        }

                        // received value should match sent value
                        match &message {
                            GossipsubMessage::NewTx(tx) => {
                                if tx != &Transaction::default_test_tx() {
                                    tracing::error!("Wrong p2p message {:?}", message);
                                    panic!("Wrong GossipsubMessage")
                                }
                            }
                        }

                        // Node B received the correct message
                        // If we try to publish it again we will get `PublishError::Duplicate`
                        // This asserts that our MessageId calculation is consistent irrespective of which Peer sends it
                        let broadcast_request = broadcast_request.clone();
                        matches!(node_b.publish_message(broadcast_request), Err(PublishError::Duplicate));

                        match acceptance {
                            GossipsubMessageAcceptance::Reject | GossipsubMessageAcceptance::Ignore => {
                                break
                            },
                            _ => {
                                // the `exit` should happen in Node C
                            }
                        }
                    }

                    tracing::info!("Node B Event: {:?}", node_b_event);
                }

                node_c_event = node_c.next_event() => {
                    if let Some(FuelP2PEvent::GossipsubMessage { peer_id, .. }) = node_c_event.clone() {
                        // Node B should be the source propagator
                        assert!(peer_id == node_b.local_peer_id);
                        match acceptance {
                            GossipsubMessageAcceptance::Reject | GossipsubMessageAcceptance::Ignore => {
                                panic!("Node C should not receive Rejected or Ignored messages")
                            },
                            GossipsubMessageAcceptance::Accept => {
                                break
                            }
                        }
                    }
                }
            };
        }
    }

    fn arbitrary_headers_for_range(range: Range<u32>) -> Vec<SealedBlockHeader> {
        let mut blocks = Vec::new();
        for i in range {
            let mut header: BlockHeader = Default::default();
            header.set_block_height(i.into());

            let sealed_block = SealedBlockHeader {
                entity: header,
                consensus: Consensus::PoA(PoAConsensus::new(Default::default())),
            };
            blocks.push(sealed_block);
        }
        blocks
    }

    // Metadata gets skipped during serialization, so this is the fuzzy way to compare blocks
    fn eq_except_metadata(a: &SealedBlockHeader, b: &SealedBlockHeader) -> bool {
        a.entity.application() == b.entity.application()
            && a.entity.consensus() == b.entity.consensus()
    }

    async fn request_response_works_with(request_msg: RequestMessage) {
        let mut p2p_config = Config::default_initialized("request_response_works_with");

        // Node A
        let mut node_a = build_service_from_config(p2p_config.clone()).await;

        // Node B
        p2p_config.bootstrap_nodes = node_a.multiaddrs();
        let mut node_b = build_service_from_config(p2p_config.clone()).await;

        let (tx_test_end, mut rx_test_end) = mpsc::channel::<bool>(1);

        let mut request_sent = false;

        loop {
            tokio::select! {
                message_sent = rx_test_end.recv() => {
                    // we received a signal to end the test
                    assert!(message_sent.unwrap(), "Received incorrect or missing message");
                    break;
                }
                node_a_event = node_a.next_event() => {
                    if let Some(FuelP2PEvent::PeerInfoUpdated { peer_id, block_height: _ }) = node_a_event {
                        if node_a.peer_manager.get_peer_info(&peer_id).is_some() {
                            // 0. verifies that we've got at least a single peer address to request message from
                            if !request_sent {
                                request_sent = true;

                                match request_msg.clone() {
                                    RequestMessage::SealedHeaders(range) => {
                                        let (tx_orchestrator, rx_orchestrator) = oneshot::channel();
                                        assert!(node_a.send_request_msg(None, request_msg.clone(), ResponseSender::SealedHeaders(tx_orchestrator)).is_ok());
                                        let tx_test_end = tx_test_end.clone();

                                        tokio::spawn(async move {
                                            let response_message = rx_orchestrator.await;

                                            let expected = arbitrary_headers_for_range(range.clone());

                                            if let Ok(response) = response_message {
                                                match response {
                                                    Ok((_, Ok(Some(sealed_headers)))) => {
                                                        let check = expected.iter().zip(sealed_headers.iter()).all(|(a, b)| eq_except_metadata(a, b));
                                                        let _ = tx_test_end.send(check).await;
                                                    },
                                                    Ok((_, Ok(None))) => {
                                                        tracing::error!("Node A did not return any headers");
                                                        let _ = tx_test_end.send(false).await;
                                                    },
                                                    Ok((_, Err(e))) => {
                                                        tracing::error!("Error in P2P communication: {:?}", e);
                                                        let _ = tx_test_end.send(false).await;
                                                    },
                                                    Err(e) => {
                                                        tracing::error!("Error in P2P before sending message: {:?}", e);
                                                        let _ = tx_test_end.send(false).await;
                                                    },
                                                }
                                            } else {
                                                tracing::error!("Orchestrator failed to receive a message: {:?}", response_message);
                                                let _ = tx_test_end.send(false).await;
                                            }
                                        });
                                    }
                                    RequestMessage::Transactions(_range) => {
                                        let (tx_orchestrator, rx_orchestrator) = oneshot::channel();
                                        assert!(node_a.send_request_msg(None, request_msg.clone(), ResponseSender::Transactions(tx_orchestrator)).is_ok());
                                        let tx_test_end = tx_test_end.clone();

                                        tokio::spawn(async move {
                                            let response_message = rx_orchestrator.await;

<<<<<<< HEAD
                                            if let Ok((_, Ok(Ok(transactions)))) = response_message {
                                                let check = transactions.len() == 1 && transactions[0].0.len() == 5;
                                                let _ = tx_test_end.send(check).await;
=======
                                            if let Ok(response) = response_message {
                                                match response {
                                                    Ok((_, Ok(Some(transactions)))) => {
                                                        let check = transactions.len() == 1 && transactions[0].0.len() == 5;
                                                        let _ = tx_test_end.send(check).await;
                                                    },
                                                    Ok((_, Ok(None))) => {
                                                        tracing::error!("Node A did not return any transactions");
                                                        let _ = tx_test_end.send(false).await;
                                                    },
                                                    Ok((_, Err(e))) => {
                                                        tracing::error!("Error in P2P communication: {:?}", e);
                                                        let _ = tx_test_end.send(false).await;
                                                    },
                                                    Err(e) => {
                                                        tracing::error!("Error in P2P before sending message: {:?}", e);
                                                        let _ = tx_test_end.send(false).await;
                                                    },
                                                }
>>>>>>> 676ca8f6
                                            } else {
                                                tracing::error!("Orchestrator failed to receive a message: {:?}", response_message);
                                                let _ = tx_test_end.send(false).await;
                                            }
                                        });
                                    }
                                    RequestMessage::TxPoolAllTransactionsIds => {
                                        let (tx_orchestrator, rx_orchestrator) = oneshot::channel();
                                        assert!(node_a.send_request_msg(None, request_msg.clone(), ResponseSender::TxPoolAllTransactionsIds(tx_orchestrator)).is_ok());
                                        let tx_test_end = tx_test_end.clone();
                                        tokio::spawn(async move {
                                            let response_message = rx_orchestrator.await;

                                            if let Ok((_, Ok(Ok(transaction_ids)))) = response_message {
                                                let tx_ids: Vec<TxId> = (0..5).map(|_| Transaction::default_test_tx().id(&ChainId::new(1))).collect();
                                                let check = transaction_ids.len() == 5 && transaction_ids.iter().zip(tx_ids.iter()).all(|(a, b)| a == b);
                                                let _ = tx_test_end.send(check).await;
                                            } else {
                                                tracing::error!("Orchestrator failed to receive a message: {:?}", response_message);
                                                let _ = tx_test_end.send(false).await;
                                            }
                                        });
                                    }
                                    RequestMessage::TxPoolFullTransactions(tx_ids) => {
                                        let (tx_orchestrator, rx_orchestrator) = oneshot::channel();
                                        assert!(node_a.send_request_msg(None, request_msg.clone(), ResponseSender::TxPoolFullTransactions(tx_orchestrator)).is_ok());
                                        let tx_test_end = tx_test_end.clone();
                                        tokio::spawn(async move {
                                            let response_message = rx_orchestrator.await;

                                            if let Ok((_, Ok(Ok(transactions)))) = response_message {
                                                let txs: Vec<Option<NetworkableTransactionPool>> = tx_ids.iter().enumerate().map(|(i, _)| {
                                                    if i == 0 {
                                                        None
                                                    } else {
                                                        Some(NetworkableTransactionPool::Transaction(Transaction::default_test_tx()))
                                                    }
                                                }).collect();
                                                let check = transactions.len() == tx_ids.len() && transactions.iter().zip(txs.iter()).all(|(a, b)| a == b);
                                                let _ = tx_test_end.send(check).await;
                                            } else {
                                                tracing::error!("Orchestrator failed to receive a message: {:?}", response_message);
                                                let _ = tx_test_end.send(false).await;
                                            }
                                        });
                                    }
                                }
                            }
                        }
                    }

                    tracing::info!("Node A Event: {:?}", node_a_event);
                },
                node_b_event = node_b.next_event() => {
                    // 2. Node B receives the RequestMessage from Node A initiated by the NetworkOrchestrator
                    if let Some(FuelP2PEvent::InboundRequestMessage{ request_id, request_message: received_request_message }) = &node_b_event {
                        match received_request_message {
                            RequestMessage::SealedHeaders(range) => {
                                let sealed_headers: Vec<_> = arbitrary_headers_for_range(range.clone());

                                let _ = node_b.send_response_msg(*request_id, V2ResponseMessage::SealedHeaders(Ok(sealed_headers)));
                            }
                            RequestMessage::Transactions(_) => {
                                let txs = (0..5).map(|_| Transaction::default_test_tx()).collect();
                                let transactions = vec![Transactions(txs)];
                                let _ = node_b.send_response_msg(*request_id, V2ResponseMessage::Transactions(Ok(transactions)));
                            }
                            RequestMessage::TxPoolAllTransactionsIds => {
                                let tx_ids = (0..5).map(|_| Transaction::default_test_tx().id(&ChainId::new(1))).collect();
                                let _ = node_b.send_response_msg(*request_id, V2ResponseMessage::TxPoolAllTransactionsIds(Ok(tx_ids)));
                            }
                            RequestMessage::TxPoolFullTransactions(tx_ids) => {
                                let txs = tx_ids.iter().enumerate().map(|(i, _)| {
                                    if i == 0 {
                                        None
                                    } else {
                                        Some(NetworkableTransactionPool::Transaction(Transaction::default_test_tx()))
                                    }
                                }).collect();
                                let _ = node_b.send_response_msg(*request_id, V2ResponseMessage::TxPoolFullTransactions(Ok(txs)));
                            }
                        }
                    }

                    tracing::info!("Node B Event: {:?}", node_b_event);
                }
            };
        }
    }

    #[tokio::test]
    #[instrument]
    async fn request_response_works_with_transactions() {
        let arbitrary_range = 2..6;
        request_response_works_with(RequestMessage::Transactions(arbitrary_range)).await
    }

    #[tokio::test]
    #[instrument]
    async fn request_response_works_with_sealed_headers_range_inclusive() {
        let arbitrary_range = 2..6;
        request_response_works_with(RequestMessage::SealedHeaders(arbitrary_range)).await
    }

    #[tokio::test]
    #[instrument]
    async fn request_response_works_with_transactions_ids() {
        request_response_works_with(RequestMessage::TxPoolAllTransactionsIds).await
    }

    #[tokio::test]
    #[instrument]
    async fn request_response_works_with_full_transactions() {
        let tx_ids = (0..10)
            .map(|_| Transaction::default_test_tx().id(&ChainId::new(1)))
            .collect();
        request_response_works_with(RequestMessage::TxPoolFullTransactions(tx_ids)).await
    }

    /// We send a request for transactions, but it's responded by only headers
    #[tokio::test]
    #[instrument]
    async fn invalid_response_type_is_detected() {
        let mut p2p_config =
            Config::default_initialized("invalid_response_type_is_detected");

        // Node A
        let mut node_a = build_service_from_config(p2p_config.clone()).await;

        // Node B
        p2p_config.bootstrap_nodes = node_a.multiaddrs();
        let mut node_b = build_service_from_config(p2p_config.clone()).await;

        let (tx_test_end, mut rx_test_end) = mpsc::channel::<bool>(1);

        let mut request_sent = false;

        loop {
            tokio::select! {
                message_sent = rx_test_end.recv() => {
                    // we received a signal to end the test
                    assert!(message_sent.unwrap(), "Received incorrect or missing message");
                    break;
                }
                node_a_event = node_a.next_event() => {
                    if let Some(FuelP2PEvent::PeerInfoUpdated { peer_id, block_height: _ }) = node_a_event {
                        if node_a.peer_manager.get_peer_info(&peer_id).is_some() {
                            // 0. verifies that we've got at least a single peer address to request message from
                            if !request_sent {
                                request_sent = true;

                                let (tx_orchestrator, rx_orchestrator) = oneshot::channel();
                                assert!(node_a.send_request_msg(None, RequestMessage::Transactions(0..2), ResponseSender::Transactions(tx_orchestrator)).is_ok());
                                let tx_test_end = tx_test_end.clone();

                                tokio::spawn(async move {
                                    let response_message = rx_orchestrator.await;

                                    if let Ok(response) = response_message {
                                        match response {
                                            Ok((_, Ok(_))) => {
                                                let _ = tx_test_end.send(false).await;
                                                panic!("Request succeeded unexpectedly");
                                            },
                                            Ok((_, Err(ResponseError::TypeMismatch))) => {
                                                // Got Invalid Response Type as expected, so end test
                                                let _ = tx_test_end.send(true).await;
                                            },
                                            Ok((_, Err(err))) => {
                                                let _ = tx_test_end.send(false).await;
                                                panic!("Unexpected error in P2P communication: {:?}", err);
                                            },
                                            Err(e) => {
                                                let _ = tx_test_end.send(false).await;
                                                panic!("Error in P2P before sending message: {:?}", e);
                                            },
                                        }
                                    } else {
                                        let _ = tx_test_end.send(false).await;
                                        panic!("Orchestrator failed to receive a message: {:?}", response_message);
                                    }
                                });
                            }
                        }
                    }

                    tracing::info!("Node A Event: {:?}", node_a_event);
                },
                node_b_event = node_b.next_event() => {
                    // 2. Node B receives the RequestMessage from Node A initiated by the NetworkOrchestrator
                    if let Some(FuelP2PEvent::InboundRequestMessage{ request_id, request_message: _ }) = &node_b_event {
                        let sealed_headers: Vec<_> = arbitrary_headers_for_range(1..3);
                        let _ = node_b.send_response_msg(*request_id, V2ResponseMessage::SealedHeaders(Ok(sealed_headers)));
                    }

                    tracing::info!("Node B Event: {:?}", node_b_event);
                }
            };
        }
    }

    #[tokio::test]
    #[instrument]
    async fn req_res_outbound_timeout_works() {
        let mut p2p_config =
            Config::default_initialized("req_res_outbound_timeout_works");

        // Node A
        // setup request timeout to 1ms in order for the Request to fail
        p2p_config.set_request_timeout = Duration::from_millis(1);

        let mut node_a = build_service_from_config(p2p_config.clone()).await;

        // Node B
        p2p_config.bootstrap_nodes = node_a.multiaddrs();
        p2p_config.set_request_timeout = Duration::from_secs(20);
        let mut node_b = build_service_from_config(p2p_config.clone()).await;

        let (tx_test_end, mut rx_test_end) = tokio::sync::mpsc::channel(1);

        // track the request sent in order to avoid duplicate sending
        let mut request_sent = false;

        loop {
            tokio::select! {
                node_a_event = node_a.next_event() => {
                    if let Some(FuelP2PEvent::PeerInfoUpdated { peer_id, block_height: _ }) = node_a_event {
                        if node_a.peer_manager.get_peer_info(&peer_id).is_some() {
                            // 0. verifies that we've got at least a single peer address to request message from
                            if !request_sent {
                                request_sent = true;

                                // 1. Simulating Oneshot channel from the NetworkOrchestrator
                                let (tx_orchestrator, rx_orchestrator) = oneshot::channel();

                                // 2a. there should be ZERO pending outbound requests in the table
                                assert_eq!(node_a.outbound_requests_table.len(), 0);

                                // Request successfully sent
                                let requested_block_height = RequestMessage::SealedHeaders(0..0);
                                assert!(node_a.send_request_msg(None, requested_block_height, ResponseSender::SealedHeaders(tx_orchestrator)).is_ok());

                                // 2b. there should be ONE pending outbound requests in the table
                                assert_eq!(node_a.outbound_requests_table.len(), 1);

                                let tx_test_end = tx_test_end.clone();

                                tokio::spawn(async move {
                                    // 3. Simulating NetworkOrchestrator receiving a Timeout Error Message!
                                    let response_message = rx_orchestrator.await;
                                    if let Ok(response) = response_message {
                                        match response {
                                            Ok((_, Ok(_))) => {
                                                let _ = tx_test_end.send(false).await;
                                                panic!("Request succeeded unexpectedly");
                                            },
                                            Ok((_, Err(ResponseError::P2P(_)))) => {
                                                // Got Invalid Response Type as expected, so end test
                                                let _ = tx_test_end.send(true).await;
                                            },
                                            Ok((_, Err(err))) => {
                                                let _ = tx_test_end.send(false).await;
                                                panic!("Unexpected error in P2P communication: {:?}", err);
                                            },
                                            Err(e) => {
                                                let _ = tx_test_end.send(false).await;
                                                panic!("Error in P2P before sending message: {:?}", e);
                                            },
                                        }
                                    } else {
                                        let _ = tx_test_end.send(false).await;
                                        panic!("Orchestrator failed to receive a message: {:?}", response_message);
                                    }
                                });
                            }
                        }
                    }

                    tracing::info!("Node A Event: {:?}", node_a_event);
                },
                recv = rx_test_end.recv() => {
                    assert_eq!(recv, Some(true), "Test failed");
                    // we received a signal to end the test
                    // 4. there should be ZERO pending outbound requests in the table
                    // after the Outbound Request Failed with Timeout
                    assert_eq!(node_a.outbound_requests_table.len(), 0);
                    break;
                },
                // will not receive the request at all
                node_b_event = node_b.next_event() => {
                    tracing::info!("Node B Event: {:?}", node_b_event);
                }
            };
        }
    }
}<|MERGE_RESOLUTION|>--- conflicted
+++ resolved
@@ -677,11 +677,7 @@
                             V2ResponseMessage::SealedHeaders(v) => {
                                 // TODO: https://github.com/FuelLabs/fuel-core/issues/1311
                                 // Change type of ResponseSender and remove the .ok() here
-<<<<<<< HEAD
-                                c.send((peer, Ok(v))).is_ok()
-=======
-                                c.send(Ok((peer, Ok(v.ok())))).is_ok()
->>>>>>> 676ca8f6
+                                c.send(Ok((peer, Ok(v)))).is_ok()
                             }
                             _ => {
                                 warn!(
@@ -694,10 +690,7 @@
                         },
                         ResponseSender::Transactions(c) => match response {
                             V2ResponseMessage::Transactions(v) => {
-<<<<<<< HEAD
-                                c.send((peer, Ok(v))).is_ok()
-=======
-                                c.send(Ok((peer, Ok(v.ok())))).is_ok()
+                                c.send(Ok((peer, Ok(v)))).is_ok()
                             }
                             _ => {
                                 warn!(
@@ -710,8 +703,7 @@
                         },
                         ResponseSender::TransactionsFromPeer(c) => match response {
                             V2ResponseMessage::Transactions(v) => {
-                                c.send((peer, Ok(v.ok()))).is_ok()
->>>>>>> 676ca8f6
+                                c.send((peer, Ok(v))).is_ok()
                             }
                             _ => {
                                 warn!(
@@ -1758,11 +1750,6 @@
                                         tokio::spawn(async move {
                                             let response_message = rx_orchestrator.await;
 
-<<<<<<< HEAD
-                                            if let Ok((_, Ok(Ok(transactions)))) = response_message {
-                                                let check = transactions.len() == 1 && transactions[0].0.len() == 5;
-                                                let _ = tx_test_end.send(check).await;
-=======
                                             if let Ok(response) = response_message {
                                                 match response {
                                                     Ok((_, Ok(Some(transactions)))) => {
@@ -1782,7 +1769,6 @@
                                                         let _ = tx_test_end.send(false).await;
                                                     },
                                                 }
->>>>>>> 676ca8f6
                                             } else {
                                                 tracing::error!("Orchestrator failed to receive a message: {:?}", response_message);
                                                 let _ = tx_test_end.send(false).await;
