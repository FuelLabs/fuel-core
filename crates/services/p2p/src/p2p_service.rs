--- conflicted
+++ resolved
@@ -233,15 +233,11 @@
         config.reserved_nodes = parse_multiaddrs(config.reserved_nodes).await?;
 
         // configure and build P2P Service
-<<<<<<< HEAD
-        let (transport_function, connection_state) = build_transport_function(&config);
-        let tcp_config = tcp::Config::new();
-=======
         let (connection_state_writer, connection_state_reader) = ConnectionState::new();
         let transport_function =
             build_transport_function(&config, connection_state_reader);
         let tcp_config = tcp::Config::new().port_reuse(true);
->>>>>>> b7f4b628
+
         let behaviour = FuelBehaviour::new(&config, codec.clone())?;
 
         let swarm_builder = SwarmBuilder::with_existing_identity(config.keypair.clone())
@@ -317,13 +313,8 @@
             peer_manager: PeerManager::new(
                 reserved_peers_updates,
                 reserved_peers,
-<<<<<<< HEAD
-                connection_state,
+                connection_state_writer,
                 config.max_discovery_peers_connected as usize,
-=======
-                connection_state_writer,
-                config.max_peers_connected as usize,
->>>>>>> b7f4b628
             ),
         })
     }
