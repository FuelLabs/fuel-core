--- conflicted
+++ resolved
@@ -19,13 +19,10 @@
 use thiserror::Error;
 use tokio::sync::oneshot;
 
-<<<<<<< HEAD
-=======
 /// Max Size in Bytes of the Request Message
 #[cfg(test)]
 pub(crate) const MAX_REQUEST_SIZE: usize = core::mem::size_of::<RequestMessage>();
 
->>>>>>> cb36bb53
 #[derive(Serialize, Deserialize, Eq, PartialEq, Debug, Clone)]
 pub enum RequestMessage {
     SealedHeaders(Range<u32>),
