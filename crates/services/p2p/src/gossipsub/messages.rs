--- conflicted
+++ resolved
@@ -1,10 +1,5 @@
 use crate::ports::P2PPreConfirmationMessage;
 use fuel_core_types::fuel_tx::Transaction;
-<<<<<<< HEAD
-
-use fuel_core_types::services::p2p::PreconfirmationMessage;
-=======
->>>>>>> e25c7d68
 use serde::{
     Deserialize,
     Serialize,
@@ -25,20 +20,12 @@
 #[derive(Debug, Clone)]
 pub enum GossipsubBroadcastRequest {
     NewTx(Arc<Transaction>),
-<<<<<<< HEAD
-    TxPreconfirmations(Arc<PreconfirmationMessage>),
-=======
     TxPreConfirmations(Arc<P2PPreConfirmationMessage>),
->>>>>>> e25c7d68
 }
 
 #[allow(clippy::large_enum_variant)]
 #[derive(Serialize, Deserialize, Debug, Clone)]
 pub enum GossipsubMessage {
     NewTx(Transaction),
-<<<<<<< HEAD
-    TxPreconfirmations(PreconfirmationMessage),
-=======
     TxPreConfirmations(P2PPreConfirmationMessage),
->>>>>>> e25c7d68
 }