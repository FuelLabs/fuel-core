--- conflicted
+++ resolved
@@ -10,11 +10,7 @@
 };
 
 pub const NEW_TX_GOSSIP_TOPIC: &str = "new_tx";
-<<<<<<< HEAD
-pub const TX_PRECONFIRMATIONS_GOSSIP_TOPIC: &str = "tx_confirmations";
-=======
 pub const TX_PRECONFIRMATIONS_GOSSIP_TOPIC: &str = "tx_preconfirmations";
->>>>>>> d4f385d7
 
 /// Holds used Gossipsub Topics
 /// Each field contains TopicHash of existing topics
