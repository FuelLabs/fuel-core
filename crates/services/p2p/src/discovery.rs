--- conflicted
+++ resolved
@@ -6,11 +6,8 @@
     kad::{
         store::MemoryStore,
         Kademlia,
-<<<<<<< HEAD
         KademliaEvent,
-=======
         QueryId,
->>>>>>> d2ef5de9
     },
     mdns::Event as MdnsEvent,
     swarm::{
@@ -29,16 +26,13 @@
     Multiaddr,
     PeerId,
 };
-<<<<<<< HEAD
-
+
+// TODO: Figure out the right Handler
 use libp2p_kad::handler::KademliaHandler;
 use libp2p_swarm::{
     THandlerOutEvent,
     ToSwarm,
 };
-=======
-use libp2p_kad::KademliaEvent;
->>>>>>> d2ef5de9
 use std::{
     collections::HashSet,
     pin::Pin,
@@ -95,19 +89,8 @@
 }
 
 impl NetworkBehaviour for DiscoveryBehaviour {
-<<<<<<< HEAD
     type ConnectionHandler = KademliaHandler;
-    type ToSwarm = DiscoveryEvent;
-=======
-    type ConnectionHandler = KademliaHandlerProto<QueryId>;
-    type OutEvent = KademliaEvent;
-
-    // Initializes new handler on a new opened connection
-    fn new_handler(&mut self) -> Self::ConnectionHandler {
-        // in our case we just return KademliaHandlerProto
-        self.kademlia.new_handler()
-    }
->>>>>>> d2ef5de9
+    type ToSwarm = KademliaEvent;
 
     // receive events from KademliaHandler and pass it down to kademlia
     fn on_connection_handler_event(
@@ -153,15 +136,7 @@
         &mut self,
         cx: &mut Context<'_>,
         params: &mut impl PollParameters,
-<<<<<<< HEAD
     ) -> Poll<ToSwarm<Self::ToSwarm, Self::ConnectionHandler>> {
-        if let Some(next_event) = self.pending_events.pop_front() {
-            return Poll::Ready(ToSwarm::GenerateEvent(next_event))
-        }
-
-=======
-    ) -> Poll<NetworkBehaviourAction<Self::OutEvent, Self::ConnectionHandler>> {
->>>>>>> d2ef5de9
         // if random walk is enabled poll the stream that will fire when random walk is scheduled
         if let Some(next_kad_random_query) = self.next_kad_random_walk.as_mut() {
             while next_kad_random_query.poll_unpin(cx).is_ready() {
@@ -179,61 +154,15 @@
             }
         }
 
-<<<<<<< HEAD
-        // poll Kademlia behaviour
-        while let Poll::Ready(kad_action) = self.kademlia.poll(cx, params) {
-            match kad_action {
-                ToSwarm::GenerateEvent(KademliaEvent::UnroutablePeer { peer }) => {
-                    return Poll::Ready(ToSwarm::GenerateEvent(
-                        DiscoveryEvent::UnroutablePeer(peer),
-                    ))
-                }
-
-                ToSwarm::Dial { opts } => return Poll::Ready(ToSwarm::Dial { opts }),
-                ToSwarm::CloseConnection {
-                    peer_id,
-                    connection,
-                } => {
-                    return Poll::Ready(ToSwarm::CloseConnection {
-                        peer_id,
-                        connection,
-                    })
-                }
-                ToSwarm::NotifyHandler {
-                    peer_id,
-                    handler,
-                    event,
-                } => {
-                    return Poll::Ready(ToSwarm::NotifyHandler {
-                        peer_id,
-                        handler,
-                        event,
-                    })
-                }
-                _ => {}
-            }
-        }
-
-        while let Poll::Ready(mdns_event) = self.mdns.poll(cx, params) {
-            match mdns_event {
-                ToSwarm::GenerateEvent(MdnsEvent::Discovered(list)) => {
-                    // inform kademlia of newly discovered local peers
-                    // only if there aren't enough peers already connected
-                    if self.connected_peers.len() < self.max_peers_connected {
-                        for (peer_id, multiaddr) in list {
-                            self.kademlia.add_address(&peer_id, multiaddr);
-                        }
-=======
         // poll sub-behaviors
         if let Poll::Ready(kad_action) = self.kademlia.poll(cx, params) {
             return Poll::Ready(kad_action)
         };
         while let Poll::Ready(mdns_event) = self.mdns.poll(cx, params) {
             match mdns_event {
-                NetworkBehaviourAction::GenerateEvent(MdnsEvent::Discovered(list)) => {
+                ToSwarm::GenerateEvent(MdnsEvent::Discovered(list)) => {
                     for (peer_id, multiaddr) in list {
                         self.kademlia.add_address(&peer_id, multiaddr);
->>>>>>> d2ef5de9
                     }
                 }
                 ToSwarm::CloseConnection {
