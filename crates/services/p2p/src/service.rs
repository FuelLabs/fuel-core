--- conflicted
+++ resolved
@@ -176,13 +176,8 @@
 
     fn send_response_msg(
         &mut self,
-<<<<<<< HEAD
-        request_id: RequestId,
+        request_id: InboundRequestId,
         message: ResponseMessage,
-=======
-        request_id: InboundRequestId,
-        message: OutboundResponse,
->>>>>>> 6ef794a1
     ) -> anyhow::Result<()>;
     fn report_message(
         &mut self,
@@ -237,13 +232,8 @@
 
     fn send_response_msg(
         &mut self,
-<<<<<<< HEAD
-        request_id: RequestId,
+        request_id: InboundRequestId,
         message: ResponseMessage,
-=======
-        request_id: InboundRequestId,
-        message: OutboundResponse,
->>>>>>> 6ef794a1
     ) -> anyhow::Result<()> {
         self.send_response_msg(request_id, message)?;
         Ok(())
@@ -984,13 +974,8 @@
 
         fn send_response_msg(
             &mut self,
-<<<<<<< HEAD
-            _request_id: RequestId,
+            _request_id: InboundRequestId,
             _message: ResponseMessage,
-=======
-            _request_id: InboundRequestId,
-            _message: OutboundResponse,
->>>>>>> 6ef794a1
         ) -> anyhow::Result<()> {
             todo!()
         }
