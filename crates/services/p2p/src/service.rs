use crate::{
    cached_view::CachedView,
    codecs::postcard::PostcardCodec,
    config::{
        Config,
        NotInitialized,
    },
    gossipsub::messages::{
        GossipTopicTag,
        GossipsubBroadcastRequest,
        GossipsubMessage,
    },
    p2p_service::{
        FuelP2PEvent,
        FuelP2PService,
    },
    peer_manager::PeerInfo,
    ports::{
        BlockHeightImporter,
        P2pDb,
        TxPool,
    },
    request_response::messages::{
        OnResponse,
        OnResponseWithPeerSelection,
        RequestMessage,
        ResponseMessageErrorCode,
        ResponseSender,
        V2ResponseMessage,
    },
};
use anyhow::anyhow;
use fuel_core_metrics::p2p_metrics::set_blocks_requested;
use fuel_core_services::{
    stream::BoxStream,
    AsyncProcessor,
    RunnableService,
    RunnableTask,
    ServiceRunner,
    StateWatcher,
    SyncProcessor,
    TaskNextAction,
    TraceErr,
};
use fuel_core_storage::transactional::AtomicView;
use fuel_core_types::{
    blockchain::SealedBlockHeader,
    fuel_tx::{
        Transaction,
        TxId,
        UniqueIdentifier,
    },
    fuel_types::{
        BlockHeight,
        ChainId,
    },
    services::p2p::{
        peer_reputation::{
            AppScore,
            PeerReport,
        },
        BlockHeightHeartbeatData,
        GossipData,
        GossipsubMessageAcceptance,
        GossipsubMessageInfo,
        NetworkableTransactionPool,
        PeerId as FuelPeerId,
        TransactionGossipData,
        Transactions,
    },
};
use futures::{
    future::BoxFuture,
    StreamExt,
};
use libp2p::{
    gossipsub::{
        MessageAcceptance,
        PublishError,
    },
    request_response::InboundRequestId,
    PeerId,
};
use std::{
    fmt::Debug,
    future::Future,
    ops::Range,
    sync::Arc,
};
use thiserror::Error;
use tokio::{
    sync::{
        broadcast,
        mpsc::{
            self,
            Receiver,
        },
        oneshot,
    },
    time::{
        Duration,
        Instant,
    },
};
use tracing::warn;

const CHANNEL_SIZE: usize = 1024 * 10;

pub type Service<V, T> = ServiceRunner<UninitializedTask<V, SharedState, T>>;

#[derive(Debug, Error)]
pub enum TaskError {
    #[error("No peer found to send request to")]
    NoPeerFound,
}

pub enum TaskRequest {
    // Broadcast requests to p2p network
    BroadcastTransaction(Arc<Transaction>),
    // Request to get information about all connected peers
    GetAllPeerInfo {
        channel: oneshot::Sender<Vec<(PeerId, PeerInfo)>>,
    },
    GetSealedHeaders {
        block_height_range: Range<u32>,
        channel: OnResponseWithPeerSelection<
            Result<Vec<SealedBlockHeader>, ResponseMessageErrorCode>,
        >,
    },
    GetTransactions {
        block_height_range: Range<u32>,
        channel: OnResponseWithPeerSelection<
            Result<Vec<Transactions>, ResponseMessageErrorCode>,
        >,
    },
    GetTransactionsFromPeer {
        block_height_range: Range<u32>,
        from_peer: PeerId,
        channel: OnResponse<Result<Vec<Transactions>, ResponseMessageErrorCode>>,
    },
    TxPoolGetAllTxIds {
        from_peer: PeerId,
        channel: OnResponse<Result<Vec<TxId>, ResponseMessageErrorCode>>,
    },
    TxPoolGetFullTransactions {
        tx_ids: Vec<TxId>,
        from_peer: PeerId,
        channel: OnResponse<
            Result<Vec<Option<NetworkableTransactionPool>>, ResponseMessageErrorCode>,
        >,
    },
    // Responds back to the p2p network
    RespondWithGossipsubMessageReport((GossipsubMessageInfo, GossipsubMessageAcceptance)),
    RespondWithPeerReport {
        peer_id: PeerId,
        score: AppScore,
        reporting_service: &'static str,
    },
    DatabaseTransactionsLookUp {
        response: Result<Vec<Transactions>, ResponseMessageErrorCode>,
        request_id: InboundRequestId,
    },
    DatabaseHeaderLookUp {
        response: Result<Vec<SealedBlockHeader>, ResponseMessageErrorCode>,
        request_id: InboundRequestId,
    },
    TxPoolAllTransactionsIds {
        response: Result<Vec<TxId>, ResponseMessageErrorCode>,
        request_id: InboundRequestId,
    },
    TxPoolFullTransactions {
        response:
            Result<Vec<Option<NetworkableTransactionPool>>, ResponseMessageErrorCode>,
        request_id: InboundRequestId,
    },
}

impl Debug for TaskRequest {
    fn fmt(&self, f: &mut std::fmt::Formatter<'_>) -> std::fmt::Result {
        match self {
            TaskRequest::BroadcastTransaction(_) => {
                write!(f, "TaskRequest::BroadcastTransaction")
            }
            TaskRequest::GetSealedHeaders { .. } => {
                write!(f, "TaskRequest::GetSealedHeaders")
            }
            TaskRequest::GetTransactions { .. } => {
                write!(f, "TaskRequest::GetTransactions")
            }
            TaskRequest::GetTransactionsFromPeer { .. } => {
                write!(f, "TaskRequest::GetTransactionsFromPeer")
            }
            TaskRequest::TxPoolGetAllTxIds { .. } => {
                write!(f, "TaskRequest::TxPoolGetAllTxIds")
            }
            TaskRequest::TxPoolGetFullTransactions { .. } => {
                write!(f, "TaskRequest::TxPoolGetFullTransactions")
            }
            TaskRequest::RespondWithGossipsubMessageReport(_) => {
                write!(f, "TaskRequest::RespondWithGossipsubMessageReport")
            }
            TaskRequest::RespondWithPeerReport { .. } => {
                write!(f, "TaskRequest::RespondWithPeerReport")
            }
            TaskRequest::GetAllPeerInfo { .. } => {
                write!(f, "TaskRequest::GetPeerInfo")
            }
            TaskRequest::DatabaseTransactionsLookUp { .. } => {
                write!(f, "TaskRequest::DatabaseTransactionsLookUp")
            }
            TaskRequest::DatabaseHeaderLookUp { .. } => {
                write!(f, "TaskRequest::DatabaseHeaderLookUp")
            }
            TaskRequest::TxPoolAllTransactionsIds { .. } => {
                write!(f, "TaskRequest::TxPoolAllTransactionsIds")
            }
            TaskRequest::TxPoolFullTransactions { .. } => {
                write!(f, "TaskRequest::TxPoolFullTransactions")
            }
        }
    }
}

#[derive(Debug, Clone, Copy, PartialEq, Eq)]
pub enum HeartBeatPeerReportReason {
    OldHeartBeat,
    LowHeartBeatFrequency,
}

pub trait TaskP2PService: Send {
    fn get_all_peer_info(&self) -> Vec<(&PeerId, &PeerInfo)>;
    fn get_peer_id_with_height(&self, height: &BlockHeight) -> Option<PeerId>;

    fn next_event(&mut self) -> BoxFuture<'_, Option<FuelP2PEvent>>;

    fn publish_message(
        &mut self,
        message: GossipsubBroadcastRequest,
    ) -> anyhow::Result<()>;

    fn send_request_msg(
        &mut self,
        peer_id: Option<PeerId>,
        request_msg: RequestMessage,
        on_response: ResponseSender,
    ) -> anyhow::Result<()>;

    fn send_response_msg(
        &mut self,
        request_id: InboundRequestId,
        message: V2ResponseMessage,
    ) -> anyhow::Result<()>;

    fn report_message(
        &mut self,
        message: GossipsubMessageInfo,
        acceptance: GossipsubMessageAcceptance,
    ) -> anyhow::Result<()>;

    fn report_peer(
        &mut self,
        peer_id: PeerId,
        score: AppScore,
        reporting_service: &str,
    ) -> anyhow::Result<()>;

    fn update_block_height(&mut self, height: BlockHeight) -> anyhow::Result<()>;

    fn update_metrics<T>(&self, update_fn: T)
    where
        T: FnOnce();
}

impl TaskP2PService for FuelP2PService {
    fn update_metrics<T>(&self, update_fn: T)
    where
        T: FnOnce(),
    {
        FuelP2PService::update_metrics(self, update_fn)
    }

    fn get_all_peer_info(&self) -> Vec<(&PeerId, &PeerInfo)> {
        self.peer_manager().get_all_peers().collect()
    }

    fn get_peer_id_with_height(&self, height: &BlockHeight) -> Option<PeerId> {
        self.peer_manager().get_peer_id_with_height(height)
    }

    fn next_event(&mut self) -> BoxFuture<'_, Option<FuelP2PEvent>> {
        Box::pin(self.next_event())
    }

    fn publish_message(
        &mut self,
        message: GossipsubBroadcastRequest,
    ) -> anyhow::Result<()> {
        let result = self.publish_message(message);

        match result {
            Ok(_) => Ok(()),
            Err(e) => {
                if matches!(&e, PublishError::InsufficientPeers) {
                    Ok(())
                } else {
                    Err(anyhow!(e))
                }
            }
        }
    }

    fn send_request_msg(
        &mut self,
        peer_id: Option<PeerId>,
        request_msg: RequestMessage,
        on_response: ResponseSender,
    ) -> anyhow::Result<()> {
        self.send_request_msg(peer_id, request_msg, on_response)?;
        Ok(())
    }

    fn send_response_msg(
        &mut self,
        request_id: InboundRequestId,
        message: V2ResponseMessage,
    ) -> anyhow::Result<()> {
        self.send_response_msg(request_id, message)?;
        Ok(())
    }

    fn report_message(
        &mut self,
        message: GossipsubMessageInfo,
        acceptance: GossipsubMessageAcceptance,
    ) -> anyhow::Result<()> {
        report_message(self, message, acceptance);
        Ok(())
    }

    fn report_peer(
        &mut self,
        peer_id: PeerId,
        score: AppScore,
        reporting_service: &str,
    ) -> anyhow::Result<()> {
        self.report_peer(peer_id, score, reporting_service);
        Ok(())
    }

    fn update_block_height(&mut self, height: BlockHeight) -> anyhow::Result<()> {
        self.update_block_height(height);
        Ok(())
    }
}

pub trait Broadcast: Send {
    fn report_peer(
        &self,
        peer_id: FuelPeerId,
        report: AppScore,
        reporting_service: &'static str,
    ) -> anyhow::Result<()>;

    fn block_height_broadcast(
        &self,
        block_height_data: BlockHeightHeartbeatData,
    ) -> anyhow::Result<()>;

    fn tx_broadcast(&self, transaction: TransactionGossipData) -> anyhow::Result<()>;

    fn new_tx_subscription_broadcast(&self, peer_id: FuelPeerId) -> anyhow::Result<()>;
}

impl Broadcast for SharedState {
    fn report_peer(
        &self,
        peer_id: FuelPeerId,
        report: AppScore,
        reporting_service: &'static str,
    ) -> anyhow::Result<()> {
        self.report_peer(peer_id, report, reporting_service)
    }

    fn block_height_broadcast(
        &self,
        block_height_data: BlockHeightHeartbeatData,
    ) -> anyhow::Result<()> {
        self.block_height_broadcast.send(block_height_data)?;
        Ok(())
    }

    fn tx_broadcast(&self, transaction: TransactionGossipData) -> anyhow::Result<()> {
        self.tx_broadcast.send(transaction)?;
        Ok(())
    }

    fn new_tx_subscription_broadcast(&self, peer_id: FuelPeerId) -> anyhow::Result<()> {
        self.new_tx_subscription_broadcast.send(peer_id)?;
        Ok(())
    }
}

/// Uninitialized task for the p2p that can be upgraded later into [`Task`].
pub struct UninitializedTask<V, B, T> {
    chain_id: ChainId,
    last_height: BlockHeight,
    view_provider: V,
    next_block_height: BoxStream<BlockHeight>,
    /// Receive internal Task Requests
    request_receiver: mpsc::Receiver<TaskRequest>,
    broadcast: B,
    tx_pool: T,
    config: Config<NotInitialized>,
}

/// Orchestrates various p2p-related events between the inner `P2pService`
/// and the top level `NetworkService`.
pub struct Task<P, V, B, T> {
    chain_id: ChainId,
    response_timeout: Duration,
    p2p_service: P,
    view_provider: V,
    next_block_height: BoxStream<BlockHeight>,
    /// Receive internal Task Requests
    request_receiver: mpsc::Receiver<TaskRequest>,
    request_sender: mpsc::Sender<TaskRequest>,
    db_heavy_task_processor: SyncProcessor,
    tx_pool_heavy_task_processor: AsyncProcessor,
    broadcast: B,
    tx_pool: T,
    max_headers_per_request: usize,
    max_txs_per_request: usize,
    // milliseconds wait time between peer heartbeat reputation checks
    heartbeat_check_interval: Duration,
    heartbeat_max_avg_interval: Duration,
    heartbeat_max_time_since_last: Duration,
    next_check_time: Instant,
    heartbeat_peer_reputation_config: HeartbeatPeerReputationConfig,
    // cached view
    cached_view: Arc<CachedView>,
}

#[derive(Default, Clone)]
pub struct HeartbeatPeerReputationConfig {
    old_heartbeat_penalty: AppScore,
    low_heartbeat_frequency_penalty: AppScore,
}

impl<V, T> UninitializedTask<V, SharedState, T> {
    #[allow(clippy::too_many_arguments)]
    pub fn new<B: BlockHeightImporter>(
        chain_id: ChainId,
        last_height: BlockHeight,
        config: Config<NotInitialized>,
        shared_state: SharedState,
        request_receiver: Receiver<TaskRequest>,
        view_provider: V,
        block_importer: B,
        tx_pool: T,
    ) -> Self {
        let next_block_height = block_importer.next_block_height();

        Self {
            chain_id,
            last_height,
            view_provider,
            tx_pool,
            next_block_height,
            request_receiver,
            broadcast: shared_state,
            config,
        }
    }
}

impl<P, V, B, T> Task<P, V, B, T>
where
    P: TaskP2PService,
    V: AtomicView,
    B: Broadcast,
{
    fn peer_heartbeat_reputation_checks(&self) -> anyhow::Result<()> {
        for (peer_id, peer_info) in self.p2p_service.get_all_peer_info() {
            if peer_info.heartbeat_data.duration_since_last_heartbeat()
                > self.heartbeat_max_time_since_last
            {
                tracing::debug!("Peer {:?} has old heartbeat", peer_id);
                let report = HeartBeatPeerReportReason::OldHeartBeat;
                let peer_id = convert_peer_id(peer_id)?;
                self.report_peer(peer_id, report)?;
            } else if peer_info.heartbeat_data.average_time_between_heartbeats()
                > self.heartbeat_max_avg_interval
            {
                tracing::debug!("Peer {:?} has low heartbeat frequency", peer_id);
                let report = HeartBeatPeerReportReason::LowHeartBeatFrequency;
                let peer_id = convert_peer_id(peer_id)?;
                self.report_peer(peer_id, report)?;
            }
        }
        Ok(())
    }

    fn report_peer(
        &self,
        peer_id: FuelPeerId,
        report: HeartBeatPeerReportReason,
    ) -> anyhow::Result<()> {
        let app_score = match report {
            HeartBeatPeerReportReason::OldHeartBeat => {
                self.heartbeat_peer_reputation_config.old_heartbeat_penalty
            }
            HeartBeatPeerReportReason::LowHeartBeatFrequency => {
                self.heartbeat_peer_reputation_config
                    .low_heartbeat_frequency_penalty
            }
        };
        let reporting_service = "p2p";
        self.broadcast
            .report_peer(peer_id, app_score, reporting_service)?;
        Ok(())
    }
}

impl<P, V, B, T> Task<P, V, B, T>
where
    P: TaskP2PService + 'static,
    V: AtomicView + 'static,
    V::LatestView: P2pDb,
    T: TxPool + 'static,
    B: Send,
{
    fn update_metrics<U>(&self, update_fn: U)
    where
        U: FnOnce(),
    {
        self.p2p_service.update_metrics(update_fn)
    }

    fn process_request(
        &mut self,
        request_message: RequestMessage,
        request_id: InboundRequestId,
    ) -> anyhow::Result<()> {
        match request_message {
            RequestMessage::Transactions(range) => {
                self.handle_transactions_request(range, request_id)
            }
            RequestMessage::SealedHeaders(range) => {
                self.handle_sealed_headers_request(range, request_id)
            }
            RequestMessage::TxPoolAllTransactionsIds => {
                self.handle_all_transactions_ids_request(request_id)
            }
            RequestMessage::TxPoolFullTransactions(tx_ids) => {
                self.handle_full_transactions_request(tx_ids, request_id)
            }
        }
    }

    fn handle_db_request<DbLookUpFn, ResponseSenderFn, TaskRequestFn, R>(
        &mut self,
        range: Range<u32>,
        request_id: InboundRequestId,
        response_sender: ResponseSenderFn,
        db_lookup: DbLookUpFn,
        task_request: TaskRequestFn,
        max_len: usize,
    ) -> anyhow::Result<()>
    where
        DbLookUpFn: Fn(&V::LatestView, &Arc<CachedView>, Range<u32>) -> anyhow::Result<Option<R>>
            + Send
            + 'static,
        ResponseSenderFn:
            Fn(Result<R, ResponseMessageErrorCode>) -> V2ResponseMessage + Send + 'static,
        TaskRequestFn: Fn(Result<R, ResponseMessageErrorCode>, InboundRequestId) -> TaskRequest
            + Send
            + 'static,
        R: Send + 'static,
    {
        let instant = Instant::now();
        let timeout = self.response_timeout;
        let response_channel = self.request_sender.clone();
        let range_len = range.len();

        self.update_metrics(|| set_blocks_requested(range_len));

        if range_len > max_len {
            tracing::error!(
                requested_length = range.len(),
                max_len,
                "Requested range is too large"
            );
            let response = Err(ResponseMessageErrorCode::RequestedRangeTooLarge);
            let _ = self
                .p2p_service
                .send_response_msg(request_id, response_sender(response));
            return Ok(());
        }

        let view = self.view_provider.latest_view()?;
        let result = self.db_heavy_task_processor.try_spawn({
            let cached_view = self.cached_view.clone();
            move || {
                if instant.elapsed() > timeout {
                    tracing::warn!("Request timed out");
                    return;
                }

                let response = db_lookup(&view, &cached_view, range.clone())
                    .ok()
                    .flatten()
                    .ok_or(ResponseMessageErrorCode::Timeout);

                let _ = response_channel
                    .try_send(task_request(response, request_id))
                    .trace_err("Failed to send response to the request channel");
            }
        });

        if result.is_err() {
            let err = Err(ResponseMessageErrorCode::SyncProcessorOutOfCapacity);
            let _ = self
                .p2p_service
                .send_response_msg(request_id, response_sender(err));
        }

        Ok(())
    }

    fn handle_transactions_request(
        &mut self,
        range: Range<u32>,
        request_id: InboundRequestId,
    ) -> anyhow::Result<()> {
        self.handle_db_request(
            range,
            request_id,
            V2ResponseMessage::Transactions,
            |view, cached_view, range| {
                cached_view
                    .get_transactions(view, range)
                    .map_err(anyhow::Error::from)
            },
            |response, request_id| TaskRequest::DatabaseTransactionsLookUp {
                response,
                request_id,
            },
            self.max_headers_per_request,
        )
    }

    fn handle_sealed_headers_request(
        &mut self,
        range: Range<u32>,
        request_id: InboundRequestId,
    ) -> anyhow::Result<()> {
        self.handle_db_request(
            range,
            request_id,
            V2ResponseMessage::SealedHeaders,
            |view, cached_view, range| {
                cached_view
                    .get_sealed_headers(view, range)
                    .map_err(anyhow::Error::from)
            },
            |response, request_id| TaskRequest::DatabaseHeaderLookUp {
                response,
                request_id,
            },
            self.max_headers_per_request,
        )
    }

    fn handle_txpool_request<F, ResponseSenderFn, TaskRequestFn, R>(
        &mut self,
        request_id: InboundRequestId,
        txpool_function: F,
        response_sender: ResponseSenderFn,
        task_request: TaskRequestFn,
    ) -> anyhow::Result<()>
    where
        ResponseSenderFn:
            Fn(Result<R, ResponseMessageErrorCode>) -> V2ResponseMessage + Send + 'static,
        TaskRequestFn: Fn(Result<R, ResponseMessageErrorCode>, InboundRequestId) -> TaskRequest
            + Send
            + 'static,
        F: Future<Output = anyhow::Result<R>> + Send + 'static,
    {
        let instant = Instant::now();
        let timeout = self.response_timeout;
        let response_channel = self.request_sender.clone();
        let result = self.tx_pool_heavy_task_processor.try_spawn(async move {
            if instant.elapsed() > timeout {
                tracing::warn!("Request timed out");
                return;
            }

            let Ok(response) = txpool_function.await else {
                warn!("Failed to get txpool data");
                return;
            };

            let _ = response_channel
                .try_send(task_request(Ok(response), request_id))
                .trace_err("Failed to send response to the request channel");
        });

        if result.is_err() {
            let res = Err(ResponseMessageErrorCode::SyncProcessorOutOfCapacity);
            let _ = self
                .p2p_service
                .send_response_msg(request_id, response_sender(res));
        }

        Ok(())
    }

    fn handle_all_transactions_ids_request(
        &mut self,
        request_id: InboundRequestId,
    ) -> anyhow::Result<()> {
        let max_txs = self.max_txs_per_request;
        let tx_pool = self.tx_pool.clone();
        self.handle_txpool_request(
            request_id,
            async move { tx_pool.get_tx_ids(max_txs).await },
            V2ResponseMessage::TxPoolAllTransactionsIds,
            |response, request_id| TaskRequest::TxPoolAllTransactionsIds {
                response,
                request_id,
            },
        )
    }

    fn handle_full_transactions_request(
        &mut self,
        tx_ids: Vec<TxId>,
        request_id: InboundRequestId,
    ) -> anyhow::Result<()> {
        if tx_ids.len() > self.max_txs_per_request {
            self.p2p_service.send_response_msg(
                request_id,
                V2ResponseMessage::TxPoolFullTransactions(Err(
                    ResponseMessageErrorCode::RequestedRangeTooLarge,
                )),
            )?;
            return Ok(());
        }
        let tx_pool = self.tx_pool.clone();
        self.handle_txpool_request(
            request_id,
            async move { tx_pool.get_full_txs(tx_ids).await },
            V2ResponseMessage::TxPoolFullTransactions,
            |response, request_id| TaskRequest::TxPoolFullTransactions {
                response,
                request_id,
            },
        )
    }
}

fn convert_peer_id(peer_id: &PeerId) -> anyhow::Result<FuelPeerId> {
    let inner = Vec::from(*peer_id);
    Ok(FuelPeerId::from(inner))
}

#[async_trait::async_trait]
impl<V, T> RunnableService for UninitializedTask<V, SharedState, T>
where
    V: AtomicView + 'static,
    V::LatestView: P2pDb,
    T: TxPool + 'static,
{
    const NAME: &'static str = "P2P";

    type SharedData = SharedState;
    type Task = Task<FuelP2PService, V, SharedState, T>;
    type TaskParams = ();

    fn shared_data(&self) -> Self::SharedData {
        self.broadcast.clone()
    }

    async fn into_task(
        mut self,
        _: &StateWatcher,
        _: Self::TaskParams,
    ) -> anyhow::Result<Self::Task> {
        let Self {
            chain_id,
            last_height,
            view_provider,
            next_block_height,
            request_receiver,
            broadcast,
            tx_pool,
            config,
        } = self;

        let view = view_provider.latest_view()?;
        let genesis = view.get_genesis()?;
        let config = config.init(genesis)?;
        let Config {
            max_block_size,
            max_headers_per_request,
            max_txs_per_request,
            heartbeat_check_interval,
            heartbeat_max_avg_interval,
            heartbeat_max_time_since_last,
            database_read_threads,
            tx_pool_threads,
            metrics,
            ..
        } = config;

        // Hardcoded for now, but left here to be configurable in the future.
        // TODO: https://github.com/FuelLabs/fuel-core/issues/1340
        let heartbeat_peer_reputation_config = HeartbeatPeerReputationConfig {
            old_heartbeat_penalty: -5.,
            low_heartbeat_frequency_penalty: -5.,
        };

        let response_timeout = config.set_request_timeout;
        let mut p2p_service = FuelP2PService::new(
            broadcast.reserved_peers_broadcast.clone(),
            config,
            PostcardCodec::new(max_block_size),
        )
        .await?;
        p2p_service.update_block_height(last_height);
        p2p_service.start().await?;

        let next_check_time =
            Instant::now().checked_add(heartbeat_check_interval).expect(
                "The heartbeat check interval should be small enough to do frequently",
            );
        let db_heavy_task_processor = SyncProcessor::new(
            "P2P_DatabaseProcessor",
            database_read_threads,
            1024 * 10,
        )?;
        let tx_pool_heavy_task_processor =
            AsyncProcessor::new("P2P_TxPoolLookUpProcessor", tx_pool_threads, 32)?;
        let request_sender = broadcast.request_sender.clone();

        let task = Task {
            chain_id,
            response_timeout,
            p2p_service,
            view_provider,
            request_receiver,
            request_sender,
            next_block_height,
            broadcast,
            tx_pool,
            db_heavy_task_processor,
            tx_pool_heavy_task_processor,
            max_headers_per_request,
            max_txs_per_request,
            heartbeat_check_interval,
            heartbeat_max_avg_interval,
            heartbeat_max_time_since_last,
            next_check_time,
            heartbeat_peer_reputation_config,
            cached_view: Arc::new(CachedView::new(614 * 10, metrics)),
        };
        Ok(task)
    }
}

// TODO: Add tests https://github.com/FuelLabs/fuel-core/issues/1275
#[async_trait::async_trait]
impl<P, V, B, T> RunnableTask for Task<P, V, B, T>
where
    P: TaskP2PService + 'static,
    V: AtomicView + 'static,
    V::LatestView: P2pDb,
    B: Broadcast + 'static,
    T: TxPool + 'static,
{
    async fn run(&mut self, watcher: &mut StateWatcher) -> TaskNextAction {
        tracing::debug!("P2P task is running");

        tokio::select! {
            biased;

            _ = watcher.while_started() => {
                TaskNextAction::Stop
            },
            latest_block_height = self.next_block_height.next() => {
                if let Some(latest_block_height) = latest_block_height {
                    let _ = self.p2p_service.update_block_height(latest_block_height);
                    TaskNextAction::Continue
                } else {
                    TaskNextAction::Stop
                }
            },
            next_service_request = self.request_receiver.recv() => {
                match next_service_request {
                    Some(TaskRequest::BroadcastTransaction(transaction)) => {
                        let tx_id = transaction.id(&self.chain_id);
                        let broadcast = GossipsubBroadcastRequest::NewTx(transaction);
                        let result = self.p2p_service.publish_message(broadcast);
                        if let Err(e) = result {
                            tracing::error!("Got an error during transaction {} broadcasting {}", tx_id, e);
                        }
                    }
                    Some(TaskRequest::GetSealedHeaders { block_height_range, channel}) => {
                        // Note: this range has already been checked for
                        // validity in `SharedState::get_sealed_block_headers`.
                        let height = BlockHeight::from(block_height_range.end.saturating_sub(1));
                        let Some(peer) = self.p2p_service.get_peer_id_with_height(&height) else {
                            let _ = channel.send(Err(TaskError::NoPeerFound));
                            return TaskNextAction::Continue
                        };
                        let channel = ResponseSender::SealedHeaders(channel);
                        let request_msg = RequestMessage::SealedHeaders(block_height_range.clone());
                        self.p2p_service.send_request_msg(Some(peer), request_msg, channel).expect("We always have a peer here, so send has a target");
                    }
                    Some(TaskRequest::GetTransactions {block_height_range, channel }) => {
                        let height = BlockHeight::from(block_height_range.end.saturating_sub(1));
                        let Some(peer) = self.p2p_service.get_peer_id_with_height(&height) else {
                            let _ = channel.send(Err(TaskError::NoPeerFound));
                            return TaskNextAction::Continue
                        };
                        let channel = ResponseSender::Transactions(channel);
                        let request_msg = RequestMessage::Transactions(block_height_range.clone());
                        self.p2p_service.send_request_msg(Some(peer), request_msg, channel).expect("We always have a peer here, so send has a target");
                    }
                    Some(TaskRequest::GetTransactionsFromPeer { block_height_range, from_peer, channel }) => {
                        let channel = ResponseSender::TransactionsFromPeer(channel);
                        let request_msg = RequestMessage::Transactions(block_height_range);
                        self.p2p_service.send_request_msg(Some(from_peer), request_msg, channel).expect("We always a peer here, so send has a target");
                    }
                    Some(TaskRequest::TxPoolGetAllTxIds { from_peer, channel }) => {
                        let channel = ResponseSender::TxPoolAllTransactionsIds(channel);
                        let request_msg = RequestMessage::TxPoolAllTransactionsIds;
                        self.p2p_service.send_request_msg(Some(from_peer), request_msg, channel).expect("We always have a peer here, so send has a target");
                    }
                    Some(TaskRequest::TxPoolGetFullTransactions { tx_ids, from_peer, channel }) => {
                        let channel = ResponseSender::TxPoolFullTransactions(channel);
                        let request_msg = RequestMessage::TxPoolFullTransactions(tx_ids);
                        self.p2p_service.send_request_msg(Some(from_peer), request_msg, channel).expect("We always have a peer here, so send has a target");
                    }
                    Some(TaskRequest::RespondWithGossipsubMessageReport((message, acceptance))) => {
                        let res = self.p2p_service.report_message(message, acceptance);
                        if let Err(err) = res {
                            return err.into()
                        }
                    }
                    Some(TaskRequest::RespondWithPeerReport { peer_id, score, reporting_service }) => {
                        let _ = self.p2p_service.report_peer(peer_id, score, reporting_service);
                    }
                    Some(TaskRequest::GetAllPeerInfo { channel }) => {
                        let peers = self.p2p_service.get_all_peer_info()
                            .into_iter()
                            .map(|(id, info)| (*id, info.clone()))
                            .collect::<Vec<_>>();
                        let _ = channel.send(peers);
                    }
                    Some(TaskRequest::DatabaseTransactionsLookUp { response, request_id }) => {
                        let _ = self.p2p_service.send_response_msg(request_id, V2ResponseMessage::Transactions(response));
                    }
                    Some(TaskRequest::DatabaseHeaderLookUp { response, request_id }) => {
                        let _ = self.p2p_service.send_response_msg(request_id, V2ResponseMessage::SealedHeaders(response));
                    }
                    Some(TaskRequest::TxPoolAllTransactionsIds { response, request_id }) => {
                        let _ = self.p2p_service.send_response_msg(request_id, V2ResponseMessage::TxPoolAllTransactionsIds(response));
                    }
                    Some(TaskRequest::TxPoolFullTransactions { response, request_id }) => {
                        let _ = self.p2p_service.send_response_msg(request_id, V2ResponseMessage::TxPoolFullTransactions(response));
                    }
                    None => {
                        tracing::error!("The P2P `Task` should be holder of the `Sender`");
                        return TaskNextAction::Stop
                    }
                }
                    TaskNextAction::Continue
            }
            p2p_event = self.p2p_service.next_event() => {
                match p2p_event {
                    Some(FuelP2PEvent::PeerInfoUpdated { peer_id, block_height }) => {
                        let peer_id: Vec<u8> = peer_id.into();
                        let block_height_data = BlockHeightHeartbeatData {
                            peer_id: peer_id.into(),
                            block_height,
                        };

                        let _ = self.broadcast.block_height_broadcast(block_height_data);
                    }
                    Some(FuelP2PEvent::GossipsubMessage { message, message_id, peer_id,.. }) => {
                        let message_id = message_id.0;

                        match message {
                            GossipsubMessage::NewTx(transaction) => {
                                let next_transaction = GossipData::new(transaction, peer_id, message_id);
                                let _ = self.broadcast.tx_broadcast(next_transaction);
                            },
                        }
                    },
                    Some(FuelP2PEvent::InboundRequestMessage { request_message, request_id }) => {
                        let res = self.process_request(request_message, request_id);
                        if let Err(err) = res {
                            return err.into()
                        }
                    },
                    Some(FuelP2PEvent::NewSubscription { peer_id, tag }) => {
                        if tag == GossipTopicTag::NewTx {
                            let _ = self.broadcast.new_tx_subscription_broadcast(FuelPeerId::from(peer_id.to_bytes()));
                        }
                    },
                    _ => (),
                }
                TaskNextAction::Continue
            },
            _  = tokio::time::sleep_until(self.next_check_time) => {
                let res = self.peer_heartbeat_reputation_checks();
                match res {
                    Ok(_) => tracing::debug!("Peer heartbeat reputation checks completed"),
                    Err(e) => {
                        tracing::error!("Failed to perform peer heartbeat reputation checks: {:?}", e);
                    }
                }
                self.next_check_time += self.heartbeat_check_interval;
                TaskNextAction::Continue
            }
        }
    }

    async fn shutdown(self) -> anyhow::Result<()> {
        // Nothing to shut down because we don't have any temporary state that should be dumped,
        // and we don't spawn any sub-tasks that we need to finish or await.

        // `FuelP2PService` doesn't support graceful shutdown(with informing of connected peers).
        // https://github.com/libp2p/specs/blob/master/ROADMAP.md#%EF%B8%8F-polite-peering
        // Dropping of the `FuelP2PService` will close all connections.

        Ok(())
    }
}

#[derive(Clone)]
pub struct SharedState {
    /// Sender of p2p with peer gossip subscription (vec<u8> represent the peer_id)
    new_tx_subscription_broadcast: broadcast::Sender<FuelPeerId>,
    /// Sender of p2p transaction used for subscribing.
    tx_broadcast: broadcast::Sender<TransactionGossipData>,
    /// Sender of reserved peers connection updates.
    reserved_peers_broadcast: broadcast::Sender<usize>,
    /// Used for communicating with the `Task`.
    request_sender: mpsc::Sender<TaskRequest>,
    /// Sender of p2p block height data
    block_height_broadcast: broadcast::Sender<BlockHeightHeartbeatData>,
    /// Max txs per request
    max_txs_per_request: usize,
}

impl SharedState {
    pub fn notify_gossip_transaction_validity(
        &self,
        message_info: GossipsubMessageInfo,
        acceptance: GossipsubMessageAcceptance,
    ) -> anyhow::Result<()> {
        self.request_sender
            .try_send(TaskRequest::RespondWithGossipsubMessageReport((
                message_info,
                acceptance,
            )))?;
        Ok(())
    }

    pub async fn get_sealed_block_headers(
        &self,
        block_height_range: Range<u32>,
    ) -> anyhow::Result<(Vec<u8>, Option<Vec<SealedBlockHeader>>)> {
        let (sender, receiver) = oneshot::channel();

        if block_height_range.is_empty() {
            return Err(anyhow!(
                "Cannot retrieve headers for an empty range of block heights"
            ));
        }

        self.request_sender
            .send(TaskRequest::GetSealedHeaders {
                block_height_range,
                channel: sender,
            })
            .await?;

        let (peer_id, response) = receiver
            .await
            .map_err(|e| anyhow!("{e}"))?
            .map_err(|e| anyhow!("{e}"))?;

        let data = response.map_err(|e| anyhow!("Invalid response from peer {e:?}"))?;
        if let Err(ref response_error_code) = data {
            warn!(
                "Peer {peer_id:?} failed to respond with sealed headers: {response_error_code:?}"
            );
        };

        Ok((peer_id.to_bytes(), data.ok()))
    }

    pub async fn get_transactions(
        &self,
        range: Range<u32>,
    ) -> anyhow::Result<(Vec<u8>, Option<Vec<Transactions>>)> {
        let (sender, receiver) = oneshot::channel();

        if range.is_empty() {
            return Err(anyhow!(
                "Cannot retrieve transactions for an empty range of block heights"
            ));
        }

        self.request_sender
            .send(TaskRequest::GetTransactions {
                block_height_range: range,
                channel: sender,
            })
            .await?;

        let (peer_id, response) = receiver
            .await
            .map_err(|e| anyhow!("{e}"))?
            .map_err(|e| anyhow!("{e}"))?;

        let data = match response {
            Err(request_response_protocol_error) => Err(anyhow!(
                "Invalid response from peer {request_response_protocol_error:?}"
            )),
            Ok(Err(response_error_code)) => {
                warn!("Peer {peer_id:?} failed to respond with sealed headers: {response_error_code:?}");
                Ok(None)
            }
            Ok(Ok(headers)) => Ok(Some(headers)),
        };
        data.map(|data| (peer_id.to_bytes(), data))
    }

    pub async fn get_transactions_from_peer(
        &self,
        peer_id: FuelPeerId,
        range: Range<u32>,
    ) -> anyhow::Result<Option<Vec<Transactions>>> {
        let (sender, receiver) = oneshot::channel();
        let from_peer = PeerId::from_bytes(peer_id.as_ref()).expect("Valid PeerId");

        let request = TaskRequest::GetTransactionsFromPeer {
            block_height_range: range,
            from_peer,
            channel: sender,
        };
        self.request_sender.send(request).await?;

        let (response_from_peer, response) =
            receiver.await.map_err(|e| anyhow!("{e}"))?;
        assert_eq!(
            peer_id.as_ref(),
            response_from_peer.to_bytes(),
            "Bug: response from non-requested peer"
        );

        match response {
            Err(request_response_protocol_error) => Err(anyhow!(
                "Invalid response from peer {request_response_protocol_error:?}"
            )),
            Ok(Err(response_error_code)) => {
                warn!(
                    "Peer {peer_id:?} failed to respond with transactions: {response_error_code:?}"
                );
                Ok(None)
            }
            Ok(Ok(txs)) => Ok(Some(txs)),
        }
    }

    pub async fn get_all_transactions_ids_from_peer(
        &self,
        peer_id: FuelPeerId,
    ) -> anyhow::Result<Vec<TxId>> {
        let (sender, receiver) = oneshot::channel();
        let from_peer = PeerId::from_bytes(peer_id.as_ref()).expect("Valid PeerId");
        let request = TaskRequest::TxPoolGetAllTxIds {
            from_peer,
            channel: sender,
        };
        self.request_sender.try_send(request)?;

        let (response_from_peer, response) =
            receiver.await.map_err(|e| anyhow!("{e}"))?;

        debug_assert_eq!(
            peer_id.as_ref(),
            response_from_peer.to_bytes(),
            "Bug: response from non-requested peer"
        );

        let response =
            response.map_err(|e| anyhow!("Invalid response from peer {e:?}"))?;

        let txs = response.inspect_err(|e| { warn!("Peer {peer_id:?} could not response to request to get all transactions ids: {e:?}"); } ).unwrap_or_default();

        if txs.len() > self.max_txs_per_request {
            return Err(anyhow!("Too many transactions requested: {}", txs.len()));
        }
        Ok(txs)
    }

    pub async fn get_full_transactions_from_peer(
        &self,
        peer_id: FuelPeerId,
        tx_ids: Vec<TxId>,
    ) -> anyhow::Result<Vec<Option<Transaction>>> {
        let (sender, receiver) = oneshot::channel();
        let from_peer = PeerId::from_bytes(peer_id.as_ref()).expect("Valid PeerId");
        let request = TaskRequest::TxPoolGetFullTransactions {
            tx_ids,
            from_peer,
            channel: sender,
        };
        self.request_sender.try_send(request)?;

        let (response_from_peer, response) =
            receiver.await.map_err(|e| anyhow!("{e}"))?;
        debug_assert_eq!(
            peer_id.as_ref(),
            response_from_peer.to_bytes(),
            "Bug: response from non-requested peer"
        );

        let response =
            response.map_err(|e| anyhow!("Invalid response from peer {e:?}"))?;
        let txs = response.inspect_err(|e| { warn!("Peer {peer_id:?} could not response to request to get full transactions: {e:?}"); } ).unwrap_or_default();

        if txs.len() > self.max_txs_per_request {
            return Err(anyhow!("Too many transactions requested: {}", txs.len()));
        }
        txs.into_iter()
            .map(|tx| {
                tx.map(Transaction::try_from)
                    .transpose()
                    .map_err(|err| anyhow::anyhow!(err))
            })
            .collect()
    }

    pub fn broadcast_transaction(
        &self,
        transaction: Arc<Transaction>,
    ) -> anyhow::Result<()> {
        self.request_sender
            .try_send(TaskRequest::BroadcastTransaction(transaction))?;
        Ok(())
    }

    pub async fn get_all_peers(&self) -> anyhow::Result<Vec<(PeerId, PeerInfo)>> {
        let (sender, receiver) = oneshot::channel();

        self.request_sender
            .send(TaskRequest::GetAllPeerInfo { channel: sender })
            .await?;

        receiver.await.map_err(|e| anyhow!("{}", e))
    }

    pub fn subscribe_new_peers(&self) -> broadcast::Receiver<FuelPeerId> {
        self.new_tx_subscription_broadcast.subscribe()
    }

    pub fn subscribe_tx(&self) -> broadcast::Receiver<TransactionGossipData> {
        self.tx_broadcast.subscribe()
    }

    pub fn subscribe_block_height(
        &self,
    ) -> broadcast::Receiver<BlockHeightHeartbeatData> {
        self.block_height_broadcast.subscribe()
    }

    pub fn subscribe_reserved_peers_count(&self) -> broadcast::Receiver<usize> {
        self.reserved_peers_broadcast.subscribe()
    }

    pub fn report_peer<T: PeerReport>(
        &self,
        peer_id: FuelPeerId,
        peer_report: T,
        reporting_service: &'static str,
    ) -> anyhow::Result<()> {
        match Vec::from(peer_id).try_into() {
            Ok(peer_id) => {
                let score = peer_report.get_score_from_report();

                self.request_sender
                    .try_send(TaskRequest::RespondWithPeerReport {
                        peer_id,
                        score,
                        reporting_service,
                    })?;

                Ok(())
            }
            Err(e) => {
                warn!(target: "fuel-p2p", "Failed to read PeerId from {e:?}");
                Err(anyhow::anyhow!("Failed to read PeerId from {e:?}"))
            }
        }
    }
}

pub fn build_shared_state(
    config: Config<NotInitialized>,
) -> (SharedState, Receiver<TaskRequest>) {
    let (request_sender, request_receiver) = mpsc::channel(CHANNEL_SIZE);
    let (tx_broadcast, _) = broadcast::channel(CHANNEL_SIZE);
    let (new_tx_subscription_broadcast, _) = broadcast::channel(CHANNEL_SIZE);
    let (block_height_broadcast, _) = broadcast::channel(CHANNEL_SIZE);

    let (reserved_peers_broadcast, _) = broadcast::channel::<usize>(
        config
            .reserved_nodes
            .len()
            .saturating_mul(2)
            .saturating_add(1),
    );

    (
        SharedState {
            request_sender,
            new_tx_subscription_broadcast,
            tx_broadcast,
            reserved_peers_broadcast,
            block_height_broadcast,
            max_txs_per_request: config.max_txs_per_request,
        },
        request_receiver,
    )
}

#[allow(clippy::too_many_arguments)]
pub fn new_service<V, B, T>(
    chain_id: ChainId,
    last_height: BlockHeight,
    p2p_config: Config<NotInitialized>,
    shared_state: SharedState,
    request_receiver: Receiver<TaskRequest>,
    view_provider: V,
    block_importer: B,
    tx_pool: T,
) -> Service<V, T>
where
    V: AtomicView + 'static,
    V::LatestView: P2pDb,
    B: BlockHeightImporter,
    T: TxPool,
{
    let task = UninitializedTask::new(
        chain_id,
        last_height,
        p2p_config,
        shared_state,
        request_receiver,
        view_provider,
        block_importer,
        tx_pool,
    );
    Service::new(task)
}

pub fn to_message_acceptance(
    acceptance: &GossipsubMessageAcceptance,
) -> MessageAcceptance {
    match acceptance {
        GossipsubMessageAcceptance::Accept => MessageAcceptance::Accept,
        GossipsubMessageAcceptance::Reject => MessageAcceptance::Reject,
        GossipsubMessageAcceptance::Ignore => MessageAcceptance::Ignore,
    }
}

fn report_message(
    p2p_service: &mut FuelP2PService,
    message: GossipsubMessageInfo,
    acceptance: GossipsubMessageAcceptance,
) {
    let GossipsubMessageInfo {
        peer_id,
        message_id,
    } = message;

    let msg_id = message_id.into();
    let peer_id: Vec<u8> = peer_id.into();

    if let Ok(peer_id) = peer_id.try_into() {
        let acceptance = to_message_acceptance(&acceptance);
        p2p_service.report_message_validation_result(&msg_id, peer_id, acceptance);
    } else {
        warn!(target: "fuel-p2p", "Failed to read PeerId from received GossipsubMessageId: {}", msg_id);
    }
}

#[cfg(test)]
pub mod tests {
    #![allow(non_snake_case)]
    use crate::ports::P2pDb;

    use super::*;

    use crate::peer_manager::heartbeat_data::HeartbeatData;
    use fuel_core_services::{
        Service,
        State,
    };
    use fuel_core_storage::Result as StorageResult;
    use fuel_core_types::{
        blockchain::consensus::Genesis,
        fuel_types::BlockHeight,
    };
    use futures::FutureExt;
    use std::{
        collections::VecDeque,
        time::SystemTime,
    };

    #[derive(Clone, Debug)]
    struct FakeDb;

    impl AtomicView for FakeDb {
        type LatestView = Self;

        fn latest_view(&self) -> StorageResult<Self::LatestView> {
            Ok(self.clone())
        }
    }

    impl P2pDb for FakeDb {
        fn get_sealed_headers(
            &self,
            _block_height_range: Range<u32>,
        ) -> StorageResult<Option<Vec<SealedBlockHeader>>> {
            unimplemented!()
        }

        fn get_transactions(
            &self,
            _block_height_range: Range<u32>,
        ) -> StorageResult<Option<Vec<Transactions>>> {
            unimplemented!()
        }

        fn get_genesis(&self) -> StorageResult<Genesis> {
            Ok(Default::default())
        }
    }

    #[derive(Clone, Debug)]
    struct FakeBlockImporter;

    impl BlockHeightImporter for FakeBlockImporter {
        fn next_block_height(&self) -> BoxStream<BlockHeight> {
            Box::pin(fuel_core_services::stream::pending())
        }
    }

    #[derive(Clone, Debug)]
    struct FakeTxPool;

    impl TxPool for FakeTxPool {
        async fn get_tx_ids(
            &self,
            _max_txs: usize,
        ) -> anyhow::Result<Vec<fuel_core_types::fuel_tx::TxId>> {
            Ok(vec![])
        }

        async fn get_full_txs(
            &self,
            tx_ids: Vec<TxId>,
        ) -> anyhow::Result<Vec<Option<NetworkableTransactionPool>>> {
            Ok(tx_ids.iter().map(|_| None).collect())
        }
    }

    #[tokio::test]
    async fn start_and_stop_awaits_works() {
        let p2p_config = Config::<NotInitialized>::default("start_stop_works");
        let (shared_state, request_receiver) = build_shared_state(p2p_config.clone());
        let service = new_service(
            ChainId::default(),
            0.into(),
            p2p_config,
            shared_state,
            request_receiver,
            FakeDb,
            FakeBlockImporter,
            FakeTxPool,
        );

        // Node with p2p service started
        assert!(service.start_and_await().await.unwrap().started());
        // Node with p2p service stopped
        assert!(service.stop_and_await().await.unwrap().stopped());
    }

    struct FakeP2PService {
        peer_info: Vec<(PeerId, PeerInfo)>,
        next_event_stream: BoxStream<FuelP2PEvent>,
    }

    impl TaskP2PService for FakeP2PService {
        fn update_metrics<T>(&self, _: T)
        where
            T: FnOnce(),
        {
            unimplemented!()
        }

        fn get_all_peer_info(&self) -> Vec<(&PeerId, &PeerInfo)> {
            self.peer_info.iter().map(|tup| (&tup.0, &tup.1)).collect()
        }

        fn get_peer_id_with_height(&self, _height: &BlockHeight) -> Option<PeerId> {
            todo!()
        }

        fn next_event(&mut self) -> BoxFuture<'_, Option<FuelP2PEvent>> {
            self.next_event_stream.next().boxed()
        }

        fn publish_message(
            &mut self,
            _message: GossipsubBroadcastRequest,
        ) -> anyhow::Result<()> {
            todo!()
        }

        fn send_request_msg(
            &mut self,
            _peer_id: Option<PeerId>,
            _request_msg: RequestMessage,
            _on_response: ResponseSender,
        ) -> anyhow::Result<()> {
            todo!()
        }

        fn send_response_msg(
            &mut self,
            _request_id: InboundRequestId,
            _message: V2ResponseMessage,
        ) -> anyhow::Result<()> {
            todo!()
        }

        fn report_message(
            &mut self,
            _message: GossipsubMessageInfo,
            _acceptance: GossipsubMessageAcceptance,
        ) -> anyhow::Result<()> {
            todo!()
        }

        fn report_peer(
            &mut self,
            _peer_id: PeerId,
            _score: AppScore,
            _reporting_service: &str,
        ) -> anyhow::Result<()> {
            todo!()
        }

        fn update_block_height(&mut self, _height: BlockHeight) -> anyhow::Result<()> {
            Ok(())
        }
    }

    #[derive(Clone)]
    struct FakeDB;

    impl AtomicView for FakeDB {
        type LatestView = Self;

        fn latest_view(&self) -> StorageResult<Self::LatestView> {
            Ok(self.clone())
        }
    }

    impl P2pDb for FakeDB {
        fn get_sealed_headers(
            &self,
            _block_height_range: Range<u32>,
        ) -> StorageResult<Option<Vec<SealedBlockHeader>>> {
            todo!()
        }

        fn get_transactions(
            &self,
            _block_height_range: Range<u32>,
        ) -> StorageResult<Option<Vec<Transactions>>> {
            todo!()
        }

        fn get_genesis(&self) -> StorageResult<Genesis> {
            todo!()
        }
    }

    struct FakeBroadcast {
        pub peer_reports: mpsc::Sender<(FuelPeerId, AppScore, String)>,
    }

    impl Broadcast for FakeBroadcast {
        fn report_peer(
            &self,
            peer_id: FuelPeerId,
            report: AppScore,
            reporting_service: &'static str,
        ) -> anyhow::Result<()> {
            self.peer_reports.try_send((
                peer_id,
                report,
                reporting_service.to_string(),
            ))?;
            Ok(())
        }

        fn block_height_broadcast(
            &self,
            _block_height_data: BlockHeightHeartbeatData,
        ) -> anyhow::Result<()> {
            todo!()
        }

        fn tx_broadcast(
            &self,
            _transaction: TransactionGossipData,
        ) -> anyhow::Result<()> {
            todo!()
        }

        fn new_tx_subscription_broadcast(
            &self,
            _peer_id: FuelPeerId,
        ) -> anyhow::Result<()> {
            todo!()
        }
    }

    #[tokio::test]
    async fn peer_heartbeat_reputation_checks__slow_heartbeat_sends_reports() {
        // given
        let peer_id = PeerId::random();
        // more than limit
        let last_duration = Duration::from_secs(30);
        let mut durations = VecDeque::new();
        durations.push_front(last_duration);

        let heartbeat_data = HeartbeatData {
            block_height: None,
            last_heartbeat: Instant::now(),
            last_heartbeat_sys: SystemTime::now(),
            window: 0,
            durations,
        };
        let peer_info = PeerInfo {
            peer_addresses: Default::default(),
            client_version: None,
            heartbeat_data,
            score: 100.0,
        };
        let peer_info = vec![(peer_id, peer_info)];
        let p2p_service = FakeP2PService {
            peer_info,
            next_event_stream: Box::pin(futures::stream::pending()),
        };
        let (request_sender, request_receiver) = mpsc::channel(100);

        let (report_sender, mut report_receiver) = mpsc::channel(100);
        let broadcast = FakeBroadcast {
            peer_reports: report_sender,
        };

        // Less than actual
        let heartbeat_max_avg_interval = Duration::from_secs(20);
        // Greater than actual
        let heartbeat_max_time_since_last = Duration::from_secs(40);

        // Arbitrary values
        let heartbeat_peer_reputation_config = HeartbeatPeerReputationConfig {
            old_heartbeat_penalty: 5.6,
            low_heartbeat_frequency_penalty: 20.45,
        };

        let mut task = Task {
            chain_id: Default::default(),
            response_timeout: Default::default(),
            p2p_service,
            view_provider: FakeDB,
            next_block_height: FakeBlockImporter.next_block_height(),
            tx_pool: FakeTxPool,
            request_receiver,
            request_sender,
            db_heavy_task_processor: SyncProcessor::new("Test", 1, 1).unwrap(),
            tx_pool_heavy_task_processor: AsyncProcessor::new("Test", 1, 1).unwrap(),
            broadcast,
            max_headers_per_request: 0,
            max_txs_per_request: 100,
            heartbeat_check_interval: Duration::from_secs(0),
            heartbeat_max_avg_interval,
            heartbeat_max_time_since_last,
            next_check_time: Instant::now(),
            heartbeat_peer_reputation_config: heartbeat_peer_reputation_config.clone(),
            cached_view: Arc::new(CachedView::new(100, false)),
        };
        let (watch_sender, watch_receiver) = tokio::sync::watch::channel(State::Started);
        let mut watcher = StateWatcher::from(watch_receiver);

        // when
<<<<<<< HEAD
        task.run(&mut watcher).await;
=======
        let (report_peer_id, report, reporting_service) = tokio::time::timeout(
            Duration::from_secs(1),
            wait_until_report_received(&mut report_receiver, &mut task, &mut watcher),
        )
        .await
        .unwrap();
>>>>>>> be4e33cf

        // then
        watch_sender.send(State::Stopped).unwrap();

        assert_eq!(
            FuelPeerId::from(peer_id.to_bytes().to_vec()),
            report_peer_id
        );
        assert_eq!(
            report,
            heartbeat_peer_reputation_config.low_heartbeat_frequency_penalty
        );
        assert_eq!(reporting_service, "p2p");
    }

    #[tokio::test]
    async fn peer_heartbeat_reputation_checks__old_heartbeat_sends_reports() {
        // given
        let peer_id = PeerId::random();
        // under the limit
        let last_duration = Duration::from_secs(5);
        let last_heartbeat = Instant::now() - Duration::from_secs(50);
        let last_heartbeat_sys = SystemTime::now() - Duration::from_secs(50);
        let mut durations = VecDeque::new();
        durations.push_front(last_duration);

        let heartbeat_data = HeartbeatData {
            block_height: None,
            last_heartbeat,
            last_heartbeat_sys,
            window: 0,
            durations,
        };
        let peer_info = PeerInfo {
            peer_addresses: Default::default(),
            client_version: None,
            heartbeat_data,
            score: 100.0,
        };
        let peer_info = vec![(peer_id, peer_info)];
        let p2p_service = FakeP2PService {
            peer_info,
            next_event_stream: Box::pin(futures::stream::pending()),
        };
        let (request_sender, request_receiver) = mpsc::channel(100);

        let (report_sender, mut report_receiver) = mpsc::channel(100);
        let broadcast = FakeBroadcast {
            peer_reports: report_sender,
        };

        // Greater than actual
        let heartbeat_max_avg_interval = Duration::from_secs(20);
        // Less than actual
        let heartbeat_max_time_since_last = Duration::from_secs(40);

        // Arbitrary values
        let heartbeat_peer_reputation_config = HeartbeatPeerReputationConfig {
            old_heartbeat_penalty: 5.6,
            low_heartbeat_frequency_penalty: 20.45,
        };

        let mut task = Task {
            chain_id: Default::default(),
            response_timeout: Default::default(),
            p2p_service,
            view_provider: FakeDB,
            tx_pool: FakeTxPool,
            next_block_height: FakeBlockImporter.next_block_height(),
            request_receiver,
            request_sender,
            db_heavy_task_processor: SyncProcessor::new("Test", 1, 1).unwrap(),
            tx_pool_heavy_task_processor: AsyncProcessor::new("Test", 1, 1).unwrap(),
            broadcast,
            max_headers_per_request: 0,
            max_txs_per_request: 100,
            heartbeat_check_interval: Duration::from_secs(0),
            heartbeat_max_avg_interval,
            heartbeat_max_time_since_last,
            next_check_time: Instant::now(),
            heartbeat_peer_reputation_config: heartbeat_peer_reputation_config.clone(),
            cached_view: Arc::new(CachedView::new(100, false)),
        };
        let (watch_sender, watch_receiver) = tokio::sync::watch::channel(State::Started);
        let mut watcher = StateWatcher::from(watch_receiver);

        // when
<<<<<<< HEAD
        task.run(&mut watcher).await;
=======
        // we run this in a loop to ensure that the task is run until it reports
        let (report_peer_id, report, reporting_service) = tokio::time::timeout(
            Duration::from_secs(1),
            wait_until_report_received(&mut report_receiver, &mut task, &mut watcher),
        )
        .await
        .unwrap();
>>>>>>> be4e33cf

        // then
        watch_sender.send(State::Stopped).unwrap();

        assert_eq!(
            FuelPeerId::from(peer_id.to_bytes().to_vec()),
            report_peer_id
        );
        assert_eq!(
            report,
            heartbeat_peer_reputation_config.old_heartbeat_penalty
        );
        assert_eq!(reporting_service, "p2p");
    }

    async fn wait_until_report_received(
        report_receiver: &mut Receiver<(FuelPeerId, AppScore, String)>,
        task: &mut Task<FakeP2PService, FakeDB, FakeBroadcast, FakeTxPool>,
        watcher: &mut StateWatcher,
    ) -> (FuelPeerId, AppScore, String) {
        loop {
            task.run(watcher).await.unwrap();
            if let Ok((peer_id, recv_report, service)) = report_receiver.try_recv() {
                return (peer_id, recv_report, service);
            }
        }
    }

    #[tokio::test]
    async fn should_process_all_imported_block_under_infinite_events_from_p2p() {
        // Given
        let (blocks_processed_sender, mut block_processed_receiver) = mpsc::channel(1);
        let next_block_height = Box::pin(futures::stream::repeat_with(move || {
            blocks_processed_sender.try_send(()).unwrap();
            BlockHeight::from(0)
        }));
        let infinite_event_stream = Box::pin(futures::stream::empty());
        let p2p_service = FakeP2PService {
            peer_info: vec![],
            next_event_stream: infinite_event_stream,
        };

        // Initialization
        let (request_sender, request_receiver) = mpsc::channel(100);
        let broadcast = FakeBroadcast {
            peer_reports: mpsc::channel(100).0,
        };
        let mut task = Task {
            chain_id: Default::default(),
            response_timeout: Default::default(),
            p2p_service,
            tx_pool: FakeTxPool,
            view_provider: FakeDB,
            next_block_height,
            request_receiver,
            request_sender,
            db_heavy_task_processor: SyncProcessor::new("Test", 1, 1).unwrap(),
            tx_pool_heavy_task_processor: AsyncProcessor::new("Test", 1, 1).unwrap(),
            broadcast,
            max_headers_per_request: 0,
            max_txs_per_request: 100,
            heartbeat_check_interval: Duration::from_secs(0),
            heartbeat_max_avg_interval: Default::default(),
            heartbeat_max_time_since_last: Default::default(),
            next_check_time: Instant::now(),
            heartbeat_peer_reputation_config: Default::default(),
            cached_view: Arc::new(CachedView::new(100, false)),
        };
        let mut watcher = StateWatcher::started();
        // End of initialization

        for _ in 0..100 {
            // When
            task.run(&mut watcher).await;

            // Then
            block_processed_receiver
                .try_recv()
                .expect("Should process the block height even under p2p pressure");
        }
    }
}<|MERGE_RESOLUTION|>--- conflicted
+++ resolved
@@ -1717,17 +1717,13 @@
         let mut watcher = StateWatcher::from(watch_receiver);
 
         // when
-<<<<<<< HEAD
-        task.run(&mut watcher).await;
-=======
         let (report_peer_id, report, reporting_service) = tokio::time::timeout(
             Duration::from_secs(1),
             wait_until_report_received(&mut report_receiver, &mut task, &mut watcher),
         )
         .await
         .unwrap();
->>>>>>> be4e33cf
-
+      
         // then
         watch_sender.send(State::Stopped).unwrap();
 
@@ -1814,9 +1810,6 @@
         let mut watcher = StateWatcher::from(watch_receiver);
 
         // when
-<<<<<<< HEAD
-        task.run(&mut watcher).await;
-=======
         // we run this in a loop to ensure that the task is run until it reports
         let (report_peer_id, report, reporting_service) = tokio::time::timeout(
             Duration::from_secs(1),
@@ -1824,7 +1817,6 @@
         )
         .await
         .unwrap();
->>>>>>> be4e33cf
 
         // then
         watch_sender.send(State::Stopped).unwrap();
