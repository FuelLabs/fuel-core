use crate::{
    codecs::postcard::PostcardCodec,
    config::{
        Config,
        NotInitialized,
    },
    gossipsub::messages::{
        GossipTopicTag,
        GossipsubBroadcastRequest,
        GossipsubMessage,
    },
    p2p_service::{
        FuelP2PEvent,
        FuelP2PService,
    },
    peer_manager::PeerInfo,
    ports::{
        BlockHeightImporter,
        P2pDb,
        TxPool,
    },
    request_response::messages::{
        OnResponse,
        RequestMessage,
<<<<<<< HEAD
        ResponseMessage,
=======
>>>>>>> bb6a42cc
        ResponseMessageErrorCode,
        ResponseSender,
        V2ResponseMessage,
    },
};
use anyhow::anyhow;
use fuel_core_metrics::p2p_metrics::set_blocks_requested;
use fuel_core_services::{
    stream::BoxStream,
    AsyncProcessor,
    RunnableService,
    RunnableTask,
    ServiceRunner,
    StateWatcher,
    SyncProcessor,
    TraceErr,
};
use fuel_core_storage::transactional::AtomicView;
use fuel_core_types::{
    blockchain::SealedBlockHeader,
    fuel_tx::{
        Transaction,
        TxId,
        UniqueIdentifier,
    },
    fuel_types::{
        BlockHeight,
        ChainId,
    },
    services::p2p::{
        peer_reputation::{
            AppScore,
            PeerReport,
        },
        BlockHeightHeartbeatData,
        GossipData,
        GossipsubMessageAcceptance,
        GossipsubMessageInfo,
        NetworkableTransactionPool,
        PeerId as FuelPeerId,
        TransactionGossipData,
        Transactions,
    },
};
use futures::{
    future::BoxFuture,
    StreamExt,
};
use libp2p::{
    gossipsub::{
        MessageAcceptance,
        PublishError,
    },
    request_response::InboundRequestId,
    PeerId,
};
use std::{
    fmt::Debug,
    future::Future,
    ops::Range,
    sync::Arc,
};
use tokio::{
    sync::{
        broadcast,
        mpsc::{
            self,
            Receiver,
        },
        oneshot,
    },
    time::{
        Duration,
        Instant,
    },
};
use tracing::warn;

const CHANNEL_SIZE: usize = 1024 * 10;

pub type Service<V, T> = ServiceRunner<UninitializedTask<V, SharedState, T>>;

pub enum TaskRequest {
    // Broadcast requests to p2p network
    BroadcastTransaction(Arc<Transaction>),
    // Request to get information about all connected peers
    GetAllPeerInfo {
        channel: oneshot::Sender<Vec<(PeerId, PeerInfo)>>,
    },
    GetSealedHeaders {
        block_height_range: Range<u32>,
        channel: OnResponse<Result<Vec<SealedBlockHeader>, ResponseMessageErrorCode>>,
    },
    GetTransactions {
        block_height_range: Range<u32>,
        from_peer: PeerId,
        channel: OnResponse<Result<Vec<Transactions>, ResponseMessageErrorCode>>,
    },
    TxPoolGetAllTxIds {
        from_peer: PeerId,
        channel: OnResponse<Result<Vec<TxId>, ResponseMessageErrorCode>>,
    },
    TxPoolGetFullTransactions {
        tx_ids: Vec<TxId>,
        from_peer: PeerId,
        channel: OnResponse<
            Result<Vec<Option<NetworkableTransactionPool>>, ResponseMessageErrorCode>,
        >,
    },
    // Responds back to the p2p network
    RespondWithGossipsubMessageReport((GossipsubMessageInfo, GossipsubMessageAcceptance)),
    RespondWithPeerReport {
        peer_id: PeerId,
        score: AppScore,
        reporting_service: &'static str,
    },
    DatabaseTransactionsLookUp {
        response: Result<Vec<Transactions>, ResponseMessageErrorCode>,
        request_id: InboundRequestId,
    },
    DatabaseHeaderLookUp {
        response: Result<Vec<SealedBlockHeader>, ResponseMessageErrorCode>,
        request_id: InboundRequestId,
    },
    TxPoolAllTransactionsIds {
        response: Result<Vec<TxId>, ResponseMessageErrorCode>,
        request_id: InboundRequestId,
    },
    TxPoolFullTransactions {
        response:
            Result<Vec<Option<NetworkableTransactionPool>>, ResponseMessageErrorCode>,
        request_id: InboundRequestId,
    },
}

impl Debug for TaskRequest {
    fn fmt(&self, f: &mut std::fmt::Formatter<'_>) -> std::fmt::Result {
        match self {
            TaskRequest::BroadcastTransaction(_) => {
                write!(f, "TaskRequest::BroadcastTransaction")
            }
            TaskRequest::GetSealedHeaders { .. } => {
                write!(f, "TaskRequest::GetSealedHeaders")
            }
            TaskRequest::GetTransactions { .. } => {
                write!(f, "TaskRequest::GetTransactions")
            }
            TaskRequest::TxPoolGetAllTxIds { .. } => {
                write!(f, "TaskRequest::TxPoolGetAllTxIds")
            }
            TaskRequest::TxPoolGetFullTransactions { .. } => {
                write!(f, "TaskRequest::TxPoolGetFullTransactions")
            }
            TaskRequest::RespondWithGossipsubMessageReport(_) => {
                write!(f, "TaskRequest::RespondWithGossipsubMessageReport")
            }
            TaskRequest::RespondWithPeerReport { .. } => {
                write!(f, "TaskRequest::RespondWithPeerReport")
            }
            TaskRequest::GetAllPeerInfo { .. } => {
                write!(f, "TaskRequest::GetPeerInfo")
            }
            TaskRequest::DatabaseTransactionsLookUp { .. } => {
                write!(f, "TaskRequest::DatabaseTransactionsLookUp")
            }
            TaskRequest::DatabaseHeaderLookUp { .. } => {
                write!(f, "TaskRequest::DatabaseHeaderLookUp")
            }
            TaskRequest::TxPoolAllTransactionsIds { .. } => {
                write!(f, "TaskRequest::TxPoolAllTransactionsIds")
            }
            TaskRequest::TxPoolFullTransactions { .. } => {
                write!(f, "TaskRequest::TxPoolFullTransactions")
            }
        }
    }
}

#[derive(Debug, Clone, Copy, PartialEq, Eq)]
pub enum HeartBeatPeerReportReason {
    OldHeartBeat,
    LowHeartBeatFrequency,
}

pub trait TaskP2PService: Send {
    fn get_all_peer_info(&self) -> Vec<(&PeerId, &PeerInfo)>;
    fn get_peer_id_with_height(&self, height: &BlockHeight) -> Option<PeerId>;

    fn next_event(&mut self) -> BoxFuture<'_, Option<FuelP2PEvent>>;

    fn publish_message(
        &mut self,
        message: GossipsubBroadcastRequest,
    ) -> anyhow::Result<()>;

    fn send_request_msg(
        &mut self,
        peer_id: Option<PeerId>,
        request_msg: RequestMessage,
        on_response: ResponseSender,
    ) -> anyhow::Result<()>;

    fn send_response_msg(
        &mut self,
        request_id: InboundRequestId,
        message: V2ResponseMessage,
    ) -> anyhow::Result<()>;

    fn report_message(
        &mut self,
        message: GossipsubMessageInfo,
        acceptance: GossipsubMessageAcceptance,
    ) -> anyhow::Result<()>;

    fn report_peer(
        &mut self,
        peer_id: PeerId,
        score: AppScore,
        reporting_service: &str,
    ) -> anyhow::Result<()>;

    fn update_block_height(&mut self, height: BlockHeight) -> anyhow::Result<()>;

    fn update_metrics<T>(&self, update_fn: T)
    where
        T: FnOnce();
}

impl TaskP2PService for FuelP2PService {
    fn update_metrics<T>(&self, update_fn: T)
    where
        T: FnOnce(),
    {
        FuelP2PService::update_metrics(self, update_fn)
    }

    fn get_all_peer_info(&self) -> Vec<(&PeerId, &PeerInfo)> {
        self.peer_manager().get_all_peers().collect()
    }

    fn get_peer_id_with_height(&self, height: &BlockHeight) -> Option<PeerId> {
        self.peer_manager().get_peer_id_with_height(height)
    }

    fn next_event(&mut self) -> BoxFuture<'_, Option<FuelP2PEvent>> {
        Box::pin(self.next_event())
    }

    fn publish_message(
        &mut self,
        message: GossipsubBroadcastRequest,
    ) -> anyhow::Result<()> {
        let result = self.publish_message(message);

        match result {
            Ok(_) => Ok(()),
            Err(e) => {
                if matches!(&e, PublishError::InsufficientPeers) {
                    Ok(())
                } else {
                    Err(anyhow!(e))
                }
            }
        }
    }

    fn send_request_msg(
        &mut self,
        peer_id: Option<PeerId>,
        request_msg: RequestMessage,
        on_response: ResponseSender,
    ) -> anyhow::Result<()> {
        self.send_request_msg(peer_id, request_msg, on_response)?;
        Ok(())
    }

    fn send_response_msg(
        &mut self,
        request_id: InboundRequestId,
        message: V2ResponseMessage,
    ) -> anyhow::Result<()> {
        self.send_response_msg(request_id, message)?;
        Ok(())
    }

    fn report_message(
        &mut self,
        message: GossipsubMessageInfo,
        acceptance: GossipsubMessageAcceptance,
    ) -> anyhow::Result<()> {
        report_message(self, message, acceptance);
        Ok(())
    }

    fn report_peer(
        &mut self,
        peer_id: PeerId,
        score: AppScore,
        reporting_service: &str,
    ) -> anyhow::Result<()> {
        self.report_peer(peer_id, score, reporting_service);
        Ok(())
    }

    fn update_block_height(&mut self, height: BlockHeight) -> anyhow::Result<()> {
        self.update_block_height(height);
        Ok(())
    }
}

pub trait Broadcast: Send {
    fn report_peer(
        &self,
        peer_id: FuelPeerId,
        report: AppScore,
        reporting_service: &'static str,
    ) -> anyhow::Result<()>;

    fn block_height_broadcast(
        &self,
        block_height_data: BlockHeightHeartbeatData,
    ) -> anyhow::Result<()>;

    fn tx_broadcast(&self, transaction: TransactionGossipData) -> anyhow::Result<()>;

    fn new_tx_subscription_broadcast(&self, peer_id: FuelPeerId) -> anyhow::Result<()>;
}

impl Broadcast for SharedState {
    fn report_peer(
        &self,
        peer_id: FuelPeerId,
        report: AppScore,
        reporting_service: &'static str,
    ) -> anyhow::Result<()> {
        self.report_peer(peer_id, report, reporting_service)
    }

    fn block_height_broadcast(
        &self,
        block_height_data: BlockHeightHeartbeatData,
    ) -> anyhow::Result<()> {
        self.block_height_broadcast.send(block_height_data)?;
        Ok(())
    }

    fn tx_broadcast(&self, transaction: TransactionGossipData) -> anyhow::Result<()> {
        self.tx_broadcast.send(transaction)?;
        Ok(())
    }

    fn new_tx_subscription_broadcast(&self, peer_id: FuelPeerId) -> anyhow::Result<()> {
        self.new_tx_subscription_broadcast.send(peer_id)?;
        Ok(())
    }
}

/// Uninitialized task for the p2p that can be upgraded later into [`Task`].
pub struct UninitializedTask<V, B, T> {
    chain_id: ChainId,
    view_provider: V,
    next_block_height: BoxStream<BlockHeight>,
    /// Receive internal Task Requests
    request_receiver: mpsc::Receiver<TaskRequest>,
    broadcast: B,
    tx_pool: T,
    config: Config<NotInitialized>,
}

/// Orchestrates various p2p-related events between the inner `P2pService`
/// and the top level `NetworkService`.
pub struct Task<P, V, B, T> {
    chain_id: ChainId,
    response_timeout: Duration,
    p2p_service: P,
    view_provider: V,
    next_block_height: BoxStream<BlockHeight>,
    /// Receive internal Task Requests
    request_receiver: mpsc::Receiver<TaskRequest>,
    request_sender: mpsc::Sender<TaskRequest>,
    db_heavy_task_processor: SyncProcessor,
    tx_pool_heavy_task_processor: AsyncProcessor,
    broadcast: B,
    tx_pool: T,
    max_headers_per_request: usize,
    max_txs_per_request: usize,
    // milliseconds wait time between peer heartbeat reputation checks
    heartbeat_check_interval: Duration,
    heartbeat_max_avg_interval: Duration,
    heartbeat_max_time_since_last: Duration,
    next_check_time: Instant,
    heartbeat_peer_reputation_config: HeartbeatPeerReputationConfig,
}

#[derive(Default, Clone)]
pub struct HeartbeatPeerReputationConfig {
    old_heartbeat_penalty: AppScore,
    low_heartbeat_frequency_penalty: AppScore,
}

impl<V, T> UninitializedTask<V, SharedState, T> {
    pub fn new<B: BlockHeightImporter>(
        chain_id: ChainId,
        config: Config<NotInitialized>,
        shared_state: SharedState,
        request_receiver: Receiver<TaskRequest>,
        view_provider: V,
        block_importer: B,
        tx_pool: T,
    ) -> Self {
        let next_block_height = block_importer.next_block_height();

        Self {
            chain_id,
            view_provider,
            tx_pool,
            next_block_height,
            request_receiver,
            broadcast: shared_state,
            config,
        }
    }
}

impl<P: TaskP2PService, V, B: Broadcast, T> Task<P, V, B, T> {
    fn peer_heartbeat_reputation_checks(&self) -> anyhow::Result<()> {
        for (peer_id, peer_info) in self.p2p_service.get_all_peer_info() {
            if peer_info.heartbeat_data.duration_since_last_heartbeat()
                > self.heartbeat_max_time_since_last
            {
                tracing::debug!("Peer {:?} has old heartbeat", peer_id);
                let report = HeartBeatPeerReportReason::OldHeartBeat;
                let peer_id = convert_peer_id(peer_id)?;
                self.report_peer(peer_id, report)?;
            } else if peer_info.heartbeat_data.average_time_between_heartbeats()
                > self.heartbeat_max_avg_interval
            {
                tracing::debug!("Peer {:?} has low heartbeat frequency", peer_id);
                let report = HeartBeatPeerReportReason::LowHeartBeatFrequency;
                let peer_id = convert_peer_id(peer_id)?;
                self.report_peer(peer_id, report)?;
            }
        }
        Ok(())
    }

    fn report_peer(
        &self,
        peer_id: FuelPeerId,
        report: HeartBeatPeerReportReason,
    ) -> anyhow::Result<()> {
        let app_score = match report {
            HeartBeatPeerReportReason::OldHeartBeat => {
                self.heartbeat_peer_reputation_config.old_heartbeat_penalty
            }
            HeartBeatPeerReportReason::LowHeartBeatFrequency => {
                self.heartbeat_peer_reputation_config
                    .low_heartbeat_frequency_penalty
            }
        };
        let reporting_service = "p2p";
        self.broadcast
            .report_peer(peer_id, app_score, reporting_service)?;
        Ok(())
    }
}

impl<P, V, B, T> Task<P, V, B, T>
where
    P: TaskP2PService + 'static,
    V: AtomicView + 'static,
    V::LatestView: P2pDb,
    T: TxPool + 'static,
{
    fn update_metrics<U>(&self, update_fn: U)
    where
        U: FnOnce(),
    {
        self.p2p_service.update_metrics(update_fn)
    }

    fn process_request(
        &mut self,
        request_message: RequestMessage,
        request_id: InboundRequestId,
    ) -> anyhow::Result<()> {
        match request_message {
            RequestMessage::Transactions(range) => {
                self.handle_transactions_request(range, request_id)
            }
            RequestMessage::SealedHeaders(range) => {
                self.handle_sealed_headers_request(range, request_id)
            }
            RequestMessage::TxPoolAllTransactionsIds => {
                self.handle_all_transactions_ids_request(request_id)
            }
            RequestMessage::TxPoolFullTransactions(tx_ids) => {
                self.handle_full_transactions_request(tx_ids, request_id)
            }
        }
    }

    fn handle_db_request<DbLookUpFn, ResponseSenderFn, TaskRequestFn, R>(
        &mut self,
        range: Range<u32>,
        request_id: InboundRequestId,
        response_sender: ResponseSenderFn,
        db_lookup: DbLookUpFn,
        task_request: TaskRequestFn,
        max_len: usize,
    ) -> anyhow::Result<()>
    where
        DbLookUpFn:
            Fn(&V::LatestView, Range<u32>) -> anyhow::Result<Option<R>> + Send + 'static,
        ResponseSenderFn:
<<<<<<< HEAD
            Fn(Result<R, ResponseMessageErrorCode>) -> ResponseMessage + Send + 'static,
=======
            Fn(Result<R, ResponseMessageErrorCode>) -> V2ResponseMessage + Send + 'static,
>>>>>>> bb6a42cc
        TaskRequestFn: Fn(Result<R, ResponseMessageErrorCode>, InboundRequestId) -> TaskRequest
            + Send
            + 'static,
        R: Send + 'static,
    {
        let instant = Instant::now();
        let timeout = self.response_timeout;
        let response_channel = self.request_sender.clone();
        let range_len = range.len();

        self.update_metrics(|| set_blocks_requested(range_len));

        if range_len > max_len {
            tracing::error!(
                requested_length = range.len(),
                max_len,
                "Requested range is too large"
            );
<<<<<<< HEAD
            let response = Err(ResponseMessageErrorCode::RequestedRangeTooLarge);
=======
            // TODO: https://github.com/FuelLabs/fuel-core/issues/1311
            // Return helpful error message to requester.
            let response = Err(ResponseMessageErrorCode::ProtocolV1EmptyResponse);
>>>>>>> bb6a42cc
            let _ = self
                .p2p_service
                .send_response_msg(request_id, response_sender(response));
            return Ok(());
        }

        let view = self.view_provider.latest_view()?;
        let result = self.db_heavy_task_processor.try_spawn(move || {
            if instant.elapsed() > timeout {
                tracing::warn!("Request timed out");
                return;
            }

<<<<<<< HEAD
            let response = db_lookup(&view, range.clone())
                .ok()
                .flatten()
                .ok_or(ResponseMessageErrorCode::Timeout);
=======
            // TODO: https://github.com/FuelLabs/fuel-core/issues/1311
            // Add new error code
            let response = db_lookup(&view, range.clone())
                .ok()
                .flatten()
                .ok_or(ResponseMessageErrorCode::ProtocolV1EmptyResponse);
>>>>>>> bb6a42cc

            let _ = response_channel
                .try_send(task_request(response, request_id))
                .trace_err("Failed to send response to the request channel");
        });

        // TODO: https://github.com/FuelLabs/fuel-core/issues/1311
        // Handle error cases and return meaningful status codes
        if result.is_err() {
<<<<<<< HEAD
            let err = Err(ResponseMessageErrorCode::SyncProcessorOutOfCapacity);
=======
            let err = Err(ResponseMessageErrorCode::ProtocolV1EmptyResponse);
>>>>>>> bb6a42cc
            let _ = self
                .p2p_service
                .send_response_msg(request_id, response_sender(err));
        }

        Ok(())
    }

    fn handle_transactions_request(
        &mut self,
        range: Range<u32>,
        request_id: InboundRequestId,
    ) -> anyhow::Result<()> {
        self.handle_db_request(
            range,
            request_id,
            V2ResponseMessage::Transactions,
            |view, range| view.get_transactions(range).map_err(anyhow::Error::from),
            |response, request_id| TaskRequest::DatabaseTransactionsLookUp {
                response,
                request_id,
            },
            self.max_headers_per_request,
        )
    }

    fn handle_sealed_headers_request(
        &mut self,
        range: Range<u32>,
        request_id: InboundRequestId,
    ) -> anyhow::Result<()> {
        self.handle_db_request(
            range,
            request_id,
            V2ResponseMessage::SealedHeaders,
            |view, range| view.get_sealed_headers(range).map_err(anyhow::Error::from),
            |response, request_id| TaskRequest::DatabaseHeaderLookUp {
                response,
                request_id,
            },
            self.max_headers_per_request,
        )
    }

    fn handle_txpool_request<F, ResponseSenderFn, TaskRequestFn, R>(
        &mut self,
        request_id: InboundRequestId,
        txpool_function: F,
        response_sender: ResponseSenderFn,
        task_request: TaskRequestFn,
    ) -> anyhow::Result<()>
    where
        ResponseSenderFn:
<<<<<<< HEAD
            Fn(Result<R, ResponseMessageErrorCode>) -> ResponseMessage + Send + 'static,
=======
            Fn(Result<R, ResponseMessageErrorCode>) -> V2ResponseMessage + Send + 'static,
>>>>>>> bb6a42cc
        TaskRequestFn: Fn(Result<R, ResponseMessageErrorCode>, InboundRequestId) -> TaskRequest
            + Send
            + 'static,
        F: Future<Output = anyhow::Result<R>> + Send + 'static,
    {
        let instant = Instant::now();
        let timeout = self.response_timeout;
        let response_channel = self.request_sender.clone();
        let result = self.tx_pool_heavy_task_processor.try_spawn(async move {
            if instant.elapsed() > timeout {
                tracing::warn!("Request timed out");
                return;
            }

            let Ok(response) = txpool_function.await else {
                warn!("Failed to get txpool data");
                return;
            };

            // TODO: https://github.com/FuelLabs/fuel-core/issues/1311
            // Return helpful error message to requester.
            let _ = response_channel
                .try_send(task_request(Ok(response), request_id))
                .trace_err("Failed to send response to the request channel");
        });

        if result.is_err() {
<<<<<<< HEAD
            let res = Err(ResponseMessageErrorCode::SyncProcessorOutOfCapacity);
=======
            // TODO: https://github.com/FuelLabs/fuel-core/issues/1311
            // Return better error code
            let res = Err(ResponseMessageErrorCode::ProtocolV1EmptyResponse);
>>>>>>> bb6a42cc
            let _ = self
                .p2p_service
                .send_response_msg(request_id, response_sender(res));
        }

        Ok(())
    }

    fn handle_all_transactions_ids_request(
        &mut self,
        request_id: InboundRequestId,
    ) -> anyhow::Result<()> {
        let max_txs = self.max_txs_per_request;
        let tx_pool = self.tx_pool.clone();
        self.handle_txpool_request(
            request_id,
            async move { tx_pool.get_tx_ids(max_txs).await },
            V2ResponseMessage::TxPoolAllTransactionsIds,
            |response, request_id| TaskRequest::TxPoolAllTransactionsIds {
                response,
                request_id,
            },
        )
    }

    fn handle_full_transactions_request(
        &mut self,
        tx_ids: Vec<TxId>,
        request_id: InboundRequestId,
    ) -> anyhow::Result<()> {
<<<<<<< HEAD
        if tx_ids.len() > self.max_txs_per_request {
            self.p2p_service.send_response_msg(
                request_id,
                ResponseMessage::TxPoolFullTransactions(Err(
                    ResponseMessageErrorCode::RequestedRangeTooLarge,
=======
        // TODO: https://github.com/FuelLabs/fuel-core/issues/1311
        // Return helpful error message to requester.
        if tx_ids.len() > self.max_txs_per_request {
            self.p2p_service.send_response_msg(
                request_id,
                V2ResponseMessage::TxPoolFullTransactions(Err(
                    ResponseMessageErrorCode::ProtocolV1EmptyResponse,
>>>>>>> bb6a42cc
                )),
            )?;
            return Ok(());
        }
        let tx_pool = self.tx_pool.clone();
        self.handle_txpool_request(
            request_id,
            async move { tx_pool.get_full_txs(tx_ids).await },
            V2ResponseMessage::TxPoolFullTransactions,
            |response, request_id| TaskRequest::TxPoolFullTransactions {
                response,
                request_id,
            },
        )
    }
}

fn convert_peer_id(peer_id: &PeerId) -> anyhow::Result<FuelPeerId> {
    let inner = Vec::from(*peer_id);
    Ok(FuelPeerId::from(inner))
}

#[async_trait::async_trait]
impl<V, T> RunnableService for UninitializedTask<V, SharedState, T>
where
    V: AtomicView + 'static,
    V::LatestView: P2pDb,
    T: TxPool + 'static,
{
    const NAME: &'static str = "P2P";

    type SharedData = SharedState;
    type Task = Task<FuelP2PService, V, SharedState, T>;
    type TaskParams = ();

    fn shared_data(&self) -> Self::SharedData {
        self.broadcast.clone()
    }

    async fn into_task(
        mut self,
        _: &StateWatcher,
        _: Self::TaskParams,
    ) -> anyhow::Result<Self::Task> {
        let Self {
            chain_id,
            view_provider,
            next_block_height,
            request_receiver,
            broadcast,
            tx_pool,
            config,
        } = self;

        let view = view_provider.latest_view()?;
        let genesis = view.get_genesis()?;
        let config = config.init(genesis)?;
        let Config {
            max_block_size,
            max_headers_per_request,
            max_txs_per_request,
            heartbeat_check_interval,
            heartbeat_max_avg_interval,
            heartbeat_max_time_since_last,
            database_read_threads,
            tx_pool_threads,
            ..
        } = config;

        // Hardcoded for now, but left here to be configurable in the future.
        // TODO: https://github.com/FuelLabs/fuel-core/issues/1340
        let heartbeat_peer_reputation_config = HeartbeatPeerReputationConfig {
            old_heartbeat_penalty: -5.,
            low_heartbeat_frequency_penalty: -5.,
        };

        let response_timeout = config.set_request_timeout;
        let mut p2p_service = FuelP2PService::new(
            broadcast.reserved_peers_broadcast.clone(),
            config,
            PostcardCodec::new(max_block_size),
        )
        .await?;
        p2p_service.start().await?;

        let next_check_time =
            Instant::now().checked_add(heartbeat_check_interval).expect(
                "The heartbeat check interval should be small enough to do frequently",
            );
        let db_heavy_task_processor = SyncProcessor::new(
            "P2P_DatabaseProcessor",
            database_read_threads,
            1024 * 10,
        )?;
        let tx_pool_heavy_task_processor =
            AsyncProcessor::new("P2P_TxPoolLookUpProcessor", tx_pool_threads, 32)?;
        let request_sender = broadcast.request_sender.clone();

        let task = Task {
            chain_id,
            response_timeout,
            p2p_service,
            view_provider,
            request_receiver,
            request_sender,
            next_block_height,
            broadcast,
            tx_pool,
            db_heavy_task_processor,
            tx_pool_heavy_task_processor,
            max_headers_per_request,
            max_txs_per_request,
            heartbeat_check_interval,
            heartbeat_max_avg_interval,
            heartbeat_max_time_since_last,
            next_check_time,
            heartbeat_peer_reputation_config,
        };
        Ok(task)
    }
}

// TODO: Add tests https://github.com/FuelLabs/fuel-core/issues/1275
#[async_trait::async_trait]
impl<P, V, B, T> RunnableTask for Task<P, V, B, T>
where
    P: TaskP2PService + 'static,
    V: AtomicView + 'static,
    V::LatestView: P2pDb,
    B: Broadcast + 'static,
    T: TxPool + 'static,
{
    async fn run(&mut self, watcher: &mut StateWatcher) -> anyhow::Result<bool> {
        tracing::debug!("P2P task is running");
        let mut should_continue;

        tokio::select! {
            biased;

            _ = watcher.while_started() => {
                should_continue = false;
            },
            latest_block_height = self.next_block_height.next() => {
                if let Some(latest_block_height) = latest_block_height {
                    let _ = self.p2p_service.update_block_height(latest_block_height);
                    should_continue = true;
                } else {
                    should_continue = false;
                }
            },
            next_service_request = self.request_receiver.recv() => {
                should_continue = true;
                match next_service_request {
                    Some(TaskRequest::BroadcastTransaction(transaction)) => {
                        let tx_id = transaction.id(&self.chain_id);
                        let broadcast = GossipsubBroadcastRequest::NewTx(transaction);
                        let result = self.p2p_service.publish_message(broadcast);
                        if let Err(e) = result {
                            tracing::error!("Got an error during transaction {} broadcasting {}", tx_id, e);
                        }
                    }
                    Some(TaskRequest::GetSealedHeaders { block_height_range, channel}) => {
                        let channel = ResponseSender::SealedHeaders(channel);
                        let request_msg = RequestMessage::SealedHeaders(block_height_range.clone());

                        // Note: this range has already been checked for
                        // validity in `SharedState::get_sealed_block_headers`.
                        let height = BlockHeight::from(block_height_range.end.saturating_sub(1));
                        let peer = self.p2p_service.get_peer_id_with_height(&height);
                        if self.p2p_service.send_request_msg(peer, request_msg, channel).is_err() {
                            tracing::warn!("No peers found for block at height {:?}", height);
                        }
                    }
                    Some(TaskRequest::GetTransactions { block_height_range, from_peer, channel }) => {
                        let channel = ResponseSender::Transactions(channel);
                        let request_msg = RequestMessage::Transactions(block_height_range);
                        self.p2p_service.send_request_msg(Some(from_peer), request_msg, channel).expect("We always a peer here, so send has a target");
                    }
                    Some(TaskRequest::TxPoolGetAllTxIds { from_peer, channel }) => {
                        let channel = ResponseSender::TxPoolAllTransactionsIds(channel);
                        let request_msg = RequestMessage::TxPoolAllTransactionsIds;
                        self.p2p_service.send_request_msg(Some(from_peer), request_msg, channel).expect("We always have a peer here, so send has a target");
                    }
                    Some(TaskRequest::TxPoolGetFullTransactions { tx_ids, from_peer, channel }) => {
                        let channel = ResponseSender::TxPoolFullTransactions(channel);
                        let request_msg = RequestMessage::TxPoolFullTransactions(tx_ids);
                        self.p2p_service.send_request_msg(Some(from_peer), request_msg, channel).expect("We always have a peer here, so send has a target");
                    }
                    Some(TaskRequest::RespondWithGossipsubMessageReport((message, acceptance))) => {
                        // report_message(&mut self.p2p_service, message, acceptance);
                        self.p2p_service.report_message(message, acceptance)?;
                    }
                    Some(TaskRequest::RespondWithPeerReport { peer_id, score, reporting_service }) => {
                        let _ = self.p2p_service.report_peer(peer_id, score, reporting_service);
                    }
                    Some(TaskRequest::GetAllPeerInfo { channel }) => {
                        let peers = self.p2p_service.get_all_peer_info()
                            .into_iter()
                            .map(|(id, info)| (*id, info.clone()))
                            .collect::<Vec<_>>();
                        let _ = channel.send(peers);
                    }
                    Some(TaskRequest::DatabaseTransactionsLookUp { response, request_id }) => {
                        let _ = self.p2p_service.send_response_msg(request_id, V2ResponseMessage::Transactions(response));
                    }
                    Some(TaskRequest::DatabaseHeaderLookUp { response, request_id }) => {
                        let _ = self.p2p_service.send_response_msg(request_id, V2ResponseMessage::SealedHeaders(response));
                    }
                    Some(TaskRequest::TxPoolAllTransactionsIds { response, request_id }) => {
                        let _ = self.p2p_service.send_response_msg(request_id, V2ResponseMessage::TxPoolAllTransactionsIds(response));
                    }
                    Some(TaskRequest::TxPoolFullTransactions { response, request_id }) => {
                        let _ = self.p2p_service.send_response_msg(request_id, V2ResponseMessage::TxPoolFullTransactions(response));
                    }
                    None => {
                        tracing::error!("The P2P `Task` should be holder of the `Sender`");
                        should_continue = false;
                    }
                }
            }
            p2p_event = self.p2p_service.next_event() => {
                should_continue = true;
                match p2p_event {
                    Some(FuelP2PEvent::PeerInfoUpdated { peer_id, block_height }) => {
                        let peer_id: Vec<u8> = peer_id.into();
                        let block_height_data = BlockHeightHeartbeatData {
                            peer_id: peer_id.into(),
                            block_height,
                        };

                        let _ = self.broadcast.block_height_broadcast(block_height_data);
                    }
                    Some(FuelP2PEvent::GossipsubMessage { message, message_id, peer_id,.. }) => {
                        let message_id = message_id.0;

                        match message {
                            GossipsubMessage::NewTx(transaction) => {
                                let next_transaction = GossipData::new(transaction, peer_id, message_id);
                                let _ = self.broadcast.tx_broadcast(next_transaction);
                            },
                        }
                    },
                    Some(FuelP2PEvent::InboundRequestMessage { request_message, request_id }) => {
                        self.process_request(request_message, request_id)?
                    },
                    Some(FuelP2PEvent::NewSubscription { peer_id, tag }) => {
                        if tag == GossipTopicTag::NewTx {
                            let _ = self.broadcast.new_tx_subscription_broadcast(FuelPeerId::from(peer_id.to_bytes()));
                        }
                    },
                    _ => (),
                }
            },
            _  = tokio::time::sleep_until(self.next_check_time) => {
                should_continue = true;
                let res = self.peer_heartbeat_reputation_checks();
                match res {
                    Ok(_) => tracing::debug!("Peer heartbeat reputation checks completed"),
                    Err(e) => {
                        tracing::error!("Failed to perform peer heartbeat reputation checks: {:?}", e);
                    }
                }
                self.next_check_time += self.heartbeat_check_interval;
            }
        }

        tracing::debug!("P2P task is finished");
        Ok(should_continue)
    }

    async fn shutdown(self) -> anyhow::Result<()> {
        // Nothing to shut down because we don't have any temporary state that should be dumped,
        // and we don't spawn any sub-tasks that we need to finish or await.

        // `FuelP2PService` doesn't support graceful shutdown(with informing of connected peers).
        // https://github.com/libp2p/specs/blob/master/ROADMAP.md#%EF%B8%8F-polite-peering
        // Dropping of the `FuelP2PService` will close all connections.

        Ok(())
    }
}

#[derive(Clone)]
pub struct SharedState {
    /// Sender of p2p with peer gossip subscription (vec<u8> represent the peer_id)
    new_tx_subscription_broadcast: broadcast::Sender<FuelPeerId>,
    /// Sender of p2p transaction used for subscribing.
    tx_broadcast: broadcast::Sender<TransactionGossipData>,
    /// Sender of reserved peers connection updates.
    reserved_peers_broadcast: broadcast::Sender<usize>,
    /// Used for communicating with the `Task`.
    request_sender: mpsc::Sender<TaskRequest>,
    /// Sender of p2p blopck height data
    block_height_broadcast: broadcast::Sender<BlockHeightHeartbeatData>,
    /// Max txs per request
    max_txs_per_request: usize,
}

impl SharedState {
    pub fn notify_gossip_transaction_validity(
        &self,
        message_info: GossipsubMessageInfo,
        acceptance: GossipsubMessageAcceptance,
    ) -> anyhow::Result<()> {
        self.request_sender
            .try_send(TaskRequest::RespondWithGossipsubMessageReport((
                message_info,
                acceptance,
            )))?;
        Ok(())
    }

    pub async fn get_sealed_block_headers(
        &self,
        block_height_range: Range<u32>,
    ) -> anyhow::Result<(Vec<u8>, Option<Vec<SealedBlockHeader>>)> {
        let (sender, receiver) = oneshot::channel();

        if block_height_range.is_empty() {
            return Err(anyhow!(
                "Cannot retrieve headers for an empty range of block heights"
            ));
        }

        self.request_sender
            .send(TaskRequest::GetSealedHeaders {
                block_height_range,
                channel: sender,
            })
            .await?;

        let (peer_id, response) = receiver.await.map_err(|e| anyhow!("{e}"))?;

        let data = match response {
            Err(request_response_protocol_error) => Err(anyhow!(
                "Invalid response from peer {request_response_protocol_error:?}"
            )),
            Ok(Err(response_error_code)) => {
                warn!("Peer {peer_id:?} failed to respond with sealed headers: {response_error_code:?}");
                Ok(None)
            }
            Ok(Ok(headers)) => Ok(Some(headers)),
        };
        data.map(|data| (peer_id.to_bytes(), data))
    }

    pub async fn get_transactions_from_peer(
        &self,
        peer_id: FuelPeerId,
        range: Range<u32>,
    ) -> anyhow::Result<Option<Vec<Transactions>>> {
        let (sender, receiver) = oneshot::channel();
        let from_peer = PeerId::from_bytes(peer_id.as_ref()).expect("Valid PeerId");

        let request = TaskRequest::GetTransactions {
            block_height_range: range,
            from_peer,
            channel: sender,
        };
        self.request_sender.send(request).await?;

        let (response_from_peer, response) =
            receiver.await.map_err(|e| anyhow!("{e}"))?;
        assert_eq!(
            peer_id.as_ref(),
            response_from_peer.to_bytes(),
            "Bug: response from non-requested peer"
        );

        match response {
            Err(request_response_protocol_error) => Err(anyhow!(
                "Invalid response from peer {request_response_protocol_error:?}"
            )),
            Ok(Err(response_error_code)) => {
                warn!(
                    "Peer {peer_id:?} failed to respond with transactions: {response_error_code:?}"
                );
                return Ok(None);
            }
            Ok(Ok(txs)) => Ok(Some(txs)),
        }
    }

    pub async fn get_all_transactions_ids_from_peer(
        &self,
        peer_id: FuelPeerId,
    ) -> anyhow::Result<Vec<TxId>> {
        let (sender, receiver) = oneshot::channel();
        let from_peer = PeerId::from_bytes(peer_id.as_ref()).expect("Valid PeerId");
        let request = TaskRequest::TxPoolGetAllTxIds {
            from_peer,
            channel: sender,
        };
        self.request_sender.try_send(request)?;

        let (response_from_peer, response) =
            receiver.await.map_err(|e| anyhow!("{e}"))?;

        debug_assert_eq!(
            peer_id.as_ref(),
            response_from_peer.to_bytes(),
            "Bug: response from non-requested peer"
        );

        let response =
            response.map_err(|e| anyhow!("Invalid response from peer {e:?}"))?;

        let txs = response.inspect_err(|e| { warn!("Peer {peer_id:?} could not response to request to get all transactions ids: {e:?}"); } ).unwrap_or_default();

        if txs.len() > self.max_txs_per_request {
            return Err(anyhow!("Too many transactions requested: {}", txs.len()));
        }
        Ok(txs)
    }

    pub async fn get_full_transactions_from_peer(
        &self,
        peer_id: FuelPeerId,
        tx_ids: Vec<TxId>,
    ) -> anyhow::Result<Vec<Option<Transaction>>> {
        let (sender, receiver) = oneshot::channel();
        let from_peer = PeerId::from_bytes(peer_id.as_ref()).expect("Valid PeerId");
        let request = TaskRequest::TxPoolGetFullTransactions {
            tx_ids,
            from_peer,
            channel: sender,
        };
        self.request_sender.try_send(request)?;

        let (response_from_peer, response) =
            receiver.await.map_err(|e| anyhow!("{e}"))?;
        debug_assert_eq!(
            peer_id.as_ref(),
            response_from_peer.to_bytes(),
            "Bug: response from non-requested peer"
        );

        let response =
            response.map_err(|e| anyhow!("Invalid response from peer {e:?}"))?;
        let txs = response.inspect_err(|e| { warn!("Peer {peer_id:?} could not response to request to get full transactions: {e:?}"); } ).unwrap_or_default();

        if txs.len() > self.max_txs_per_request {
            return Err(anyhow!("Too many transactions requested: {}", txs.len()));
        }
        txs.into_iter()
            .map(|tx| {
                tx.map(Transaction::try_from)
                    .transpose()
                    .map_err(|err| anyhow::anyhow!(err))
            })
            .collect()
    }

    pub fn broadcast_transaction(
        &self,
        transaction: Arc<Transaction>,
    ) -> anyhow::Result<()> {
        self.request_sender
            .try_send(TaskRequest::BroadcastTransaction(transaction))?;
        Ok(())
    }

    pub async fn get_all_peers(&self) -> anyhow::Result<Vec<(PeerId, PeerInfo)>> {
        let (sender, receiver) = oneshot::channel();

        self.request_sender
            .send(TaskRequest::GetAllPeerInfo { channel: sender })
            .await?;

        receiver.await.map_err(|e| anyhow!("{}", e))
    }

    pub fn subscribe_new_peers(&self) -> broadcast::Receiver<FuelPeerId> {
        self.new_tx_subscription_broadcast.subscribe()
    }

    pub fn subscribe_tx(&self) -> broadcast::Receiver<TransactionGossipData> {
        self.tx_broadcast.subscribe()
    }

    pub fn subscribe_block_height(
        &self,
    ) -> broadcast::Receiver<BlockHeightHeartbeatData> {
        self.block_height_broadcast.subscribe()
    }

    pub fn subscribe_reserved_peers_count(&self) -> broadcast::Receiver<usize> {
        self.reserved_peers_broadcast.subscribe()
    }

    pub fn report_peer<T: PeerReport>(
        &self,
        peer_id: FuelPeerId,
        peer_report: T,
        reporting_service: &'static str,
    ) -> anyhow::Result<()> {
        match Vec::from(peer_id).try_into() {
            Ok(peer_id) => {
                let score = peer_report.get_score_from_report();

                self.request_sender
                    .try_send(TaskRequest::RespondWithPeerReport {
                        peer_id,
                        score,
                        reporting_service,
                    })?;

                Ok(())
            }
            Err(e) => {
                warn!(target: "fuel-p2p", "Failed to read PeerId from {e:?}");
                Err(anyhow::anyhow!("Failed to read PeerId from {e:?}"))
            }
        }
    }
}

pub fn build_shared_state(
    config: Config<NotInitialized>,
) -> (SharedState, Receiver<TaskRequest>) {
    let (request_sender, request_receiver) = mpsc::channel(CHANNEL_SIZE);
    let (tx_broadcast, _) = broadcast::channel(CHANNEL_SIZE);
    let (new_tx_subscription_broadcast, _) = broadcast::channel(CHANNEL_SIZE);
    let (block_height_broadcast, _) = broadcast::channel(CHANNEL_SIZE);

    let (reserved_peers_broadcast, _) = broadcast::channel::<usize>(
        config
            .reserved_nodes
            .len()
            .saturating_mul(2)
            .saturating_add(1),
    );

    (
        SharedState {
            request_sender,
            new_tx_subscription_broadcast,
            tx_broadcast,
            reserved_peers_broadcast,
            block_height_broadcast,
            max_txs_per_request: config.max_txs_per_request,
        },
        request_receiver,
    )
}

pub fn new_service<V, B, T>(
    chain_id: ChainId,
    p2p_config: Config<NotInitialized>,
    shared_state: SharedState,
    request_receiver: Receiver<TaskRequest>,
    view_provider: V,
    block_importer: B,
    tx_pool: T,
) -> Service<V, T>
where
    V: AtomicView + 'static,
    V::LatestView: P2pDb,
    B: BlockHeightImporter,
    T: TxPool,
{
    let task = UninitializedTask::new(
        chain_id,
        p2p_config,
        shared_state,
        request_receiver,
        view_provider,
        block_importer,
        tx_pool,
    );
    Service::new(task)
}

pub fn to_message_acceptance(
    acceptance: &GossipsubMessageAcceptance,
) -> MessageAcceptance {
    match acceptance {
        GossipsubMessageAcceptance::Accept => MessageAcceptance::Accept,
        GossipsubMessageAcceptance::Reject => MessageAcceptance::Reject,
        GossipsubMessageAcceptance::Ignore => MessageAcceptance::Ignore,
    }
}

fn report_message(
    p2p_service: &mut FuelP2PService,
    message: GossipsubMessageInfo,
    acceptance: GossipsubMessageAcceptance,
) {
    let GossipsubMessageInfo {
        peer_id,
        message_id,
    } = message;

    let msg_id = message_id.into();
    let peer_id: Vec<u8> = peer_id.into();

    if let Ok(peer_id) = peer_id.try_into() {
        let acceptance = to_message_acceptance(&acceptance);
        p2p_service.report_message_validation_result(&msg_id, peer_id, acceptance);
    } else {
        warn!(target: "fuel-p2p", "Failed to read PeerId from received GossipsubMessageId: {}", msg_id);
    }
}

#[cfg(test)]
pub mod tests {
    #![allow(non_snake_case)]
    use crate::ports::P2pDb;

    use super::*;

    use crate::peer_manager::heartbeat_data::HeartbeatData;
    use fuel_core_services::{
        Service,
        State,
    };
    use fuel_core_storage::Result as StorageResult;
    use fuel_core_types::{
        blockchain::consensus::Genesis,
        fuel_types::BlockHeight,
    };
    use futures::FutureExt;
    use std::{
        collections::VecDeque,
        time::SystemTime,
    };

    #[derive(Clone, Debug)]
    struct FakeDb;

    impl AtomicView for FakeDb {
        type LatestView = Self;

        fn latest_view(&self) -> StorageResult<Self::LatestView> {
            Ok(self.clone())
        }
    }

    impl P2pDb for FakeDb {
        fn get_sealed_headers(
            &self,
            _block_height_range: Range<u32>,
        ) -> StorageResult<Option<Vec<SealedBlockHeader>>> {
            unimplemented!()
        }

        fn get_transactions(
            &self,
            _block_height_range: Range<u32>,
        ) -> StorageResult<Option<Vec<Transactions>>> {
            unimplemented!()
        }

        fn get_genesis(&self) -> StorageResult<Genesis> {
            Ok(Default::default())
        }
    }

    #[derive(Clone, Debug)]
    struct FakeBlockImporter;

    impl BlockHeightImporter for FakeBlockImporter {
        fn next_block_height(&self) -> BoxStream<BlockHeight> {
            Box::pin(fuel_core_services::stream::pending())
        }
    }

    #[derive(Clone, Debug)]
    struct FakeTxPool;

    impl TxPool for FakeTxPool {
        async fn get_tx_ids(
            &self,
            _max_txs: usize,
        ) -> anyhow::Result<Vec<fuel_core_types::fuel_tx::TxId>> {
            Ok(vec![])
        }

        async fn get_full_txs(
            &self,
            tx_ids: Vec<TxId>,
        ) -> anyhow::Result<Vec<Option<NetworkableTransactionPool>>> {
            Ok(tx_ids.iter().map(|_| None).collect())
        }
    }

    #[tokio::test]
    async fn start_and_stop_awaits_works() {
        let p2p_config = Config::<NotInitialized>::default("start_stop_works");
        let (shared_state, request_receiver) = build_shared_state(p2p_config.clone());
        let service = new_service(
            ChainId::default(),
            p2p_config,
            shared_state,
            request_receiver,
            FakeDb,
            FakeBlockImporter,
            FakeTxPool,
        );

        // Node with p2p service started
        assert!(service.start_and_await().await.unwrap().started());
        // Node with p2p service stopped
        assert!(service.stop_and_await().await.unwrap().stopped());
    }

    struct FakeP2PService {
        peer_info: Vec<(PeerId, PeerInfo)>,
        next_event_stream: BoxStream<FuelP2PEvent>,
    }

    impl TaskP2PService for FakeP2PService {
        fn update_metrics<T>(&self, _: T)
        where
            T: FnOnce(),
        {
            unimplemented!()
        }

        fn get_all_peer_info(&self) -> Vec<(&PeerId, &PeerInfo)> {
            self.peer_info.iter().map(|tup| (&tup.0, &tup.1)).collect()
        }

        fn get_peer_id_with_height(&self, _height: &BlockHeight) -> Option<PeerId> {
            todo!()
        }

        fn next_event(&mut self) -> BoxFuture<'_, Option<FuelP2PEvent>> {
            self.next_event_stream.next().boxed()
        }

        fn publish_message(
            &mut self,
            _message: GossipsubBroadcastRequest,
        ) -> anyhow::Result<()> {
            todo!()
        }

        fn send_request_msg(
            &mut self,
            _peer_id: Option<PeerId>,
            _request_msg: RequestMessage,
            _on_response: ResponseSender,
        ) -> anyhow::Result<()> {
            todo!()
        }

        fn send_response_msg(
            &mut self,
            _request_id: InboundRequestId,
            _message: V2ResponseMessage,
        ) -> anyhow::Result<()> {
            todo!()
        }

        fn report_message(
            &mut self,
            _message: GossipsubMessageInfo,
            _acceptance: GossipsubMessageAcceptance,
        ) -> anyhow::Result<()> {
            todo!()
        }

        fn report_peer(
            &mut self,
            _peer_id: PeerId,
            _score: AppScore,
            _reporting_service: &str,
        ) -> anyhow::Result<()> {
            todo!()
        }

        fn update_block_height(&mut self, _height: BlockHeight) -> anyhow::Result<()> {
            Ok(())
        }
    }

    #[derive(Clone)]
    struct FakeDB;

    impl AtomicView for FakeDB {
        type LatestView = Self;

        fn latest_view(&self) -> StorageResult<Self::LatestView> {
            Ok(self.clone())
        }
    }

    impl P2pDb for FakeDB {
        fn get_sealed_headers(
            &self,
            _block_height_range: Range<u32>,
        ) -> StorageResult<Option<Vec<SealedBlockHeader>>> {
            todo!()
        }

        fn get_transactions(
            &self,
            _block_height_range: Range<u32>,
        ) -> StorageResult<Option<Vec<Transactions>>> {
            todo!()
        }

        fn get_genesis(&self) -> StorageResult<Genesis> {
            todo!()
        }
    }

    struct FakeBroadcast {
        pub peer_reports: mpsc::Sender<(FuelPeerId, AppScore, String)>,
    }

    impl Broadcast for FakeBroadcast {
        fn report_peer(
            &self,
            peer_id: FuelPeerId,
            report: AppScore,
            reporting_service: &'static str,
        ) -> anyhow::Result<()> {
            self.peer_reports.try_send((
                peer_id,
                report,
                reporting_service.to_string(),
            ))?;
            Ok(())
        }

        fn block_height_broadcast(
            &self,
            _block_height_data: BlockHeightHeartbeatData,
        ) -> anyhow::Result<()> {
            todo!()
        }

        fn tx_broadcast(
            &self,
            _transaction: TransactionGossipData,
        ) -> anyhow::Result<()> {
            todo!()
        }

        fn new_tx_subscription_broadcast(
            &self,
            _peer_id: FuelPeerId,
        ) -> anyhow::Result<()> {
            todo!()
        }
    }

    #[tokio::test]
    async fn peer_heartbeat_reputation_checks__slow_heartbeat_sends_reports() {
        // given
        let peer_id = PeerId::random();
        // more than limit
        let last_duration = Duration::from_secs(30);
        let mut durations = VecDeque::new();
        durations.push_front(last_duration);

        let heartbeat_data = HeartbeatData {
            block_height: None,
            last_heartbeat: Instant::now(),
            last_heartbeat_sys: SystemTime::now(),
            window: 0,
            durations,
        };
        let peer_info = PeerInfo {
            peer_addresses: Default::default(),
            client_version: None,
            heartbeat_data,
            score: 100.0,
        };
        let peer_info = vec![(peer_id, peer_info)];
        let p2p_service = FakeP2PService {
            peer_info,
            next_event_stream: Box::pin(futures::stream::pending()),
        };
        let (request_sender, request_receiver) = mpsc::channel(100);

        let (report_sender, mut report_receiver) = mpsc::channel(100);
        let broadcast = FakeBroadcast {
            peer_reports: report_sender,
        };

        // Less than actual
        let heartbeat_max_avg_interval = Duration::from_secs(20);
        // Greater than actual
        let heartbeat_max_time_since_last = Duration::from_secs(40);

        // Arbitrary values
        let heartbeat_peer_reputation_config = HeartbeatPeerReputationConfig {
            old_heartbeat_penalty: 5.6,
            low_heartbeat_frequency_penalty: 20.45,
        };

        let mut task = Task {
            chain_id: Default::default(),
            response_timeout: Default::default(),
            p2p_service,
            view_provider: FakeDB,
            next_block_height: FakeBlockImporter.next_block_height(),
            tx_pool: FakeTxPool,
            request_receiver,
            request_sender,
            db_heavy_task_processor: SyncProcessor::new("Test", 1, 1).unwrap(),
            tx_pool_heavy_task_processor: AsyncProcessor::new("Test", 1, 1).unwrap(),
            broadcast,
            max_headers_per_request: 0,
            max_txs_per_request: 100,
            heartbeat_check_interval: Duration::from_secs(0),
            heartbeat_max_avg_interval,
            heartbeat_max_time_since_last,
            next_check_time: Instant::now(),
            heartbeat_peer_reputation_config: heartbeat_peer_reputation_config.clone(),
        };
        let (watch_sender, watch_receiver) = tokio::sync::watch::channel(State::Started);
        let mut watcher = StateWatcher::from(watch_receiver);

        // when
        task.run(&mut watcher).await.unwrap();

        // then
        let (report_peer_id, report, reporting_service) =
            report_receiver.recv().await.unwrap();

        watch_sender.send(State::Stopped).unwrap();

        assert_eq!(
            FuelPeerId::from(peer_id.to_bytes().to_vec()),
            report_peer_id
        );
        assert_eq!(
            report,
            heartbeat_peer_reputation_config.low_heartbeat_frequency_penalty
        );
        assert_eq!(reporting_service, "p2p");
    }

    #[tokio::test]
    async fn peer_heartbeat_reputation_checks__old_heartbeat_sends_reports() {
        // given
        let peer_id = PeerId::random();
        // under the limit
        let last_duration = Duration::from_secs(5);
        let last_heartbeat = Instant::now() - Duration::from_secs(50);
        let last_heartbeat_sys = SystemTime::now() - Duration::from_secs(50);
        let mut durations = VecDeque::new();
        durations.push_front(last_duration);

        let heartbeat_data = HeartbeatData {
            block_height: None,
            last_heartbeat,
            last_heartbeat_sys,
            window: 0,
            durations,
        };
        let peer_info = PeerInfo {
            peer_addresses: Default::default(),
            client_version: None,
            heartbeat_data,
            score: 100.0,
        };
        let peer_info = vec![(peer_id, peer_info)];
        let p2p_service = FakeP2PService {
            peer_info,
            next_event_stream: Box::pin(futures::stream::pending()),
        };
        let (request_sender, request_receiver) = mpsc::channel(100);

        let (report_sender, mut report_receiver) = mpsc::channel(100);
        let broadcast = FakeBroadcast {
            peer_reports: report_sender,
        };

        // Greater than actual
        let heartbeat_max_avg_interval = Duration::from_secs(20);
        // Less than actual
        let heartbeat_max_time_since_last = Duration::from_secs(40);

        // Arbitrary values
        let heartbeat_peer_reputation_config = HeartbeatPeerReputationConfig {
            old_heartbeat_penalty: 5.6,
            low_heartbeat_frequency_penalty: 20.45,
        };

        let mut task = Task {
            chain_id: Default::default(),
            response_timeout: Default::default(),
            p2p_service,
            view_provider: FakeDB,
            tx_pool: FakeTxPool,
            next_block_height: FakeBlockImporter.next_block_height(),
            request_receiver,
            request_sender,
            db_heavy_task_processor: SyncProcessor::new("Test", 1, 1).unwrap(),
            tx_pool_heavy_task_processor: AsyncProcessor::new("Test", 1, 1).unwrap(),
            broadcast,
            max_headers_per_request: 0,
            max_txs_per_request: 100,
            heartbeat_check_interval: Duration::from_secs(0),
            heartbeat_max_avg_interval,
            heartbeat_max_time_since_last,
            next_check_time: Instant::now(),
            heartbeat_peer_reputation_config: heartbeat_peer_reputation_config.clone(),
        };
        let (watch_sender, watch_receiver) = tokio::sync::watch::channel(State::Started);
        let mut watcher = StateWatcher::from(watch_receiver);

        // when
        task.run(&mut watcher).await.unwrap();

        // then
        let (report_peer_id, report, reporting_service) =
            report_receiver.recv().await.unwrap();

        watch_sender.send(State::Stopped).unwrap();

        assert_eq!(
            FuelPeerId::from(peer_id.to_bytes().to_vec()),
            report_peer_id
        );
        assert_eq!(
            report,
            heartbeat_peer_reputation_config.old_heartbeat_penalty
        );
        assert_eq!(reporting_service, "p2p");
    }

    #[tokio::test]
    async fn should_process_all_imported_block_under_infinite_events_from_p2p() {
        // Given
        let (blocks_processed_sender, mut block_processed_receiver) = mpsc::channel(1);
        let next_block_height = Box::pin(futures::stream::repeat_with(move || {
            blocks_processed_sender.try_send(()).unwrap();
            BlockHeight::from(0)
        }));
        let infinite_event_stream = Box::pin(futures::stream::empty());
        let p2p_service = FakeP2PService {
            peer_info: vec![],
            next_event_stream: infinite_event_stream,
        };

        // Initialization
        let (request_sender, request_receiver) = mpsc::channel(100);
        let broadcast = FakeBroadcast {
            peer_reports: mpsc::channel(100).0,
        };
        let mut task = Task {
            chain_id: Default::default(),
            response_timeout: Default::default(),
            p2p_service,
            tx_pool: FakeTxPool,
            view_provider: FakeDB,
            next_block_height,
            request_receiver,
            request_sender,
            db_heavy_task_processor: SyncProcessor::new("Test", 1, 1).unwrap(),
            tx_pool_heavy_task_processor: AsyncProcessor::new("Test", 1, 1).unwrap(),
            broadcast,
            max_headers_per_request: 0,
            max_txs_per_request: 100,
            heartbeat_check_interval: Duration::from_secs(0),
            heartbeat_max_avg_interval: Default::default(),
            heartbeat_max_time_since_last: Default::default(),
            next_check_time: Instant::now(),
            heartbeat_peer_reputation_config: Default::default(),
        };
        let mut watcher = StateWatcher::started();
        // End of initialization

        for _ in 0..100 {
            // When
            task.run(&mut watcher).await.unwrap();

            // Then
            block_processed_receiver
                .try_recv()
                .expect("Should process the block height even under p2p pressure");
        }
    }
}<|MERGE_RESOLUTION|>--- conflicted
+++ resolved
@@ -22,10 +22,6 @@
     request_response::messages::{
         OnResponse,
         RequestMessage,
-<<<<<<< HEAD
-        ResponseMessage,
-=======
->>>>>>> bb6a42cc
         ResponseMessageErrorCode,
         ResponseSender,
         V2ResponseMessage,
@@ -541,11 +537,7 @@
         DbLookUpFn:
             Fn(&V::LatestView, Range<u32>) -> anyhow::Result<Option<R>> + Send + 'static,
         ResponseSenderFn:
-<<<<<<< HEAD
-            Fn(Result<R, ResponseMessageErrorCode>) -> ResponseMessage + Send + 'static,
-=======
             Fn(Result<R, ResponseMessageErrorCode>) -> V2ResponseMessage + Send + 'static,
->>>>>>> bb6a42cc
         TaskRequestFn: Fn(Result<R, ResponseMessageErrorCode>, InboundRequestId) -> TaskRequest
             + Send
             + 'static,
@@ -564,13 +556,7 @@
                 max_len,
                 "Requested range is too large"
             );
-<<<<<<< HEAD
             let response = Err(ResponseMessageErrorCode::RequestedRangeTooLarge);
-=======
-            // TODO: https://github.com/FuelLabs/fuel-core/issues/1311
-            // Return helpful error message to requester.
-            let response = Err(ResponseMessageErrorCode::ProtocolV1EmptyResponse);
->>>>>>> bb6a42cc
             let _ = self
                 .p2p_service
                 .send_response_msg(request_id, response_sender(response));
@@ -584,19 +570,10 @@
                 return;
             }
 
-<<<<<<< HEAD
             let response = db_lookup(&view, range.clone())
                 .ok()
                 .flatten()
                 .ok_or(ResponseMessageErrorCode::Timeout);
-=======
-            // TODO: https://github.com/FuelLabs/fuel-core/issues/1311
-            // Add new error code
-            let response = db_lookup(&view, range.clone())
-                .ok()
-                .flatten()
-                .ok_or(ResponseMessageErrorCode::ProtocolV1EmptyResponse);
->>>>>>> bb6a42cc
 
             let _ = response_channel
                 .try_send(task_request(response, request_id))
@@ -606,11 +583,7 @@
         // TODO: https://github.com/FuelLabs/fuel-core/issues/1311
         // Handle error cases and return meaningful status codes
         if result.is_err() {
-<<<<<<< HEAD
             let err = Err(ResponseMessageErrorCode::SyncProcessorOutOfCapacity);
-=======
-            let err = Err(ResponseMessageErrorCode::ProtocolV1EmptyResponse);
->>>>>>> bb6a42cc
             let _ = self
                 .p2p_service
                 .send_response_msg(request_id, response_sender(err));
@@ -664,11 +637,7 @@
     ) -> anyhow::Result<()>
     where
         ResponseSenderFn:
-<<<<<<< HEAD
-            Fn(Result<R, ResponseMessageErrorCode>) -> ResponseMessage + Send + 'static,
-=======
             Fn(Result<R, ResponseMessageErrorCode>) -> V2ResponseMessage + Send + 'static,
->>>>>>> bb6a42cc
         TaskRequestFn: Fn(Result<R, ResponseMessageErrorCode>, InboundRequestId) -> TaskRequest
             + Send
             + 'static,
@@ -696,13 +665,7 @@
         });
 
         if result.is_err() {
-<<<<<<< HEAD
             let res = Err(ResponseMessageErrorCode::SyncProcessorOutOfCapacity);
-=======
-            // TODO: https://github.com/FuelLabs/fuel-core/issues/1311
-            // Return better error code
-            let res = Err(ResponseMessageErrorCode::ProtocolV1EmptyResponse);
->>>>>>> bb6a42cc
             let _ = self
                 .p2p_service
                 .send_response_msg(request_id, response_sender(res));
@@ -733,21 +696,11 @@
         tx_ids: Vec<TxId>,
         request_id: InboundRequestId,
     ) -> anyhow::Result<()> {
-<<<<<<< HEAD
-        if tx_ids.len() > self.max_txs_per_request {
-            self.p2p_service.send_response_msg(
-                request_id,
-                ResponseMessage::TxPoolFullTransactions(Err(
-                    ResponseMessageErrorCode::RequestedRangeTooLarge,
-=======
-        // TODO: https://github.com/FuelLabs/fuel-core/issues/1311
-        // Return helpful error message to requester.
         if tx_ids.len() > self.max_txs_per_request {
             self.p2p_service.send_response_msg(
                 request_id,
                 V2ResponseMessage::TxPoolFullTransactions(Err(
-                    ResponseMessageErrorCode::ProtocolV1EmptyResponse,
->>>>>>> bb6a42cc
+                    ResponseMessageErrorCode::RequestedRangeTooLarge,
                 )),
             )?;
             return Ok(());
