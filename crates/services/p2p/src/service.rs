use crate::{
    cached_view::CachedView,
    codecs::postcard::PostcardCodec,
    config::{
        Config,
        NotInitialized,
    },
    gossipsub::messages::{
        GossipTopicTag,
        GossipsubBroadcastRequest,
        GossipsubMessage,
    },
    p2p_service::{
        FuelP2PEvent,
        FuelP2PService,
    },
    peer_manager::PeerInfo,
    ports::{
        BlockHeightImporter,
        P2pDb,
        TxPool,
    },
    request_response::messages::{
        OnResponse,
        OnResponseWithPeerSelection,
        RequestMessage,
        ResponseMessageErrorCode,
        ResponseSender,
        V2ResponseMessage,
    },
};
use anyhow::anyhow;
use fuel_core_metrics::p2p_metrics::set_blocks_requested;
use fuel_core_services::{
    stream::BoxStream,
    AsyncProcessor,
    RunnableService,
    RunnableTask,
    ServiceRunner,
    StateWatcher,
    SyncProcessor,
    TraceErr,
};
use fuel_core_storage::transactional::AtomicView;
use fuel_core_types::{
    blockchain::SealedBlockHeader,
    fuel_tx::{
        Transaction,
        TxId,
        UniqueIdentifier,
    },
    fuel_types::{
        BlockHeight,
        ChainId,
    },
    services::p2p::{
        peer_reputation::{
            AppScore,
            PeerReport,
        },
        BlockHeightHeartbeatData,
        GossipData,
        GossipsubMessageAcceptance,
        GossipsubMessageInfo,
        NetworkableTransactionPool,
        PeerId as FuelPeerId,
        TransactionGossipData,
        Transactions,
    },
};
use futures::{
    future::BoxFuture,
    StreamExt,
};
use libp2p::{
    gossipsub::{
        MessageAcceptance,
        PublishError,
    },
    request_response::InboundRequestId,
    PeerId,
};
use std::{
    fmt::Debug,
    future::Future,
    ops::Range,
    sync::Arc,
};
use thiserror::Error;
use tokio::{
    sync::{
        broadcast,
        mpsc::{
            self,
            Receiver,
        },
        oneshot,
    },
    time::{
        Duration,
        Instant,
    },
};
use tracing::warn;

const CHANNEL_SIZE: usize = 1024 * 10;

pub type Service<V, T> = ServiceRunner<UninitializedTask<V, SharedState, T>>;

#[derive(Debug, Error)]
pub enum TaskError {
    #[error("No peer found to send request to")]
    NoPeerFound,
}

pub enum TaskRequest {
    // Broadcast requests to p2p network
    BroadcastTransaction(Arc<Transaction>),
    // Request to get information about all connected peers
    GetAllPeerInfo {
        channel: oneshot::Sender<Vec<(PeerId, PeerInfo)>>,
    },
    GetSealedHeaders {
        block_height_range: Range<u32>,
        channel: OnResponseWithPeerSelection<
            Result<Vec<SealedBlockHeader>, ResponseMessageErrorCode>,
        >,
    },
    GetTransactions {
        block_height_range: Range<u32>,
        channel: OnResponseWithPeerSelection<
            Result<Vec<Transactions>, ResponseMessageErrorCode>,
        >,
    },
    GetTransactionsFromPeer {
        block_height_range: Range<u32>,
        from_peer: PeerId,
        channel: OnResponse<Result<Vec<Transactions>, ResponseMessageErrorCode>>,
    },
    TxPoolGetAllTxIds {
        from_peer: PeerId,
        channel: OnResponse<Result<Vec<TxId>, ResponseMessageErrorCode>>,
    },
    TxPoolGetFullTransactions {
        tx_ids: Vec<TxId>,
        from_peer: PeerId,
        channel: OnResponse<
            Result<Vec<Option<NetworkableTransactionPool>>, ResponseMessageErrorCode>,
        >,
    },
    // Responds back to the p2p network
    RespondWithGossipsubMessageReport((GossipsubMessageInfo, GossipsubMessageAcceptance)),
    RespondWithPeerReport {
        peer_id: PeerId,
        score: AppScore,
        reporting_service: &'static str,
    },
    DatabaseTransactionsLookUp {
        response: Result<Vec<Transactions>, ResponseMessageErrorCode>,
        request_id: InboundRequestId,
    },
    DatabaseHeaderLookUp {
        response: Result<Vec<SealedBlockHeader>, ResponseMessageErrorCode>,
        request_id: InboundRequestId,
    },
    TxPoolAllTransactionsIds {
        response: Result<Vec<TxId>, ResponseMessageErrorCode>,
        request_id: InboundRequestId,
    },
    TxPoolFullTransactions {
        response:
            Result<Vec<Option<NetworkableTransactionPool>>, ResponseMessageErrorCode>,
        request_id: InboundRequestId,
    },
}

impl Debug for TaskRequest {
    fn fmt(&self, f: &mut std::fmt::Formatter<'_>) -> std::fmt::Result {
        match self {
            TaskRequest::BroadcastTransaction(_) => {
                write!(f, "TaskRequest::BroadcastTransaction")
            }
            TaskRequest::GetSealedHeaders { .. } => {
                write!(f, "TaskRequest::GetSealedHeaders")
            }
            TaskRequest::GetTransactions { .. } => {
                write!(f, "TaskRequest::GetTransactions")
            }
            TaskRequest::GetTransactionsFromPeer { .. } => {
                write!(f, "TaskRequest::GetTransactionsFromPeer")
            }
            TaskRequest::TxPoolGetAllTxIds { .. } => {
                write!(f, "TaskRequest::TxPoolGetAllTxIds")
            }
            TaskRequest::TxPoolGetFullTransactions { .. } => {
                write!(f, "TaskRequest::TxPoolGetFullTransactions")
            }
            TaskRequest::RespondWithGossipsubMessageReport(_) => {
                write!(f, "TaskRequest::RespondWithGossipsubMessageReport")
            }
            TaskRequest::RespondWithPeerReport { .. } => {
                write!(f, "TaskRequest::RespondWithPeerReport")
            }
            TaskRequest::GetAllPeerInfo { .. } => {
                write!(f, "TaskRequest::GetPeerInfo")
            }
            TaskRequest::DatabaseTransactionsLookUp { .. } => {
                write!(f, "TaskRequest::DatabaseTransactionsLookUp")
            }
            TaskRequest::DatabaseHeaderLookUp { .. } => {
                write!(f, "TaskRequest::DatabaseHeaderLookUp")
            }
            TaskRequest::TxPoolAllTransactionsIds { .. } => {
                write!(f, "TaskRequest::TxPoolAllTransactionsIds")
            }
            TaskRequest::TxPoolFullTransactions { .. } => {
                write!(f, "TaskRequest::TxPoolFullTransactions")
            }
        }
    }
}

#[derive(Debug, Clone, Copy, PartialEq, Eq)]
pub enum HeartBeatPeerReportReason {
    OldHeartBeat,
    LowHeartBeatFrequency,
}

pub trait TaskP2PService: Send {
    fn get_all_peer_info(&self) -> Vec<(&PeerId, &PeerInfo)>;
    fn get_peer_id_with_height(&self, height: &BlockHeight) -> Option<PeerId>;

    fn next_event(&mut self) -> BoxFuture<'_, Option<FuelP2PEvent>>;

    fn publish_message(
        &mut self,
        message: GossipsubBroadcastRequest,
    ) -> anyhow::Result<()>;

    fn send_request_msg(
        &mut self,
        peer_id: Option<PeerId>,
        request_msg: RequestMessage,
        on_response: ResponseSender,
    ) -> anyhow::Result<()>;

    fn send_response_msg(
        &mut self,
        request_id: InboundRequestId,
        message: V2ResponseMessage,
    ) -> anyhow::Result<()>;

    fn report_message(
        &mut self,
        message: GossipsubMessageInfo,
        acceptance: GossipsubMessageAcceptance,
    ) -> anyhow::Result<()>;

    fn report_peer(
        &mut self,
        peer_id: PeerId,
        score: AppScore,
        reporting_service: &str,
    ) -> anyhow::Result<()>;

    fn update_block_height(&mut self, height: BlockHeight) -> anyhow::Result<()>;

    fn update_metrics<T>(&self, update_fn: T)
    where
        T: FnOnce();
}

impl TaskP2PService for FuelP2PService {
    fn update_metrics<T>(&self, update_fn: T)
    where
        T: FnOnce(),
    {
        FuelP2PService::update_metrics(self, update_fn)
    }

    fn get_all_peer_info(&self) -> Vec<(&PeerId, &PeerInfo)> {
        self.peer_manager().get_all_peers().collect()
    }

    fn get_peer_id_with_height(&self, height: &BlockHeight) -> Option<PeerId> {
        self.peer_manager().get_peer_id_with_height(height)
    }

    fn next_event(&mut self) -> BoxFuture<'_, Option<FuelP2PEvent>> {
        Box::pin(self.next_event())
    }

    fn publish_message(
        &mut self,
        message: GossipsubBroadcastRequest,
    ) -> anyhow::Result<()> {
        let result = self.publish_message(message);

        match result {
            Ok(_) => Ok(()),
            Err(e) => {
                if matches!(&e, PublishError::InsufficientPeers) {
                    Ok(())
                } else {
                    Err(anyhow!(e))
                }
            }
        }
    }

    fn send_request_msg(
        &mut self,
        peer_id: Option<PeerId>,
        request_msg: RequestMessage,
        on_response: ResponseSender,
    ) -> anyhow::Result<()> {
        self.send_request_msg(peer_id, request_msg, on_response)?;
        Ok(())
    }

    fn send_response_msg(
        &mut self,
        request_id: InboundRequestId,
        message: V2ResponseMessage,
    ) -> anyhow::Result<()> {
        self.send_response_msg(request_id, message)?;
        Ok(())
    }

    fn report_message(
        &mut self,
        message: GossipsubMessageInfo,
        acceptance: GossipsubMessageAcceptance,
    ) -> anyhow::Result<()> {
        report_message(self, message, acceptance);
        Ok(())
    }

    fn report_peer(
        &mut self,
        peer_id: PeerId,
        score: AppScore,
        reporting_service: &str,
    ) -> anyhow::Result<()> {
        self.report_peer(peer_id, score, reporting_service);
        Ok(())
    }

    fn update_block_height(&mut self, height: BlockHeight) -> anyhow::Result<()> {
        self.update_block_height(height);
        Ok(())
    }
}

pub trait Broadcast: Send {
    fn report_peer(
        &self,
        peer_id: FuelPeerId,
        report: AppScore,
        reporting_service: &'static str,
    ) -> anyhow::Result<()>;

    fn block_height_broadcast(
        &self,
        block_height_data: BlockHeightHeartbeatData,
    ) -> anyhow::Result<()>;

    fn tx_broadcast(&self, transaction: TransactionGossipData) -> anyhow::Result<()>;

    fn new_tx_subscription_broadcast(&self, peer_id: FuelPeerId) -> anyhow::Result<()>;
}

impl Broadcast for SharedState {
    fn report_peer(
        &self,
        peer_id: FuelPeerId,
        report: AppScore,
        reporting_service: &'static str,
    ) -> anyhow::Result<()> {
        self.report_peer(peer_id, report, reporting_service)
    }

    fn block_height_broadcast(
        &self,
        block_height_data: BlockHeightHeartbeatData,
    ) -> anyhow::Result<()> {
        self.block_height_broadcast.send(block_height_data)?;
        Ok(())
    }

    fn tx_broadcast(&self, transaction: TransactionGossipData) -> anyhow::Result<()> {
        self.tx_broadcast.send(transaction)?;
        Ok(())
    }

    fn new_tx_subscription_broadcast(&self, peer_id: FuelPeerId) -> anyhow::Result<()> {
        self.new_tx_subscription_broadcast.send(peer_id)?;
        Ok(())
    }
}

/// Uninitialized task for the p2p that can be upgraded later into [`Task`].
pub struct UninitializedTask<V, B, T> {
    chain_id: ChainId,
    last_height: BlockHeight,
    view_provider: V,
    next_block_height: BoxStream<BlockHeight>,
    /// Receive internal Task Requests
    request_receiver: mpsc::Receiver<TaskRequest>,
    broadcast: B,
    tx_pool: T,
    config: Config<NotInitialized>,
}

/// Orchestrates various p2p-related events between the inner `P2pService`
/// and the top level `NetworkService`.
pub struct Task<P, V, B, T> {
    chain_id: ChainId,
    response_timeout: Duration,
    p2p_service: P,
    view_provider: V,
    next_block_height: BoxStream<BlockHeight>,
    /// Receive internal Task Requests
    request_receiver: mpsc::Receiver<TaskRequest>,
    request_sender: mpsc::Sender<TaskRequest>,
    db_heavy_task_processor: SyncProcessor,
    tx_pool_heavy_task_processor: AsyncProcessor,
    broadcast: B,
    tx_pool: T,
    max_headers_per_request: usize,
    max_txs_per_request: usize,
    // milliseconds wait time between peer heartbeat reputation checks
    heartbeat_check_interval: Duration,
    heartbeat_max_avg_interval: Duration,
    heartbeat_max_time_since_last: Duration,
    next_check_time: Instant,
    heartbeat_peer_reputation_config: HeartbeatPeerReputationConfig,
    // cached view
    cached_view: Arc<CachedView>,
}

#[derive(Default, Clone)]
pub struct HeartbeatPeerReputationConfig {
    old_heartbeat_penalty: AppScore,
    low_heartbeat_frequency_penalty: AppScore,
}

impl<V, T> UninitializedTask<V, SharedState, T> {
    #[allow(clippy::too_many_arguments)]
    pub fn new<B: BlockHeightImporter>(
        chain_id: ChainId,
        last_height: BlockHeight,
        config: Config<NotInitialized>,
        shared_state: SharedState,
        request_receiver: Receiver<TaskRequest>,
        view_provider: V,
        block_importer: B,
        tx_pool: T,
    ) -> Self {
        let next_block_height = block_importer.next_block_height();

        Self {
            chain_id,
            last_height,
            view_provider,
            tx_pool,
            next_block_height,
            request_receiver,
            broadcast: shared_state,
            config,
        }
    }
}

impl<P, V, B, T> Task<P, V, B, T>
where
    P: TaskP2PService,
    V: AtomicView,
    B: Broadcast,
{
    fn peer_heartbeat_reputation_checks(&self) -> anyhow::Result<()> {
        for (peer_id, peer_info) in self.p2p_service.get_all_peer_info() {
            if peer_info.heartbeat_data.duration_since_last_heartbeat()
                > self.heartbeat_max_time_since_last
            {
                tracing::debug!("Peer {:?} has old heartbeat", peer_id);
                let report = HeartBeatPeerReportReason::OldHeartBeat;
                let peer_id = convert_peer_id(peer_id)?;
                self.report_peer(peer_id, report)?;
            } else if peer_info.heartbeat_data.average_time_between_heartbeats()
                > self.heartbeat_max_avg_interval
            {
                tracing::debug!("Peer {:?} has low heartbeat frequency", peer_id);
                let report = HeartBeatPeerReportReason::LowHeartBeatFrequency;
                let peer_id = convert_peer_id(peer_id)?;
                self.report_peer(peer_id, report)?;
            }
        }
        Ok(())
    }

    fn report_peer(
        &self,
        peer_id: FuelPeerId,
        report: HeartBeatPeerReportReason,
    ) -> anyhow::Result<()> {
        let app_score = match report {
            HeartBeatPeerReportReason::OldHeartBeat => {
                self.heartbeat_peer_reputation_config.old_heartbeat_penalty
            }
            HeartBeatPeerReportReason::LowHeartBeatFrequency => {
                self.heartbeat_peer_reputation_config
                    .low_heartbeat_frequency_penalty
            }
        };
        let reporting_service = "p2p";
        self.broadcast
            .report_peer(peer_id, app_score, reporting_service)?;
        Ok(())
    }
}

impl<P, V, B, T> Task<P, V, B, T>
where
    P: TaskP2PService + 'static,
    V: AtomicView + 'static,
    V::LatestView: P2pDb,
    T: TxPool + 'static,
    B: Send,
{
    fn update_metrics<U>(&self, update_fn: U)
    where
        U: FnOnce(),
    {
        self.p2p_service.update_metrics(update_fn)
    }

    fn process_request(
        &mut self,
        request_message: RequestMessage,
        request_id: InboundRequestId,
    ) -> anyhow::Result<()> {
        match request_message {
            RequestMessage::Transactions(range) => {
                self.handle_transactions_request(range, request_id)
            }
            RequestMessage::SealedHeaders(range) => {
                self.handle_sealed_headers_request(range, request_id)
            }
            RequestMessage::TxPoolAllTransactionsIds => {
                self.handle_all_transactions_ids_request(request_id)
            }
            RequestMessage::TxPoolFullTransactions(tx_ids) => {
                self.handle_full_transactions_request(tx_ids, request_id)
            }
        }
    }

    fn handle_db_request<DbLookUpFn, ResponseSenderFn, TaskRequestFn, R>(
        &mut self,
        range: Range<u32>,
        request_id: InboundRequestId,
        response_sender: ResponseSenderFn,
        db_lookup: DbLookUpFn,
        task_request: TaskRequestFn,
        max_len: usize,
    ) -> anyhow::Result<()>
    where
        DbLookUpFn: Fn(&V::LatestView, &Arc<CachedView>, Range<u32>) -> anyhow::Result<Option<R>>
            + Send
            + 'static,
        ResponseSenderFn:
            Fn(Result<R, ResponseMessageErrorCode>) -> V2ResponseMessage + Send + 'static,
        TaskRequestFn: Fn(Result<R, ResponseMessageErrorCode>, InboundRequestId) -> TaskRequest
            + Send
            + 'static,
        R: Send + 'static,
    {
        let instant = Instant::now();
        let timeout = self.response_timeout;
        let response_channel = self.request_sender.clone();
        let range_len = range.len();

        self.update_metrics(|| set_blocks_requested(range_len));

        if range_len > max_len {
            tracing::error!(
                requested_length = range.len(),
                max_len,
                "Requested range is too large"
            );
            let response = Err(ResponseMessageErrorCode::RequestedRangeTooLarge);
            let _ = self
                .p2p_service
                .send_response_msg(request_id, response_sender(response));
            return Ok(());
        }

        let view = self.view_provider.latest_view()?;
        let result = self.db_heavy_task_processor.try_spawn({
            let cached_view = self.cached_view.clone();
            move || {
                if instant.elapsed() > timeout {
                    tracing::warn!("Request timed out");
                    return;
                }

<<<<<<< HEAD
                // TODO: https://github.com/FuelLabs/fuel-core/issues/1311
                // Add new error code
                let response = db_lookup(&view, &cached_view, range.clone())
                    .ok()
                    .flatten()
                    .ok_or(ResponseMessageErrorCode::ProtocolV1EmptyResponse);
=======
            let response = db_lookup(&view, range.clone())
                .ok()
                .flatten()
                .ok_or(ResponseMessageErrorCode::Timeout);
>>>>>>> f9b1fe26

                let _ = response_channel
                    .try_send(task_request(response, request_id))
                    .trace_err("Failed to send response to the request channel");
            }
        });

        if result.is_err() {
            let err = Err(ResponseMessageErrorCode::SyncProcessorOutOfCapacity);
            let _ = self
                .p2p_service
                .send_response_msg(request_id, response_sender(err));
        }

        Ok(())
    }

    fn handle_transactions_request(
        &mut self,
        range: Range<u32>,
        request_id: InboundRequestId,
    ) -> anyhow::Result<()> {
        self.handle_db_request(
            range,
            request_id,
            V2ResponseMessage::Transactions,
            |view, cached_view, range| {
                cached_view
                    .get_transactions(view, range)
                    .map_err(anyhow::Error::from)
            },
            |response, request_id| TaskRequest::DatabaseTransactionsLookUp {
                response,
                request_id,
            },
            self.max_headers_per_request,
        )
    }

    fn handle_sealed_headers_request(
        &mut self,
        range: Range<u32>,
        request_id: InboundRequestId,
    ) -> anyhow::Result<()> {
        self.handle_db_request(
            range,
            request_id,
            V2ResponseMessage::SealedHeaders,
            |view, cached_view, range| {
                cached_view
                    .get_sealed_headers(view, range)
                    .map_err(anyhow::Error::from)
            },
            |response, request_id| TaskRequest::DatabaseHeaderLookUp {
                response,
                request_id,
            },
            self.max_headers_per_request,
        )
    }

    fn handle_txpool_request<F, ResponseSenderFn, TaskRequestFn, R>(
        &mut self,
        request_id: InboundRequestId,
        txpool_function: F,
        response_sender: ResponseSenderFn,
        task_request: TaskRequestFn,
    ) -> anyhow::Result<()>
    where
        ResponseSenderFn:
            Fn(Result<R, ResponseMessageErrorCode>) -> V2ResponseMessage + Send + 'static,
        TaskRequestFn: Fn(Result<R, ResponseMessageErrorCode>, InboundRequestId) -> TaskRequest
            + Send
            + 'static,
        F: Future<Output = anyhow::Result<R>> + Send + 'static,
    {
        let instant = Instant::now();
        let timeout = self.response_timeout;
        let response_channel = self.request_sender.clone();
        let result = self.tx_pool_heavy_task_processor.try_spawn(async move {
            if instant.elapsed() > timeout {
                tracing::warn!("Request timed out");
                return;
            }

            let Ok(response) = txpool_function.await else {
                warn!("Failed to get txpool data");
                return;
            };

            let _ = response_channel
                .try_send(task_request(Ok(response), request_id))
                .trace_err("Failed to send response to the request channel");
        });

        if result.is_err() {
            let res = Err(ResponseMessageErrorCode::SyncProcessorOutOfCapacity);
            let _ = self
                .p2p_service
                .send_response_msg(request_id, response_sender(res));
        }

        Ok(())
    }

    fn handle_all_transactions_ids_request(
        &mut self,
        request_id: InboundRequestId,
    ) -> anyhow::Result<()> {
        let max_txs = self.max_txs_per_request;
        let tx_pool = self.tx_pool.clone();
        self.handle_txpool_request(
            request_id,
            async move { tx_pool.get_tx_ids(max_txs).await },
            V2ResponseMessage::TxPoolAllTransactionsIds,
            |response, request_id| TaskRequest::TxPoolAllTransactionsIds {
                response,
                request_id,
            },
        )
    }

    fn handle_full_transactions_request(
        &mut self,
        tx_ids: Vec<TxId>,
        request_id: InboundRequestId,
    ) -> anyhow::Result<()> {
        if tx_ids.len() > self.max_txs_per_request {
            self.p2p_service.send_response_msg(
                request_id,
                V2ResponseMessage::TxPoolFullTransactions(Err(
                    ResponseMessageErrorCode::RequestedRangeTooLarge,
                )),
            )?;
            return Ok(());
        }
        let tx_pool = self.tx_pool.clone();
        self.handle_txpool_request(
            request_id,
            async move { tx_pool.get_full_txs(tx_ids).await },
            V2ResponseMessage::TxPoolFullTransactions,
            |response, request_id| TaskRequest::TxPoolFullTransactions {
                response,
                request_id,
            },
        )
    }
}

fn convert_peer_id(peer_id: &PeerId) -> anyhow::Result<FuelPeerId> {
    let inner = Vec::from(*peer_id);
    Ok(FuelPeerId::from(inner))
}

#[async_trait::async_trait]
impl<V, T> RunnableService for UninitializedTask<V, SharedState, T>
where
    V: AtomicView + 'static,
    V::LatestView: P2pDb,
    T: TxPool + 'static,
{
    const NAME: &'static str = "P2P";

    type SharedData = SharedState;
    type Task = Task<FuelP2PService, V, SharedState, T>;
    type TaskParams = ();

    fn shared_data(&self) -> Self::SharedData {
        self.broadcast.clone()
    }

    async fn into_task(
        mut self,
        _: &StateWatcher,
        _: Self::TaskParams,
    ) -> anyhow::Result<Self::Task> {
        let Self {
            chain_id,
            last_height,
            view_provider,
            next_block_height,
            request_receiver,
            broadcast,
            tx_pool,
            config,
        } = self;

        let view = view_provider.latest_view()?;
        let genesis = view.get_genesis()?;
        let config = config.init(genesis)?;
        let Config {
            max_block_size,
            max_headers_per_request,
            max_txs_per_request,
            heartbeat_check_interval,
            heartbeat_max_avg_interval,
            heartbeat_max_time_since_last,
            database_read_threads,
            tx_pool_threads,
            metrics,
            ..
        } = config;

        // Hardcoded for now, but left here to be configurable in the future.
        // TODO: https://github.com/FuelLabs/fuel-core/issues/1340
        let heartbeat_peer_reputation_config = HeartbeatPeerReputationConfig {
            old_heartbeat_penalty: -5.,
            low_heartbeat_frequency_penalty: -5.,
        };

        let response_timeout = config.set_request_timeout;
        let mut p2p_service = FuelP2PService::new(
            broadcast.reserved_peers_broadcast.clone(),
            config,
            PostcardCodec::new(max_block_size),
        )
        .await?;
        p2p_service.update_block_height(last_height);
        p2p_service.start().await?;

        let next_check_time =
            Instant::now().checked_add(heartbeat_check_interval).expect(
                "The heartbeat check interval should be small enough to do frequently",
            );
        let db_heavy_task_processor = SyncProcessor::new(
            "P2P_DatabaseProcessor",
            database_read_threads,
            1024 * 10,
        )?;
        let tx_pool_heavy_task_processor =
            AsyncProcessor::new("P2P_TxPoolLookUpProcessor", tx_pool_threads, 32)?;
        let request_sender = broadcast.request_sender.clone();

        let task = Task {
            chain_id,
            response_timeout,
            p2p_service,
            view_provider,
            request_receiver,
            request_sender,
            next_block_height,
            broadcast,
            tx_pool,
            db_heavy_task_processor,
            tx_pool_heavy_task_processor,
            max_headers_per_request,
            max_txs_per_request,
            heartbeat_check_interval,
            heartbeat_max_avg_interval,
            heartbeat_max_time_since_last,
            next_check_time,
            heartbeat_peer_reputation_config,
            cached_view: Arc::new(CachedView::new(614 * 10, metrics)),
        };
        Ok(task)
    }
}

// TODO: Add tests https://github.com/FuelLabs/fuel-core/issues/1275
#[async_trait::async_trait]
impl<P, V, B, T> RunnableTask for Task<P, V, B, T>
where
    P: TaskP2PService + 'static,
    V: AtomicView + 'static,
    V::LatestView: P2pDb,
    B: Broadcast + 'static,
    T: TxPool + 'static,
{
    async fn run(&mut self, watcher: &mut StateWatcher) -> anyhow::Result<bool> {
        tracing::debug!("P2P task is running");
        let mut should_continue;

        tokio::select! {
            biased;

            _ = watcher.while_started() => {
                should_continue = false;
            },
            latest_block_height = self.next_block_height.next() => {
                if let Some(latest_block_height) = latest_block_height {
                    let _ = self.p2p_service.update_block_height(latest_block_height);
                    should_continue = true;
                } else {
                    should_continue = false;
                }
            },
            next_service_request = self.request_receiver.recv() => {
                should_continue = true;
                match next_service_request {
                    Some(TaskRequest::BroadcastTransaction(transaction)) => {
                        let tx_id = transaction.id(&self.chain_id);
                        let broadcast = GossipsubBroadcastRequest::NewTx(transaction);
                        let result = self.p2p_service.publish_message(broadcast);
                        if let Err(e) = result {
                            tracing::error!("Got an error during transaction {} broadcasting {}", tx_id, e);
                        }
                    }
                    Some(TaskRequest::GetSealedHeaders { block_height_range, channel}) => {
                        // Note: this range has already been checked for
                        // validity in `SharedState::get_sealed_block_headers`.
                        let height = BlockHeight::from(block_height_range.end.saturating_sub(1));
                        let Some(peer) = self.p2p_service.get_peer_id_with_height(&height) else {
                            let _ = channel.send(Err(TaskError::NoPeerFound));
                            return Ok(should_continue);
                        };
                        let channel = ResponseSender::SealedHeaders(channel);
                        let request_msg = RequestMessage::SealedHeaders(block_height_range.clone());
                        self.p2p_service.send_request_msg(Some(peer), request_msg, channel).expect("We always have a peer here, so send has a target");
                    }
                    Some(TaskRequest::GetTransactions {block_height_range, channel }) => {
                        let height = BlockHeight::from(block_height_range.end.saturating_sub(1));
                        let Some(peer) = self.p2p_service.get_peer_id_with_height(&height) else {
                            let _ = channel.send(Err(TaskError::NoPeerFound));
                            return Ok(should_continue);
                        };
                        let channel = ResponseSender::Transactions(channel);
                        let request_msg = RequestMessage::Transactions(block_height_range.clone());
                        self.p2p_service.send_request_msg(Some(peer), request_msg, channel).expect("We always have a peer here, so send has a target");
                    }
                    Some(TaskRequest::GetTransactionsFromPeer { block_height_range, from_peer, channel }) => {
                        let channel = ResponseSender::TransactionsFromPeer(channel);
                        let request_msg = RequestMessage::Transactions(block_height_range);
                        self.p2p_service.send_request_msg(Some(from_peer), request_msg, channel).expect("We always a peer here, so send has a target");
                    }
                    Some(TaskRequest::TxPoolGetAllTxIds { from_peer, channel }) => {
                        let channel = ResponseSender::TxPoolAllTransactionsIds(channel);
                        let request_msg = RequestMessage::TxPoolAllTransactionsIds;
                        self.p2p_service.send_request_msg(Some(from_peer), request_msg, channel).expect("We always have a peer here, so send has a target");
                    }
                    Some(TaskRequest::TxPoolGetFullTransactions { tx_ids, from_peer, channel }) => {
                        let channel = ResponseSender::TxPoolFullTransactions(channel);
                        let request_msg = RequestMessage::TxPoolFullTransactions(tx_ids);
                        self.p2p_service.send_request_msg(Some(from_peer), request_msg, channel).expect("We always have a peer here, so send has a target");
                    }
                    Some(TaskRequest::RespondWithGossipsubMessageReport((message, acceptance))) => {
                        // report_message(&mut self.p2p_service, message, acceptance);
                        self.p2p_service.report_message(message, acceptance)?;
                    }
                    Some(TaskRequest::RespondWithPeerReport { peer_id, score, reporting_service }) => {
                        let _ = self.p2p_service.report_peer(peer_id, score, reporting_service);
                    }
                    Some(TaskRequest::GetAllPeerInfo { channel }) => {
                        let peers = self.p2p_service.get_all_peer_info()
                            .into_iter()
                            .map(|(id, info)| (*id, info.clone()))
                            .collect::<Vec<_>>();
                        let _ = channel.send(peers);
                    }
                    Some(TaskRequest::DatabaseTransactionsLookUp { response, request_id }) => {
                        let _ = self.p2p_service.send_response_msg(request_id, V2ResponseMessage::Transactions(response));
                    }
                    Some(TaskRequest::DatabaseHeaderLookUp { response, request_id }) => {
                        let _ = self.p2p_service.send_response_msg(request_id, V2ResponseMessage::SealedHeaders(response));
                    }
                    Some(TaskRequest::TxPoolAllTransactionsIds { response, request_id }) => {
                        let _ = self.p2p_service.send_response_msg(request_id, V2ResponseMessage::TxPoolAllTransactionsIds(response));
                    }
                    Some(TaskRequest::TxPoolFullTransactions { response, request_id }) => {
                        let _ = self.p2p_service.send_response_msg(request_id, V2ResponseMessage::TxPoolFullTransactions(response));
                    }
                    None => {
                        tracing::error!("The P2P `Task` should be holder of the `Sender`");
                        should_continue = false;
                    }
                }
            }
            p2p_event = self.p2p_service.next_event() => {
                should_continue = true;
                match p2p_event {
                    Some(FuelP2PEvent::PeerInfoUpdated { peer_id, block_height }) => {
                        let peer_id: Vec<u8> = peer_id.into();
                        let block_height_data = BlockHeightHeartbeatData {
                            peer_id: peer_id.into(),
                            block_height,
                        };

                        let _ = self.broadcast.block_height_broadcast(block_height_data);
                    }
                    Some(FuelP2PEvent::GossipsubMessage { message, message_id, peer_id,.. }) => {
                        let message_id = message_id.0;

                        match message {
                            GossipsubMessage::NewTx(transaction) => {
                                let next_transaction = GossipData::new(transaction, peer_id, message_id);
                                let _ = self.broadcast.tx_broadcast(next_transaction);
                            },
                        }
                    },
                    Some(FuelP2PEvent::InboundRequestMessage { request_message, request_id }) => {
                        self.process_request(request_message, request_id)?
                    },
                    Some(FuelP2PEvent::NewSubscription { peer_id, tag }) => {
                        if tag == GossipTopicTag::NewTx {
                            let _ = self.broadcast.new_tx_subscription_broadcast(FuelPeerId::from(peer_id.to_bytes()));
                        }
                    },
                    _ => (),
                }
            },
            _  = tokio::time::sleep_until(self.next_check_time) => {
                should_continue = true;
                let res = self.peer_heartbeat_reputation_checks();
                match res {
                    Ok(_) => tracing::debug!("Peer heartbeat reputation checks completed"),
                    Err(e) => {
                        tracing::error!("Failed to perform peer heartbeat reputation checks: {:?}", e);
                    }
                }
                self.next_check_time += self.heartbeat_check_interval;
            }
        }

        tracing::debug!("P2P task is finished");
        Ok(should_continue)
    }

    async fn shutdown(self) -> anyhow::Result<()> {
        // Nothing to shut down because we don't have any temporary state that should be dumped,
        // and we don't spawn any sub-tasks that we need to finish or await.

        // `FuelP2PService` doesn't support graceful shutdown(with informing of connected peers).
        // https://github.com/libp2p/specs/blob/master/ROADMAP.md#%EF%B8%8F-polite-peering
        // Dropping of the `FuelP2PService` will close all connections.

        Ok(())
    }
}

#[derive(Clone)]
pub struct SharedState {
    /// Sender of p2p with peer gossip subscription (vec<u8> represent the peer_id)
    new_tx_subscription_broadcast: broadcast::Sender<FuelPeerId>,
    /// Sender of p2p transaction used for subscribing.
    tx_broadcast: broadcast::Sender<TransactionGossipData>,
    /// Sender of reserved peers connection updates.
    reserved_peers_broadcast: broadcast::Sender<usize>,
    /// Used for communicating with the `Task`.
    request_sender: mpsc::Sender<TaskRequest>,
    /// Sender of p2p block height data
    block_height_broadcast: broadcast::Sender<BlockHeightHeartbeatData>,
    /// Max txs per request
    max_txs_per_request: usize,
}

impl SharedState {
    pub fn notify_gossip_transaction_validity(
        &self,
        message_info: GossipsubMessageInfo,
        acceptance: GossipsubMessageAcceptance,
    ) -> anyhow::Result<()> {
        self.request_sender
            .try_send(TaskRequest::RespondWithGossipsubMessageReport((
                message_info,
                acceptance,
            )))?;
        Ok(())
    }

    pub async fn get_sealed_block_headers(
        &self,
        block_height_range: Range<u32>,
    ) -> anyhow::Result<(Vec<u8>, Option<Vec<SealedBlockHeader>>)> {
        let (sender, receiver) = oneshot::channel();

        if block_height_range.is_empty() {
            return Err(anyhow!(
                "Cannot retrieve headers for an empty range of block heights"
            ));
        }

        self.request_sender
            .send(TaskRequest::GetSealedHeaders {
                block_height_range,
                channel: sender,
            })
            .await?;

        let (peer_id, response) = receiver
            .await
            .map_err(|e| anyhow!("{e}"))?
            .map_err(|e| anyhow!("{e}"))?;

        let data = response.map_err(|e| anyhow!("Invalid response from peer {e:?}"))?;
        if let Err(ref response_error_code) = data {
            warn!(
                "Peer {peer_id:?} failed to respond with sealed headers: {response_error_code:?}"
            );
        };

        Ok((peer_id.to_bytes(), data.ok()))
    }

    pub async fn get_transactions(
        &self,
        range: Range<u32>,
    ) -> anyhow::Result<(Vec<u8>, Option<Vec<Transactions>>)> {
        let (sender, receiver) = oneshot::channel();

        if range.is_empty() {
            return Err(anyhow!(
                "Cannot retrieve transactions for an empty range of block heights"
            ));
        }

        self.request_sender
            .send(TaskRequest::GetTransactions {
                block_height_range: range,
                channel: sender,
            })
            .await?;

        let (peer_id, response) = receiver
            .await
            .map_err(|e| anyhow!("{e}"))?
            .map_err(|e| anyhow!("{e}"))?;

        let data = match response {
            Err(request_response_protocol_error) => Err(anyhow!(
                "Invalid response from peer {request_response_protocol_error:?}"
            )),
            Ok(Err(response_error_code)) => {
                warn!("Peer {peer_id:?} failed to respond with sealed headers: {response_error_code:?}");
                Ok(None)
            }
            Ok(Ok(headers)) => Ok(Some(headers)),
        };
        data.map(|data| (peer_id.to_bytes(), data))
    }

    pub async fn get_transactions_from_peer(
        &self,
        peer_id: FuelPeerId,
        range: Range<u32>,
    ) -> anyhow::Result<Option<Vec<Transactions>>> {
        let (sender, receiver) = oneshot::channel();
        let from_peer = PeerId::from_bytes(peer_id.as_ref()).expect("Valid PeerId");

        let request = TaskRequest::GetTransactionsFromPeer {
            block_height_range: range,
            from_peer,
            channel: sender,
        };
        self.request_sender.send(request).await?;

        let (response_from_peer, response) =
            receiver.await.map_err(|e| anyhow!("{e}"))?;
        assert_eq!(
            peer_id.as_ref(),
            response_from_peer.to_bytes(),
            "Bug: response from non-requested peer"
        );

        match response {
            Err(request_response_protocol_error) => Err(anyhow!(
                "Invalid response from peer {request_response_protocol_error:?}"
            )),
            Ok(Err(response_error_code)) => {
                warn!(
                    "Peer {peer_id:?} failed to respond with transactions: {response_error_code:?}"
                );
                Ok(None)
            }
            Ok(Ok(txs)) => Ok(Some(txs)),
        }
    }

    pub async fn get_all_transactions_ids_from_peer(
        &self,
        peer_id: FuelPeerId,
    ) -> anyhow::Result<Vec<TxId>> {
        let (sender, receiver) = oneshot::channel();
        let from_peer = PeerId::from_bytes(peer_id.as_ref()).expect("Valid PeerId");
        let request = TaskRequest::TxPoolGetAllTxIds {
            from_peer,
            channel: sender,
        };
        self.request_sender.try_send(request)?;

        let (response_from_peer, response) =
            receiver.await.map_err(|e| anyhow!("{e}"))?;

        debug_assert_eq!(
            peer_id.as_ref(),
            response_from_peer.to_bytes(),
            "Bug: response from non-requested peer"
        );

        let response =
            response.map_err(|e| anyhow!("Invalid response from peer {e:?}"))?;

        let txs = response.inspect_err(|e| { warn!("Peer {peer_id:?} could not response to request to get all transactions ids: {e:?}"); } ).unwrap_or_default();

        if txs.len() > self.max_txs_per_request {
            return Err(anyhow!("Too many transactions requested: {}", txs.len()));
        }
        Ok(txs)
    }

    pub async fn get_full_transactions_from_peer(
        &self,
        peer_id: FuelPeerId,
        tx_ids: Vec<TxId>,
    ) -> anyhow::Result<Vec<Option<Transaction>>> {
        let (sender, receiver) = oneshot::channel();
        let from_peer = PeerId::from_bytes(peer_id.as_ref()).expect("Valid PeerId");
        let request = TaskRequest::TxPoolGetFullTransactions {
            tx_ids,
            from_peer,
            channel: sender,
        };
        self.request_sender.try_send(request)?;

        let (response_from_peer, response) =
            receiver.await.map_err(|e| anyhow!("{e}"))?;
        debug_assert_eq!(
            peer_id.as_ref(),
            response_from_peer.to_bytes(),
            "Bug: response from non-requested peer"
        );

        let response =
            response.map_err(|e| anyhow!("Invalid response from peer {e:?}"))?;
        let txs = response.inspect_err(|e| { warn!("Peer {peer_id:?} could not response to request to get full transactions: {e:?}"); } ).unwrap_or_default();

        if txs.len() > self.max_txs_per_request {
            return Err(anyhow!("Too many transactions requested: {}", txs.len()));
        }
        txs.into_iter()
            .map(|tx| {
                tx.map(Transaction::try_from)
                    .transpose()
                    .map_err(|err| anyhow::anyhow!(err))
            })
            .collect()
    }

    pub fn broadcast_transaction(
        &self,
        transaction: Arc<Transaction>,
    ) -> anyhow::Result<()> {
        self.request_sender
            .try_send(TaskRequest::BroadcastTransaction(transaction))?;
        Ok(())
    }

    pub async fn get_all_peers(&self) -> anyhow::Result<Vec<(PeerId, PeerInfo)>> {
        let (sender, receiver) = oneshot::channel();

        self.request_sender
            .send(TaskRequest::GetAllPeerInfo { channel: sender })
            .await?;

        receiver.await.map_err(|e| anyhow!("{}", e))
    }

    pub fn subscribe_new_peers(&self) -> broadcast::Receiver<FuelPeerId> {
        self.new_tx_subscription_broadcast.subscribe()
    }

    pub fn subscribe_tx(&self) -> broadcast::Receiver<TransactionGossipData> {
        self.tx_broadcast.subscribe()
    }

    pub fn subscribe_block_height(
        &self,
    ) -> broadcast::Receiver<BlockHeightHeartbeatData> {
        self.block_height_broadcast.subscribe()
    }

    pub fn subscribe_reserved_peers_count(&self) -> broadcast::Receiver<usize> {
        self.reserved_peers_broadcast.subscribe()
    }

    pub fn report_peer<T: PeerReport>(
        &self,
        peer_id: FuelPeerId,
        peer_report: T,
        reporting_service: &'static str,
    ) -> anyhow::Result<()> {
        match Vec::from(peer_id).try_into() {
            Ok(peer_id) => {
                let score = peer_report.get_score_from_report();

                self.request_sender
                    .try_send(TaskRequest::RespondWithPeerReport {
                        peer_id,
                        score,
                        reporting_service,
                    })?;

                Ok(())
            }
            Err(e) => {
                warn!(target: "fuel-p2p", "Failed to read PeerId from {e:?}");
                Err(anyhow::anyhow!("Failed to read PeerId from {e:?}"))
            }
        }
    }
}

pub fn build_shared_state(
    config: Config<NotInitialized>,
) -> (SharedState, Receiver<TaskRequest>) {
    let (request_sender, request_receiver) = mpsc::channel(CHANNEL_SIZE);
    let (tx_broadcast, _) = broadcast::channel(CHANNEL_SIZE);
    let (new_tx_subscription_broadcast, _) = broadcast::channel(CHANNEL_SIZE);
    let (block_height_broadcast, _) = broadcast::channel(CHANNEL_SIZE);

    let (reserved_peers_broadcast, _) = broadcast::channel::<usize>(
        config
            .reserved_nodes
            .len()
            .saturating_mul(2)
            .saturating_add(1),
    );

    (
        SharedState {
            request_sender,
            new_tx_subscription_broadcast,
            tx_broadcast,
            reserved_peers_broadcast,
            block_height_broadcast,
            max_txs_per_request: config.max_txs_per_request,
        },
        request_receiver,
    )
}

#[allow(clippy::too_many_arguments)]
pub fn new_service<V, B, T>(
    chain_id: ChainId,
    last_height: BlockHeight,
    p2p_config: Config<NotInitialized>,
    shared_state: SharedState,
    request_receiver: Receiver<TaskRequest>,
    view_provider: V,
    block_importer: B,
    tx_pool: T,
) -> Service<V, T>
where
    V: AtomicView + 'static,
    V::LatestView: P2pDb,
    B: BlockHeightImporter,
    T: TxPool,
{
    let task = UninitializedTask::new(
        chain_id,
        last_height,
        p2p_config,
        shared_state,
        request_receiver,
        view_provider,
        block_importer,
        tx_pool,
    );
    Service::new(task)
}

pub fn to_message_acceptance(
    acceptance: &GossipsubMessageAcceptance,
) -> MessageAcceptance {
    match acceptance {
        GossipsubMessageAcceptance::Accept => MessageAcceptance::Accept,
        GossipsubMessageAcceptance::Reject => MessageAcceptance::Reject,
        GossipsubMessageAcceptance::Ignore => MessageAcceptance::Ignore,
    }
}

fn report_message(
    p2p_service: &mut FuelP2PService,
    message: GossipsubMessageInfo,
    acceptance: GossipsubMessageAcceptance,
) {
    let GossipsubMessageInfo {
        peer_id,
        message_id,
    } = message;

    let msg_id = message_id.into();
    let peer_id: Vec<u8> = peer_id.into();

    if let Ok(peer_id) = peer_id.try_into() {
        let acceptance = to_message_acceptance(&acceptance);
        p2p_service.report_message_validation_result(&msg_id, peer_id, acceptance);
    } else {
        warn!(target: "fuel-p2p", "Failed to read PeerId from received GossipsubMessageId: {}", msg_id);
    }
}

#[cfg(test)]
pub mod tests {
    #![allow(non_snake_case)]
    use crate::ports::P2pDb;

    use super::*;

    use crate::peer_manager::heartbeat_data::HeartbeatData;
    use fuel_core_services::{
        Service,
        State,
    };
    use fuel_core_storage::Result as StorageResult;
    use fuel_core_types::{
        blockchain::consensus::Genesis,
        fuel_types::BlockHeight,
    };
    use futures::FutureExt;
    use std::{
        collections::VecDeque,
        time::SystemTime,
    };

    #[derive(Clone, Debug)]
    struct FakeDb;

    impl AtomicView for FakeDb {
        type LatestView = Self;

        fn latest_view(&self) -> StorageResult<Self::LatestView> {
            Ok(self.clone())
        }
    }

    impl P2pDb for FakeDb {
        fn get_sealed_headers(
            &self,
            _block_height_range: Range<u32>,
        ) -> StorageResult<Option<Vec<SealedBlockHeader>>> {
            unimplemented!()
        }

        fn get_transactions(
            &self,
            _block_height_range: Range<u32>,
        ) -> StorageResult<Option<Vec<Transactions>>> {
            unimplemented!()
        }

        fn get_genesis(&self) -> StorageResult<Genesis> {
            Ok(Default::default())
        }
    }

    #[derive(Clone, Debug)]
    struct FakeBlockImporter;

    impl BlockHeightImporter for FakeBlockImporter {
        fn next_block_height(&self) -> BoxStream<BlockHeight> {
            Box::pin(fuel_core_services::stream::pending())
        }
    }

    #[derive(Clone, Debug)]
    struct FakeTxPool;

    impl TxPool for FakeTxPool {
        async fn get_tx_ids(
            &self,
            _max_txs: usize,
        ) -> anyhow::Result<Vec<fuel_core_types::fuel_tx::TxId>> {
            Ok(vec![])
        }

        async fn get_full_txs(
            &self,
            tx_ids: Vec<TxId>,
        ) -> anyhow::Result<Vec<Option<NetworkableTransactionPool>>> {
            Ok(tx_ids.iter().map(|_| None).collect())
        }
    }

    #[tokio::test]
    async fn start_and_stop_awaits_works() {
        let p2p_config = Config::<NotInitialized>::default("start_stop_works");
        let (shared_state, request_receiver) = build_shared_state(p2p_config.clone());
        let service = new_service(
            ChainId::default(),
            0.into(),
            p2p_config,
            shared_state,
            request_receiver,
            FakeDb,
            FakeBlockImporter,
            FakeTxPool,
        );

        // Node with p2p service started
        assert!(service.start_and_await().await.unwrap().started());
        // Node with p2p service stopped
        assert!(service.stop_and_await().await.unwrap().stopped());
    }

    struct FakeP2PService {
        peer_info: Vec<(PeerId, PeerInfo)>,
        next_event_stream: BoxStream<FuelP2PEvent>,
    }

    impl TaskP2PService for FakeP2PService {
        fn update_metrics<T>(&self, _: T)
        where
            T: FnOnce(),
        {
            unimplemented!()
        }

        fn get_all_peer_info(&self) -> Vec<(&PeerId, &PeerInfo)> {
            self.peer_info.iter().map(|tup| (&tup.0, &tup.1)).collect()
        }

        fn get_peer_id_with_height(&self, _height: &BlockHeight) -> Option<PeerId> {
            todo!()
        }

        fn next_event(&mut self) -> BoxFuture<'_, Option<FuelP2PEvent>> {
            self.next_event_stream.next().boxed()
        }

        fn publish_message(
            &mut self,
            _message: GossipsubBroadcastRequest,
        ) -> anyhow::Result<()> {
            todo!()
        }

        fn send_request_msg(
            &mut self,
            _peer_id: Option<PeerId>,
            _request_msg: RequestMessage,
            _on_response: ResponseSender,
        ) -> anyhow::Result<()> {
            todo!()
        }

        fn send_response_msg(
            &mut self,
            _request_id: InboundRequestId,
            _message: V2ResponseMessage,
        ) -> anyhow::Result<()> {
            todo!()
        }

        fn report_message(
            &mut self,
            _message: GossipsubMessageInfo,
            _acceptance: GossipsubMessageAcceptance,
        ) -> anyhow::Result<()> {
            todo!()
        }

        fn report_peer(
            &mut self,
            _peer_id: PeerId,
            _score: AppScore,
            _reporting_service: &str,
        ) -> anyhow::Result<()> {
            todo!()
        }

        fn update_block_height(&mut self, _height: BlockHeight) -> anyhow::Result<()> {
            Ok(())
        }
    }

    #[derive(Clone)]
    struct FakeDB;

    impl AtomicView for FakeDB {
        type LatestView = Self;

        fn latest_view(&self) -> StorageResult<Self::LatestView> {
            Ok(self.clone())
        }
    }

    impl P2pDb for FakeDB {
        fn get_sealed_headers(
            &self,
            _block_height_range: Range<u32>,
        ) -> StorageResult<Option<Vec<SealedBlockHeader>>> {
            todo!()
        }

        fn get_transactions(
            &self,
            _block_height_range: Range<u32>,
        ) -> StorageResult<Option<Vec<Transactions>>> {
            todo!()
        }

        fn get_genesis(&self) -> StorageResult<Genesis> {
            todo!()
        }
    }

    struct FakeBroadcast {
        pub peer_reports: mpsc::Sender<(FuelPeerId, AppScore, String)>,
    }

    impl Broadcast for FakeBroadcast {
        fn report_peer(
            &self,
            peer_id: FuelPeerId,
            report: AppScore,
            reporting_service: &'static str,
        ) -> anyhow::Result<()> {
            self.peer_reports.try_send((
                peer_id,
                report,
                reporting_service.to_string(),
            ))?;
            Ok(())
        }

        fn block_height_broadcast(
            &self,
            _block_height_data: BlockHeightHeartbeatData,
        ) -> anyhow::Result<()> {
            todo!()
        }

        fn tx_broadcast(
            &self,
            _transaction: TransactionGossipData,
        ) -> anyhow::Result<()> {
            todo!()
        }

        fn new_tx_subscription_broadcast(
            &self,
            _peer_id: FuelPeerId,
        ) -> anyhow::Result<()> {
            todo!()
        }
    }

    #[tokio::test]
    async fn peer_heartbeat_reputation_checks__slow_heartbeat_sends_reports() {
        // given
        let peer_id = PeerId::random();
        // more than limit
        let last_duration = Duration::from_secs(30);
        let mut durations = VecDeque::new();
        durations.push_front(last_duration);

        let heartbeat_data = HeartbeatData {
            block_height: None,
            last_heartbeat: Instant::now(),
            last_heartbeat_sys: SystemTime::now(),
            window: 0,
            durations,
        };
        let peer_info = PeerInfo {
            peer_addresses: Default::default(),
            client_version: None,
            heartbeat_data,
            score: 100.0,
        };
        let peer_info = vec![(peer_id, peer_info)];
        let p2p_service = FakeP2PService {
            peer_info,
            next_event_stream: Box::pin(futures::stream::pending()),
        };
        let (request_sender, request_receiver) = mpsc::channel(100);

        let (report_sender, mut report_receiver) = mpsc::channel(100);
        let broadcast = FakeBroadcast {
            peer_reports: report_sender,
        };

        // Less than actual
        let heartbeat_max_avg_interval = Duration::from_secs(20);
        // Greater than actual
        let heartbeat_max_time_since_last = Duration::from_secs(40);

        // Arbitrary values
        let heartbeat_peer_reputation_config = HeartbeatPeerReputationConfig {
            old_heartbeat_penalty: 5.6,
            low_heartbeat_frequency_penalty: 20.45,
        };

        let mut task = Task {
            chain_id: Default::default(),
            response_timeout: Default::default(),
            p2p_service,
            view_provider: FakeDB,
            next_block_height: FakeBlockImporter.next_block_height(),
            tx_pool: FakeTxPool,
            request_receiver,
            request_sender,
            db_heavy_task_processor: SyncProcessor::new("Test", 1, 1).unwrap(),
            tx_pool_heavy_task_processor: AsyncProcessor::new("Test", 1, 1).unwrap(),
            broadcast,
            max_headers_per_request: 0,
            max_txs_per_request: 100,
            heartbeat_check_interval: Duration::from_secs(0),
            heartbeat_max_avg_interval,
            heartbeat_max_time_since_last,
            next_check_time: Instant::now(),
            heartbeat_peer_reputation_config: heartbeat_peer_reputation_config.clone(),
            cached_view: Arc::new(CachedView::new(100, false)),
        };
        let (watch_sender, watch_receiver) = tokio::sync::watch::channel(State::Started);
        let mut watcher = StateWatcher::from(watch_receiver);

        // when
        let (report_peer_id, report, reporting_service) = tokio::time::timeout(
            Duration::from_secs(1),
            wait_until_report_received(&mut report_receiver, &mut task, &mut watcher),
        )
        .await
        .unwrap();

        // then
        watch_sender.send(State::Stopped).unwrap();

        assert_eq!(
            FuelPeerId::from(peer_id.to_bytes().to_vec()),
            report_peer_id
        );
        assert_eq!(
            report,
            heartbeat_peer_reputation_config.low_heartbeat_frequency_penalty
        );
        assert_eq!(reporting_service, "p2p");
    }

    #[tokio::test]
    async fn peer_heartbeat_reputation_checks__old_heartbeat_sends_reports() {
        // given
        let peer_id = PeerId::random();
        // under the limit
        let last_duration = Duration::from_secs(5);
        let last_heartbeat = Instant::now() - Duration::from_secs(50);
        let last_heartbeat_sys = SystemTime::now() - Duration::from_secs(50);
        let mut durations = VecDeque::new();
        durations.push_front(last_duration);

        let heartbeat_data = HeartbeatData {
            block_height: None,
            last_heartbeat,
            last_heartbeat_sys,
            window: 0,
            durations,
        };
        let peer_info = PeerInfo {
            peer_addresses: Default::default(),
            client_version: None,
            heartbeat_data,
            score: 100.0,
        };
        let peer_info = vec![(peer_id, peer_info)];
        let p2p_service = FakeP2PService {
            peer_info,
            next_event_stream: Box::pin(futures::stream::pending()),
        };
        let (request_sender, request_receiver) = mpsc::channel(100);

        let (report_sender, mut report_receiver) = mpsc::channel(100);
        let broadcast = FakeBroadcast {
            peer_reports: report_sender,
        };

        // Greater than actual
        let heartbeat_max_avg_interval = Duration::from_secs(20);
        // Less than actual
        let heartbeat_max_time_since_last = Duration::from_secs(40);

        // Arbitrary values
        let heartbeat_peer_reputation_config = HeartbeatPeerReputationConfig {
            old_heartbeat_penalty: 5.6,
            low_heartbeat_frequency_penalty: 20.45,
        };

        let mut task = Task {
            chain_id: Default::default(),
            response_timeout: Default::default(),
            p2p_service,
            view_provider: FakeDB,
            tx_pool: FakeTxPool,
            next_block_height: FakeBlockImporter.next_block_height(),
            request_receiver,
            request_sender,
            db_heavy_task_processor: SyncProcessor::new("Test", 1, 1).unwrap(),
            tx_pool_heavy_task_processor: AsyncProcessor::new("Test", 1, 1).unwrap(),
            broadcast,
            max_headers_per_request: 0,
            max_txs_per_request: 100,
            heartbeat_check_interval: Duration::from_secs(0),
            heartbeat_max_avg_interval,
            heartbeat_max_time_since_last,
            next_check_time: Instant::now(),
            heartbeat_peer_reputation_config: heartbeat_peer_reputation_config.clone(),
            cached_view: Arc::new(CachedView::new(100, false)),
        };
        let (watch_sender, watch_receiver) = tokio::sync::watch::channel(State::Started);
        let mut watcher = StateWatcher::from(watch_receiver);

        // when
        // we run this in a loop to ensure that the task is run until it reports
        let (report_peer_id, report, reporting_service) = tokio::time::timeout(
            Duration::from_secs(1),
            wait_until_report_received(&mut report_receiver, &mut task, &mut watcher),
        )
        .await
        .unwrap();

        // then
        watch_sender.send(State::Stopped).unwrap();

        assert_eq!(
            FuelPeerId::from(peer_id.to_bytes().to_vec()),
            report_peer_id
        );
        assert_eq!(
            report,
            heartbeat_peer_reputation_config.old_heartbeat_penalty
        );
        assert_eq!(reporting_service, "p2p");
    }

    async fn wait_until_report_received(
        report_receiver: &mut Receiver<(FuelPeerId, AppScore, String)>,
        task: &mut Task<FakeP2PService, FakeDB, FakeBroadcast, FakeTxPool>,
        watcher: &mut StateWatcher,
    ) -> (FuelPeerId, AppScore, String) {
        loop {
            task.run(watcher).await.unwrap();
            if let Ok((peer_id, recv_report, service)) = report_receiver.try_recv() {
                return (peer_id, recv_report, service);
            }
        }
    }

    #[tokio::test]
    async fn should_process_all_imported_block_under_infinite_events_from_p2p() {
        // Given
        let (blocks_processed_sender, mut block_processed_receiver) = mpsc::channel(1);
        let next_block_height = Box::pin(futures::stream::repeat_with(move || {
            blocks_processed_sender.try_send(()).unwrap();
            BlockHeight::from(0)
        }));
        let infinite_event_stream = Box::pin(futures::stream::empty());
        let p2p_service = FakeP2PService {
            peer_info: vec![],
            next_event_stream: infinite_event_stream,
        };

        // Initialization
        let (request_sender, request_receiver) = mpsc::channel(100);
        let broadcast = FakeBroadcast {
            peer_reports: mpsc::channel(100).0,
        };
        let mut task = Task {
            chain_id: Default::default(),
            response_timeout: Default::default(),
            p2p_service,
            tx_pool: FakeTxPool,
            view_provider: FakeDB,
            next_block_height,
            request_receiver,
            request_sender,
            db_heavy_task_processor: SyncProcessor::new("Test", 1, 1).unwrap(),
            tx_pool_heavy_task_processor: AsyncProcessor::new("Test", 1, 1).unwrap(),
            broadcast,
            max_headers_per_request: 0,
            max_txs_per_request: 100,
            heartbeat_check_interval: Duration::from_secs(0),
            heartbeat_max_avg_interval: Default::default(),
            heartbeat_max_time_since_last: Default::default(),
            next_check_time: Instant::now(),
            heartbeat_peer_reputation_config: Default::default(),
            cached_view: Arc::new(CachedView::new(100, false)),
        };
        let mut watcher = StateWatcher::started();
        // End of initialization

        for _ in 0..100 {
            // When
            task.run(&mut watcher).await.unwrap();

            // Then
            block_processed_receiver
                .try_recv()
                .expect("Should process the block height even under p2p pressure");
        }
    }
}<|MERGE_RESOLUTION|>--- conflicted
+++ resolved
@@ -605,19 +605,10 @@
                     return;
                 }
 
-<<<<<<< HEAD
-                // TODO: https://github.com/FuelLabs/fuel-core/issues/1311
-                // Add new error code
                 let response = db_lookup(&view, &cached_view, range.clone())
                     .ok()
                     .flatten()
-                    .ok_or(ResponseMessageErrorCode::ProtocolV1EmptyResponse);
-=======
-            let response = db_lookup(&view, range.clone())
-                .ok()
-                .flatten()
-                .ok_or(ResponseMessageErrorCode::Timeout);
->>>>>>> f9b1fe26
+                    .ok_or(ResponseMessageErrorCode::Timeout);
 
                 let _ = response_channel
                     .try_send(task_request(response, request_id))
