--- conflicted
+++ resolved
@@ -121,15 +121,15 @@
     },
     GetSealedHeaders {
         block_height_range: Range<u32>,
-<<<<<<< HEAD
-        channel: OnResponse<Result<Vec<SealedBlockHeader>, ResponseMessageErrorCode>>,
-=======
-        channel: OnResponseWithPeerSelection<Option<Vec<SealedBlockHeader>>>,
->>>>>>> 676ca8f6
+        channel: OnResponseWithPeerSelection<
+            Result<Vec<SealedBlockHeader>, ResponseMessageErrorCode>,
+        >,
     },
     GetTransactions {
         block_height_range: Range<u32>,
-        channel: OnResponseWithPeerSelection<Option<Vec<Transactions>>>,
+        channel: OnResponseWithPeerSelection<
+            Result<Vec<Transactions>, ResponseMessageErrorCode>,
+        >,
     },
     GetTransactionsFromPeer {
         block_height_range: Range<u32>,
@@ -1067,7 +1067,13 @@
             .map_err(|e| anyhow!("{e}"))?;
 
         let data = response.map_err(|e| anyhow!("Invalid response from peer {e:?}"))?;
-        Ok((peer_id.to_bytes(), data))
+        if let Err(ref response_error_code) = data {
+            warn!(
+                "Peer {peer_id:?} failed to respond with sealed headers: {response_error_code:?}"
+            );
+        };
+
+        Ok((peer_id.to_bytes(), data.ok()))
     }
 
     pub async fn get_transactions(
