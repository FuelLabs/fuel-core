use crate::{
    TryPeerId,
    gossipsub::config::default_gossipsub_config,
    heartbeat,
    peer_manager::ConnectionState,
};
use fuel_core_types::blockchain::consensus::Genesis;

use self::{
    connection_tracker::ConnectionTracker,
    fuel_authenticated::FuelAuthenticated,
    fuel_upgrade::Checksum,
};
use fuel_core_services::seqlock::SeqLockReader;
use libp2p::{
    Multiaddr,
    PeerId,
    gossipsub,
    identity::{
        Keypair,
        secp256k1,
    },
    noise,
};
use std::{
    collections::HashSet,
    net::{
        IpAddr,
        Ipv4Addr,
    },
    num::{
        NonZeroU32,
        NonZeroUsize,
    },
    time::Duration,
};

mod connection_tracker;
mod fuel_authenticated;
pub(crate) mod fuel_upgrade;

const REQ_RES_TIMEOUT: Duration = Duration::from_secs(20);

/// Maximum response size from the p2p.
/// The configuration of the ingress should be the same:
/// - `nginx.org/client-max-body-size`
/// - `nginx.ingress.kubernetes.io/proxy-body-size`
pub const MAX_RESPONSE_SIZE: NonZeroU32 = NonZeroU32::new(260 * 1024 * 1024).unwrap();

/// Maximum number of blocks per request.
pub const MAX_HEADERS_PER_REQUEST: usize = 100;

/// Maximum number of transactions ids asked per request.
pub const MAX_TXS_PER_REQUEST: usize = 10000;

#[derive(Clone, Debug)]
pub struct Config<State = Initialized> {
    /// The keypair used for handshake during communication with other p2p nodes.
    pub keypair: Keypair,

    /// Name of the Network
    pub network_name: String,

    /// Checksum is a hash(sha256) of [`Genesis`] - chain id.
    pub checksum: Checksum,

    /// IP address for Swarm to listen on
    pub address: IpAddr,

    /// Optional address of your local node made reachable for other nodes in the network.
    pub public_address: Option<Multiaddr>,

    /// The TCP port that Swarm listens on
    pub tcp_port: u16,

    /// Max Size of a Block in bytes
    pub max_block_size: NonZeroU32,
    pub max_headers_per_request: usize,

    // Maximum of txs id asked in a single request
    pub max_txs_per_request: usize,

    // `DiscoveryBehaviour` related fields
    pub bootstrap_nodes: Vec<Multiaddr>,
    pub enable_mdns: bool,
    pub allow_private_addresses: bool,
    pub random_walk: Option<Duration>,
    pub connection_idle_timeout: Option<Duration>,

    // 'Reserved Nodes' mode
    /// Priority nodes that the node should maintain connection to
    pub reserved_nodes: Vec<Multiaddr>,
    /// Should the node only accept connection requests from the Reserved Nodes
    pub reserved_nodes_only_mode: bool,

    /// The maximum number of connection related only to the `Discovery` protocol.
    pub max_discovery_peers_connected: u32,
    pub max_connections_per_peer: Option<u32>,

    /// Max number of unique functional peers connected to the node.
    /// The functional peers are the peers that support useful protocols like
    /// `Gossipsub` or `RequestResponse`.
    /// This number should be at least number of `mesh_n` from `Gossipsub` configuration.
    /// The total number of connections will be
    /// `(max_peers_connected + reserved_nodes.len()) * max_connections_per_peer`
    pub max_functional_peers_connected: u32,

    /// Max number of outgoing connection from the node to other peers.
    pub max_outgoing_connections: u32,

    /// The interval at which identification requests are sent to
    /// the remote on established connections after the first request
    pub identify_interval: Option<Duration>,
    /// The duration between the last successful outbound or inbound ping
    /// and the next outbound ping
    pub info_interval: Option<Duration>,

    // `Gossipsub` config
    pub gossipsub_config: gossipsub::Config,

    pub heartbeat_config: heartbeat::Config,

    // RequestResponse related fields
    /// Sets the timeout for inbound and outbound requests.
    pub set_request_timeout: Duration,
    /// Sets the maximum number of concurrent streams for a connection.
    pub max_concurrent_streams: usize,
    /// Sets the keep-alive timeout of idle connections.
    pub set_connection_keep_alive: Duration,

    /// Time between checking heartbeat status for all peers
    pub heartbeat_check_interval: Duration,
    /// Max avg time between heartbeats for a given peer before getting reputation penalty
    pub heartbeat_max_avg_interval: Duration,
    /// Max time since a given peer has sent a heartbeat before getting reputation penalty
    pub heartbeat_max_time_since_last: Duration,

    /// Enables prometheus metrics for this fuel-service
    pub metrics: bool,

    /// Number of threads to read from the database.
    pub database_read_threads: usize,

    /// Number of threads to read from the TxPool.
    pub tx_pool_threads: usize,

    /// It is the state of the config initialization. Everyone can create an instance of the `Self`
    /// with the `NotInitialized` state. But it can be set into the `Initialized` state only with
    /// the `init` method.
    pub state: State,

    /// If true, the node will subscribe to pre-confirmations topic
    pub subscribe_to_pre_confirmations: bool,

<<<<<<< HEAD
    /// If true, the node will subscribe to transactions topic
    pub subscribe_to_transactions: bool,
=======
    /// The cache size for the p2p req/res protocol
    pub cache_size: Option<NonZeroUsize>,
>>>>>>> 33238c6e
}

/// The initialized state can be achieved only by the `init` function because `()` is private.
#[derive(Clone, Debug)]
pub struct Initialized(());

#[derive(Clone, Debug)]
pub struct NotInitialized;

impl Config<NotInitialized> {
    /// Inits the `P2PConfig` with some lazily loaded data.
    pub fn init(self, genesis: Genesis) -> anyhow::Result<Config<Initialized>> {
        use fuel_core_chain_config::GenesisCommitment;

        Ok(Config {
            keypair: self.keypair,
            network_name: self.network_name,
            checksum: genesis.root()?.into(),
            address: self.address,
            public_address: self.public_address,
            tcp_port: self.tcp_port,
            max_block_size: self.max_block_size,
            max_headers_per_request: self.max_headers_per_request,
            max_txs_per_request: self.max_txs_per_request,
            bootstrap_nodes: self.bootstrap_nodes,
            enable_mdns: self.enable_mdns,
            max_discovery_peers_connected: self.max_discovery_peers_connected,
            max_functional_peers_connected: self.max_functional_peers_connected,
            max_connections_per_peer: self.max_connections_per_peer,
            max_outgoing_connections: self.max_outgoing_connections,
            allow_private_addresses: self.allow_private_addresses,
            random_walk: self.random_walk,
            connection_idle_timeout: self.connection_idle_timeout,
            reserved_nodes: self.reserved_nodes,
            reserved_nodes_only_mode: self.reserved_nodes_only_mode,
            identify_interval: self.identify_interval,
            info_interval: self.info_interval,
            gossipsub_config: self.gossipsub_config,
            heartbeat_config: self.heartbeat_config,
            set_request_timeout: self.set_request_timeout,
            max_concurrent_streams: self.max_concurrent_streams,
            set_connection_keep_alive: self.set_connection_keep_alive,
            heartbeat_check_interval: self.heartbeat_check_interval,
            heartbeat_max_avg_interval: self.heartbeat_max_time_since_last,
            heartbeat_max_time_since_last: self.heartbeat_max_time_since_last,
            metrics: self.metrics,
            database_read_threads: self.database_read_threads,
            tx_pool_threads: self.tx_pool_threads,
            state: Initialized(()),
            subscribe_to_pre_confirmations: self.subscribe_to_pre_confirmations,
<<<<<<< HEAD
            subscribe_to_transactions: self.subscribe_to_transactions,
=======
            cache_size: self.cache_size,
>>>>>>> 33238c6e
        })
    }
}

/// Takes secret key bytes generated outside of libp2p.
/// And converts it into libp2p's `Keypair::Secp256k1`.
pub fn convert_to_libp2p_keypair(
    secret_key_bytes: impl AsMut<[u8]>,
) -> anyhow::Result<Keypair> {
    let secret_key = secp256k1::SecretKey::try_from_bytes(secret_key_bytes)?;
    let keypair: secp256k1::Keypair = secret_key.into();

    Ok(keypair.into())
}

impl Config<NotInitialized> {
    pub fn default(network_name: &str) -> Self {
        let keypair = Keypair::generate_secp256k1();

        Self {
            keypair,
            network_name: network_name.into(),
            checksum: Default::default(),
            address: IpAddr::V4(Ipv4Addr::from([0, 0, 0, 0])),
            public_address: None,
            tcp_port: 0,
            max_block_size: MAX_RESPONSE_SIZE,
            max_headers_per_request: MAX_HEADERS_PER_REQUEST,
            max_txs_per_request: MAX_TXS_PER_REQUEST,
            bootstrap_nodes: vec![],
            enable_mdns: false,
            max_discovery_peers_connected: 50,
            max_functional_peers_connected: 50,
            max_connections_per_peer: None,
            max_outgoing_connections: 10,
            allow_private_addresses: true,
            random_walk: Some(Duration::from_millis(500)),
            connection_idle_timeout: Some(Duration::from_secs(120)),
            reserved_nodes: vec![],
            reserved_nodes_only_mode: false,
            gossipsub_config: default_gossipsub_config(),
            heartbeat_config: heartbeat::Config::default(),
            set_request_timeout: REQ_RES_TIMEOUT,
            max_concurrent_streams: 256,
            set_connection_keep_alive: REQ_RES_TIMEOUT,
            heartbeat_check_interval: Duration::from_secs(10),
            heartbeat_max_avg_interval: Duration::from_secs(20),
            heartbeat_max_time_since_last: Duration::from_secs(40),
            info_interval: Some(Duration::from_secs(3)),
            identify_interval: Some(Duration::from_secs(5)),
            metrics: false,
            database_read_threads: 0,
            tx_pool_threads: 0,
            state: NotInitialized,
            subscribe_to_pre_confirmations: true,
<<<<<<< HEAD
            subscribe_to_transactions: true,
=======
            cache_size: None,
>>>>>>> 33238c6e
        }
    }
}

#[cfg(any(feature = "test-helpers", test))]
impl Config<Initialized> {
    pub fn default_initialized(network_name: &str) -> Self {
        Config::<NotInitialized>::default(network_name)
            .init(Default::default())
            .expect("Expected correct initialization of config")
    }
}

/// Transport for libp2p communication:
/// TCP/IP, Websocket
/// Noise as encryption layer
/// mplex or yamux for multiplexing
pub(crate) fn build_transport_function(
    p2p_config: &Config,
    connection_state_reader: SeqLockReader<ConnectionState>,
) -> impl FnOnce(&Keypair) -> Result<FuelAuthenticated<ConnectionTracker>, ()> + '_ {
    move |keypair: &Keypair| {
        let noise_authenticated =
            noise::Config::new(keypair).expect("Noise key generation failed");

        let connection_state = if p2p_config.reserved_nodes_only_mode {
            None
        } else {
            Some(connection_state_reader.clone())
        };

        let connection_tracker =
            ConnectionTracker::new(&p2p_config.reserved_nodes, connection_state);

        Ok(FuelAuthenticated::new(
            noise_authenticated,
            connection_tracker,
            p2p_config.checksum,
        ))
    }
}

fn peer_ids_set_from(multiaddr: &[Multiaddr]) -> HashSet<PeerId> {
    multiaddr
        .iter()
        // Safety: as is the case with `bootstrap_nodes` it is assumed that `reserved_nodes` [`Multiadr`]
        // come with PeerId included, in case they are not the `unwrap()` will only panic when the node is started.
        .map(|address| address.try_to_peer_id().unwrap())
        .collect()
}<|MERGE_RESOLUTION|>--- conflicted
+++ resolved
@@ -152,13 +152,11 @@
     /// If true, the node will subscribe to pre-confirmations topic
     pub subscribe_to_pre_confirmations: bool,
 
-<<<<<<< HEAD
     /// If true, the node will subscribe to transactions topic
     pub subscribe_to_transactions: bool,
-=======
+
     /// The cache size for the p2p req/res protocol
     pub cache_size: Option<NonZeroUsize>,
->>>>>>> 33238c6e
 }
 
 /// The initialized state can be achieved only by the `init` function because `()` is private.
@@ -209,11 +207,8 @@
             tx_pool_threads: self.tx_pool_threads,
             state: Initialized(()),
             subscribe_to_pre_confirmations: self.subscribe_to_pre_confirmations,
-<<<<<<< HEAD
             subscribe_to_transactions: self.subscribe_to_transactions,
-=======
             cache_size: self.cache_size,
->>>>>>> 33238c6e
         })
     }
 }
@@ -269,11 +264,8 @@
             tx_pool_threads: 0,
             state: NotInitialized,
             subscribe_to_pre_confirmations: true,
-<<<<<<< HEAD
             subscribe_to_transactions: true,
-=======
             cache_size: None,
->>>>>>> 33238c6e
         }
     }
 }
