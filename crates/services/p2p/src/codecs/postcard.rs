--- conflicted
+++ resolved
@@ -81,18 +81,12 @@
     where
         T: AsyncRead + Unpin + Send,
     {
-<<<<<<< HEAD
-        let encoded_data = read_length_prefixed(socket, MAX_REQUEST_SIZE).await?;
-        deserialize(&encoded_data)
-=======
         let mut response = Vec::new();
         socket
             .take(self.max_response_size as u64)
             .read_to_end(&mut response)
             .await?;
-
-        self.deserialize(&response)
->>>>>>> 6ef794a1
+        deserialize(&response)
     }
 
     async fn read_response<T>(
@@ -103,18 +97,13 @@
     where
         T: AsyncRead + Unpin + Send,
     {
-<<<<<<< HEAD
-        let encoded_data = read_length_prefixed(socket, self.max_response_size).await?;
-        deserialize(&encoded_data)
-=======
         let mut response = Vec::new();
         socket
             .take(self.max_response_size as u64)
             .read_to_end(&mut response)
             .await?;
 
-        self.deserialize(&response)
->>>>>>> 6ef794a1
+        deserialize(&response)
     }
 
     async fn write_request<T>(
@@ -126,21 +115,9 @@
     where
         T: futures::AsyncWrite + Unpin + Send,
     {
-<<<<<<< HEAD
         let encoded_data = serialize(&req)?;
-        write_length_prefixed(socket, encoded_data).await?;
-        socket.close().await?;
+        socket.write_all(&encoded_data).await?;
         Ok(())
-=======
-        match postcard::to_stdvec(&req) {
-            Ok(encoded_data) => {
-                socket.write_all(&encoded_data).await?;
-
-                Ok(())
-            }
-            Err(e) => Err(io::Error::new(io::ErrorKind::Other, e.to_string())),
-        }
->>>>>>> 6ef794a1
     }
 
     async fn write_response<T>(
@@ -152,21 +129,9 @@
     where
         T: futures::AsyncWrite + Unpin + Send,
     {
-<<<<<<< HEAD
         let encoded_data = serialize(&res)?;
-        write_length_prefixed(socket, encoded_data).await?;
-        socket.close().await?;
+        socket.write_all(&encoded_data).await?;
         Ok(())
-=======
-        match postcard::to_stdvec(&res) {
-            Ok(encoded_data) => {
-                socket.write_all(&encoded_data).await?;
-
-                Ok(())
-            }
-            Err(e) => Err(io::Error::new(io::ErrorKind::Other, e.to_string())),
-        }
->>>>>>> 6ef794a1
     }
 }
 
@@ -195,81 +160,6 @@
     }
 }
 
-<<<<<<< HEAD
-=======
-impl RequestResponseConverter for PostcardCodec {
-    type OutboundResponse = OutboundResponse;
-    type NetworkResponse = NetworkResponse;
-    type ResponseMessage = ResponseMessage;
-
-    fn convert_to_network_response(
-        &self,
-        res_msg: &Self::OutboundResponse,
-    ) -> Result<Self::NetworkResponse, io::Error> {
-        match res_msg {
-            OutboundResponse::Block(sealed_block) => {
-                let response = if let Some(sealed_block) = sealed_block {
-                    Some(self.serialize(sealed_block.as_ref())?)
-                } else {
-                    None
-                };
-
-                Ok(NetworkResponse::Block(response))
-            }
-            OutboundResponse::Transactions(transactions) => {
-                let response = if let Some(transactions) = transactions {
-                    Some(self.serialize(transactions.as_ref())?)
-                } else {
-                    None
-                };
-
-                Ok(NetworkResponse::Transactions(response))
-            }
-            OutboundResponse::SealedHeaders(maybe_headers) => {
-                let response = maybe_headers
-                    .as_ref()
-                    .map(|headers| self.serialize(&headers))
-                    .transpose()?;
-                Ok(NetworkResponse::Headers(response))
-            }
-        }
-    }
-
-    fn convert_to_response(
-        &self,
-        inter_msg: &Self::NetworkResponse,
-    ) -> Result<Self::ResponseMessage, io::Error> {
-        match inter_msg {
-            NetworkResponse::Block(block_bytes) => {
-                let response = if let Some(block_bytes) = block_bytes {
-                    Some(self.deserialize(block_bytes)?)
-                } else {
-                    None
-                };
-
-                Ok(ResponseMessage::SealedBlock(Box::new(response)))
-            }
-            NetworkResponse::Transactions(tx_bytes) => {
-                let response = if let Some(tx_bytes) = tx_bytes {
-                    Some(self.deserialize(tx_bytes)?)
-                } else {
-                    None
-                };
-
-                Ok(ResponseMessage::Transactions(response))
-            }
-            NetworkResponse::Headers(headers_bytes) => {
-                let response = headers_bytes
-                    .as_ref()
-                    .map(|bytes| self.deserialize(bytes))
-                    .transpose()?;
-                Ok(ResponseMessage::SealedHeaders(response))
-            }
-        }
-    }
-}
-
->>>>>>> 6ef794a1
 impl NetworkCodec for PostcardCodec {
     fn get_req_res_protocol(&self) -> <Self as RequestResponseCodec>::Protocol {
         MessageExchangePostcardProtocol {}
