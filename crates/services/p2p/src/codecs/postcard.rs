--- conflicted
+++ resolved
@@ -8,13 +8,6 @@
 use std::{
     borrow::Cow,
     io,
-<<<<<<< HEAD
-    num::NonZeroU32,
-};
-
-#[derive(Clone, Default)]
-pub struct PostcardCodec;
-=======
 };
 
 #[derive(Clone, Default)]
@@ -26,10 +19,7 @@
             max_block_size, 0,
             "RequestResponseMessageHandler does not support zero block size"
         );
->>>>>>> cb36bb53
-
-impl RequestResponseMessageHandler<PostcardCodec> {
-    pub fn new(max_block_size: NonZeroU32) -> Self {
+
         Self {
             codec: PostcardCodec,
             max_response_size: max_block_size,
@@ -43,7 +33,6 @@
             codec: PostcardCodec,
         }
     }
-<<<<<<< HEAD
 }
 
 impl<T> Encode<T> for PostcardCodec
@@ -66,30 +55,6 @@
 {
     type Error = io::Error;
 
-=======
-}
-
-impl<T> Encode<T> for PostcardCodec
-where
-    T: ?Sized + serde::Serialize,
-{
-    type Encoder<'a> = Cow<'a, [u8]> where T: 'a;
-    type Error = io::Error;
-
-    fn encode<'a>(&self, value: &'a T) -> Result<Self::Encoder<'a>, Self::Error> {
-        Ok(Cow::Owned(postcard::to_allocvec(value).map_err(|e| {
-            io::Error::new(io::ErrorKind::Other, e.to_string())
-        })?))
-    }
-}
-
-impl<T> Decode<T> for PostcardCodec
-where
-    T: serde::de::DeserializeOwned,
-{
-    type Error = io::Error;
-
->>>>>>> cb36bb53
     fn decode(&self, bytes: &[u8]) -> Result<T, Self::Error> {
         postcard::from_bytes(bytes)
             .map_err(|e| io::Error::new(io::ErrorKind::Other, e.to_string()))
@@ -111,10 +76,7 @@
                 ResponseMessageErrorCode,
                 V1ResponseMessage,
                 V2ResponseMessage,
-<<<<<<< HEAD
-=======
                 MAX_REQUEST_SIZE,
->>>>>>> cb36bb53
             },
             protocols::RequestResponseProtocol,
         },
@@ -138,11 +100,7 @@
         let sealed_block_headers = vec![SealedBlockHeader::default()];
         let response = V2ResponseMessage::SealedHeaders(Ok(sealed_block_headers.clone()));
         let mut codec: RequestResponseMessageHandler<PostcardCodec> =
-<<<<<<< HEAD
-            RequestResponseMessageHandler::new(MAX_REQUEST_SIZE);
-=======
-            RequestResponseMessageHandler::new(1024);
->>>>>>> cb36bb53
+            RequestResponseMessageHandler::new(1024);
         let mut buf = Vec::with_capacity(1024);
 
         // When
@@ -170,11 +128,7 @@
         let sealed_block_headers = vec![SealedBlockHeader::default()];
         let response = V2ResponseMessage::SealedHeaders(Ok(sealed_block_headers.clone()));
         let mut codec: RequestResponseMessageHandler<PostcardCodec> =
-<<<<<<< HEAD
-            RequestResponseMessageHandler::new(MAX_REQUEST_SIZE);
-=======
-            RequestResponseMessageHandler::new(1024);
->>>>>>> cb36bb53
+            RequestResponseMessageHandler::new(1024);
         let mut buf = Vec::with_capacity(1024);
 
         // When
@@ -202,11 +156,7 @@
             ResponseMessageErrorCode::ProtocolV1EmptyResponse,
         ));
         let mut codec: RequestResponseMessageHandler<PostcardCodec> =
-<<<<<<< HEAD
-            RequestResponseMessageHandler::new(MAX_REQUEST_SIZE);
-=======
-            RequestResponseMessageHandler::new(1024);
->>>>>>> cb36bb53
+            RequestResponseMessageHandler::new(1024);
         let mut buf = Vec::with_capacity(1024);
 
         // When
@@ -237,11 +187,7 @@
             ResponseMessageErrorCode::RequestedRangeTooLarge,
         ));
         let mut codec: RequestResponseMessageHandler<PostcardCodec> =
-<<<<<<< HEAD
-            RequestResponseMessageHandler::new(MAX_REQUEST_SIZE);
-=======
-            RequestResponseMessageHandler::new(1024);
->>>>>>> cb36bb53
+            RequestResponseMessageHandler::new(1024);
         let mut buf = Vec::with_capacity(1024);
 
         // When
@@ -271,11 +217,7 @@
             ResponseMessageErrorCode::ProtocolV1EmptyResponse,
         ));
         let mut codec: RequestResponseMessageHandler<PostcardCodec> =
-<<<<<<< HEAD
-            RequestResponseMessageHandler::new(MAX_REQUEST_SIZE);
-=======
-            RequestResponseMessageHandler::new(1024);
->>>>>>> cb36bb53
+            RequestResponseMessageHandler::new(1024);
         let mut buf = Vec::with_capacity(1024);
 
         // When
@@ -301,11 +243,7 @@
         // Given
         let response = V1ResponseMessage::SealedHeaders(None);
         let mut codec: RequestResponseMessageHandler<PostcardCodec> =
-<<<<<<< HEAD
-            RequestResponseMessageHandler::new(MAX_REQUEST_SIZE);
-=======
-            RequestResponseMessageHandler::new(1024);
->>>>>>> cb36bb53
+            RequestResponseMessageHandler::new(1024);
 
         // When
         let buf = codec
