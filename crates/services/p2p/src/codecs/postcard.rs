use super::{
    gossipsub::GossipsubMessageHandler,
    request_response::RequestResponseMessageHandler,
    Decode,
    Encode,
};

use std::{
    borrow::Cow,
    io,
};

#[derive(Clone, Default)]
pub struct PostcardCodec;

impl RequestResponseMessageHandler<PostcardCodec> {
    pub fn new(max_block_size: usize) -> Self {
        assert_ne!(
            max_block_size, 0,
            "RequestResponseMessageHandler does not support zero block size"
        );

        Self {
            codec: PostcardCodec,
            max_response_size: max_block_size,
        }
    }
}

impl GossipsubMessageHandler<PostcardCodec> {
    pub fn new() -> Self {
        GossipsubMessageHandler {
            codec: PostcardCodec,
        }
    }
}

<<<<<<< HEAD
impl GossipsubCodec for PostcardCodec {
    type RequestMessage = GossipsubBroadcastRequest;
    type ResponseMessage = GossipsubMessage;

    fn encode(&self, data: Self::RequestMessage) -> Result<Vec<u8>, io::Error> {
        let encoded_data = match data {
            GossipsubBroadcastRequest::NewTx(tx) => postcard::to_stdvec(&*tx),
            GossipsubBroadcastRequest::TxPreConfirmations(confirmations) => {
                postcard::to_stdvec(&*confirmations)
            }
        };

        encoded_data.map_err(|e| io::Error::new(io::ErrorKind::Other, e.to_string()))
    }

    fn decode(
        &self,
        encoded_data: &[u8],
        gossipsub_tag: GossipTopicTag,
    ) -> Result<Self::ResponseMessage, io::Error> {
        let decoded_response = match gossipsub_tag {
            GossipTopicTag::NewTx => GossipsubMessage::NewTx(deserialize(encoded_data)?),
            GossipTopicTag::TxPreConfirmations => {
                GossipsubMessage::TxPreConfirmations(deserialize(encoded_data)?)
            }
        };

        Ok(decoded_response)
=======
impl<T> Encode<T> for PostcardCodec
where
    T: ?Sized + serde::Serialize,
{
    type Encoder<'a> = Cow<'a, [u8]> where T: 'a;
    type Error = io::Error;

    fn encode<'a>(&self, value: &'a T) -> Result<Self::Encoder<'a>, Self::Error> {
        Ok(Cow::Owned(postcard::to_allocvec(value).map_err(|e| {
            io::Error::new(io::ErrorKind::Other, e.to_string())
        })?))
>>>>>>> 2471df62
    }
}

impl<T> Decode<T> for PostcardCodec
where
    T: serde::de::DeserializeOwned,
{
    type Error = io::Error;

    fn decode(&self, bytes: &[u8]) -> Result<T, Self::Error> {
        postcard::from_bytes(bytes)
            .map_err(|e| io::Error::new(io::ErrorKind::Other, e.to_string()))
    }
}

#[cfg(test)]
#[allow(non_snake_case)]
mod tests {
    use fuel_core_types::blockchain::SealedBlockHeader;
    use libp2p::request_response::Codec;

    use super::*;
    use crate::{
        codecs::request_response::RequestResponseMessageHandler,
        request_response::{
            messages::{
                RequestMessage,
                ResponseMessageErrorCode,
                V1ResponseMessage,
                V2ResponseMessage,
                MAX_REQUEST_SIZE,
            },
            protocols::RequestResponseProtocol,
        },
    };

    #[test]
    fn test_request_size_fits() {
        let arbitrary_range = 2..6;
        let m = RequestMessage::Transactions(arbitrary_range);
        assert!(postcard::to_stdvec(&m).unwrap().len() <= MAX_REQUEST_SIZE);
    }

    #[tokio::test]
    async fn codec__serialization_roundtrip_using_v2_on_successful_response_returns_original_value(
    ) {
        // Given
        let sealed_block_headers = vec![SealedBlockHeader::default()];
        let response = V2ResponseMessage::SealedHeaders(Ok(sealed_block_headers.clone()));
        let mut codec: RequestResponseMessageHandler<PostcardCodec> =
            RequestResponseMessageHandler::new(1024);
        let mut buf = Vec::with_capacity(1024);

        // When
        codec
            .write_response(&RequestResponseProtocol::V2, &mut buf, response)
            .await
            .expect("Valid Vec<SealedBlockHeader> should be serialized using v1");

        let deserialized = codec
            .read_response(&RequestResponseProtocol::V2, &mut buf.as_slice())
            .await
            .expect("Valid Vec<SealedBlockHeader> should be deserialized using v1");

        // Then
        assert!(matches!(
            deserialized,
            V2ResponseMessage::SealedHeaders(Ok(sealed_headers)) if sealed_headers == sealed_block_headers
        ));
    }

    #[tokio::test]
    async fn codec__serialization_roundtrip_using_v1_on_successful_response_returns_original_value(
    ) {
        // Given
        let sealed_block_headers = vec![SealedBlockHeader::default()];
        let response = V2ResponseMessage::SealedHeaders(Ok(sealed_block_headers.clone()));
        let mut codec: RequestResponseMessageHandler<PostcardCodec> =
            RequestResponseMessageHandler::new(1024);
        let mut buf = Vec::with_capacity(1024);

        // When
        codec
            .write_response(&RequestResponseProtocol::V1, &mut buf, response)
            .await
            .expect("Valid Vec<SealedBlockHeader> should be serialized using v1");

        let deserialized = codec
            .read_response(&RequestResponseProtocol::V1, &mut buf.as_slice())
            .await
            .expect("Valid Vec<SealedBlockHeader> should be deserialized using v1");

        // Then
        assert!(
            matches!(deserialized, V2ResponseMessage::SealedHeaders(Ok(sealed_headers)) if sealed_headers == sealed_block_headers)
        );
    }

    #[tokio::test]
    async fn codec__serialization_roundtrip_using_v2_on_error_response_returns_original_value(
    ) {
        // Given
        let response = V2ResponseMessage::SealedHeaders(Err(
            ResponseMessageErrorCode::ProtocolV1EmptyResponse,
        ));
        let mut codec: RequestResponseMessageHandler<PostcardCodec> =
            RequestResponseMessageHandler::new(1024);
        let mut buf = Vec::with_capacity(1024);

        // When
        codec
            .write_response(&RequestResponseProtocol::V2, &mut buf, response.clone())
            .await
            .expect("Valid Vec<SealedBlockHeader> is serialized using v1");

        let deserialized = codec
            .read_response(&RequestResponseProtocol::V2, &mut buf.as_slice())
            .await
            .expect("Valid Vec<SealedBlockHeader> is deserialized using v1");

        // Then
        assert!(matches!(
            deserialized,
            V2ResponseMessage::SealedHeaders(Err(
                ResponseMessageErrorCode::ProtocolV1EmptyResponse
            ))
        ));
    }

    #[tokio::test]
    async fn codec__serialization_roundtrip_using_v1_on_error_response_returns_predefined_error_code(
    ) {
        // Given
        let response = V2ResponseMessage::SealedHeaders(Err(
            ResponseMessageErrorCode::RequestedRangeTooLarge,
        ));
        let mut codec: RequestResponseMessageHandler<PostcardCodec> =
            RequestResponseMessageHandler::new(1024);
        let mut buf = Vec::with_capacity(1024);

        // When
        codec
            .write_response(&RequestResponseProtocol::V1, &mut buf, response.clone())
            .await
            .expect("Valid Vec<SealedBlockHeader> is serialized using v1");

        let deserialized = codec
            .read_response(&RequestResponseProtocol::V1, &mut buf.as_slice())
            .await
            .expect("Valid Vec<SealedBlockHeader> is deserialized using v1");

        // Then
        assert!(matches!(
            deserialized,
            V2ResponseMessage::SealedHeaders(Err(
                ResponseMessageErrorCode::ProtocolV1EmptyResponse
            ))
        ));
    }

    #[tokio::test]
    async fn codec__write_response_is_backwards_compatible_with_v1() {
        // Given
        let response = V2ResponseMessage::SealedHeaders(Err(
            ResponseMessageErrorCode::ProtocolV1EmptyResponse,
        ));
        let mut codec: RequestResponseMessageHandler<PostcardCodec> =
            RequestResponseMessageHandler::new(1024);
        let mut buf = Vec::with_capacity(1024);

        // When
        codec
            .write_response(&RequestResponseProtocol::V1, &mut buf, response.clone())
            .await
            .expect("Valid Vec<SealedBlockHeader> is serialized using v1");

        let deserialized_as_v1 =
            // We cannot access the codec trait from an old node here, 
            // so we deserialize directly using the `V1ResponseMessage` type.
            codec.codec.decode(&buf).expect("Deserialization as V1ResponseMessage should succeed");

        // Then
        assert!(matches!(
            deserialized_as_v1,
            V1ResponseMessage::SealedHeaders(None)
        ));
    }

    #[tokio::test]
    async fn codec__read_response_is_backwards_compatible_with_v1() {
        // Given
        let response = V1ResponseMessage::SealedHeaders(None);
        let mut codec: RequestResponseMessageHandler<PostcardCodec> =
            RequestResponseMessageHandler::new(1024);

        // When
        let buf = codec
            .codec
            .encode(&response)
            .expect("Serialization as V1ResponseMessage should succeed");
        let deserialized = codec
            .read_response(&RequestResponseProtocol::V1, &mut &*buf)
            .await
            .expect("Valid Vec<SealedBlockHeader> is deserialized using v1");

        // Then
        assert!(matches!(
            deserialized,
            V2ResponseMessage::SealedHeaders(Err(
                ResponseMessageErrorCode::ProtocolV1EmptyResponse
            ))
        ));
    }
}<|MERGE_RESOLUTION|>--- conflicted
+++ resolved
@@ -35,7 +35,78 @@
     }
 }
 
-<<<<<<< HEAD
+impl<T> Encode<T> for PostcardCodec
+where
+    T: ?Sized + serde::Serialize,
+{
+    type Encoder<'a> = Cow<'a, [u8]> where T: 'a;
+    type Error = io::Error;
+
+    fn encode<'a>(&self, value: &'a T) -> Result<Self::Encoder<'a>, Self::Error> {
+        Ok(Cow::Owned(postcard::to_allocvec(value).map_err(|e| {
+            io::Error::new(io::ErrorKind::Other, e.to_string())
+        })?))
+    }
+}
+
+    async fn read_response<T>(
+        &mut self,
+        protocol: &Self::Protocol,
+        socket: &mut T,
+    ) -> io::Result<Self::Response>
+    where
+        T: AsyncRead + Unpin + Send,
+    {
+        let mut response = Vec::new();
+        socket
+            .take(self.max_response_size as u64)
+            .read_to_end(&mut response)
+            .await?;
+
+        match protocol {
+            PostcardProtocol::V1 => {
+                let v1_response = deserialize::<V1ResponseMessage>(&response)?;
+                Ok(v1_response.into())
+            }
+            PostcardProtocol::V2 => deserialize::<V2ResponseMessage>(&response),
+        }
+    }
+
+    async fn write_request<T>(
+        &mut self,
+        _protocol: &Self::Protocol,
+        socket: &mut T,
+        req: Self::Request,
+    ) -> io::Result<()>
+    where
+        T: futures::AsyncWrite + Unpin + Send,
+    {
+        let encoded_data = serialize(&req)?;
+        socket.write_all(&encoded_data).await?;
+        Ok(())
+    }
+
+    async fn write_response<T>(
+        &mut self,
+        protocol: &Self::Protocol,
+        socket: &mut T,
+        res: Self::Response,
+    ) -> io::Result<()>
+    where
+        T: futures::AsyncWrite + Unpin + Send,
+    {
+        let encoded_data = match protocol {
+            PostcardProtocol::V1 => {
+                let v1_response: V1ResponseMessage = res.into();
+                serialize(&v1_response)?
+            }
+            PostcardProtocol::V2 => serialize(&res)?,
+        };
+        socket.write_all(&encoded_data).await?;
+        Ok(())
+    }
+}
+
 impl GossipsubCodec for PostcardCodec {
     type RequestMessage = GossipsubBroadcastRequest;
     type ResponseMessage = GossipsubMessage;
@@ -64,22 +135,8 @@
         };
 
         Ok(decoded_response)
-=======
-impl<T> Encode<T> for PostcardCodec
-where
-    T: ?Sized + serde::Serialize,
-{
-    type Encoder<'a> = Cow<'a, [u8]> where T: 'a;
-    type Error = io::Error;
-
-    fn encode<'a>(&self, value: &'a T) -> Result<Self::Encoder<'a>, Self::Error> {
-        Ok(Cow::Owned(postcard::to_allocvec(value).map_err(|e| {
-            io::Error::new(io::ErrorKind::Other, e.to_string())
-        })?))
->>>>>>> 2471df62
-    }
-}
-
+    }
+}
 impl<T> Decode<T> for PostcardCodec
 where
     T: serde::de::DeserializeOwned,
