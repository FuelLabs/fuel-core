--- conflicted
+++ resolved
@@ -1,20 +1,3 @@
-<<<<<<< HEAD
-use crate::gossipsub::messages::{
-    GossipTopicTag,
-    GossipsubBroadcastRequest,
-    GossipsubMessage,
-};
-use fuel_core_types::{
-    fuel_tx::Transaction,
-    services::p2p::PreconfirmationMessage,
-};
-use std::{
-    io,
-    ops::Deref,
-};
-
-=======
->>>>>>> e25c7d68
 use super::{
     Decode,
     Encode,
@@ -44,13 +27,8 @@
 where
     Codec: Encode<Transaction, Error = io::Error>
         + Decode<Transaction, Error = io::Error>
-<<<<<<< HEAD
-        + Encode<PreconfirmationMessage, Error = io::Error>
-        + Decode<PreconfirmationMessage, Error = io::Error>,
-=======
         + Encode<P2PPreConfirmationMessage, Error = io::Error>
         + Decode<P2PPreConfirmationMessage, Error = io::Error>,
->>>>>>> e25c7d68
 {
     type RequestMessage = GossipsubBroadcastRequest;
     type ResponseMessage = GossipsubMessage;
