--- conflicted
+++ resolved
@@ -18,14 +18,16 @@
         &self,
         height: &BlockHeight,
     ) -> StorageResult<Option<SealedBlock>>;
-<<<<<<< HEAD
 
     async fn get_transactions(
         &self,
         block_id: BlockId,
     ) -> StorageResult<Option<Vec<Transaction>>>;
-=======
->>>>>>> 809d8549
+}
+
+pub trait BlockHeightImporter: Send + Sync {
+    /// Creates a stream of next block heights
+    fn next_block_height(&self) -> BoxStream<BlockHeight>;
 }
 
 pub trait BlockHeightImporter: Send + Sync {
