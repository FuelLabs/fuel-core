--- conflicted
+++ resolved
@@ -208,11 +208,7 @@
 
 struct FakeBroadcast {
     pub peer_reports: mpsc::Sender<(FuelPeerId, AppScore, String)>,
-<<<<<<< HEAD
-    pub preconfirmation_gossip_broadcast: mpsc::Sender<PreconfirmationsGossipData>,
-=======
     pub confirmation_gossip_broadcast: mpsc::Sender<P2PPreConfirmationGossipData>,
->>>>>>> e25c7d68
 }
 
 impl Broadcast for FakeBroadcast {
@@ -240,11 +236,7 @@
 
     fn pre_confirmation_broadcast(
         &self,
-<<<<<<< HEAD
-        preconfirmations: PreconfirmationsGossipData,
-=======
         confirmations: P2PPreConfirmationGossipData,
->>>>>>> e25c7d68
     ) -> anyhow::Result<()> {
         self.preconfirmation_gossip_broadcast
             .try_send(preconfirmations)?;
