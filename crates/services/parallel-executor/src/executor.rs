--- conflicted
+++ resolved
@@ -1,24 +1,13 @@
 use crate::{
-    config::Config,
-    ports::{
+    config::Config, ports::{
         Storage,
         TransactionsSource,
-    },
-    scheduler::{
+    }, scheduler::{
         BlockConstraints,
         Scheduler,
         SchedulerError,
         SchedulerExecutionResult,
-    },
-<<<<<<< HEAD
-    txs_ext::TxCoinbaseExt,
-    validator::{
-        self,
-        Validator,
-    },
-=======
-    tx_waiter::NoWaitTxs,
->>>>>>> 693b9102
+    }, tx_waiter::NoWaitTxs, txs_ext::TxCoinbaseExt, validator::{self, Validator}
 };
 use fuel_core_executor::{
     executor::{
@@ -84,16 +73,10 @@
 }
 
 pub struct Executor<S, R, P> {
-<<<<<<< HEAD
-    scheduler: Scheduler<R, S, P>,
-    relayer: R,
-    validator: Validator,
-=======
     config: Config,
     relayer: R,
     storage: S,
     preconfirmation_sender: P,
->>>>>>> 693b9102
 }
 
 impl<S, R, P> Executor<S, R, P>
@@ -105,23 +88,6 @@
         relayer: R,
         preconfirmation_sender: P,
         config: Config,
-<<<<<<< HEAD
-    ) -> Result<Self, SchedulerError> {
-        let scheduler = Scheduler::new(
-            config.clone(),
-            relayer.clone(),
-            storage_view_provider,
-            preconfirmation_sender,
-        )?;
-
-        let validator = Validator::new(config);
-
-        Ok(Self {
-            scheduler,
-            relayer,
-            validator,
-        })
-=======
     ) -> Self {
         Self {
             config,
@@ -129,7 +95,6 @@
             storage: storage_view_provider,
             preconfirmation_sender,
         }
->>>>>>> 693b9102
     }
 }
 
@@ -210,6 +175,19 @@
         let mut partial_block = PartialFuelBlock::new(partial_header, vec![]);
         let transactions = block.transactions();
         let mut memory = MemoryInstance::new();
+        let consensus_parameters = {
+            let latest_view = self
+                .storage
+                .latest_view()
+                .map_err(SchedulerError::StorageError)?;
+
+            latest_view
+                .get_consensus_parameters(block.header().consensus_parameters_version())
+                .map_err(SchedulerError::StorageError)?
+        };
+        let scheduler = Validator::new(
+            self.config.clone(),
+        );
 
         let (gas_price, coinbase_contract_id) = transactions.coinbase()?;
 
@@ -273,12 +251,8 @@
                 components.coinbase_recipient,
                 execution_data,
                 memory,
-<<<<<<< HEAD
-                storage_tx,
-=======
                 view,
                 executor,
->>>>>>> 693b9102
             )?;
             Ok(storage_tx.into_changes())
         } else {
@@ -293,12 +267,6 @@
         coinbase_contract_id: ContractId,
         execution_data: &mut ExecutionData,
         memory: &mut MemoryInstance,
-<<<<<<< HEAD
-        mut storage_tx: StorageTransaction<View>,
-    ) -> Result<StorageTransaction<View>, SchedulerError> {
-        self.scheduler
-            .executor
-=======
         view: View,
         executor: &mut BlockExecutor<R, NoWaitTxs, P>,
     ) -> Result<StorageTransaction<View>, SchedulerError> {
@@ -309,7 +277,6 @@
         );
 
         executor
->>>>>>> 693b9102
             .process_l1_txs(
                 partial_block,
                 coinbase_contract_id,
