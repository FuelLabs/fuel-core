use crate::{
    config::Config,
    ports::{
        Storage,
        TransactionsSource,
    },
    scheduler::{
        BlockConstraints,
        Scheduler,
        SchedulerError,
        SchedulerExecutionResult,
    },
};
use fuel_core_executor::{
    executor::ExecutionData,
    ports::{
        PreconfirmationSenderPort,
        RelayerPort,
    },
};
use fuel_core_storage::{
    column::Column,
    kv_store::KeyValueInspect,
    transactional::{
        AtomicView,
        Changes,
        ConflictPolicy,
        StorageChanges,
        StorageTransaction,
    },
};
use fuel_core_types::{
    blockchain::block::{
        Block,
        PartialFuelBlock,
    },
    fuel_tx::Transaction,
    fuel_vm::interpreter::MemoryInstance,
    services::{
        Uncommitted,
        block_producer::Components,
        executor::{
            ExecutionResult,
            Result as ExecutorResult,
            TransactionExecutionStatus,
            ValidationResult,
        },
    },
};
use std::time::Duration;

#[cfg(feature = "wasm-executor")]
use fuel_core_upgradable_executor::error::UpgradableError;

#[cfg(feature = "wasm-executor")]
use fuel_core_types::fuel_merkle::common::Bytes32;

pub struct Executor<S, R, P> {
    scheduler: Scheduler<R, S, P>,
}

impl<S, R, P> Executor<S, R, P> {
    pub fn new(
        storage_view_provider: S,
        relayer_view_provider: R,
        preconfirmation_sender: P,
        config: Config,
    ) -> Self {
        let scheduler = Scheduler::new(
            config,
            relayer_view_provider,
            storage_view_provider,
            preconfirmation_sender,
        );

        Self { scheduler }
    }
}

impl<S, R, P, View> Executor<S, R, P>
where
    R: RelayerPort + Clone + Send + 'static,
    P: PreconfirmationSenderPort + Clone + Send + 'static,
    S: AtomicView<LatestView = View> + Clone + Send + 'static,
    View: KeyValueInspect<Column = Column> + Storage + Send,
{
    /// Produces the block and returns the result of the execution without committing the changes.
    pub async fn produce_without_commit_with_source<TxSource>(
        &mut self,
        components: Components<TxSource>,
        // TODO: More higher error type
    ) -> Result<Uncommitted<ExecutionResult, StorageChanges>, SchedulerError>
    where
        TxSource: TransactionsSource + Send + Sync + 'static,
    {
        // TODO: Manage DA
        let mut components = components;
        let res = self
            .scheduler
            .run(
                &mut components,
                StorageChanges::default(),
                BlockConstraints {
                    block_gas_limit: 30_000_000,
                    total_execution_time: Duration::from_millis(300),
                    block_transaction_size_limit: u32::MAX,
                    block_transaction_count_limit: u16::MAX,
                },
            )
            .await?;

<<<<<<< HEAD
        let (partial_block, execution_data, mint_changes) =
            self.produce_mint_tx(&mut components, res)?;

        let block = partial_block
            .generate(&execution_data.message_ids, Default::default())
=======
        // TODO: Add mint TX
        let block: PartialFuelBlock = PartialFuelBlock {
            header: res.header,
            transactions: res.transactions,
        };
        #[cfg(feature = "fault-proving")]
        let block = block
            .generate(&res.message_ids, Default::default(), &Default::default())
            .unwrap();
        let block = block
            .generate(&res.message_ids, Default::default())
>>>>>>> 4b7993ba
            .unwrap();

        Ok(Uncommitted::new(
            ExecutionResult {
                block,
                skipped_transactions: execution_data.skipped_transactions,
                events: execution_data.events,
                tx_status: execution_data.tx_status,
            },
            StorageChanges::ChangesList(vec![execution_data.changes, mint_changes]),
        ))
    }

    fn produce_mint_tx<TxSource>(
        &mut self,
        components: &mut Components<TxSource>,
        scheduler_res: SchedulerExecutionResult,
    ) -> Result<(PartialFuelBlock, ExecutionData, Changes), SchedulerError> {
        let tx_count = u16::try_from(scheduler_res.transactions.len())
            .expect("previously checked; qed");
        let mut block: PartialFuelBlock = PartialFuelBlock {
            header: scheduler_res.header,
            transactions: scheduler_res.transactions,
        };

        let mut memory = MemoryInstance::new();
        let view = self
            .scheduler
            .storage
            .latest_view()
            .map_err(SchedulerError::StorageError)?;
        let mut tx_changes = StorageTransaction::transaction(
            view,
            ConflictPolicy::Fail,
            Default::default(),
        );
        let mut execution_data = ExecutionData {
            coinbase: scheduler_res.coinbase,
            skipped_transactions: scheduler_res.skipped_txs,
            events: scheduler_res.events,
            changes: scheduler_res.changes.try_into().unwrap(),
            message_ids: scheduler_res.message_ids,
            tx_count,
            tx_status: scheduler_res.transactions_status,
            found_mint: false,
            event_inbox_root: Default::default(),
            used_gas: scheduler_res.used_gas,
            used_size: scheduler_res.used_size,
        };

        self.scheduler
            .executor
            .produce_mint_tx(
                &mut block,
                &components,
                &mut tx_changes,
                &mut execution_data,
                &mut memory,
            )
            .map_err(SchedulerError::ExecutionError)?;

        Ok((block, execution_data, tx_changes.into_changes()))
    }

    pub fn validate(
        &self,
        _block: &Block,
    ) -> ExecutorResult<Uncommitted<ValidationResult, Changes>> {
        unimplemented!("Not implemented yet");
    }

    #[cfg(feature = "wasm-executor")]
    pub fn validate_uploaded_wasm(
        &self,
        _wasm_root: &Bytes32,
    ) -> Result<(), UpgradableError> {
        unimplemented!("Not implemented yet");
    }

    /// Executes the block and returns the result of the execution without committing
    /// the changes in the dry run mode.
    pub fn dry_run(
        &self,
        _component: Components<Vec<Transaction>>,
        _utxo_validation: Option<bool>,
    ) -> ExecutorResult<Vec<TransactionExecutionStatus>> {
        unimplemented!("Not implemented yet");
    }
}<|MERGE_RESOLUTION|>--- conflicted
+++ resolved
@@ -109,26 +109,16 @@
             )
             .await?;
 
-<<<<<<< HEAD
         let (partial_block, execution_data, mint_changes) =
             self.produce_mint_tx(&mut components, res)?;
 
         let block = partial_block
-            .generate(&execution_data.message_ids, Default::default())
-=======
-        // TODO: Add mint TX
-        let block: PartialFuelBlock = PartialFuelBlock {
-            header: res.header,
-            transactions: res.transactions,
-        };
-        #[cfg(feature = "fault-proving")]
-        let block = block
-            .generate(&res.message_ids, Default::default(), &Default::default())
-            .unwrap();
-        let block = block
-            .generate(&res.message_ids, Default::default())
->>>>>>> 4b7993ba
-            .unwrap();
+            .generate(
+              &res.message_ids, 
+              Default::default(), 
+              #[cfg(feature = "fault-proving")]
+              &Default::default()
+        ).unwrap();
 
         Ok(Uncommitted::new(
             ExecutionResult {
