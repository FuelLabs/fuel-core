[package]
name = "fuel-core-parallel-executor"
version = { workspace = true }
authors = { workspace = true }
edition = { workspace = true }
homepage = { workspace = true }
keywords = ["blockchain", "fuel", "fuel-vm", "parallel"]
license = { workspace = true }
repository = { workspace = true }
rust-version = { workspace = true }
description = "Fuel Block Parallel Executor"

[features]
wasm-executor = ["fuel-core-upgradable-executor/wasm-executor"]

[dependencies]
derive_more = { workspace = true, features = ["display"] }
fuel-core-executor = { workspace = true, features = ["std"] }
fuel-core-storage = { workspace = true, features = ["std"] }
fuel-core-types = { workspace = true, features = ["std", "test-helpers"] }
fuel-core-upgradable-executor = { workspace = true, features = ["std"] }
futures = { workspace = true, features = ["std"] }
fxhash = { version = "0.2.1", default-features = false }
tokio = { workspace = true, features = [
  "rt-multi-thread",
  "macros",
  "sync",
  "time",
] }
tracing = { workspace = true }

[dev-dependencies]
anyhow = { workspace = true }
fuel-core-storage = { workspace = true, features = ["test-helpers"] }
fuel-core-types = { workspace = true, features = ["test-helpers", "serde"] }
<<<<<<< HEAD
rand = { workspace = true }

[features]
wasm-executor = ["fuel-core-upgradable-executor/wasm-executor"]
fault-proving = ["fuel-core-types/fault-proving"]
=======
rand = { workspace = true }
>>>>>>> 59130da9
<|MERGE_RESOLUTION|>--- conflicted
+++ resolved
@@ -11,6 +11,7 @@
 description = "Fuel Block Parallel Executor"
 
 [features]
+fault-proving = ["fuel-core-types/fault-proving"]
 wasm-executor = ["fuel-core-upgradable-executor/wasm-executor"]
 
 [dependencies]
@@ -33,12 +34,4 @@
 anyhow = { workspace = true }
 fuel-core-storage = { workspace = true, features = ["test-helpers"] }
 fuel-core-types = { workspace = true, features = ["test-helpers", "serde"] }
-<<<<<<< HEAD
-rand = { workspace = true }
-
-[features]
-wasm-executor = ["fuel-core-upgradable-executor/wasm-executor"]
-fault-proving = ["fuel-core-types/fault-proving"]
-=======
-rand = { workspace = true }
->>>>>>> 59130da9
+rand = { workspace = true }