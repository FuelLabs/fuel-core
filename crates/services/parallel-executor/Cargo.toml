--- conflicted
+++ resolved
@@ -18,7 +18,6 @@
 fuel-core-storage = { workspace = true, features = ["std"] }
 fuel-core-types = { workspace = true, features = ["std"] }
 fuel-core-upgradable-executor = { workspace = true, features = ["std"] }
-<<<<<<< HEAD
 futures = { workspace = true, features = ["std"] }
 tokio = { workspace = true, features = ["rt-multi-thread", "sync"] }
 
@@ -29,7 +28,4 @@
 rand = { workspace = true }
 
 [features]
-wasm-executor = ["fuel-core-upgradable-executor/wasm-executor"]
-=======
-tokio = { workspace = true, features = ["rt-multi-thread"] }
->>>>>>> 85b2356d
+wasm-executor = ["fuel-core-upgradable-executor/wasm-executor"]