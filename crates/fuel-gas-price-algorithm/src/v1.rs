--- conflicted
+++ resolved
@@ -519,18 +519,12 @@
             scaled_da_change,
             maybe_new_scaled_da_gas_price
         );
-<<<<<<< HEAD
-        self.new_scaled_da_gas_price = max(
-            self.min_scaled_da_gas_price(),
-            maybe_new_scaled_da_gas_price,
-=======
         self.new_scaled_da_gas_price = min(
             max(
                 self.min_scaled_da_gas_price(),
                 maybe_new_scaled_da_gas_price,
             ),
             self.max_scaled_da_gas_price(),
->>>>>>> ae40ee48
         );
     }
 
