--- conflicted
+++ resolved
@@ -47,11 +47,7 @@
 
 [features]
 default = ["std"]
-<<<<<<< HEAD
 alloc = ["fuel-vm-private/alloc", "fuel-core-types/alloc"]
 std = ["alloc", "fuel-vm-private/std", "fuel-core-types/std"]
-=======
-std = ["fuel-core-types/std"]
 smt = []
->>>>>>> 74dae6d2
 test-helpers = ["dep:mockall", "dep:rand"]