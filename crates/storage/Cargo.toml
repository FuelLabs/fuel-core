--- conflicted
+++ resolved
@@ -37,16 +37,12 @@
 
 [dev-dependencies]
 fuel-core-storage = { path = ".", features = ["test-helpers"] }
-<<<<<<< HEAD
-fuel-core-types = { workspace = true, default-features = false, features = ["serde", "random", "test-helpers"] }
-test-case = { workspace = true }
-=======
 fuel-core-types = { workspace = true, default-features = false, features = [
   "serde",
   "random",
   "test-helpers",
 ] }
->>>>>>> 7d493873
+test-case = { workspace = true }
 
 [features]
 test-helpers = ["dep:mockall", "dep:rand"]