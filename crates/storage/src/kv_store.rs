--- conflicted
+++ resolved
@@ -69,22 +69,6 @@
     ) -> StorageResult<Option<usize>> {
         self.get(key, column)?
             .map(|value| {
-<<<<<<< HEAD
-                if let Some(read) = value.len().checked_sub(offset) {
-                    if read != buf.len() {
-                        return Err(StorageError::Other(anyhow::anyhow!(
-                            "Buffer size is not equal to the value size"
-                        )));
-                    };
-                    // SAFETY: offset is guaranteed to be less or equal to value.len() by the if let check above
-                    buf.copy_from_slice(value[offset..].as_ref());
-                    Ok(buf.len())
-                } else {
-                    Err(StorageError::Other(anyhow::anyhow!(
-                        "Offset is out of bounds"
-                    )))
-                }
-=======
                 let bytes_len = value.as_ref().len();
                 let start = offset;
                 let end = offset.saturating_add(buf.len());
@@ -100,7 +84,6 @@
                 let starting_from_offset = &value.as_ref()[start..end];
                 buf[..].copy_from_slice(starting_from_offset);
                 Ok(buf.len())
->>>>>>> d6e4bb9e
             })
             .transpose()
     }
