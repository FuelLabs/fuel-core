--- conflicted
+++ resolved
@@ -66,26 +66,17 @@
     FuelBlockSecondaryKeyBlockHeights = 18,
     /// See [`SealedBlockConsensus`](crate::tables::SealedBlockConsensus)
     FuelBlockConsensus = 19,
-<<<<<<< HEAD
-
-    // Below are not required tables. They are used for API and may be removed or moved to another place in the future.
-    /// The column of the table that stores `true` if `owner` owns `Coin` with `coin_id`
-    OwnedCoins = 20,
-    /// The column of the table that stores `true` if `owner` owns `Message` with `message_id`
-    OwnedMessageIds = 21,
 
     /// Table for genesis state import progress tracking.
-    GenesisMetadata = 22,
+    GenesisMetadata = 20,
     /// Table for coin roots during genesis state import.
-    GenesisCoinRoots = 23,
+    GenesisCoinRoots = 21,
     /// Table for message roots during genesis state import.
-    GenesisMessageRoots = 24,
+    GenesisMessageRoots = 22,
     /// Table for contract roots during genesis state import.
-    GenesisContractRoots = 25,
+    GenesisContractRoots = 23,
     /// Table for contract ids during genesis state import.
-    GenesisContractIds = 26,
-=======
->>>>>>> 8cee77aa
+    GenesisContractIds = 24,
 }
 
 impl Column {
