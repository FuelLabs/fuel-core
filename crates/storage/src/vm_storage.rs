--- conflicted
+++ resolved
@@ -193,16 +193,10 @@
     fn read(
         &self,
         key: &M::Key,
-<<<<<<< HEAD
-        buf: &mut [u8],
-    ) -> Result<Option<usize>, Self::Error> {
-        StorageRead::<M>::read(&self.database, key, buf)
-=======
         offset: usize,
         buf: &mut [u8],
     ) -> Result<Option<usize>, Self::Error> {
         StorageRead::<M>::read(&self.database, key, offset, buf)
->>>>>>> d6e4bb9e
     }
 
     fn read_alloc(
