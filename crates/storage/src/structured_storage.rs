--- conflicted
+++ resolved
@@ -8,17 +8,10 @@
         SupportsBatching,
         SupportsMerkle,
     },
-<<<<<<< HEAD
     iter::{
         BoxedIter,
         IterDirection,
         IterableStore,
-=======
-    codec::{
-        raw::Raw,
-        Encode,
-        Encoder,
->>>>>>> 517a15ae
     },
     kv_store::{
         BatchOperations,
