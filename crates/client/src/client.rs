--- conflicted
+++ resolved
@@ -16,7 +16,20 @@
             Tai64Timestamp,
             TransactionId,
         },
-<<<<<<< HEAD
+        types::{
+            asset::AssetDetail,
+            gas_price::LatestGasPrice,
+            message::MessageStatus,
+            primitives::{
+                Address,
+                AssetId,
+                BlockId,
+                ContractId,
+                UtxoId,
+            },
+            upgrades::StateTransitionBytecode,
+            RelayedTransactionStatus,
+        },
         contract::ContractBalanceQueryArgs,
         gas_price::EstimateGasPrice,
         message::MessageStatusArgs,
@@ -45,27 +58,11 @@
         upgrades::StateTransitionBytecode,
         ContractBalance,
         RelayedTransactionStatus,
-=======
-        types::{
-            asset::AssetDetail,
-            gas_price::LatestGasPrice,
-            message::MessageStatus,
-            primitives::{
-                Address,
-                AssetId,
-                BlockId,
-                ContractId,
-                UtxoId,
-            },
-            upgrades::StateTransitionBytecode,
-            RelayedTransactionStatus,
-        },
     },
     reqwest_ext::{
         FuelGraphQlResponse,
         FuelOperation,
         ReqwestExt,
->>>>>>> b65f7b67
     },
 };
 use anyhow::Context;
