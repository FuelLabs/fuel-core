--- conflicted
+++ resolved
@@ -375,10 +375,6 @@
         &self,
         tx: &Transaction,
     ) -> io::Result<TransactionStatus> {
-<<<<<<< HEAD
-        let tx_id = self.submit(tx).await?;
-        self.await_transaction_commit(&tx_id).await
-=======
         use cynic::SubscriptionBuilder;
         let tx = tx.clone().to_bytes();
         let s = schema::tx::SubmitAndAwaitSubscription::build(TxArg {
@@ -398,7 +394,6 @@
         ))??;
 
         Ok(status)
->>>>>>> ea438b7d
     }
 
     pub async fn start_session(&self) -> io::Result<String> {
