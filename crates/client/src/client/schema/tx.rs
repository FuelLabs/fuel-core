--- conflicted
+++ resolved
@@ -11,11 +11,8 @@
         PageInfo,
         Tai64Timestamp,
         TransactionId,
-<<<<<<< HEAD
+        TxPointer,
         U16,
-=======
-        TxPointer,
->>>>>>> 29c8e045
         U32,
         U64,
     },
