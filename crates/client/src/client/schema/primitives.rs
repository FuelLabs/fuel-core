--- conflicted
+++ resolved
@@ -269,18 +269,11 @@
 number_scalar!(U32, u32);
 
 impl TryFrom<U64> for PanicInstruction {
-<<<<<<< HEAD
-    type Error = std::io::Error;
-
-    fn try_from(s: U64) -> Result<Self, Self::Error> {
-        s.0.try_into().map_err(Into::into)
-=======
     type Error = ConversionError;
 
     fn try_from(s: U64) -> Result<Self, Self::Error> {
         s.0.try_into()
             .map_err(|_| ConversionError::IntegerConversion)
->>>>>>> 1ab29d99
     }
 }
 
