--- conflicted
+++ resolved
@@ -303,11 +303,7 @@
     pub wqmm: U64,
     pub xor: U64,
     pub xori: U64,
-<<<<<<< HEAD
-    pub ecop: U64,
-=======
     pub ecop: Option<U64>,
->>>>>>> 5cd834a6
 
     pub aloc_dependent_cost: DependentCost,
     pub bsiz: Option<DependentCost>,
@@ -333,11 +329,7 @@
     pub smo: DependentCost,
     pub srwq: DependentCost,
     pub swwq: DependentCost,
-<<<<<<< HEAD
-    pub epar: DependentCost,
-=======
     pub epar: Option<DependentCost>,
->>>>>>> 5cd834a6
 
     // Non-opcodes prices
     pub contract_root: DependentCost,
