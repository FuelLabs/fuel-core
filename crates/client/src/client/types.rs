pub mod balance;
pub mod block;
pub mod chain_info;
pub mod coins;
pub mod contract;
pub mod gas_costs;

pub mod gas_price;
pub mod merkle_proof;
pub mod message;
pub mod node_info;

pub use balance::Balance;
pub use block::{
    Block,
    Consensus,
};
pub use chain_info::ChainInfo;
pub use coins::{
    Coin,
    CoinType,
    MessageCoin,
};
pub use contract::{
    Contract,
    ContractBalance,
};
pub use gas_costs::{
    DependentCost,
    GasCosts,
};
pub use merkle_proof::MerkleProof;
pub use message::{
    Message,
    MessageProof,
};
pub use node_info::NodeInfo;

use crate::client::schema::{
    relayed_tx::RelayedTransactionStatus as SchemaRelayedTransactionStatus,
    tx::{
        OpaqueTransaction,
        TransactionStatus as SchemaTxStatus,
    },
    ConversionError,
};
use fuel_core_types::{
    fuel_tx::{
        Receipt,
        Transaction,
    },
    fuel_types::{
        canonical::Deserialize,
        BlockHeight,
    },
    fuel_vm::ProgramState,
};
use tai64::Tai64;

pub mod primitives {
    pub use fuel_core_types::{
        fuel_crypto::{
            PublicKey,
            Signature,
        },
        fuel_tx::UtxoId,
        fuel_types::{
            Address,
            AssetId,
            Bytes32,
            Bytes64,
            ChainId,
            ContractId,
            MessageId,
            Nonce,
            Salt,
        },
    };

    pub type BlockId = Bytes32;
    pub type Hash = Bytes32;
    pub type Bytes = Vec<u8>;
    pub type MerkleRoot = Bytes32;
    pub type TransactionId = Bytes32;
}

<<<<<<< HEAD
#[derive(Debug, Clone, serde::Serialize, serde::Deserialize, PartialEq, Eq)]
=======
#[derive(Debug, Clone, PartialEq, Eq, serde::Serialize, serde::Deserialize)]
>>>>>>> fc75538e
pub struct TransactionResponse {
    pub transaction: Transaction,
    pub status: TransactionStatus,
}

<<<<<<< HEAD
#[derive(Debug, Clone, serde::Serialize, serde::Deserialize, PartialEq, Eq)]
=======
#[derive(Debug, Clone, PartialEq, Eq, serde::Serialize, serde::Deserialize)]
>>>>>>> fc75538e
pub enum TransactionStatus {
    Submitted {
        submitted_at: Tai64,
    },
    Success {
        block_height: BlockHeight,
        time: Tai64,
        program_state: Option<ProgramState>,
        receipts: Vec<Receipt>,
        total_gas: u64,
        total_fee: u64,
    },
    SqueezedOut {
        reason: String,
    },
    Failure {
        block_height: BlockHeight,
        time: Tai64,
        reason: String,
        program_state: Option<ProgramState>,
        receipts: Vec<Receipt>,
        total_gas: u64,
        total_fee: u64,
    },
}

impl TryFrom<SchemaTxStatus> for TransactionStatus {
    type Error = ConversionError;

    fn try_from(status: SchemaTxStatus) -> Result<Self, Self::Error> {
        Ok(match status {
            SchemaTxStatus::SubmittedStatus(s) => TransactionStatus::Submitted {
                submitted_at: s.time.0,
            },
            SchemaTxStatus::SuccessStatus(s) => TransactionStatus::Success {
                block_height: s.block.height.into(),
                time: s.time.0,
                program_state: s.program_state.map(TryInto::try_into).transpose()?,
                receipts: s
                    .receipts
                    .into_iter()
                    .map(TryInto::try_into)
                    .collect::<Result<Vec<_>, _>>()?,
                total_gas: s.total_gas.0,
                total_fee: s.total_fee.0,
            },
            SchemaTxStatus::FailureStatus(s) => TransactionStatus::Failure {
                block_height: s.block.height.into(),
                time: s.time.0,
                reason: s.reason,
                program_state: s.program_state.map(TryInto::try_into).transpose()?,
                receipts: s
                    .receipts
                    .into_iter()
                    .map(TryInto::try_into)
                    .collect::<Result<Vec<_>, _>>()?,
                total_gas: s.total_gas.0,
                total_fee: s.total_fee.0,
            },
            SchemaTxStatus::SqueezedOutStatus(s) => {
                TransactionStatus::SqueezedOut { reason: s.reason }
            }
            SchemaTxStatus::Unknown => {
                return Err(Self::Error::UnknownVariant("SchemaTxStatus"))
            }
        })
    }
}

impl TryFrom<OpaqueTransaction> for TransactionResponse {
    type Error = ConversionError;

    fn try_from(value: OpaqueTransaction) -> Result<Self, Self::Error> {
        let bytes = value.raw_payload.0 .0;
        let tx: Transaction = Transaction::from_bytes(bytes.as_slice())
            .map_err(ConversionError::TransactionFromBytesError)?;
        let status = value
            .status
            .ok_or_else(|| ConversionError::MissingField("status".to_string()))?
            .try_into()?;

        Ok(Self {
            transaction: tx,
            status,
        })
    }
}

#[derive(Debug, Clone, PartialEq, Eq)]
pub enum RelayedTransactionStatus {
    Failed {
        block_height: BlockHeight,
        failure: String,
    },
}

impl TryFrom<SchemaRelayedTransactionStatus> for RelayedTransactionStatus {
    type Error = ConversionError;

    fn try_from(status: SchemaRelayedTransactionStatus) -> Result<Self, Self::Error> {
        Ok(match status {
            SchemaRelayedTransactionStatus::Failed(s) => {
                RelayedTransactionStatus::Failed {
                    block_height: s.block_height.into(),
                    failure: s.failure,
                }
            }
            SchemaRelayedTransactionStatus::Unknown => {
                return Err(Self::Error::UnknownVariant(
                    "SchemaRelayedTransactionStatus",
                ));
            }
        })
    }
}<|MERGE_RESOLUTION|>--- conflicted
+++ resolved
@@ -84,21 +84,13 @@
     pub type TransactionId = Bytes32;
 }
 
-<<<<<<< HEAD
-#[derive(Debug, Clone, serde::Serialize, serde::Deserialize, PartialEq, Eq)]
-=======
 #[derive(Debug, Clone, PartialEq, Eq, serde::Serialize, serde::Deserialize)]
->>>>>>> fc75538e
 pub struct TransactionResponse {
     pub transaction: Transaction,
     pub status: TransactionStatus,
 }
 
-<<<<<<< HEAD
-#[derive(Debug, Clone, serde::Serialize, serde::Deserialize, PartialEq, Eq)]
-=======
 #[derive(Debug, Clone, PartialEq, Eq, serde::Serialize, serde::Deserialize)]
->>>>>>> fc75538e
 pub enum TransactionStatus {
     Submitted {
         submitted_at: Tai64,
