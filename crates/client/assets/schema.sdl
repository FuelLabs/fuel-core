input Account @oneOf {
	address: Address
	predicate: Predicate
}

scalar Address

type AssembleTransactionResult {
	transaction: Transaction!
	status: DryRunTransactionStatus!
	gasPrice: U64!
}

scalar AssetId

type AssetInfoDetails {
	contractId: ContractId!
	subId: SubId!
	totalSupply: U128!
}

type Balance {
	owner: Address!
	amount: U64!
	amountU128: U128!
	assetId: AssetId!
}

type BalanceConnection {
	"""
	Information to aid in pagination.
	"""
	pageInfo: PageInfo!
	"""
	A list of edges.
	"""
	edges: [BalanceEdge!]!
	"""
	A list of nodes.
	"""
	nodes: [Balance!]!
}

"""
An edge in a connection.
"""
type BalanceEdge {
	"""
	The item at the end of the edge
	"""
	node: Balance!
	"""
	A cursor for use in pagination
	"""
	cursor: String!
}

input BalanceFilterInput {
	"""
	Filter coins based on the `owner` field
	"""
	owner: Address!
}

type Blob {
	id: BlobId!
	bytecode: HexString!
}

scalar BlobId

type Block {
	version: BlockVersion!
	id: BlockId!
	height: U32!
	header: Header!
	consensus: Consensus!
	transactionIds: [TransactionId!]!
	transactions: [Transaction!]!
}

type BlockConnection {
	"""
	Information to aid in pagination.
	"""
	pageInfo: PageInfo!
	"""
	A list of edges.
	"""
	edges: [BlockEdge!]!
	"""
	A list of nodes.
	"""
	nodes: [Block!]!
}

"""
An edge in a connection.
"""
type BlockEdge {
	"""
	The item at the end of the edge
	"""
	node: Block!
	"""
	A cursor for use in pagination
	"""
	cursor: String!
}

scalar BlockId

enum BlockVersion {
	V1
}


"""
Breakpoint, defined as a tuple of contract ID and relative PC offset inside it
"""
input Breakpoint {
	contract: ContractId!
	pc: U64!
}

scalar Bytes32

type ChainInfo {
	name: String!
	latestBlock: Block!
	daHeight: U64!
	consensusParameters: ConsensusParameters!
	gasCosts: GasCosts!
}

type ChangeOutput {
	to: Address!
	amount: U64!
	assetId: AssetId!
}

input ChangePolicy @oneOf {
	"""
	Adds `Output::Change` to the transaction if it is not already present.
	Sending remaining assets to the provided address.
	"""
	change: Address
	"""
	Destroys the remaining assets by the transaction for provided address.
	"""
	destroy: Destroy
}

type Coin {
	utxoId: UtxoId!
	owner: Address!
	amount: U64!
	assetId: AssetId!
	"""
	TxPointer - the height of the block this coin was created in
	"""
	blockCreated: U32!
	"""
	TxPointer - the index of the transaction that created this coin
	"""
	txCreatedIdx: U16!
}

type CoinConnection {
	"""
	Information to aid in pagination.
	"""
	pageInfo: PageInfo!
	"""
	A list of edges.
	"""
	edges: [CoinEdge!]!
	"""
	A list of nodes.
	"""
	nodes: [Coin!]!
}

"""
An edge in a connection.
"""
type CoinEdge {
	"""
	The item at the end of the edge
	"""
	node: Coin!
	"""
	A cursor for use in pagination
	"""
	cursor: String!
}

input CoinFilterInput {
	"""
	Returns coins owned by the `owner`.
	"""
	owner: Address!
	"""
	Returns coins only with `asset_id`.
	"""
	assetId: AssetId
}

type CoinOutput {
	to: Address!
	amount: U64!
	assetId: AssetId!
}

"""
The schema analog of the [`coins::CoinType`].
"""
union CoinType = Coin | MessageCoin

union Consensus = Genesis | PoAConsensus

type ConsensusParameters {
	version: ConsensusParametersVersion!
	txParams: TxParameters!
	predicateParams: PredicateParameters!
	scriptParams: ScriptParameters!
	contractParams: ContractParameters!
	feeParams: FeeParameters!
	baseAssetId: AssetId!
	blockGasLimit: U64!
	blockTransactionSizeLimit: U64!
	chainId: U64!
	gasCosts: GasCosts!
	privilegedAddress: Address!
}

type ConsensusParametersPurpose {
	witnessIndex: U16!
	checksum: Bytes32!
}

enum ConsensusParametersVersion {
	V1
}

type Contract {
	id: ContractId!
	bytecode: HexString!
	salt: Salt!
}

type ContractBalance {
	contract: ContractId!
	amount: U64!
	assetId: AssetId!
}

type ContractBalanceConnection {
	"""
	Information to aid in pagination.
	"""
	pageInfo: PageInfo!
	"""
	A list of edges.
	"""
	edges: [ContractBalanceEdge!]!
	"""
	A list of nodes.
	"""
	nodes: [ContractBalance!]!
}

"""
An edge in a connection.
"""
type ContractBalanceEdge {
	"""
	The item at the end of the edge
	"""
	node: ContractBalance!
	"""
	A cursor for use in pagination
	"""
	cursor: String!
}

input ContractBalanceFilterInput {
	"""
	Filter assets based on the `contractId` field
	"""
	contract: ContractId!
}

type ContractCreated {
	contract: ContractId!
	stateRoot: Bytes32!
}

scalar ContractId

type ContractOutput {
	inputIndex: U16!
	balanceRoot: Bytes32!
	stateRoot: Bytes32!
}

type ContractParameters {
	version: ContractParametersVersion!
	contractMaxSize: U64!
	maxStorageSlots: U64!
}

enum ContractParametersVersion {
	V1
}

type DaCompressedBlock {
	bytes: HexString!
}

union DependentCost = LightOperation | HeavyOperation

enum Destroy {
	DESTROY
}

type DryRunFailureStatus {
	programState: ProgramState
	reason: String!
	receipts: [Receipt!]!
	totalGas: U64!
	totalFee: U64!
}

type DryRunSuccessStatus {
	programState: ProgramState
	receipts: [Receipt!]!
	totalGas: U64!
	totalFee: U64!
}

type DryRunTransactionExecutionStatus {
	id: TransactionId!
	status: DryRunTransactionStatus!
	receipts: [Receipt!]!
}

union DryRunTransactionStatus = DryRunSuccessStatus | DryRunFailureStatus

type EstimateGasPrice {
	gasPrice: U64!
}

input ExcludeInput {
	"""
	Utxos to exclude from the selection.
	"""
	utxos: [UtxoId!]!
	"""
	Messages to exclude from the selection.
	"""
	messages: [Nonce!]!
}

type FailureStatus {
	transactionId: TransactionId!
	blockHeight: U32!
	block: Block!
	transaction: Transaction!
	time: Tai64Timestamp!
	reason: String!
	programState: ProgramState
	receipts: [Receipt!]!
	totalGas: U64!
	totalFee: U64!
}

type FeeParameters {
	version: FeeParametersVersion!
	gasPriceFactor: U64!
	gasPerByte: U64!
}

enum FeeParametersVersion {
	V1
}


type GasCosts {
	version: GasCostsVersion!
	add: U64!
	addi: U64!
	aloc: U64!
	and: U64!
	andi: U64!
	bal: U64!
	bhei: U64!
	bhsh: U64!
	burn: U64!
	cb: U64!
	cfei: U64!
	cfsi: U64!
	div: U64!
	divi: U64!
	ecr1: U64!
	eck1: U64!
	ed19: U64!
	eq: U64!
	exp: U64!
	expi: U64!
	flag: U64!
	gm: U64!
	gt: U64!
	gtf: U64!
	ji: U64!
	jmp: U64!
	jne: U64!
	jnei: U64!
	jnzi: U64!
	jmpf: U64!
	jmpb: U64!
	jnzf: U64!
	jnzb: U64!
	jnef: U64!
	jneb: U64!
	lb: U64!
	log: U64!
	lt: U64!
	lw: U64!
	mint: U64!
	mlog: U64!
	modOp: U64!
	modi: U64!
	moveOp: U64!
	movi: U64!
	mroo: U64!
	mul: U64!
	muli: U64!
	mldv: U64!
	noop: U64!
	not: U64!
	or: U64!
	ori: U64!
	poph: U64!
	popl: U64!
	pshh: U64!
	pshl: U64!
	ret: U64!
	rvrt: U64!
	sb: U64!
	sll: U64!
	slli: U64!
	srl: U64!
	srli: U64!
	srw: U64!
	sub: U64!
	subi: U64!
	sw: U64!
	sww: U64!
	time: U64!
	tr: U64!
	tro: U64!
	wdcm: U64!
	wqcm: U64!
	wdop: U64!
	wqop: U64!
	wdml: U64!
	wqml: U64!
	wddv: U64!
	wqdv: U64!
	wdmd: U64!
	wqmd: U64!
	wdam: U64!
	wqam: U64!
	wdmm: U64!
	wqmm: U64!
	xor: U64!
	xori: U64!
	ecop: U64
	alocDependentCost: DependentCost!
	bldd: DependentCost
	bsiz: DependentCost
	cfe: DependentCost!
	cfeiDependentCost: DependentCost!
	call: DependentCost!
	ccp: DependentCost!
	croo: DependentCost!
	csiz: DependentCost!
	ed19DependentCost: DependentCost!
	k256: DependentCost!
	ldc: DependentCost!
	logd: DependentCost!
	mcl: DependentCost!
	mcli: DependentCost!
	mcp: DependentCost!
	mcpi: DependentCost!
	meq: DependentCost!
	retd: DependentCost!
	s256: DependentCost!
	scwq: DependentCost!
	smo: DependentCost!
	srwq: DependentCost!
	swwq: DependentCost!
	epar: DependentCost
	contractRoot: DependentCost!
	stateRoot: DependentCost!
	vmInitialization: DependentCost!
	newStoragePerByte: U64!
}

enum GasCostsVersion {
	V1
}

type Genesis {
	"""
	The chain configs define what consensus type to use, what settlement layer to use,
	rules of block validity, etc.
	"""
	chainConfigHash: Bytes32!
	"""
	The Binary Merkle Tree root of all genesis coins.
	"""
	coinsRoot: Bytes32!
	"""
	The Binary Merkle Tree root of state, balances, contracts code hash of each contract.
	"""
	contractsRoot: Bytes32!
	"""
	The Binary Merkle Tree root of all genesis messages.
	"""
	messagesRoot: Bytes32!
	"""
	The Binary Merkle Tree root of all processed transaction ids.
	"""
	transactionsRoot: Bytes32!
}

type Header {
	"""
	Version of the header
	"""
	version: HeaderVersion!
	"""
	Hash of the header
	"""
	id: BlockId!
	"""
	The layer 1 height of messages and events to include since the last layer 1 block number.
	"""
	daHeight: U64!
	"""
	The version of the consensus parameters used to create this block.
	"""
	consensusParametersVersion: U32!
	"""
	The version of the state transition bytecode used to create this block.
	"""
	stateTransitionBytecodeVersion: U32!
	"""
	Number of transactions in this block.
	"""
	transactionsCount: U16!
	"""
	Number of message receipts in this block.
	"""
	messageReceiptCount: U32!
	"""
	Merkle root of transactions.
	"""
	transactionsRoot: Bytes32!
	"""
	Merkle root of message receipts in this block.
	"""
	messageOutboxRoot: Bytes32!
	"""
	Merkle root of inbox events in this block.
	"""
	eventInboxRoot: Bytes32!
	"""
	Fuel block height.
	"""
	height: U32!
	"""
	Merkle root of all previous block header hashes.
	"""
	prevRoot: Bytes32!
	"""
	The block producer time.
	"""
	time: Tai64Timestamp!
	"""
	Hash of the application header.
	"""
	applicationHash: Bytes32!
	"""
	Transaction ID Commitment
	"""
	txIdCommitment: Bytes32
}

enum HeaderVersion {
	V1
	V2
}

type HeavyOperation {
	base: U64!
	gasPerUnit: U64!
}

scalar HexString


type IndexationFlags {
	"""
	Is balances indexation enabled
	"""
	balances: Boolean!
	"""
	Is coins to spend indexation enabled
	"""
	coinsToSpend: Boolean!
	"""
	Is asset metadata indexation enabled
	"""
	assetMetadata: Boolean!
}

union Input = InputCoin | InputContract | InputMessage

type InputCoin {
	utxoId: UtxoId!
	owner: Address!
	amount: U64!
	assetId: AssetId!
	txPointer: TxPointer!
	witnessIndex: U16!
	predicateGasUsed: U64!
	predicate: HexString!
	predicateData: HexString!
}

type InputContract {
	utxoId: UtxoId!
	balanceRoot: Bytes32!
	stateRoot: Bytes32!
	txPointer: TxPointer!
	contractId: ContractId!
}

type InputMessage {
	sender: Address!
	recipient: Address!
	amount: U64!
	nonce: Nonce!
	witnessIndex: U16!
	predicateGasUsed: U64!
	data: HexString!
	predicate: HexString!
	predicateData: HexString!
}


type LatestGasPrice {
	gasPrice: U64!
	blockHeight: U32!
}

type LightOperation {
	base: U64!
	unitsPerGas: U64!
}

type MerkleProof {
	proofSet: [Bytes32!]!
	proofIndex: U64!
}

type Message {
	amount: U64!
	sender: Address!
	recipient: Address!
	nonce: Nonce!
	data: HexString!
	daHeight: U64!
}

type MessageCoin {
	sender: Address!
	recipient: Address!
	nonce: Nonce!
	amount: U64!
	assetId: AssetId!
	daHeight: U64!
}

type MessageConnection {
	"""
	Information to aid in pagination.
	"""
	pageInfo: PageInfo!
	"""
	A list of edges.
	"""
	edges: [MessageEdge!]!
	"""
	A list of nodes.
	"""
	nodes: [Message!]!
}

"""
An edge in a connection.
"""
type MessageEdge {
	"""
	The item at the end of the edge
	"""
	node: Message!
	"""
	A cursor for use in pagination
	"""
	cursor: String!
}

type MessageProof {
	messageProof: MerkleProof!
	blockProof: MerkleProof!
	messageBlockHeader: Header!
	commitBlockHeader: Header!
	sender: Address!
	recipient: Address!
	nonce: Nonce!
	amount: U64!
	data: HexString!
}

enum MessageState {
	UNSPENT
	SPENT
	NOT_FOUND
}

type MessageStatus {
	state: MessageState!
}

type Mutation {
	"""
	Initialize a new debugger session, returning its ID.
	A new VM instance is spawned for each session.
	The session is run in a separate database transaction,
	on top of the most recent node state.
	"""
	startSession: ID!
	"""
	End debugger session.
	"""
	endSession(id: ID!): Boolean!
	"""
	Reset the VM instance to the initial state.
	"""
	reset(id: ID!): Boolean!
	"""
	Execute a single fuel-asm instruction.
	"""
	execute(id: ID!, op: String!): Boolean!
	"""
	Set single-stepping mode for the VM instance.
	"""
	setSingleStepping(id: ID!, enable: Boolean!): Boolean!
	"""
	Set a breakpoint for a VM instance.
	"""
	setBreakpoint(id: ID!, breakpoint: Breakpoint!): Boolean!
	"""
	Run a single transaction in given session until it
	hits a breakpoint or completes.
	"""
	startTx(id: ID!, txJson: String!): RunResult!
	"""
	Resume execution of the VM instance after a breakpoint.
	Runs until the next breakpoint or until the transaction completes.
	"""
	continueTx(id: ID!): RunResult!
	"""
	Execute a dry-run of multiple transactions using a fork of current state, no changes are committed.
	"""
	dryRun(txs: [HexString!]!, utxoValidation: Boolean, gasPrice: U64, blockHeight: U32): [DryRunTransactionExecutionStatus!]! @deprecated(reason: "This doesn't need to be a mutation. Use query of the same name instead.")
	"""
	Submits transaction to the `TxPool`.
	
	Returns submitted transaction if the transaction is included in the `TxPool` without problems.
	"""
	submit(tx: HexString!): Transaction!
	"""
	Sequentially produces `blocks_to_produce` blocks. The first block starts with
	`start_timestamp`. If the block production in the [`crate::service::Config`] is
	`Trigger::Interval { block_time }`, produces blocks with `block_time ` intervals between
	them. The `start_timestamp` is the timestamp in seconds.
	"""
	produceBlocks(startTimestamp: Tai64Timestamp, blocksToProduce: U32!): U32!
}

type NodeInfo {
	utxoValidation: Boolean!
	vmBacktrace: Boolean!
	maxTx: U64!
	maxGas: U64!
	maxSize: U64!
	maxDepth: U64!
	nodeVersion: String!
	indexation: IndexationFlags!
	txPoolStats: TxPoolStats!
	peers: [PeerInfo!]!
}

scalar Nonce

union Output = CoinOutput | ContractOutput | ChangeOutput | VariableOutput | ContractCreated

"""
A separate `Breakpoint` type to be used as an output, as a single
type cannot act as both input and output type in async-graphql
"""
type OutputBreakpoint {
	contract: ContractId!
	pc: U64!
}

"""
Information about pagination in a connection
"""
type PageInfo {
	"""
	When paginating backwards, are there more items?
	"""
	hasPreviousPage: Boolean!
	"""
	When paginating forwards, are there more items?
	"""
	hasNextPage: Boolean!
	"""
	When paginating backwards, the cursor to continue.
	"""
	startCursor: String
	"""
	When paginating forwards, the cursor to continue.
	"""
	endCursor: String
}

type PeerInfo {
	"""
	The libp2p peer id
	"""
	id: String!
	"""
	The advertised multi-addrs that can be used to connect to this peer
	"""
	addresses: [String!]!
	"""
	The self-reported version of the client the peer is using
	"""
	clientVersion: String
	"""
	The last reported height of the peer
	"""
	blockHeight: U32
	"""
	The last heartbeat from this peer in unix epoch time ms
	"""
	lastHeartbeatMs: U64!
	"""
	The internal fuel p2p reputation of this peer
	"""
	appScore: Float!
}

type PoAConsensus {
	"""
	Gets the signature of the block produced by `PoA` consensus.
	"""
	signature: Signature!
}

type Policies {
	tip: U64
	witnessLimit: U64
	maturity: U32
	maxFee: U64
}

<<<<<<< HEAD
input Predicate {
	predicateAddress: Address!
	predicate: HexString!
	predicateData: HexString!
=======
type PreconfirmationFailureStatus {
	reason: String!
	txPointer: TxPointer!
	transactionId: TransactionId!
	transaction: Transaction
	receipts: [Receipt!]
}

type PreconfirmationSqueezedOutStatus {
	transactionId: TransactionId!
	reason: String!
}

type PreconfirmationSuccessStatus {
	txPointer: TxPointer!
	transactionId: TransactionId!
	transaction: Transaction
	receipts: [Receipt!]
>>>>>>> 29c8e045
}

type PredicateParameters {
	version: PredicateParametersVersion!
	maxPredicateLength: U64!
	maxPredicateDataLength: U64!
	maxGasPerPredicate: U64!
	maxMessageDataLength: U64!
}

enum PredicateParametersVersion {
	V1
}

type ProgramState {
	returnType: ReturnType!
	data: HexString!
}

type Query {
	assetDetails(
		"""
		ID of the Asset
		"""
		id: AssetId!
	): AssetInfoDetails!
	"""
	Read register value by index.
	"""
	register(id: ID!, register: U32!): U64!
	"""
	Read read a range of memory bytes.
	"""
	memory(id: ID!, start: U32!, size: U32!): String!
	balance(
		"""
		address of the owner
		"""
		owner: Address!,
		"""
		asset_id of the coin
		"""
		assetId: AssetId!
	): Balance!
	balances(filter: BalanceFilterInput!, first: Int, after: String, last: Int, before: String): BalanceConnection!
	blob(
		"""
		ID of the Blob
		"""
		id: BlobId!
	): Blob
	block(
		"""
		ID of the block
		"""
		id: BlockId,
		"""
		Height of the block
		"""
		height: U32
	): Block
	blocks(first: Int, after: String, last: Int, before: String): BlockConnection!
	chain: ChainInfo!
	transaction(
		"""
		The ID of the transaction
		"""
		id: TransactionId!
	): Transaction
	transactions(first: Int, after: String, last: Int, before: String): TransactionConnection!
	transactionsByOwner(owner: Address!, first: Int, after: String, last: Int, before: String): TransactionConnection!
	"""
	Assembles the transaction based on the provided requirements.
	The return transaction contains:
	- Input coins to cover `required_balances`
	- Input coins to cover the fee of the transaction based on the gas price from `block_horizon`
	- `Change` or `Destroy` outputs for all assets from the inputs
	- `Variable` outputs in the case they are required during the execution
	- `Contract` inputs and outputs in the case they are required during the execution
	- Reserved witness slots for signed coins filled with `64` zeroes
	- Set script gas limit(unless `script` is empty)
	- Estimated predicates, if `estimate_predicates == true`
	
	Returns an error if:
	- The number of required balances exceeds the maximum number of inputs allowed.
	- The fee address index is out of bounds.
	- The same asset has multiple change policies(either the receiver of
	the change is different, or one of the policies states about the destruction
	of the token while the other does not). The `Change` output from the transaction
	also count as a `ChangePolicy`.
	- The number of excluded coin IDs exceeds the maximum number of inputs allowed.
	- Required assets have multiple entries.
	- If accounts don't have sufficient amounts to cover the transaction requirements in assets.
	- If a constructed transaction breaks the rules defined by consensus parameters.
	"""
	assembleTx(
		"""
		The original transaction that contains application level logic only
		"""
		tx: HexString!,
		"""
		Number of blocks into the future to estimate the gas price for
		"""
		blockHorizon: U32!,
		"""
		The list of required balances for the transaction to include as inputs. The list should be created based on the application-required assets. The base asset requirement should not require assets to cover the transaction fee, which will be calculated and added automatically at the end of the assembly process.
		"""
		requiredBalances: [RequiredBalance!]!,
		"""
		The index from the `required_balances` list that points to the address who pays fee for the transaction. If you only want to cover the fee of transaction, you can set the required balance to 0, set base asset and point to this required address.
		"""
		feeAddressIndex: U16!,
		"""
		The list of resources to exclude from the selection for the inputs
		"""
		excludeInput: ExcludeInput,
		"""
		Perform the estimation of the predicates before cover fee of the transaction
		"""
		estimatePredicates: Boolean,
		"""
		During the phase of the fee calculation, adds `reserve_gas` to the total gas used by the transaction and fetch assets to cover the fee.
		"""
		reserveGas: U64
	): AssembleTransactionResult!
	"""
	Estimate the predicate gas for the provided transaction
	"""
	estimatePredicates(tx: HexString!): Transaction!
	"""
	Returns all possible receipts for test purposes.
	"""
	allReceipts: [Receipt!]!
	"""
	Execute a dry-run of multiple transactions using a fork of current state, no changes are committed.
	"""
	dryRun(txs: [HexString!]!, utxoValidation: Boolean, gasPrice: U64, blockHeight: U32): [DryRunTransactionExecutionStatus!]!
	"""
	Get execution trace for an already-executed block.
	"""
	storageReadReplay(height: U32!): [StorageReadReplayEvent!]!
	"""
	Returns true when the GraphQL API is serving requests.
	"""
	health: Boolean!
	"""
	Gets the coin by `utxo_id`.
	"""
	coin(
		"""
		The ID of the coin
		"""
		utxoId: UtxoId!
	): Coin
	"""
	Gets all unspent coins of some `owner` maybe filtered with by `asset_id` per page.
	"""
	coins(filter: CoinFilterInput!, first: Int, after: String, last: Int, before: String): CoinConnection!
	"""
	For each `query_per_asset`, get some spendable coins(of asset specified by the query) owned by
	`owner` that add up at least the query amount. The returned coins can be spent.
	The number of coins is optimized to prevent dust accumulation.
	
	The query supports excluding and maximum the number of coins.
	
	Returns:
	The list of spendable coins per asset from the query. The length of the result is
	the same as the length of `query_per_asset`. The ordering of assets and `query_per_asset`
	is the same.
	"""
	coinsToSpend(
		"""
		The `Address` of the coins owner.
		"""
		owner: Address!,
		"""
		The list of requested assets` coins with asset ids, `target` amount the user wants to reach, and the `max` number of coins in the selection. Several entries with the same asset id are not allowed. The result can't contain more coins than `max_inputs`.
		"""
		queryPerAsset: [SpendQueryElementInput!]!,
		"""
		The excluded coins from the selection.
		"""
		excludedIds: ExcludeInput
	): [[CoinType!]!]!
	daCompressedBlock(
		"""
		Height of the block
		"""
		height: U32!
	): DaCompressedBlock
	contract(
		"""
		ID of the Contract
		"""
		id: ContractId!
	): Contract
	contractBalance(contract: ContractId!, asset: AssetId!): ContractBalance!
	contractBalances(filter: ContractBalanceFilterInput!, first: Int, after: String, last: Int, before: String): ContractBalanceConnection!
	nodeInfo: NodeInfo!
	latestGasPrice: LatestGasPrice!
	estimateGasPrice(
		"""
		Number of blocks into the future to estimate the gas price for
		"""
		blockHorizon: U32
	): EstimateGasPrice!
	message(
		"""
		The Nonce of the message
		"""
		nonce: Nonce!
	): Message
	messages(
		"""
		address of the owner
		"""
		owner: Address,		first: Int,		after: String,		last: Int,		before: String
	): MessageConnection!
	messageProof(transactionId: TransactionId!, nonce: Nonce!, commitBlockId: BlockId, commitBlockHeight: U32): MessageProof!
	messageStatus(nonce: Nonce!): MessageStatus!
	relayedTransactionStatus(
		"""
		The id of the relayed tx
		"""
		id: RelayedTransactionId!
	): RelayedTransactionStatus
	consensusParameters(version: Int!): ConsensusParameters!
	stateTransitionBytecodeByVersion(version: Int!): StateTransitionBytecode
	stateTransitionBytecodeByRoot(root: HexString!): StateTransitionBytecode!
	"""
	Get storage slot values for a contract at a specific block height.
	Use the latest block height if not provided.
	Requires historical execution config to be enabled.
	"""
	contractSlotValues(contractId: ContractId!, blockHeight: U32, storageSlots: [Bytes32!]!): [StorageSlot!]!
	"""
	Get balance values for a contract at a specific block height.
	Use the latest block height if not provided.
	Requires historical execution config to be enabled.
	"""
	contractBalanceValues(contractId: ContractId!, blockHeight: U32, assets: [AssetId!]!): [ContractBalance!]!
}

type Receipt {
	id: ContractId
	pc: U64
	is: U64
	to: ContractId
	toAddress: Address
	amount: U64
	assetId: AssetId
	gas: U64
	param1: U64
	param2: U64
	val: U64
	ptr: U64
	digest: Bytes32
	reason: U64
	ra: U64
	rb: U64
	rc: U64
	rd: U64
	len: U64
	receiptType: ReceiptType!
	result: U64
	gasUsed: U64
	data: HexString
	sender: Address
	recipient: Address
	nonce: Nonce
	"""
	Set in the case of a Panic receipt to indicate a missing contract input id
	"""
	contractId: ContractId
	subId: Bytes32
}

enum ReceiptType {
	CALL
	RETURN
	RETURN_DATA
	PANIC
	REVERT
	LOG
	LOG_DATA
	TRANSFER
	TRANSFER_OUT
	SCRIPT_RESULT
	MESSAGE_OUT
	MINT
	BURN
}

type RelayedTransactionFailed {
	blockHeight: U32!
	failure: String!
}

scalar RelayedTransactionId

union RelayedTransactionStatus = RelayedTransactionFailed

input RequiredBalance {
	assetId: AssetId!
	amount: U64!
	account: Account!
	changePolicy: ChangePolicy!
}

enum ReturnType {
	RETURN
	RETURN_DATA
	REVERT
}

type RunResult {
	state: RunState!
	breakpoint: OutputBreakpoint
	jsonReceipts: [String!]!
}

enum RunState {
	"""
	All breakpoints have been processed, and the program has terminated
	"""
	COMPLETED
	"""
	Stopped on a breakpoint
	"""
	BREAKPOINT
}

scalar Salt

type ScriptParameters {
	version: ScriptParametersVersion!
	maxScriptLength: U64!
	maxScriptDataLength: U64!
}

enum ScriptParametersVersion {
	V1
}

scalar Signature

input SpendQueryElementInput {
	"""
	Identifier of the asset to spend.
	"""
	assetId: AssetId!
	"""
	Target amount for the query.
	"""
	amount: U128!
	"""
	The maximum number of currencies for selection.
	"""
	max: U16
}

type SqueezedOutStatus {
	transactionId: TransactionId!
	reason: String!
}

type StateTransitionBytecode {
	root: HexString!
	bytecode: UploadedBytecode!
}

type StateTransitionPurpose {
	root: Bytes32!
}

type StorageReadReplayEvent {
	column: U32!
	key: HexString!
	value: HexString
}

type StorageSlot {
	key: Bytes32!
	value: HexString!
}


scalar SubId

type SubmittedStatus {
	time: Tai64Timestamp!
}

type Subscription {
	"""
	Returns a stream of status updates for the given transaction id.
	If the current status is [`TransactionStatus::Success`], [`TransactionStatus::SqueezedOut`]
	or [`TransactionStatus::Failed`] the stream will return that and end immediately.
	If the current status is [`TransactionStatus::Submitted`] this will be returned
	and the stream will wait for a future update.
	
	This stream will wait forever so it's advised to use within a timeout.
	
	It is possible for the stream to miss an update if it is polled slower
	then the updates arrive. In such a case the stream will close without
	a status. If this occurs the stream can simply be restarted to return
	the latest status.
	"""
	statusChange(
		"""
		The ID of the transaction
		"""
		id: TransactionId!
	): TransactionStatus!
	"""
	Submits transaction to the `TxPool` and await either confirmation or failure.
	"""
	submitAndAwait(tx: HexString!): TransactionStatus!
	"""
	Submits the transaction to the `TxPool` and returns a stream of events.
	Compared to the `submitAndAwait`, the stream also contains `
	SubmittedStatus` as an intermediate state.
	"""
	submitAndAwaitStatus(tx: HexString!): TransactionStatus!
	contractStorageSlots(contractId: ContractId!): StorageSlot!
	contractStorageBalances(contractId: ContractId!): ContractBalance!
}

type SuccessStatus {
	transactionId: TransactionId!
	blockHeight: U32!
	block: Block!
	transaction: Transaction!
	time: Tai64Timestamp!
	programState: ProgramState
	receipts: [Receipt!]!
	totalGas: U64!
	totalFee: U64!
}

scalar Tai64Timestamp

type Transaction {
	id: TransactionId!
	inputAssetIds: [AssetId!]
	inputContracts: [ContractId!]
	inputContract: InputContract
	policies: Policies
	scriptGasLimit: U64
	maturity: U32
	mintAmount: U64
	mintAssetId: AssetId
	mintGasPrice: U64
	txPointer: TxPointer
	isScript: Boolean!
	isCreate: Boolean!
	isMint: Boolean!
	isUpgrade: Boolean!
	isUpload: Boolean!
	isBlob: Boolean!
	inputs: [Input!]
	outputs: [Output!]!
	outputContract: ContractOutput
	witnesses: [HexString!]
	receiptsRoot: Bytes32
	status: TransactionStatus
	script: HexString
	scriptData: HexString
	bytecodeWitnessIndex: U16
	blobId: BlobId
	salt: Salt
	storageSlots: [HexString!]
	bytecodeRoot: Bytes32
	subsectionIndex: U16
	subsectionsNumber: U16
	proofSet: [Bytes32!]
	upgradePurpose: UpgradePurpose
	"""
	Return the transaction bytes using canonical encoding
	"""
	rawPayload: HexString!
}

type TransactionConnection {
	"""
	Information to aid in pagination.
	"""
	pageInfo: PageInfo!
	"""
	A list of edges.
	"""
	edges: [TransactionEdge!]!
	"""
	A list of nodes.
	"""
	nodes: [Transaction!]!
}

"""
An edge in a connection.
"""
type TransactionEdge {
	"""
	The item at the end of the edge
	"""
	node: Transaction!
	"""
	A cursor for use in pagination
	"""
	cursor: String!
}

scalar TransactionId

union TransactionStatus = SubmittedStatus | SuccessStatus | PreconfirmationSuccessStatus | SqueezedOutStatus | PreconfirmationSqueezedOutStatus | FailureStatus | PreconfirmationFailureStatus

type TxParameters {
	version: TxParametersVersion!
	maxInputs: U16!
	maxOutputs: U16!
	maxWitnesses: U32!
	maxGasPerTx: U64!
	maxSize: U64!
	maxBytecodeSubsections: U16!
}

enum TxParametersVersion {
	V1
}

scalar TxPointer

type TxPoolStats {
	"""
	The number of transactions in the pool
	"""
	txCount: U64!
	"""
	The total size of the transactions in the pool
	"""
	totalSize: U64!
	"""
	The total gas of the transactions in the pool
	"""
	totalGas: U64!
}

scalar U128

scalar U16

scalar U32

scalar U64

union UpgradePurpose = ConsensusParametersPurpose | StateTransitionPurpose

type UploadedBytecode {
	"""
	Combined bytecode of all uploaded subsections.
	"""
	bytecode: HexString!
	"""
	Number of uploaded subsections (if incomplete).
	"""
	uploadedSubsectionsNumber: Int
	"""
	Indicates if the bytecode upload is complete.
	"""
	completed: Boolean!
}

scalar UtxoId

type VariableOutput {
	to: Address!
	amount: U64!
	assetId: AssetId!
}

directive @deprecated(reason: String = "No longer supported") on FIELD_DEFINITION | ARGUMENT_DEFINITION | INPUT_FIELD_DEFINITION | ENUM_VALUE
directive @include(if: Boolean!) on FIELD | FRAGMENT_SPREAD | INLINE_FRAGMENT
directive @oneOf on INPUT_OBJECT
directive @skip(if: Boolean!) on FIELD | FRAGMENT_SPREAD | INLINE_FRAGMENT
schema {
	query: Query
	mutation: Mutation
	subscription: Subscription
}<|MERGE_RESOLUTION|>--- conflicted
+++ resolved
@@ -892,12 +892,6 @@
 	maxFee: U64
 }
 
-<<<<<<< HEAD
-input Predicate {
-	predicateAddress: Address!
-	predicate: HexString!
-	predicateData: HexString!
-=======
 type PreconfirmationFailureStatus {
 	reason: String!
 	txPointer: TxPointer!
@@ -916,7 +910,12 @@
 	transactionId: TransactionId!
 	transaction: Transaction
 	receipts: [Receipt!]
->>>>>>> 29c8e045
+}
+
+input Predicate {
+	predicateAddress: Address!
+	predicate: HexString!
+	predicateData: HexString!
 }
 
 type PredicateParameters {
@@ -999,7 +998,7 @@
 	- Reserved witness slots for signed coins filled with `64` zeroes
 	- Set script gas limit(unless `script` is empty)
 	- Estimated predicates, if `estimate_predicates == true`
-	
+
 	Returns an error if:
 	- The number of required balances exceeds the maximum number of inputs allowed.
 	- The fee address index is out of bounds.
