--- conflicted
+++ resolved
@@ -24,13 +24,8 @@
 rand = { workspace = true, optional = true }
 serde = { workspace = true, features = ["derive", "rc"] }
 serde_json = { version = "1.0", features = ["raw_value"], optional = true }
-<<<<<<< HEAD
-serde_with = { workspace = true }
-tracing = "0.1"
-=======
 serde_with = { workspace = true, features = ["macros", "hex"] }
 tracing = { version = "0.1", default-features = false }
->>>>>>> ffecd1d5
 
 [dev-dependencies]
 bytes = { workspace = true }
