<<<<<<< HEAD
use std::path::Path;

=======
use bech32::{
    ToBase32,
    Variant::Bech32m,
};
use core::str::FromStr;
>>>>>>> bbd0992a
use fuel_core_storage::MerkleRoot;
use fuel_core_types::{
    fuel_crypto::Hasher,
    fuel_tx::{
        ConsensusParameters,
        GasCosts,
        TxParameters,
    },
    fuel_types::{
        AssetId,
        BlockHeight,
    },
<<<<<<< HEAD
};
=======
    fuel_vm::SecretKey,
};
use itertools::Itertools;
>>>>>>> bbd0992a
use serde::{
    Deserialize,
    Serialize,
};
use serde_with::{
    serde_as,
    skip_serializing_none,
};
<<<<<<< HEAD
=======
#[cfg(feature = "std")]
use std::{
    io::ErrorKind,
    path::PathBuf,
};
>>>>>>> bbd0992a

use crate::{
    genesis::GenesisCommitment,
    ConsensusConfig,
};

// Fuel Network human-readable part for bech32 encoding
pub const FUEL_BECH32_HRP: &str = "fuel";
pub const LOCAL_TESTNET: &str = "local_testnet";
pub const TESTNET_INITIAL_BALANCE: u64 = 10_000_000;

#[serde_as]
// TODO: Remove not consensus/network fields from `ChainConfig` or create a new config only
//  for consensus/network fields.
#[skip_serializing_none]
#[derive(Clone, Debug, Deserialize, Serialize, Eq, PartialEq)]
pub struct ChainConfig {
    pub chain_name: String,
    pub block_gas_limit: u64,
    pub block_height: BlockHeight,
    pub consensus_parameters: ConsensusParameters,
    pub consensus: ConsensusConfig,
}

impl Default for ChainConfig {
    fn default() -> Self {
        Self {
            chain_name: "local".into(),
            block_gas_limit: TxParameters::DEFAULT.max_gas_per_tx * 10, /* TODO: Pick a sensible default */
            consensus_parameters: ConsensusParameters::default(),
            block_height: BlockHeight::default(),
            consensus: ConsensusConfig::default_poa(),
        }
    }
}

impl ChainConfig {
    pub const BASE_ASSET: AssetId = AssetId::zeroed();

    pub fn local_testnet() -> Self {
<<<<<<< HEAD
=======
        // endow some preset accounts with an initial balance
        tracing::info!("Initial Accounts");
        let secrets = [
            "0xde97d8624a438121b86a1956544bd72ed68cd69f2c99555b08b1e8c51ffd511c",
            "0x37fa81c84ccd547c30c176b118d5cb892bdb113e8e80141f266519422ef9eefd",
            "0x862512a2363db2b3a375c0d4bbbd27172180d89f23f2e259bac850ab02619301",
            "0x976e5c3fa620092c718d852ca703b6da9e3075b9f2ecb8ed42d9f746bf26aafb",
            "0x7f8a325504e7315eda997db7861c9447f5c3eff26333b20180475d94443a10c6",
        ];
        let initial_coins = secrets
            .into_iter()
            .map(|secret| {
                let secret = SecretKey::from_str(secret).expect("Expected valid secret");
                let address = Address::from(*secret.public_key().hash());
                let bech32_data = Bytes32::new(*address).to_base32();
                let bech32_encoding =
                    bech32::encode(FUEL_BECH32_HRP, bech32_data, Bech32m).unwrap();
                tracing::info!(
                    "PrivateKey({:#x}), Address({:#x} [bech32: {}]), Balance({})",
                    secret,
                    address,
                    bech32_encoding,
                    TESTNET_INITIAL_BALANCE
                );
                Self::initial_coin(secret, TESTNET_INITIAL_BALANCE, None)
            })
            .collect_vec();

        Self {
            chain_name: LOCAL_TESTNET.to_string(),
            initial_state: Some(StateConfig {
                coins: Some(initial_coins),
                ..StateConfig::default()
            }),
            ..Default::default()
        }
    }

    #[cfg(feature = "random")]
    pub fn random_testnet() -> Self {
        tracing::info!("Initial Accounts");
        let mut rng = rand::thread_rng();
        let initial_coins = (0..5)
            .map(|_| {
                let secret = SecretKey::random(&mut rng);
                let address = Address::from(*secret.public_key().hash());
                let bech32_data = Bytes32::new(*address).to_base32();
                let bech32_encoding =
                    bech32::encode(FUEL_BECH32_HRP, bech32_data, Bech32m).unwrap();
                tracing::info!(
                    "PrivateKey({:#x}), Address({:#x} [bech32: {}]), Balance({})",
                    secret,
                    address,
                    bech32_encoding,
                    TESTNET_INITIAL_BALANCE
                );
                Self::initial_coin(secret, TESTNET_INITIAL_BALANCE, None)
            })
            .collect_vec();

>>>>>>> bbd0992a
        Self {
            chain_name: LOCAL_TESTNET.to_string(),
            ..Default::default()
        }
    }

<<<<<<< HEAD
    pub fn load_from_file(path: impl AsRef<Path>) -> anyhow::Result<Self> {
        let contents = std::fs::read(path.as_ref().join("chain_config.json"))?;
        serde_json::from_slice(&contents).map_err(|e| {
            anyhow::Error::new(e).context(format!(
                "an error occurred while loading the chain config file"
            ))
        })
=======
    pub fn initial_coin(
        secret: SecretKey,
        amount: u64,
        utxo_id: Option<UtxoId>,
    ) -> CoinConfig {
        let address = Address::from(*secret.public_key().hash());

        CoinConfig {
            tx_id: utxo_id.as_ref().map(|u| *u.tx_id()),
            output_index: utxo_id.as_ref().map(|u| u.output_index()),
            tx_pointer_block_height: None,
            tx_pointer_tx_idx: None,
            maturity: None,
            owner: address,
            amount,
            asset_id: Default::default(),
        }
    }
}

#[cfg(feature = "std")]
impl FromStr for ChainConfig {
    type Err = std::io::Error;

    fn from_str(s: &str) -> Result<Self, Self::Err> {
        match s {
            LOCAL_TESTNET => Ok(Self::local_testnet()),
            s => {
                // Attempt to load chain config from path
                let path = PathBuf::from(s.to_string());
                let contents = std::fs::read(path)?;
                serde_json::from_slice(&contents).map_err(|e| {
                    std::io::Error::new(
                        ErrorKind::InvalidData,
                        anyhow::Error::new(e).context(format!(
                            "an error occurred while loading the chain config file {s}"
                        )),
                    )
                })
            }
        }
>>>>>>> bbd0992a
    }
}

impl GenesisCommitment for ChainConfig {
    fn root(&self) -> anyhow::Result<MerkleRoot> {
        // # Dev-note: If `ChainConfig` got a new field, maybe we need to hash it too.
        // Avoid using the `..` in the code below. Use `_` instead if you don't need to hash
        // the field. Explicit fields help to prevent a bug of missing fields in the hash.
        let ChainConfig {
            chain_name,
            block_gas_limit,
            block_height,
            consensus_parameters,
            consensus,
        } = self;

        // TODO: Hash settlement configuration when it will be available.
        let config_hash = *Hasher::default()
            .chain(chain_name.as_bytes())
            .chain(block_gas_limit.to_be_bytes())
            .chain(consensus_parameters.root()?)
            .chain(consensus.root()?)
            .chain(block_height.to_bytes())
            .finalize();

        Ok(config_hash)
    }
}

impl GenesisCommitment for ConsensusParameters {
    fn root(&self) -> anyhow::Result<MerkleRoot> {
        // TODO: Define hash algorithm for `ConsensusParameters`
        let bytes = postcard::to_allocvec(&self).map_err(anyhow::Error::msg)?;
        let params_hash = Hasher::default().chain(bytes).finalize();

        Ok(params_hash.into())
    }
}

impl GenesisCommitment for GasCosts {
    fn root(&self) -> anyhow::Result<MerkleRoot> {
        // TODO: Define hash algorithm for `GasCosts`
        let bytes = postcard::to_allocvec(&self).map_err(anyhow::Error::msg)?;
        let hash = Hasher::default().chain(bytes).finalize();

        Ok(hash.into())
    }
}

impl GenesisCommitment for ConsensusConfig {
    fn root(&self) -> anyhow::Result<MerkleRoot> {
        // TODO: Define hash algorithm for `ConsensusConfig`
        let bytes = postcard::to_allocvec(&self).map_err(anyhow::Error::msg)?;
        let hash = Hasher::default().chain(bytes).finalize();

        Ok(hash.into())
    }
}<|MERGE_RESOLUTION|>--- conflicted
+++ resolved
@@ -1,13 +1,6 @@
-<<<<<<< HEAD
 use std::path::Path;
 
-=======
-use bech32::{
-    ToBase32,
-    Variant::Bech32m,
-};
 use core::str::FromStr;
->>>>>>> bbd0992a
 use fuel_core_storage::MerkleRoot;
 use fuel_core_types::{
     fuel_crypto::Hasher,
@@ -20,13 +13,9 @@
         AssetId,
         BlockHeight,
     },
-<<<<<<< HEAD
-};
-=======
     fuel_vm::SecretKey,
 };
 use itertools::Itertools;
->>>>>>> bbd0992a
 use serde::{
     Deserialize,
     Serialize,
@@ -35,14 +24,11 @@
     serde_as,
     skip_serializing_none,
 };
-<<<<<<< HEAD
-=======
 #[cfg(feature = "std")]
 use std::{
     io::ErrorKind,
     path::PathBuf,
 };
->>>>>>> bbd0992a
 
 use crate::{
     genesis::GenesisCommitment,
@@ -83,76 +69,12 @@
     pub const BASE_ASSET: AssetId = AssetId::zeroed();
 
     pub fn local_testnet() -> Self {
-<<<<<<< HEAD
-=======
-        // endow some preset accounts with an initial balance
-        tracing::info!("Initial Accounts");
-        let secrets = [
-            "0xde97d8624a438121b86a1956544bd72ed68cd69f2c99555b08b1e8c51ffd511c",
-            "0x37fa81c84ccd547c30c176b118d5cb892bdb113e8e80141f266519422ef9eefd",
-            "0x862512a2363db2b3a375c0d4bbbd27172180d89f23f2e259bac850ab02619301",
-            "0x976e5c3fa620092c718d852ca703b6da9e3075b9f2ecb8ed42d9f746bf26aafb",
-            "0x7f8a325504e7315eda997db7861c9447f5c3eff26333b20180475d94443a10c6",
-        ];
-        let initial_coins = secrets
-            .into_iter()
-            .map(|secret| {
-                let secret = SecretKey::from_str(secret).expect("Expected valid secret");
-                let address = Address::from(*secret.public_key().hash());
-                let bech32_data = Bytes32::new(*address).to_base32();
-                let bech32_encoding =
-                    bech32::encode(FUEL_BECH32_HRP, bech32_data, Bech32m).unwrap();
-                tracing::info!(
-                    "PrivateKey({:#x}), Address({:#x} [bech32: {}]), Balance({})",
-                    secret,
-                    address,
-                    bech32_encoding,
-                    TESTNET_INITIAL_BALANCE
-                );
-                Self::initial_coin(secret, TESTNET_INITIAL_BALANCE, None)
-            })
-            .collect_vec();
-
-        Self {
-            chain_name: LOCAL_TESTNET.to_string(),
-            initial_state: Some(StateConfig {
-                coins: Some(initial_coins),
-                ..StateConfig::default()
-            }),
-            ..Default::default()
-        }
-    }
-
-    #[cfg(feature = "random")]
-    pub fn random_testnet() -> Self {
-        tracing::info!("Initial Accounts");
-        let mut rng = rand::thread_rng();
-        let initial_coins = (0..5)
-            .map(|_| {
-                let secret = SecretKey::random(&mut rng);
-                let address = Address::from(*secret.public_key().hash());
-                let bech32_data = Bytes32::new(*address).to_base32();
-                let bech32_encoding =
-                    bech32::encode(FUEL_BECH32_HRP, bech32_data, Bech32m).unwrap();
-                tracing::info!(
-                    "PrivateKey({:#x}), Address({:#x} [bech32: {}]), Balance({})",
-                    secret,
-                    address,
-                    bech32_encoding,
-                    TESTNET_INITIAL_BALANCE
-                );
-                Self::initial_coin(secret, TESTNET_INITIAL_BALANCE, None)
-            })
-            .collect_vec();
-
->>>>>>> bbd0992a
         Self {
             chain_name: LOCAL_TESTNET.to_string(),
             ..Default::default()
         }
     }
 
-<<<<<<< HEAD
     pub fn load_from_file(path: impl AsRef<Path>) -> anyhow::Result<Self> {
         let contents = std::fs::read(path.as_ref().join("chain_config.json"))?;
         serde_json::from_slice(&contents).map_err(|e| {
@@ -160,49 +82,6 @@
                 "an error occurred while loading the chain config file"
             ))
         })
-=======
-    pub fn initial_coin(
-        secret: SecretKey,
-        amount: u64,
-        utxo_id: Option<UtxoId>,
-    ) -> CoinConfig {
-        let address = Address::from(*secret.public_key().hash());
-
-        CoinConfig {
-            tx_id: utxo_id.as_ref().map(|u| *u.tx_id()),
-            output_index: utxo_id.as_ref().map(|u| u.output_index()),
-            tx_pointer_block_height: None,
-            tx_pointer_tx_idx: None,
-            maturity: None,
-            owner: address,
-            amount,
-            asset_id: Default::default(),
-        }
-    }
-}
-
-#[cfg(feature = "std")]
-impl FromStr for ChainConfig {
-    type Err = std::io::Error;
-
-    fn from_str(s: &str) -> Result<Self, Self::Err> {
-        match s {
-            LOCAL_TESTNET => Ok(Self::local_testnet()),
-            s => {
-                // Attempt to load chain config from path
-                let path = PathBuf::from(s.to_string());
-                let contents = std::fs::read(path)?;
-                serde_json::from_slice(&contents).map_err(|e| {
-                    std::io::Error::new(
-                        ErrorKind::InvalidData,
-                        anyhow::Error::new(e).context(format!(
-                            "an error occurred while loading the chain config file {s}"
-                        )),
-                    )
-                })
-            }
-        }
->>>>>>> bbd0992a
     }
 }
 
