--- conflicted
+++ resolved
@@ -64,11 +64,7 @@
     pub const BASE_ASSET: AssetId = AssetId::zeroed();
 
     #[cfg(feature = "std")]
-<<<<<<< HEAD
-    pub fn load_from_directory(path: impl AsRef<Path>) -> Result<Self, anyhow::Error> {
-=======
     pub fn load_from_directory(path: impl AsRef<Path>) -> anyhow::Result<Self> {
->>>>>>> 620d25ce
         let path = path.as_ref().join(CHAIN_CONFIG_FILENAME);
 
         let contents = std::fs::read(&path)?;
