--- conflicted
+++ resolved
@@ -34,15 +34,17 @@
     message::MessageConfig,
 };
 
+#[cfg(feature = "parquet")]
 mod parquet;
 mod reader;
+#[cfg(feature = "std")]
 mod writer;
 
-pub use reader::{
-    IntoIter,
-    StateReader,
-};
+#[cfg(feature = "parquet")]
+pub use writer::CompressionLevel;
+#[cfg(feature = "std")]
 pub use writer::StateWriter;
+pub const MAX_GROUP_SIZE: usize = usize::MAX;
 
 use std::fmt::Debug;
 
@@ -52,6 +54,11 @@
     pub data: Vec<T>,
 }
 type GroupResult<T> = anyhow::Result<Group<T>>;
+
+pub use reader::{
+    IntoIter,
+    StateReader,
+};
 
 // Fuel Network human-readable part for bech32 encoding
 pub const FUEL_BECH32_HRP: &str = "fuel";
@@ -141,25 +148,6 @@
         })
     }
 
-<<<<<<< HEAD
-    #[cfg(feature = "std")]
-=======
-    #[cfg(all(test, feature = "std"))]
-    pub fn create_config_file(self, path: impl AsRef<Path>) -> anyhow::Result<()> {
-        // TODO add parquet wrtter once fully implemented
-        let mut writer = crate::Encoder::json(path);
-
-        writer.write_coins(self.coins)?;
-        writer.write_messages(self.messages)?;
-        writer.write_contracts(self.contracts)?;
-        writer.write_contract_state(self.contract_state)?;
-        writer.write_contract_balance(self.contract_balance)?;
-        writer.close()?;
-
-        Ok(())
-    }
-
->>>>>>> 11ca9363
     pub fn local_testnet() -> Self {
         // endow some preset accounts with an initial balance
         tracing::info!("Initial Accounts");
@@ -302,8 +290,15 @@
     }
 }
 
+#[cfg(all(feature = "std", feature = "random"))]
 #[cfg(test)]
 mod tests {
+    use itertools::Itertools;
+
+    use super::*;
+
+    use crate::Randomize;
+
     use fuel_core_types::{
         blockchain::primitives::DaBlockHeight,
         fuel_asm::op,
@@ -330,12 +325,7 @@
         StateWriter,
     };
 
-    use itertools::Itertools;
-
-    use super::*;
-
-    use crate::Randomize;
-
+    #[cfg(feature = "parquet")]
     #[test]
     fn roundtrip_parquet_coins() {
         // given
@@ -343,7 +333,9 @@
         let temp_dir = tempfile::tempdir().unwrap();
 
         let mut group_generator = GroupGenerator::new(StdRng::seed_from_u64(0), 100, 10);
-        let mut encoder = StateWriter::parquet(temp_dir.path(), 1).unwrap();
+        let mut encoder =
+            StateWriter::parquet(temp_dir.path(), CompressionLevel::Uncompressed)
+                .unwrap();
 
         // when
         let coin_groups =
@@ -359,6 +351,7 @@
         assert_groups_identical(&coin_groups, decoded_coin_groups, skip_n_groups);
     }
 
+    #[cfg(feature = "parquet")]
     #[test]
     fn roundtrip_parquet_messages() {
         // given
@@ -366,7 +359,8 @@
         let temp_dir = tempfile::tempdir().unwrap();
 
         let mut group_generator = GroupGenerator::new(StdRng::seed_from_u64(0), 100, 10);
-        let mut encoder = StateWriter::parquet(temp_dir.path(), 1).unwrap();
+        let mut encoder =
+            StateWriter::parquet(temp_dir.path(), CompressionLevel::Level1).unwrap();
 
         // when
         let message_groups =
@@ -381,6 +375,7 @@
         assert_groups_identical(&message_groups, messages_decoded, skip_n_groups);
     }
 
+    #[cfg(feature = "parquet")]
     #[test]
     fn roundtrip_parquet_contracts() {
         // given
@@ -388,7 +383,8 @@
         let temp_dir = tempfile::tempdir().unwrap();
 
         let mut group_generator = GroupGenerator::new(StdRng::seed_from_u64(0), 100, 10);
-        let mut encoder = StateWriter::parquet(temp_dir.path(), 1).unwrap();
+        let mut encoder =
+            StateWriter::parquet(temp_dir.path(), CompressionLevel::Level1).unwrap();
 
         // when
         let contract_groups =
@@ -403,6 +399,7 @@
         assert_groups_identical(&contract_groups, contract_decoded, skip_n_groups);
     }
 
+    #[cfg(feature = "parquet")]
     #[test]
     fn roundtrip_parquet_contract_state() {
         // given
@@ -410,7 +407,8 @@
         let temp_dir = tempfile::tempdir().unwrap();
 
         let mut group_generator = GroupGenerator::new(StdRng::seed_from_u64(0), 100, 10);
-        let mut encoder = StateWriter::parquet(temp_dir.path(), 1).unwrap();
+        let mut encoder =
+            StateWriter::parquet(temp_dir.path(), CompressionLevel::Level1).unwrap();
 
         // when
         let contract_state_groups =
@@ -429,6 +427,7 @@
         );
     }
 
+    #[cfg(feature = "parquet")]
     #[test]
     fn roundtrip_parquet_contract_balance() {
         // given
@@ -436,7 +435,8 @@
         let temp_dir = tempfile::tempdir().unwrap();
 
         let mut group_generator = GroupGenerator::new(StdRng::seed_from_u64(0), 100, 10);
-        let mut encoder = StateWriter::parquet(temp_dir.path(), 1).unwrap();
+        let mut encoder =
+            StateWriter::parquet(temp_dir.path(), CompressionLevel::Level1).unwrap();
 
         // when
         let contract_balance_groups =
