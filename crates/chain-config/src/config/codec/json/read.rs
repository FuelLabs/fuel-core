--- conflicted
+++ resolved
@@ -1,8 +1,4 @@
-<<<<<<< HEAD
 use std::marker::PhantomData;
-=======
-use std::{marker::PhantomData, vec::IntoIter};
->>>>>>> 3c5309bc
 
 use itertools::Itertools;
 
@@ -22,26 +18,19 @@
 
 use super::chain_state::ChainState;
 
-<<<<<<< HEAD
 pub struct JsonBatchReader<T> {
     source: ChainState,
     batch_size: usize,
     data: PhantomData<T>,
     next_batch: usize,
-=======
-pub(crate) struct JsonBatchReader<T> {
-    source: ChainState,
-    batch_size: usize,
-    _data: PhantomData<T>,
->>>>>>> 3c5309bc
-}
-
+}
+
+impl<T> JsonBatchReader<T> {
 impl<T> JsonBatchReader<T> {
     pub fn from_state(chain_state: ChainState, batch_size: usize) -> Self {
         Self {
             source: chain_state,
             batch_size,
-<<<<<<< HEAD
             data: PhantomData,
             next_batch: 0,
         }
@@ -51,13 +40,6 @@
         batch_size: usize,
         items: Vec<T>,
     ) -> Vec<anyhow::Result<Batch<T>>>
-=======
-            _data: PhantomData,
-        }
-    }
-
-    fn create_batches<Fun>(self, transform: Fun) -> Vec<anyhow::Result<Batch<T>>>
->>>>>>> 3c5309bc
     where
         T: Clone,
     {
@@ -76,11 +58,7 @@
             .collect_vec()
     }
 
-<<<<<<< HEAD
     fn premade_batches(items: Vec<Vec<T>>) -> Vec<anyhow::Result<Batch<T>>>
-=======
-    fn premade_batches<Fun>(self, transform: Fun) -> Vec<anyhow::Result<Batch<T>>>
->>>>>>> 3c5309bc
     where
         T: Clone,
     {
@@ -97,7 +75,6 @@
     }
 }
 
-<<<<<<< HEAD
 impl BatchGenerator<CoinConfig> for JsonBatchReader<CoinConfig> {
     fn next_batch(&mut self) -> Option<anyhow::Result<Batch<CoinConfig>>> {
         let a = Self::create_batches(self.batch_size, self.source.coins.clone())
@@ -131,61 +108,21 @@
 impl BatchGenerator<ContractState> for JsonBatchReader<ContractState> {
     fn next_batch(&mut self) -> Option<anyhow::Result<Batch<ContractState>>> {
         let a = Self::premade_batches(self.source.contract_state.clone())
-=======
-impl BatchReader<CoinConfig, IntoIter<anyhow::Result<Batch<CoinConfig>>>>
-    for JsonBatchReader<CoinConfig>
-{
-    fn batches(self) -> IntoIter<anyhow::Result<Batch<CoinConfig>>> {
-        self.create_batches(|ctx| ctx.source.coins).into_iter()
-    }
-}
-
-impl BatchReader<MessageConfig, IntoIter<anyhow::Result<Batch<MessageConfig>>>>
-    for JsonBatchReader<MessageConfig>
-{
-    fn batches(self) -> IntoIter<anyhow::Result<Batch<MessageConfig>>> {
-        self.create_batches(|ctx| ctx.source.messages).into_iter()
-    }
-}
-
-impl BatchReader<ContractConfig, IntoIter<anyhow::Result<Batch<ContractConfig>>>>
-    for JsonBatchReader<ContractConfig>
-{
-    fn batches(self) -> IntoIter<anyhow::Result<Batch<ContractConfig>>> {
-        self.create_batches(|ctx| ctx.source.contracts).into_iter()
-    }
-}
-
-impl BatchReader<ContractState, IntoIter<anyhow::Result<Batch<ContractState>>>>
-    for JsonBatchReader<ContractState>
-{
-    fn batches(self) -> IntoIter<anyhow::Result<Batch<ContractState>>> {
-        self.premade_batches(|ctx| ctx.source.contract_state)
->>>>>>> 3c5309bc
-            .into_iter()
-            .nth(self.next_batch);
-        self.next_batch += 1;
-        a
-    }
-}
-
-<<<<<<< HEAD
+            .into_iter()
+            .nth(self.next_batch);
+        self.next_batch += 1;
+        a
+    }
+}
+
 impl BatchGenerator<ContractBalance> for JsonBatchReader<ContractBalance> {
     fn next_batch(&mut self) -> Option<anyhow::Result<Batch<ContractBalance>>> {
         let a = Self::premade_batches(self.source.contract_balance.clone())
-=======
-impl BatchReader<ContractBalance, IntoIter<anyhow::Result<Batch<ContractBalance>>>>
-    for JsonBatchReader<ContractBalance>
-{
-    fn batches(self) -> IntoIter<anyhow::Result<Batch<ContractBalance>>> {
-        self.premade_batches(|ctx| ctx.source.contract_balance)
->>>>>>> 3c5309bc
-            .into_iter()
-            .nth(self.next_batch);
-        self.next_batch += 1;
-        a
-    }
-<<<<<<< HEAD
+            .into_iter()
+            .nth(self.next_batch);
+        self.next_batch += 1;
+        a
+    }
 }
 
 #[cfg(test)]
@@ -276,6 +213,4 @@
     // assert_eq!(read_balance[0].data, state.contract_balance[0]);
     // assert_eq!(read_balance[1].data, state.contract_balance[1]);
     // }
-=======
->>>>>>> 3c5309bc
 }