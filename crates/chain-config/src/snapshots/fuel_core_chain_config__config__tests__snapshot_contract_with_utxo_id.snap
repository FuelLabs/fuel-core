--- conflicted
+++ resolved
@@ -132,66 +132,58 @@
       "wqmm": 3,
       "xor": 1,
       "xori": 1,
+      "call": {
+        "base": 144,
+        "dep_per_unit": 214
+      },
+      "ccp": {
+        "base": 15,
+        "dep_per_unit": 103
+      },
+      "csiz": {
+        "base": 17,
+        "dep_per_unit": 790
+      },
       "k256": {
         "base": 11,
         "dep_per_unit": 214
       },
+      "ldc": {
+        "base": 15,
+        "dep_per_unit": 272
+      },
+      "logd": {
+        "base": 26,
+        "dep_per_unit": 64
+      },
+      "mcl": {
+        "base": 1,
+        "dep_per_unit": 3333
+      },
+      "mcli": {
+        "base": 1,
+        "dep_per_unit": 3333
+      },
+      "mcp": {
+        "base": 1,
+        "dep_per_unit": 2000
+      },
+      "mcpi": {
+        "base": 3,
+        "dep_per_unit": 2000
+      },
+      "meq": {
+        "base": 1,
+        "dep_per_unit": 2500
+      },
+      "retd_contract": {
+        "base": 29,
+        "dep_per_unit": 62
+      },
       "s256": {
         "base": 2,
         "dep_per_unit": 214
       },
-      "call": {
-        "base": 144,
-        "dep_per_unit": 214
-      },
-      "ccp": {
-        "base": 15,
-        "dep_per_unit": 103
-      },
-      "csiz": {
-        "base": 17,
-        "dep_per_unit": 790
-      },
-      "k256": {
-        "base": 11,
-        "dep_per_unit": 214
-      },
-      "ldc": {
-        "base": 15,
-        "dep_per_unit": 272
-      },
-      "logd": {
-        "base": 26,
-        "dep_per_unit": 64
-      },
-      "mcl": {
-        "base": 1,
-        "dep_per_unit": 3333
-      },
-      "mcli": {
-        "base": 1,
-        "dep_per_unit": 3333
-      },
-      "mcp": {
-        "base": 1,
-        "dep_per_unit": 2000
-      },
-      "mcpi": {
-        "base": 3,
-        "dep_per_unit": 2000
-      },
-      "meq": {
-        "base": 1,
-        "dep_per_unit": 2500
-      },
-      "retd_contract": {
-        "base": 29,
-        "dep_per_unit": 62
-      },
-      "s256": {
-        "base": 2,
-        "dep_per_unit": 214
-      },
       "scwq": {
         "base": 13,
         "dep_per_unit": 5
@@ -204,19 +196,11 @@
         "base": 47,
         "dep_per_unit": 5
       },
-<<<<<<< HEAD
-      "scwq": {
-        "base": 13,
-        "dep_per_unit": 5
-      },
-=======
->>>>>>> d6fcfacf
       "swwq": {
         "base": 44,
         "dep_per_unit": 5
       }
-    },
-    "base_asset_id": "0000000000000000000000000000000000000000000000000000000000000000"
+    }
   },
   "consensus": {
     "PoA": {
