[package]
name = "fuel-core-metrics"
version = { workspace = true }
authors = { workspace = true }
categories = ["cryptography::cryptocurrencies"]
edition = { workspace = true }
homepage = { workspace = true }
keywords = ["blockchain", "cryptocurrencies", "fuel-vm", "vm"]
license = { workspace = true }
repository = { workspace = true }
description = "Fuel metrics"

[dependencies]
<<<<<<< HEAD
derive_more = { workspace = true }
=======
>>>>>>> eea8c605
once_cell = { workspace = true }
parking_lot = { workspace = true }
pin-project-lite = { workspace = true }
prometheus-client = { workspace = true }
regex = "1"
strum = { workspace = true }
strum_macros = { workspace = true }
tracing = { workspace = true }

[dev-dependencies]
tokio = { workspace = true, features = ["macros", "rt-multi-thread", "time"] }<|MERGE_RESOLUTION|>--- conflicted
+++ resolved
@@ -11,10 +11,6 @@
 description = "Fuel metrics"
 
 [dependencies]
-<<<<<<< HEAD
-derive_more = { workspace = true }
-=======
->>>>>>> eea8c605
 once_cell = { workspace = true }
 parking_lot = { workspace = true }
 pin-project-lite = { workspace = true }
