[package]
authors = { workspace = true }
categories = ["cryptography::cryptocurrencies"]
description = "The primitives and types use by Fuel core protocol."
edition = { workspace = true }
homepage = { workspace = true }
keywords = [
  "blockchain",
  "cryptocurrencies",
  "fuel-client",
  "fuel-core",
  "fuel-types",
]
license = { workspace = true }
name = "fuel-core-types"
repository = { workspace = true }
version = { workspace = true }

[dependencies]
anyhow = { workspace = true }
aws-sdk-kms = { workspace = true, optional = true }
bs58 = { version = "0.5", optional = true }
derive_more = { version = "0.99" }
<<<<<<< HEAD
educe = { workspace = true, optional = true }
enum_dispatch = { workspace = true }
=======
>>>>>>> c2065077
fuel-vm-private = { workspace = true, default-features = false, features = [
  "alloc",
] }
k256 = { version = "0.13", default-features = false, features = ["ecdsa"] }
rand = { workspace = true, optional = true }
secrecy = "0.8"
serde = { workspace = true, features = ["derive"], optional = true }
# We force the version because 4.1.0 update leap seconds that breaks our timestamps
tai64 = { version = "=4.0.0", features = ["serde"] }
zeroize = "1.5"

[dev-dependencies]
aws-config = { version = "1.1.7", features = ["behavior-version-latest"] }
tokio = { workspace = true, features = ["macros"] }

[features]
default = ["std"]
alloc = ["fuel-vm-private/alloc", "educe"]
serde = ["dep:serde", "fuel-vm-private/serde"]
da-compression = ["fuel-vm-private/da-compression"]
std = ["alloc", "fuel-vm-private/std", "bs58"]
random = ["dep:rand", "fuel-vm-private/random"]
test-helpers = ["random", "fuel-vm-private/test-helpers"]
aws-kms = ["dep:aws-sdk-kms"]
fault-proving = []<|MERGE_RESOLUTION|>--- conflicted
+++ resolved
@@ -21,11 +21,7 @@
 aws-sdk-kms = { workspace = true, optional = true }
 bs58 = { version = "0.5", optional = true }
 derive_more = { version = "0.99" }
-<<<<<<< HEAD
 educe = { workspace = true, optional = true }
-enum_dispatch = { workspace = true }
-=======
->>>>>>> c2065077
 fuel-vm-private = { workspace = true, default-features = false, features = [
   "alloc",
 ] }
