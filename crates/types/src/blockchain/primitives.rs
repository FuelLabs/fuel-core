//! Primitive types

use crate::{
    fuel_crypto,
    fuel_crypto::SecretKey,
    fuel_types::Bytes32,
};
use derive_more::{
    Add,
    AsRef,
    Deref,
    Display,
    From,
    FromStr,
    Into,
    LowerHex,
    Rem,
    Sub,
    UpperHex,
};
use secrecy::{
    zeroize,
    CloneableSecret,
    DebugSecret,
};
use zeroize::Zeroize;

#[derive(Clone, Copy, Debug, Default)]
/// Empty generated fields.
pub struct Empty;

/// A cryptographically secure hash, identifying a block.
#[derive(
    Clone,
    Copy,
    Debug,
    PartialEq,
    Eq,
    PartialOrd,
    Ord,
    Hash,
    Default,
    FromStr,
    From,
    Into,
    LowerHex,
    UpperHex,
    Display,
    AsRef,
)]
#[cfg_attr(feature = "serde", derive(serde::Serialize, serde::Deserialize))]
#[cfg_attr(feature = "serde", serde(transparent))]
#[repr(transparent)]
pub struct BlockId(Bytes32);

impl BlockId {
    /// Converts the hash into a message having the same bytes.
    pub fn into_message(self) -> fuel_crypto::Message {
        fuel_crypto::Message::from_bytes(*self.0)
    }

    /// Converts the hash into a message having the same bytes.
    pub fn as_message(&self) -> &fuel_crypto::Message {
        fuel_crypto::Message::from_bytes_ref(&self.0)
    }

    /// Represents `BlockId` as slice of bytes.
    pub fn as_slice(&self) -> &[u8] {
        self.0.as_slice()
    }
}

impl AsRef<[u8]> for BlockId {
    fn as_ref(&self) -> &[u8] {
        self.as_slice()
    }
}

/// Block height of the data availability layer
#[cfg_attr(feature = "serde", derive(serde::Serialize, serde::Deserialize))]
#[derive(
    Sub,
    Copy,
    Clone,
    Debug,
    Default,
    PartialEq,
    PartialOrd,
    Eq,
    Add,
    Ord,
    Display,
    Into,
    From,
    Rem,
    Deref,
    Hash,
)]
#[rem(forward)]
pub struct DaBlockHeight(pub u64);

impl From<DaBlockHeight> for Vec<u8> {
    fn from(height: DaBlockHeight) -> Self {
        height.0.to_be_bytes().to_vec()
    }
}

impl From<usize> for DaBlockHeight {
    fn from(n: usize) -> Self {
        DaBlockHeight(n as u64)
    }
}

impl core::ops::Add<u64> for DaBlockHeight {
    type Output = Self;

    fn add(self, other: u64) -> Self::Output {
        Self::from(self.0 + other)
    }
}

impl DaBlockHeight {
    /// Convert to array of big endian bytes
    pub fn to_bytes(self) -> [u8; 8] {
        self.0.to_be_bytes()
    }

<<<<<<< HEAD
    /// Convert to `usize`
    pub fn to_usize(self) -> usize {
        self.0 as usize
    }

    /// Convert to `usize`
    pub fn as_usize(&self) -> usize {
        self.0 as usize
    }

    /// Convert to `u64`
=======
    /// Convert to u64
>>>>>>> 8a323ad7
    pub fn as_u64(&self) -> u64 {
        self.0
    }
}

/// Wrapper around [`fuel_crypto::SecretKey`] to implement [`secrecy`] marker traits
#[derive(
    Default, Clone, Copy, PartialEq, Eq, PartialOrd, Ord, Hash, Zeroize, Deref, From,
)]
#[repr(transparent)]
pub struct SecretKeyWrapper(SecretKey);

impl CloneableSecret for SecretKeyWrapper {}
impl DebugSecret for SecretKeyWrapper {}

impl From<BlockId> for [u8; 32] {
    fn from(id: BlockId) -> Self {
        id.0.into()
    }
}

impl From<[u8; 32]> for BlockId {
    fn from(bytes: [u8; 32]) -> Self {
        Self(bytes.into())
    }
}<|MERGE_RESOLUTION|>--- conflicted
+++ resolved
@@ -125,21 +125,7 @@
         self.0.to_be_bytes()
     }
 
-<<<<<<< HEAD
-    /// Convert to `usize`
-    pub fn to_usize(self) -> usize {
-        self.0 as usize
-    }
-
-    /// Convert to `usize`
-    pub fn as_usize(&self) -> usize {
-        self.0 as usize
-    }
-
-    /// Convert to `u64`
-=======
     /// Convert to u64
->>>>>>> 8a323ad7
     pub fn as_u64(&self) -> u64 {
         self.0
     }
