--- conflicted
+++ resolved
@@ -24,11 +24,8 @@
         MessageId,
     },
 };
-<<<<<<< HEAD
 use educe::Educe;
-=======
 use enum_dispatch::enum_dispatch;
->>>>>>> 82242891
 use tai64::Tai64;
 pub use v1::BlockHeaderV1;
 #[cfg(feature = "fault-proving")]
@@ -54,29 +51,6 @@
     V2(BlockHeaderV2),
 }
 
-<<<<<<< HEAD
-/// A fuel block header that has all the fields generated because it
-/// has been executed.
-#[derive(Clone, Debug, Educe)]
-#[educe(PartialEq, Eq)]
-#[cfg_attr(feature = "serde", derive(serde::Serialize, serde::Deserialize))]
-pub struct BlockHeaderV1 {
-    /// The application header.
-    pub application: ApplicationHeader<GeneratedApplicationFields>,
-    /// The consensus header.
-    pub consensus: ConsensusHeader<GeneratedConsensusFields>,
-    /// The header metadata calculated during creation.
-    /// The field is private to enforce the use of the [`PartialBlockHeader::generate`] method.
-    #[cfg_attr(feature = "serde", serde(skip))]
-    #[educe(PartialEq(ignore))]
-    metadata: Option<BlockHeaderMetadata>,
-}
-
-impl From<BlockHeaderV1> for BlockHeader {
-    fn from(v1: BlockHeaderV1) -> Self {
-        BlockHeader::V1(v1)
-    }
-=======
 /// Helpful methods for all variants of the block header.
 #[enum_dispatch]
 pub(crate) trait GetBlockHeaderFields {
@@ -92,7 +66,6 @@
     fn hash(&self) -> BlockId;
     /// Get the transaction ID Commitment
     fn tx_id_commitment(&self) -> Option<Bytes32>;
->>>>>>> 82242891
 }
 
 // reimplement GetBlockHeaderFields but with plain impl
