--- conflicted
+++ resolved
@@ -2,15 +2,11 @@
 
 use crate::{
     blockchain::primitives::DaBlockHeight,
-<<<<<<< HEAD
     entities::{
         Message,
         RelayedTransaction,
     },
-=======
-    entities::message::Message,
     fuel_types::Bytes32,
->>>>>>> c855fdae
 };
 use std::ops::Deref;
 
