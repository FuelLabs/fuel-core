//! Types for interoperability with the txpool service

use crate::{
    blockchain::block::Block,
    fuel_asm::Word,
    fuel_tx::{
        field::{
            Inputs,
            Outputs,
            ScriptGasLimit,
        },
        Cacheable,
        Chargeable,
        Create,
        Input,
        Output,
        Receipt,
        Script,
        Transaction,
        TxId,
        UtxoId,
    },
    fuel_types::{
        ContractId,
        Nonce,
    },
    fuel_vm::{
        checked_transaction::Checked,
        ProgramState,
    },
    services::executor::TransactionExecutionResult,
};
<<<<<<< HEAD
use fuel_vm_private::{
    checked_transaction::CheckedTransaction,
    fuel_types::BlockHeight,
=======
use fuel_vm_private::checked_transaction::{
    CheckError,
    CheckedTransaction,
>>>>>>> 610385f9
};
use std::{
    sync::Arc,
    time::Duration,
};
use tai64::Tai64;

/// The alias for transaction pool result.
pub type Result<T> = core::result::Result<T, Error>;
/// Pool transaction wrapped in an Arc for thread-safe sharing
pub type ArcPoolTx = Arc<PoolTransaction>;

/// Transaction type used by the transaction pool. Transaction pool supports not
/// all `fuel_tx::Transaction` variants.
#[derive(Debug, Eq, PartialEq)]
pub enum PoolTransaction {
    /// Script
    Script(Checked<Script>),
    /// Create
    Create(Checked<Create>),
}

impl PoolTransaction {
    /// Returns the gas price.
    pub fn price(&self) -> Word {
        match self {
            PoolTransaction::Script(script) => script.transaction().price(),
            PoolTransaction::Create(create) => create.transaction().price(),
        }
    }

    /// Returns the maximum amount of gas that the transaction can consume.
    pub fn max_gas(&self) -> Word {
        match self {
            PoolTransaction::Script(script) => script.metadata().fee.max_gas(),
            PoolTransaction::Create(create) => create.metadata().fee.max_gas(),
        }
    }

    /// Used for accounting purposes when charging byte based fees.
    pub fn metered_bytes_size(&self) -> usize {
        match self {
            PoolTransaction::Script(script) => script.transaction().metered_bytes_size(),
            PoolTransaction::Create(create) => create.transaction().metered_bytes_size(),
        }
    }

    /// Returns the transaction ID
    pub fn id(&self) -> TxId {
        match self {
            PoolTransaction::Script(script) => script.id(),
            PoolTransaction::Create(create) => create.id(),
        }
    }
}

#[allow(missing_docs)]
impl PoolTransaction {
    pub fn script_gas_limit(&self) -> Option<Word> {
        match self {
            PoolTransaction::Script(script) => {
                Some(*script.transaction().script_gas_limit())
            }
            PoolTransaction::Create(_) => None,
        }
    }

    pub fn is_computed(&self) -> bool {
        match self {
            PoolTransaction::Script(script) => script.transaction().is_computed(),
            PoolTransaction::Create(create) => create.transaction().is_computed(),
        }
    }

    pub fn inputs(&self) -> &Vec<Input> {
        match self {
            PoolTransaction::Script(script) => script.transaction().inputs(),
            PoolTransaction::Create(create) => create.transaction().inputs(),
        }
    }

    pub fn outputs(&self) -> &Vec<Output> {
        match self {
            PoolTransaction::Script(script) => script.transaction().outputs(),
            PoolTransaction::Create(create) => create.transaction().outputs(),
        }
    }
}

impl From<&PoolTransaction> for Transaction {
    fn from(tx: &PoolTransaction) -> Self {
        match tx {
            PoolTransaction::Script(script) => {
                Transaction::Script(script.transaction().clone())
            }
            PoolTransaction::Create(create) => {
                Transaction::Create(create.transaction().clone())
            }
        }
    }
}

impl From<&PoolTransaction> for CheckedTransaction {
    fn from(tx: &PoolTransaction) -> Self {
        match tx {
            PoolTransaction::Script(script) => CheckedTransaction::Script(script.clone()),
            PoolTransaction::Create(create) => CheckedTransaction::Create(create.clone()),
        }
    }
}

impl From<Checked<Script>> for PoolTransaction {
    fn from(checked: Checked<Script>) -> Self {
        Self::Script(checked)
    }
}

impl From<Checked<Create>> for PoolTransaction {
    fn from(checked: Checked<Create>) -> Self {
        Self::Create(checked)
    }
}

/// The `removed` field contains the list of removed transactions during the insertion
/// of the `inserted` transaction.
#[derive(Debug)]
pub struct InsertionResult {
    /// This was inserted
    pub inserted: ArcPoolTx,
    /// The time the transaction was inserted.
    pub submitted_time: Duration,
    /// These were removed during the insertion
    pub removed: Vec<ArcPoolTx>,
}

/// The status of the transaction during its life from the tx pool until the block.
#[cfg_attr(feature = "serde", derive(serde::Serialize, serde::Deserialize))]
#[derive(Clone, Debug, PartialEq, Eq)]
pub enum TransactionStatus {
    /// Transaction was submitted into the txpool
    Submitted {
        /// Timestamp of submission into the txpool
        time: Tai64,
    },
    /// Transaction was successfully included in a block
    Success {
        /// Included in this block
        block_height: BlockHeight,
        /// Time when the block was generated
        time: Tai64,
        /// Result of executing the transaction for scripts
        result: Option<ProgramState>,
        /// The receipts generated during execution of the transaction.
        receipts: Vec<Receipt>,
    },
    /// Transaction was squeezed of the txpool
    SqueezedOut {
        /// Why this happened
        reason: String,
    },
    /// Transaction was included in a block, but the exection was reverted
    Failed {
        /// Included in this block
        block_height: BlockHeight,
        /// Time when the block was generated
        time: Tai64,
        /// Result of executing the transaction for scripts
        result: Option<ProgramState>,
        /// The receipts generated during execution of the transaction.
        receipts: Vec<Receipt>,
    },
}

/// Converts the transaction execution result to the transaction status.
pub fn from_executor_to_status(
    block: &Block,
    result: TransactionExecutionResult,
) -> TransactionStatus {
    let time = block.header().time();
    let block_height = *block.header().height();
    match result {
        TransactionExecutionResult::Success { result, receipts } => {
            TransactionStatus::Success {
                block_height,
                time,
                result,
                receipts,
            }
        }
        TransactionExecutionResult::Failed { result, receipts } => {
            TransactionStatus::Failed {
                block_height,
                time,
                result,
                receipts,
            }
        }
    }
}

#[allow(missing_docs)]
#[derive(thiserror::Error, Debug, Clone)]
#[non_exhaustive]
pub enum Error {
    #[error("TxPool required that transaction contains metadata")]
    NoMetadata,
    #[error("TxPool doesn't support this type of transaction.")]
    NotSupportedTransactionType,
    #[error("Transaction is not inserted. Hash is already known")]
    NotInsertedTxKnown,
    #[error("Transaction is not inserted. Pool limit is hit, try to increase gas_price")]
    NotInsertedLimitHit,
    #[error("Transaction is not inserted. The gas price is too low.")]
    NotInsertedGasPriceTooLow,
    #[error(
        "Transaction is not inserted. More priced tx {0:#x} already spend this UTXO output: {1:#x}"
    )]
    NotInsertedCollision(TxId, UtxoId),
    #[error(
        "Transaction is not inserted. More priced tx has created contract with ContractId {0:#x}"
    )]
    NotInsertedCollisionContractId(ContractId),
    #[error(
        "Transaction is not inserted. A higher priced tx {0:#x} is already spending this message: {1:#x}"
    )]
    NotInsertedCollisionMessageId(TxId, Nonce),
    #[error("Transaction is not inserted. UTXO input does not exist: {0:#x}")]
    NotInsertedOutputDoesNotExist(UtxoId),
    #[error("Transaction is not inserted. UTXO input contract does not exist or was already spent: {0:#x}")]
    NotInsertedInputContractDoesNotExist(ContractId),
    #[error("Transaction is not inserted. ContractId is already taken {0:#x}")]
    NotInsertedContractIdAlreadyTaken(ContractId),
    #[error("Transaction is not inserted. UTXO does not exist: {0:#x}")]
    NotInsertedInputUtxoIdNotDoesNotExist(UtxoId),
    #[error("Transaction is not inserted. UTXO is spent: {0:#x}")]
    NotInsertedInputUtxoIdSpent(UtxoId),
    #[error("Transaction is not inserted. Message is spent: {0:#x}")]
    NotInsertedInputMessageSpent(Nonce),
    #[error("Transaction is not inserted. Message id {0:#x} does not match any received message from the DA layer.")]
    NotInsertedInputMessageUnknown(Nonce),
    #[error(
        "Transaction is not inserted. UTXO requires Contract input {0:#x} that is priced lower"
    )]
    NotInsertedContractPricedLower(ContractId),
    #[error("Transaction is not inserted. Input coin mismatch the values from database")]
    NotInsertedIoCoinMismatch,
    #[error("Transaction is not inserted. Input output mismatch. Coin owner is different from expected input")]
    NotInsertedIoWrongOwner,
    #[error("Transaction is not inserted. Input output mismatch. Coin output does not match expected input")]
    NotInsertedIoWrongAmount,
    #[error("Transaction is not inserted. Input output mismatch. Coin output asset_id does not match expected inputs")]
    NotInsertedIoWrongAssetId,
    #[error(
        "Transaction is not inserted. Input message mismatch the values from database"
    )]
    NotInsertedIoMessageMismatch,
    #[error(
        "Transaction is not inserted. Input output mismatch. Expected coin but output is contract"
    )]
    NotInsertedIoContractOutput,
    #[error("Transaction is not inserted. Maximum depth of dependent transaction chain reached")]
    NotInsertedMaxDepth,
    #[error("Transaction exceeds the max gas per block limit. Tx gas: {tx_gas}, block limit {block_limit}")]
    NotInsertedMaxGasLimit { tx_gas: Word, block_limit: Word },
    // small todo for now it can pass but in future we should include better messages
    #[error("Transaction removed.")]
    Removed,
    #[error("Transaction expired because it exceeded the configured time to live `tx-pool-ttl`.")]
    TTLReason,
    #[error("Transaction squeezed out because {0}")]
    SqueezedOut(String),
    #[error("Invalid transaction data: {0:?}")]
    ConsensusValidity(CheckError),
    #[error("Mint transactions are disallowed from the txpool")]
    MintIsDisallowed,
    #[error("Database error: {0}")]
    Database(String),
    // TODO: We need it for now until channels are removed from TxPool.
    #[error("Got some unexpected error: {0}")]
    Other(String),
}

impl From<CheckError> for Error {
    fn from(e: CheckError) -> Self {
        Error::ConsensusValidity(e)
    }
}<|MERGE_RESOLUTION|>--- conflicted
+++ resolved
@@ -30,15 +30,12 @@
     },
     services::executor::TransactionExecutionResult,
 };
-<<<<<<< HEAD
 use fuel_vm_private::{
-    checked_transaction::CheckedTransaction,
+    checked_transaction::{
+        CheckError,
+        CheckedTransaction,
+    },
     fuel_types::BlockHeight,
-=======
-use fuel_vm_private::checked_transaction::{
-    CheckError,
-    CheckedTransaction,
->>>>>>> 610385f9
 };
 use std::{
     sync::Arc,
