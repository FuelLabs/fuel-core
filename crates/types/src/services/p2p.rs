//! Contains types related to P2P data

#[cfg(feature = "serde")]
use serde::{
    Deserialize,
    Serialize,
};

#[cfg(feature = "serde")]
use super::txpool::PoolTransaction;
<<<<<<< HEAD
use super::txpool::{
    ArcPoolTx,
    TransactionStatus,
=======
use super::{
    preconfirmation::Preconfirmations,
    txpool::ArcPoolTx,
>>>>>>> e25c7d68
};
use crate::{
    fuel_tx::Transaction,
    fuel_types::BlockHeight,
};
use std::{
    collections::HashSet,
    fmt::{
        Debug,
        Display,
        Formatter,
    },
    str::FromStr,
    time::SystemTime,
};
use tai64::Tai64;

/// Contains types and logic for Peer Reputation
pub mod peer_reputation;

/// The type of the public key used for signing pre-confirmations
pub type DelegatePublicKey = ed25519_dalek::VerifyingKey;

/// The type of the signature used by the block producer to sign delegation.
pub type ProtocolSignature = crate::fuel_crypto::Signature;

/// List of transactions
#[derive(Debug, Clone, Default)]
#[cfg_attr(feature = "serde", derive(serde::Serialize, serde::Deserialize))]
pub struct Transactions(pub Vec<Transaction>);

/// Lightweight representation of gossipped data that only includes IDs
#[derive(Debug, Clone, Hash, PartialEq, Eq)]
#[cfg_attr(feature = "serde", derive(serde::Serialize, serde::Deserialize))]
pub struct GossipsubMessageInfo {
    /// The message id that corresponds to a message payload (typically a unique hash)
    pub message_id: Vec<u8>,
    /// The ID of the network peer that sent this message
    pub peer_id: PeerId,
}

/// Status of a message received via Gossip
#[derive(Clone, Copy, PartialEq, Eq, Debug, Hash)]
pub enum GossipsubMessageAcceptance {
    /// The gossiped message is valid and safe to rebroadcast.
    Accept,
    /// The gossiped message is invalid and should be ignored.
    Ignore,
    /// The gossiped message is invalid and anyone relaying it should be penalized.
    Reject,
}

/// A gossipped message from the network containing all relevant data.
// TODO: `T` should be inside of the `Arc` since vi broadcast it via the channel.
#[derive(Debug, Clone)]
pub struct GossipData<T> {
    /// The gossipped message payload
    /// This is meant to be consumed once to avoid cloning. Subsequent attempts to fetch data from
    /// the message should return None.
    pub data: Option<T>,
    /// The ID of the network peer that sent this message
    pub peer_id: PeerId,
    /// The message id that corresponds to a message payload (typically a unique hash)
    pub message_id: Vec<u8>,
}

/// Transactions gossiped by peers for inclusion into a block
pub type TransactionGossipData = GossipData<Transaction>;

<<<<<<< HEAD
/// Transactions that have been confirmed by block producer
pub type PreconfirmationsGossipData = GossipData<PreconfirmationMessage>;

=======
>>>>>>> e25c7d68
/// A value and an associated signature
#[derive(Debug, Clone, Copy, PartialEq, Eq)]
#[cfg_attr(feature = "serde", derive(serde::Serialize, serde::Deserialize))]
pub struct Sealed<Entity, S> {
    /// The actual value
    pub entity: Entity,
    /// Seal
    pub signature: S,
}

/// A key that will be used to sign a pre-confirmations
#[derive(Debug, Clone, PartialEq, Eq)]
#[cfg_attr(feature = "serde", derive(serde::Serialize, serde::Deserialize))]
<<<<<<< HEAD
pub struct DelegatePreconfirmationKey<P = PublicKey> {
=======
pub struct DelegatePreConfirmationKey<P> {
>>>>>>> e25c7d68
    /// The public key of the person who is allowed to create pre-confirmations.
    pub public_key: P,
    /// The time at which the key will expire. Used to indicate to the recipient which key
    /// to use to verify the pre-confirmations--serves the second purpose of being a nonce of
    /// each key
    pub expiration: Tai64,
}

<<<<<<< HEAD
/// A pre-confirmation is a message that is sent by the block producer to give the _final_
/// status of a transaction
#[derive(Debug, Clone, PartialEq, Eq)]
#[cfg_attr(feature = "serde", derive(serde::Serialize, serde::Deserialize))]
pub struct Preconfirmation {
    /// The ID of the transaction that is being pre-confirmed
    pub tx_id: TxId,
    /// The status of the transaction that is being pre-confirmed
    pub status: TransactionStatus,
}

/// A collection of pre-confirmations that have been signed by a delegate
#[derive(Debug, Clone, PartialEq, Eq)]
#[cfg_attr(feature = "serde", derive(serde::Serialize, serde::Deserialize))]
pub struct Preconfirmations {
    /// The expiration time of the key used to sign
    expiration: Tai64,
    /// The transactions which have been pre-confirmed
    preconfirmations: Vec<Preconfirmation>,
}

impl Preconfirmations {
    /// Get the expiration time of the key used to sign
    pub fn expiration(&self) -> Tai64 {
        self.expiration
    }

    /// Get the transactions which have been pre-confirmed
    pub fn iter(&self) -> impl Iterator<Item = &Preconfirmation> {
        self.preconfirmations.iter()
    }
}

/// A signed key delegation
pub type SignedByBlockProducerDelegation<P> = Sealed<DelegatePreconfirmationKey<P>>;
=======
/// A signed key delegation
pub type SignedByBlockProducerDelegation<P, S> = Sealed<DelegatePreConfirmationKey<P>, S>;
>>>>>>> e25c7d68

/// A signed pre-confirmation
pub type SignedPreconfirmationByDelegate<S> = Sealed<Preconfirmations, S>;

/// The possible messages sent by the parties pre-confirming transactions
#[cfg_attr(feature = "serde", derive(serde::Serialize, serde::Deserialize))]
#[derive(Debug, Clone, PartialEq, Eq)]
<<<<<<< HEAD
pub enum PreconfirmationMessage<P = PublicKey, S = Signature> {
=======
pub enum PreConfirmationMessage<DP, DS, S> {
>>>>>>> e25c7d68
    /// Notification of key delegation
    Delegate(SignedByBlockProducerDelegation<DP, S>),
    /// Notification of pre-confirmations
    Preconfirmations(SignedPreconfirmationByDelegate<DS>),
}

#[cfg(feature = "test-helpers")]
<<<<<<< HEAD
impl PreconfirmationMessage {
    /// Test helper for creating arbitrary, meaningless `TxPreconfirmations` data
    pub fn default_test_preconfirmation() -> Self {
=======
impl<DP, S> PreConfirmationMessage<DP, crate::fuel_tx::Bytes64, S> {
    /// Test helper for creating arbitrary, meaningless `TxConfirmations` data
    pub fn default_test_confirmation() -> Self {
        use crate::{
            fuel_tx::TxId,
            services::preconfirmation::{
                Preconfirmation,
                PreconfirmationStatus,
            },
        };
>>>>>>> e25c7d68
        Self::Preconfirmations(SignedPreconfirmationByDelegate {
            entity: Preconfirmations {
                expiration: Tai64::UNIX_EPOCH,
                preconfirmations: vec![Preconfirmation {
                    tx_id: TxId::default(),
                    status: TransactionStatus::Submitted {
                        timestamp: Tai64::UNIX_EPOCH,
                    },
                }],
            },
            signature: crate::fuel_tx::Bytes64::default(),
        })
    }
}

#[derive(Default, Debug, Clone, PartialEq, Eq, PartialOrd, Ord, Hash)]
/// The source of some network data.
pub struct SourcePeer<T> {
    /// The source of the data.
    pub peer_id: PeerId,
    /// The data.
    pub data: T,
}

impl<T> SourcePeer<T> {
    /// Maps a `SourcePeer<T>` to `SourcePeer<U>` by applying a function to the
    /// contained data. The internal `peer_id` is maintained.
    pub fn map<F, U>(self, mut f: F) -> SourcePeer<U>
    where
        F: FnMut(T) -> U,
    {
        let peer_id = self.peer_id;
        let data = f(self.data);
        SourcePeer { peer_id, data }
    }
}

impl<T> GossipData<T> {
    /// Construct a new gossip message
    pub fn new(
        data: T,
        peer_id: impl Into<Vec<u8>>,
        message_id: impl Into<Vec<u8>>,
    ) -> Self {
        Self {
            data: Some(data),
            peer_id: PeerId::from(peer_id.into()),
            message_id: message_id.into(),
        }
    }
}

/// A generic representation of data that's been gossipped by the network
pub trait NetworkData<T>: Debug + Send {
    /// Consume ownership of data from a gossipped message
    fn take_data(&mut self) -> Option<T>;
}

impl<T: Debug + Send + 'static> NetworkData<T> for GossipData<T> {
    fn take_data(&mut self) -> Option<T> {
        self.data.take()
    }
}
/// Used for relying latest `BlockHeight` info from connected peers
#[derive(Debug, Clone)]
pub struct BlockHeightHeartbeatData {
    /// PeerId as bytes
    pub peer_id: PeerId,
    /// Latest BlockHeight received
    pub block_height: BlockHeight,
}

/// Opaque peer identifier.
#[derive(Default, Debug, Clone, PartialEq, Eq, PartialOrd, Ord, Hash)]
#[cfg_attr(feature = "serde", derive(serde::Serialize, serde::Deserialize))]
pub struct PeerId(Vec<u8>);

impl AsRef<[u8]> for PeerId {
    fn as_ref(&self) -> &[u8] {
        &self.0
    }
}

impl From<Vec<u8>> for PeerId {
    fn from(bytes: Vec<u8>) -> Self {
        Self(bytes)
    }
}

impl From<PeerId> for Vec<u8> {
    fn from(peer_id: PeerId) -> Self {
        peer_id.0
    }
}

impl Display for PeerId {
    fn fmt(&self, f: &mut Formatter<'_>) -> std::fmt::Result {
        f.write_str(&bs58::encode(&self.0).into_string())
    }
}

impl FromStr for PeerId {
    type Err = String;

    fn from_str(s: &str) -> Result<Self, Self::Err> {
        let bytes = bs58::decode(s).into_vec().map_err(|e| e.to_string())?;
        Ok(Self(bytes))
    }
}

impl PeerId {
    /// Bind the PeerId and given data of type T together to generate a
    /// `SourcePeer<T>`
    pub fn bind<T>(self, data: T) -> SourcePeer<T> {
        SourcePeer {
            peer_id: self,
            data,
        }
    }
}

/// Contains metadata about a connected peer
pub struct PeerInfo {
    /// The libp2p peer id
    pub id: PeerId,
    /// all known multi-addresses of the peer
    pub peer_addresses: HashSet<String>,
    /// the version of fuel-core reported by the peer
    pub client_version: Option<String>,
    /// recent heartbeat from the peer
    pub heartbeat_data: HeartbeatData,
    /// the current application reputation score of the peer
    pub app_score: f64,
}

/// Contains information from the most recent heartbeat received by the peer
pub struct HeartbeatData {
    /// The currently reported block height of the peer
    pub block_height: Option<BlockHeight>,
    /// The instant representing when the latest heartbeat was received.
    pub last_heartbeat: SystemTime,
}

/// Type that represents the networkable transaction pool
/// It serializes from an Arc pool transaction and deserializes to a transaction
#[derive(Debug, Clone, PartialEq, Eq)]
pub enum NetworkableTransactionPool {
    /// A transaction pool transaction
    PoolTransaction(ArcPoolTx),
    /// A transaction
    Transaction(Transaction),
}

#[cfg(feature = "serde")]
/// Serialize only the pool transaction variant
impl Serialize for NetworkableTransactionPool {
    fn serialize<S>(&self, serializer: S) -> Result<S::Ok, S::Error>
    where
        S: serde::Serializer,
    {
        match self {
            NetworkableTransactionPool::PoolTransaction(tx) => match (*tx).as_ref() {
                PoolTransaction::Script(script, _) => {
                    script.transaction().serialize(serializer)
                }
                PoolTransaction::Create(create, _) => {
                    create.transaction().serialize(serializer)
                }
                PoolTransaction::Blob(blob, _) => {
                    blob.transaction().serialize(serializer)
                }
                PoolTransaction::Upgrade(upgrade, _) => {
                    upgrade.transaction().serialize(serializer)
                }
                PoolTransaction::Upload(upload, _) => {
                    upload.transaction().serialize(serializer)
                }
            },
            NetworkableTransactionPool::Transaction(tx) => tx.serialize(serializer),
        }
    }
}

#[cfg(feature = "serde")]
/// Deserialize to a transaction variant
impl<'de> Deserialize<'de> for NetworkableTransactionPool {
    fn deserialize<D>(deserializer: D) -> Result<Self, D::Error>
    where
        D: serde::Deserializer<'de>,
    {
        Ok(NetworkableTransactionPool::Transaction(
            Transaction::deserialize(deserializer)?,
        ))
    }
}

impl TryFrom<NetworkableTransactionPool> for Transaction {
    type Error = &'static str;

    fn try_from(value: NetworkableTransactionPool) -> Result<Self, Self::Error> {
        match value {
            NetworkableTransactionPool::Transaction(tx) => Ok(tx),
            _ => Err("Cannot convert to transaction"),
        }
    }
}<|MERGE_RESOLUTION|>--- conflicted
+++ resolved
@@ -8,15 +8,9 @@
 
 #[cfg(feature = "serde")]
 use super::txpool::PoolTransaction;
-<<<<<<< HEAD
-use super::txpool::{
-    ArcPoolTx,
-    TransactionStatus,
-=======
 use super::{
     preconfirmation::Preconfirmations,
     txpool::ArcPoolTx,
->>>>>>> e25c7d68
 };
 use crate::{
     fuel_tx::Transaction,
@@ -86,12 +80,6 @@
 /// Transactions gossiped by peers for inclusion into a block
 pub type TransactionGossipData = GossipData<Transaction>;
 
-<<<<<<< HEAD
-/// Transactions that have been confirmed by block producer
-pub type PreconfirmationsGossipData = GossipData<PreconfirmationMessage>;
-
-=======
->>>>>>> e25c7d68
 /// A value and an associated signature
 #[derive(Debug, Clone, Copy, PartialEq, Eq)]
 #[cfg_attr(feature = "serde", derive(serde::Serialize, serde::Deserialize))]
@@ -105,11 +93,7 @@
 /// A key that will be used to sign a pre-confirmations
 #[derive(Debug, Clone, PartialEq, Eq)]
 #[cfg_attr(feature = "serde", derive(serde::Serialize, serde::Deserialize))]
-<<<<<<< HEAD
-pub struct DelegatePreconfirmationKey<P = PublicKey> {
-=======
 pub struct DelegatePreConfirmationKey<P> {
->>>>>>> e25c7d68
     /// The public key of the person who is allowed to create pre-confirmations.
     pub public_key: P,
     /// The time at which the key will expire. Used to indicate to the recipient which key
@@ -118,46 +102,8 @@
     pub expiration: Tai64,
 }
 
-<<<<<<< HEAD
-/// A pre-confirmation is a message that is sent by the block producer to give the _final_
-/// status of a transaction
-#[derive(Debug, Clone, PartialEq, Eq)]
-#[cfg_attr(feature = "serde", derive(serde::Serialize, serde::Deserialize))]
-pub struct Preconfirmation {
-    /// The ID of the transaction that is being pre-confirmed
-    pub tx_id: TxId,
-    /// The status of the transaction that is being pre-confirmed
-    pub status: TransactionStatus,
-}
-
-/// A collection of pre-confirmations that have been signed by a delegate
-#[derive(Debug, Clone, PartialEq, Eq)]
-#[cfg_attr(feature = "serde", derive(serde::Serialize, serde::Deserialize))]
-pub struct Preconfirmations {
-    /// The expiration time of the key used to sign
-    expiration: Tai64,
-    /// The transactions which have been pre-confirmed
-    preconfirmations: Vec<Preconfirmation>,
-}
-
-impl Preconfirmations {
-    /// Get the expiration time of the key used to sign
-    pub fn expiration(&self) -> Tai64 {
-        self.expiration
-    }
-
-    /// Get the transactions which have been pre-confirmed
-    pub fn iter(&self) -> impl Iterator<Item = &Preconfirmation> {
-        self.preconfirmations.iter()
-    }
-}
-
-/// A signed key delegation
-pub type SignedByBlockProducerDelegation<P> = Sealed<DelegatePreconfirmationKey<P>>;
-=======
 /// A signed key delegation
 pub type SignedByBlockProducerDelegation<P, S> = Sealed<DelegatePreConfirmationKey<P>, S>;
->>>>>>> e25c7d68
 
 /// A signed pre-confirmation
 pub type SignedPreconfirmationByDelegate<S> = Sealed<Preconfirmations, S>;
@@ -165,11 +111,7 @@
 /// The possible messages sent by the parties pre-confirming transactions
 #[cfg_attr(feature = "serde", derive(serde::Serialize, serde::Deserialize))]
 #[derive(Debug, Clone, PartialEq, Eq)]
-<<<<<<< HEAD
-pub enum PreconfirmationMessage<P = PublicKey, S = Signature> {
-=======
 pub enum PreConfirmationMessage<DP, DS, S> {
->>>>>>> e25c7d68
     /// Notification of key delegation
     Delegate(SignedByBlockProducerDelegation<DP, S>),
     /// Notification of pre-confirmations
@@ -177,11 +119,6 @@
 }
 
 #[cfg(feature = "test-helpers")]
-<<<<<<< HEAD
-impl PreconfirmationMessage {
-    /// Test helper for creating arbitrary, meaningless `TxPreconfirmations` data
-    pub fn default_test_preconfirmation() -> Self {
-=======
 impl<DP, S> PreConfirmationMessage<DP, crate::fuel_tx::Bytes64, S> {
     /// Test helper for creating arbitrary, meaningless `TxConfirmations` data
     pub fn default_test_confirmation() -> Self {
@@ -192,7 +129,6 @@
                 PreconfirmationStatus,
             },
         };
->>>>>>> e25c7d68
         Self::Preconfirmations(SignedPreconfirmationByDelegate {
             entity: Preconfirmations {
                 expiration: Tai64::UNIX_EPOCH,
