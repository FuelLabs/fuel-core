--- conflicted
+++ resolved
@@ -1,15 +1,17 @@
 //! Contains types related to P2P data
 
-use fuel_vm_private::prelude::TxId;
 #[cfg(feature = "serde")]
 use serde::{
     Deserialize,
     Serialize,
 };
 
-use super::txpool::ArcPoolTx;
 #[cfg(feature = "serde")]
 use super::txpool::PoolTransaction;
+use super::txpool::{
+    ArcPoolTx,
+    TransactionStatus,
+};
 use crate::{
     fuel_crypto::{
         PublicKey,
@@ -31,18 +33,7 @@
     str::FromStr,
     time::SystemTime,
 };
-<<<<<<< HEAD
-
-use super::txpool::{
-    ArcPoolTx,
-    TransactionStatus,
-};
-
-#[cfg(feature = "serde")]
-use super::txpool::PoolTransaction;
-=======
 use tai64::Tai64;
->>>>>>> 3e0f6b68
 
 /// Contains types and logic for Peer Reputation
 pub mod peer_reputation;
