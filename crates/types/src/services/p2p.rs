//! Contains types related to P2P data

use crate::{
    blockchain::{
        block::Block,
        consensus::Consensus,
        primitives::BlockHeight,
    },
    fuel_tx::Transaction,
};
use std::fmt::Debug;

// TODO: Maybe we can remove most of types from here directly into P2P

/// Reporting levels on the status of a message received via Gossip
#[derive(Clone, Copy, PartialEq, Eq, Debug, Hash)]
pub enum GossipsubMessageAcceptance {
    /// Report whether the gossiped message is valid and safe to rebroadcast
    Accept,
    /// Ignore the received message and prevent further gossiping
    Reject,
    /// Punish the gossip sender for providing invalid
    /// (or malicious) data and prevent further gossiping
    Ignore,
}

/// A gossipped message from the network containing all relevant data.
#[derive(Debug, Clone)]
pub struct GossipData<T> {
    /// The gossipped message payload
    /// This is meant to be consumed once to avoid cloning. Subsequent attempts to fetch data from
    /// the message should return None.
    pub data: Option<T>,
    /// The ID of the network peer that sent this message
    pub peer_id: Vec<u8>,
    /// The message id that corresponds to a message payload (typically a unique hash)
    pub message_id: Vec<u8>,
}

/// Consensus header info from the network
pub type ConsensusGossipData = GossipData<Consensus>;
/// Transactions gossiped by peers for inclusion into a block
pub type TransactionGossipData = GossipData<Transaction>;
/// Newly produced block notification
pub type BlockGossipData = GossipData<Block>;

#[derive(Debug, Clone, PartialEq, Eq, PartialOrd, Ord, Hash)]
/// The source of some network data.
pub struct SourcePeer<T> {
    /// The source of the data.
    pub peer_id: PeerId,
    /// The data.
    pub data: T,
}

#[derive(Debug, Clone, PartialEq, Eq, PartialOrd, Ord, Hash)]
/// Opaque peer identifier.
pub struct PeerId(Vec<u8>);

impl<T> GossipData<T> {
    /// Construct a new gossip message
    pub fn new(
        data: T,
        peer_id: impl Into<Vec<u8>>,
        message_id: impl Into<Vec<u8>>,
    ) -> Self {
        Self {
            data: Some(data),
            peer_id: peer_id.into(),
            message_id: message_id.into(),
        }
    }
}

/// A generic representation of data that's been gossipped by the network
pub trait NetworkData<T>: Debug + Send {
    /// Consume ownership of data from a gossipped message
    fn take_data(&mut self) -> Option<T>;
}

impl<T: Debug + Send + 'static> NetworkData<T> for GossipData<T> {
    fn take_data(&mut self) -> Option<T> {
        self.data.take()
    }
}
<<<<<<< HEAD
/// Used for relying latest `BlockHeight` info from connected peers
#[derive(Debug, Clone)]
pub struct BlockHeightHeartbeatData {
    /// PeerId as bytes
    pub peer_id: Vec<u8>,
    /// Latest BlockHeight received
    pub block_height: BlockHeight,
=======

impl From<Vec<u8>> for PeerId {
    fn from(bytes: Vec<u8>) -> Self {
        Self(bytes)
    }
}

impl From<PeerId> for Vec<u8> {
    fn from(peer_id: PeerId) -> Self {
        peer_id.0
    }
>>>>>>> 2301e152
}<|MERGE_RESOLUTION|>--- conflicted
+++ resolved
@@ -83,7 +83,6 @@
         self.data.take()
     }
 }
-<<<<<<< HEAD
 /// Used for relying latest `BlockHeight` info from connected peers
 #[derive(Debug, Clone)]
 pub struct BlockHeightHeartbeatData {
@@ -91,7 +90,7 @@
     pub peer_id: Vec<u8>,
     /// Latest BlockHeight received
     pub block_height: BlockHeight,
-=======
+}
 
 impl From<Vec<u8>> for PeerId {
     fn from(bytes: Vec<u8>) -> Self {
@@ -103,5 +102,4 @@
     fn from(peer_id: PeerId) -> Self {
         peer_id.0
     }
->>>>>>> 2301e152
 }