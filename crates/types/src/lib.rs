//! The crate `fuel-core-types` contains plain rust common type used by `fuel-core` and related
//! libraries. This crate doesn't contain any business logic and is to be such primitive as that
//! is possible.

#![deny(unused_crate_dependencies)]
#![deny(missing_docs)]
#![deny(warnings)]

#[doc(no_inline)]
pub use fuel_vm_private::{
    fuel_asm,
    fuel_crypto,
    fuel_merkle,
    fuel_tx,
    fuel_types,
};
#[doc(no_inline)]
pub use secrecy;
#[doc(no_inline)]
pub use tai64;

pub mod blockchain;
pub mod entities;
pub mod services;

/// Re-export of some fuel-vm types
pub mod fuel_vm {
    #[cfg(feature = "debug")]
    #[doc(no_inline)]
    pub use fuel_vm_private::prelude::Breakpoint;

    #[doc(no_inline)]
    pub use fuel_vm_private::{
        checked_transaction,
        consts,
        crypto,
<<<<<<< HEAD
=======
        error::PredicateVerificationFailed,
        gas::DependentCost,
        gas::GasCosts,
        gas::GasCostsValues,
>>>>>>> 678f6ae3
        interpreter,
        prelude::{
            Backtrace,
            Call,
            CallFrame,
            Contract,
            Interpreter,
            InterpreterError,
            InterpreterStorage,
            PredicateStorage,
            ProgramState,
            Salt,
            SecretKey,
            Signature,
            Transactor,
        },
        script_with_data_offset,
        state,
        util,
    };
}<|MERGE_RESOLUTION|>--- conflicted
+++ resolved
@@ -34,13 +34,7 @@
         checked_transaction,
         consts,
         crypto,
-<<<<<<< HEAD
-=======
         error::PredicateVerificationFailed,
-        gas::DependentCost,
-        gas::GasCosts,
-        gas::GasCostsValues,
->>>>>>> 678f6ae3
         interpreter,
         prelude::{
             Backtrace,
