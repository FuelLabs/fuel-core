--- conflicted
+++ resolved
@@ -24,11 +24,7 @@
 futures = "0.3"
 lazy_static = "1.4"
 parking_lot = "0.12"
-<<<<<<< HEAD
-serde = "1.0"
-=======
 serde = { version = "1.0", features = ["derive"], optional = true }
->>>>>>> 67663c67
 thiserror = "1.0"
 tokio = { version = "1.14", features = ["full"] }
 
