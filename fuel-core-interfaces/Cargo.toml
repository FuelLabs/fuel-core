--- conflicted
+++ resolved
@@ -17,19 +17,11 @@
 derive_more = { version = "0.99" }
 fuel-asm = "0.9"
 fuel-crypto = { version = "0.6", default-features = false, features = [ "random" ] }
-<<<<<<< HEAD
 fuel-merkle = "0.4"
 fuel-storage = "0.3"
-fuel-tx = { version = "0.18", default-features = false }
-fuel-types = { version = "0.5", default-features = false }
-fuel-vm = { git = "https://github.com/FuelLabs/fuel-vm", branch = "feature/split-storage-trait" }
-=======
-fuel-merkle = { version = "0.3" }
-fuel-storage = "0.2"
 fuel-tx = { version = "0.19", default-features = false }
 fuel-types = { version = "0.5", default-features = false }
-fuel-vm = { version = "0.16", default-features = false }
->>>>>>> 19297dbb
+fuel-vm = { version = "0.17", default-features = false }
 futures = "0.3"
 lazy_static = "1.4"
 parking_lot = "0.12"
