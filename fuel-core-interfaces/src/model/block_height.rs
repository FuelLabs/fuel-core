use derive_more::{Add, Deref, Display, From, Into};
use std::{
    array::TryFromSliceError,
    convert::{TryFrom, TryInto},
};

<<<<<<< HEAD
#[cfg_attr(feature = "serde-types", derive(serde::Serialize, serde::Deserialize))]
#[derive(
    Copy, Clone, Debug, Default, PartialEq, PartialOrd, Eq, Add, Display, Into, From, Deref, Hash,
)]
=======
#[cfg_attr(feature = "serde", derive(serde::Serialize, serde::Deserialize))]
#[derive(Copy, Clone, Debug, Default, PartialEq, PartialOrd, Add, Display, Into, From)]
>>>>>>> 3981e9f7
pub struct BlockHeight(u32);

impl From<BlockHeight> for Vec<u8> {
    fn from(height: BlockHeight) -> Self {
        height.0.to_be_bytes().to_vec()
    }
}

impl From<u64> for BlockHeight {
    fn from(height: u64) -> Self {
        Self(height as u32)
    }
}

impl From<BlockHeight> for u64 {
    fn from(b: BlockHeight) -> Self {
        b.0 as u64
    }
}

impl TryFrom<Vec<u8>> for BlockHeight {
    type Error = TryFromSliceError;

    fn try_from(value: Vec<u8>) -> Result<Self, Self::Error> {
        let block_height_bytes: [u8; 4] = value.as_slice().try_into()?;
        Ok(BlockHeight(u32::from_be_bytes(block_height_bytes)))
    }
}

impl From<usize> for BlockHeight {
    fn from(n: usize) -> Self {
        BlockHeight(n as u32)
    }
}

impl BlockHeight {
    pub fn to_bytes(self) -> [u8; 4] {
        self.0.to_be_bytes()
    }

    pub fn to_usize(self) -> usize {
        self.0 as usize
    }

    pub fn as_usize(&self) -> usize {
        self.0 as usize
    }
}<|MERGE_RESOLUTION|>--- conflicted
+++ resolved
@@ -4,15 +4,10 @@
     convert::{TryFrom, TryInto},
 };
 
-<<<<<<< HEAD
-#[cfg_attr(feature = "serde-types", derive(serde::Serialize, serde::Deserialize))]
+#[cfg_attr(feature = "serde", derive(serde::Serialize, serde::Deserialize))]
 #[derive(
     Copy, Clone, Debug, Default, PartialEq, PartialOrd, Eq, Add, Display, Into, From, Deref, Hash,
 )]
-=======
-#[cfg_attr(feature = "serde", derive(serde::Serialize, serde::Deserialize))]
-#[derive(Copy, Clone, Debug, Default, PartialEq, PartialOrd, Add, Display, Into, From)]
->>>>>>> 3981e9f7
 pub struct BlockHeight(u32);
 
 impl From<BlockHeight> for Vec<u8> {
