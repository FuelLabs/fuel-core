--- conflicted
+++ resolved
@@ -1,15 +1,6 @@
 pub use super::BlockHeight;
 use super::ValidatorStake;
-<<<<<<< HEAD
 use crate::model::DaBlockHeight;
-use chrono::{DateTime, TimeZone, Utc};
-use core::ops::Deref;
-use fuel_crypto::Hasher;
-use fuel_merkle::binary::MerkleTree;
-use fuel_merkle::common::StorageMap;
-use fuel_tx::{Address, AssetId, Bytes32, Transaction};
-use fuel_types::bytes::SerializableVec;
-=======
 use chrono::{
     DateTime,
     TimeZone,
@@ -17,14 +8,20 @@
 };
 use core::ops::Deref;
 use fuel_crypto::Hasher;
+use fuel_merkle::{
+    binary::MerkleTree,
+    common::StorageMap,
+};
 use fuel_tx::{
     Address,
     AssetId,
     Bytes32,
     Transaction,
 };
->>>>>>> 5f352866
-use fuel_types::Word;
+use fuel_types::{
+    bytes::SerializableVec,
+    Word,
+};
 use std::collections::HashMap;
 
 #[derive(Clone, Debug)]
