mod block;
mod block_height;
mod coin;
mod deposit_coin;
mod txpool;

pub use block::{FuelBlock, FuelBlockConsensus, FuelBlockDb, FuelBlockHeader, SealedFuelBlock};
pub use block_height::BlockHeight;
pub use coin::{Coin, CoinStatus};
pub use deposit_coin::DepositCoin;
pub use txpool::{ArcTx, TxInfo};

<<<<<<< HEAD
pub type DaBlockHeight = u32;
pub type ValidatorStake = u64;
=======
pub type DaBlockHeight = u64;

/// TODO temporary structure
#[derive(Clone, Debug)]
pub struct SealedFuelBlock {}

/// TODO temporary structure
#[derive(Clone, Debug)]
pub struct ConsensusVote {}
>>>>>>> 689c5c3b
<|MERGE_RESOLUTION|>--- conflicted
+++ resolved
@@ -10,17 +10,9 @@
 pub use deposit_coin::DepositCoin;
 pub use txpool::{ArcTx, TxInfo};
 
-<<<<<<< HEAD
 pub type DaBlockHeight = u32;
 pub type ValidatorStake = u64;
-=======
-pub type DaBlockHeight = u64;
 
 /// TODO temporary structure
 #[derive(Clone, Debug)]
-pub struct SealedFuelBlock {}
-
-/// TODO temporary structure
-#[derive(Clone, Debug)]
-pub struct ConsensusVote {}
->>>>>>> 689c5c3b
+pub struct ConsensusVote {}