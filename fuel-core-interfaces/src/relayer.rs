--- conflicted
+++ resolved
@@ -5,12 +5,8 @@
 use fuel_types::{Address, Bytes32};
 use tokio::sync::oneshot;
 
-<<<<<<< HEAD
-=======
 #[cfg_attr(feature = "serde", derive(serde::Serialize, serde::Deserialize))]
->>>>>>> 3981e9f7
 #[derive(Debug, Clone)]
-#[cfg_attr(feature = "serde-types", derive(serde::Serialize, serde::Deserialize))]
 pub struct StakingDiff {
     /// new value of validator registration, it can be new consensus address if registered or None of
     /// unregistration happens
