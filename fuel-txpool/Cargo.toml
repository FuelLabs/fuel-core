[package]
name = "fuel-txpool"
version = "0.6.0"
authors = ["Fuel Labs <contact@fuel.sh>"]
categories = ["cryptography::cryptocurrencies"]
edition = "2021"
homepage = "https://fuel.network/"
keywords = ["blockchain", "cryptocurrencies", "fuel-vm", "vm"]
license = "BUSL-1.1"
repository = "https://github.com/FuelLabs/fuel-core"
description = "Transaction pool"

[dependencies]
anyhow = "1.0"
async-trait = "0.1"
chrono = "0.4"
<<<<<<< HEAD
fuel-core-interfaces = { path = "../fuel-core-interfaces", version = "0.6.0" }
fuel-tx = { version = "0.8", features = ["serde-types"] }
=======
fuel-core-interfaces = { path = "../fuel-core-interfaces", version = "0.5.0" }
fuel-tx = { version = "0.9", features = ["serde-types"] }
>>>>>>> 9c32a78f
fuel-types = { version = "0.3", features = ["serde-types"] }
futures = "0.3"
parking_lot = "0.11"
thiserror = "1.0"
tokio = { version = "1.14", default-features = false, features = ["sync"] }

[dev-dependencies]
fuel-core-interfaces = { path = "../fuel-core-interfaces", version = "0.6.0", features = [
    "test_helpers",
] }<|MERGE_RESOLUTION|>--- conflicted
+++ resolved
@@ -14,13 +14,8 @@
 anyhow = "1.0"
 async-trait = "0.1"
 chrono = "0.4"
-<<<<<<< HEAD
 fuel-core-interfaces = { path = "../fuel-core-interfaces", version = "0.6.0" }
-fuel-tx = { version = "0.8", features = ["serde-types"] }
-=======
-fuel-core-interfaces = { path = "../fuel-core-interfaces", version = "0.5.0" }
 fuel-tx = { version = "0.9", features = ["serde-types"] }
->>>>>>> 9c32a78f
 fuel-types = { version = "0.3", features = ["serde-types"] }
 futures = "0.3"
 parking_lot = "0.11"
