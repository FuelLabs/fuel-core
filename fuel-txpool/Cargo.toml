[package]
name = "fuel-txpool"
version = "0.13.0"
authors = ["Fuel Labs <contact@fuel.sh>"]
categories = ["cryptography::cryptocurrencies"]
edition = "2021"
homepage = "https://fuel.network/"
keywords = ["blockchain", "cryptocurrencies", "fuel-vm", "vm"]
license = "BUSL-1.1"
repository = "https://github.com/FuelLabs/fuel-core"
description = "Transaction pool"

[dependencies]
anyhow = "1.0"
async-trait = "0.1"
chrono = "0.4"
<<<<<<< HEAD
fuel-chain-config = { path = "../fuel-chain-config", version = "0.11.2" }
fuel-core-interfaces = { path = "../fuel-core-interfaces", version = "0.11.2" }
fuel-metrics = { path = "../fuel-metrics", version = "0.11.2"}
=======
fuel-chain-config = { path = "../fuel-chain-config", version = "0.13.0" }
fuel-core-interfaces = { path = "../fuel-core-interfaces", version = "0.13.0" }
>>>>>>> d5b359eb
futures = "0.3"
parking_lot = "0.11"
thiserror = "1.0"
tokio = { version = "1.21", default-features = false, features = ["sync"] }
tracing = "0.1"

[dev-dependencies]
fuel-txpool = { path = ".", features = ["test-helpers"] }

[features]
test-helpers = ["fuel-core-interfaces/test-helpers"]<|MERGE_RESOLUTION|>--- conflicted
+++ resolved
@@ -14,14 +14,9 @@
 anyhow = "1.0"
 async-trait = "0.1"
 chrono = "0.4"
-<<<<<<< HEAD
-fuel-chain-config = { path = "../fuel-chain-config", version = "0.11.2" }
-fuel-core-interfaces = { path = "../fuel-core-interfaces", version = "0.11.2" }
 fuel-metrics = { path = "../fuel-metrics", version = "0.11.2"}
-=======
 fuel-chain-config = { path = "../fuel-chain-config", version = "0.13.0" }
 fuel-core-interfaces = { path = "../fuel-core-interfaces", version = "0.13.0" }
->>>>>>> d5b359eb
 futures = "0.3"
 parking_lot = "0.11"
 thiserror = "1.0"
