use crate::{
    Config,
    TxPool,
};
use anyhow::anyhow;
use fuel_core_interfaces::{
    block_importer::ImportBlockBroadcast,
    p2p::TransactionBroadcast,
    txpool::{
        self,
        TxPoolDb,
        TxPoolMpsc,
        TxStatusBroadcast,
    },
};
use std::sync::Arc;
use tokio::{
    sync::{
        broadcast,
        mpsc,
        Mutex,
        RwLock,
    },
    task::JoinHandle,
};
use tracing::error;

#[cfg(feature = "p2p")]
use fuel_core_interfaces::p2p::P2pRequestEvent;

pub struct ServiceBuilder {
    config: Config,
    db: Option<Box<dyn TxPoolDb>>,
    txpool_sender: Option<txpool::Sender>,
    txpool_receiver: Option<mpsc::Receiver<TxPoolMpsc>>,
    tx_status_sender: Option<broadcast::Sender<TxStatusBroadcast>>,
    import_block_receiver: Option<broadcast::Receiver<ImportBlockBroadcast>>,
    incoming_tx_receiver: Option<broadcast::Receiver<TransactionBroadcast>>,
    #[cfg(feature = "p2p")]
    network_sender: Option<mpsc::Sender<P2pRequestEvent>>,
}

impl Default for ServiceBuilder {
    fn default() -> Self {
        Self::new()
    }
}

impl ServiceBuilder {
    pub fn new() -> Self {
        Self {
            config: Default::default(),
            db: None,
            txpool_sender: None,
            txpool_receiver: None,
            tx_status_sender: None,
            import_block_receiver: None,
            incoming_tx_receiver: None,
            #[cfg(feature = "p2p")]
            network_sender: None,
        }
    }

    pub fn sender(&self) -> &txpool::Sender {
        self.txpool_sender.as_ref().unwrap()
    }

    pub fn subscribe(&self) -> broadcast::Receiver<TxStatusBroadcast> {
        self.tx_status_sender.as_ref().unwrap().subscribe()
    }

    pub fn db(&mut self, db: Box<dyn TxPoolDb>) -> &mut Self {
        self.db = Some(db);
        self
    }

    pub fn txpool_sender(&mut self, txpool_sender: txpool::Sender) -> &mut Self {
        self.txpool_sender = Some(txpool_sender);
        self
    }

    pub fn txpool_receiver(
        &mut self,
        txpool_receiver: mpsc::Receiver<TxPoolMpsc>,
    ) -> &mut Self {
        self.txpool_receiver = Some(txpool_receiver);
        self
    }

    pub fn tx_status_sender(
        &mut self,
        tx_status_sender: broadcast::Sender<TxStatusBroadcast>,
    ) -> &mut Self {
        self.tx_status_sender = Some(tx_status_sender);
        self
    }

    pub fn incoming_tx_receiver(
        &mut self,
        incoming_tx_receiver: broadcast::Receiver<TransactionBroadcast>,
    ) -> &mut Self {
        self.incoming_tx_receiver = Some(incoming_tx_receiver);
        self
    }

    #[cfg(feature = "p2p")]
    pub fn network_sender(
        &mut self,
        network_sender: mpsc::Sender<P2pRequestEvent>,
    ) -> &mut Self {
        self.network_sender = Some(network_sender);
        self
    }

    pub fn import_block_event(
        &mut self,
        import_block_receiver: broadcast::Receiver<ImportBlockBroadcast>,
    ) -> &mut Self {
        self.import_block_receiver = Some(import_block_receiver);
        self
    }

    pub fn config(&mut self, config: Config) -> &mut Self {
        self.config = config;
        self
    }

    pub fn build(self) -> anyhow::Result<Service> {
        if self.db.is_none()
            || self.import_block_receiver.is_none()
            || self.incoming_tx_receiver.is_none()
            || self.txpool_sender.is_none()
            || self.tx_status_sender.is_none()
            || self.txpool_receiver.is_none()
        {
            return Err(anyhow!("One of context items are not set"))
        }

        #[cfg(feature = "p2p")]
        if self.network_sender.is_none() {
            return Err(anyhow!("P2P network sender is not set"))
        }

        let service = Service::new(
            self.txpool_sender.unwrap(),
            self.tx_status_sender.clone().unwrap(),
            Context {
                config: self.config,
                db: Arc::new(self.db.unwrap()),
                txpool_receiver: self.txpool_receiver.unwrap(),
                tx_status_sender: self.tx_status_sender.unwrap(),
                import_block_receiver: self.import_block_receiver.unwrap(),
                incoming_tx_receiver: self.incoming_tx_receiver.unwrap(),
                #[cfg(feature = "p2p")]
                network_sender: self.network_sender.unwrap(),
            },
        )?;
        Ok(service)
    }
}

pub struct Context {
    pub config: Config,
    pub db: Arc<Box<dyn TxPoolDb>>,
    pub txpool_receiver: mpsc::Receiver<TxPoolMpsc>,
    pub tx_status_sender: broadcast::Sender<TxStatusBroadcast>,
    pub import_block_receiver: broadcast::Receiver<ImportBlockBroadcast>,
    pub incoming_tx_receiver: broadcast::Receiver<TransactionBroadcast>,
    #[cfg(feature = "p2p")]
    pub network_sender: mpsc::Sender<P2pRequestEvent>,
}

impl Context {
    pub async fn run(mut self) -> Self {
        let txpool = Arc::new(RwLock::new(TxPool::new(self.config.clone())));

        loop {
            tokio::select! {
                new_transaction = self.incoming_tx_receiver.recv() => {
                    if new_transaction.is_err() {
                        error!("Incoming tx receiver channel closed unexpectedly; shutting down transaction pool service.");
                        break;
                    }

                    let txpool = txpool.clone();
                    let db = self.db.clone();
                    let tx_status_sender = self.tx_status_sender.clone();

                    tokio::spawn( async move {
                        let txpool = txpool.as_ref();
                        match new_transaction.unwrap() {
                            TransactionBroadcast::NewTransaction ( tx ) => {
                                let txs = vec!(Arc::new(tx));
                                TxPool::insert(txpool, db.as_ref().as_ref(), tx_status_sender, txs).await
                            }
                        }
                    });
                }

                event = self.txpool_receiver.recv() => {
                    if matches!(event,Some(TxPoolMpsc::Stop) | None) {
                        break;
                    }
                    let txpool = txpool.clone();
                    let db = self.db.clone();
                    let tx_status_sender = self.tx_status_sender.clone();

                    #[cfg(feature = "p2p")]
                    let network_sender = self.network_sender.clone();
                    #[cfg(not(feature = "p2p"))]
                    let (network_sender, _) = mpsc::channel(100);

                    // This is little bit risky but we can always add semaphore to limit number of requests.
                    tokio::spawn( async move {
                        let txpool = txpool.as_ref();
                    match event.unwrap() {
                        TxPoolMpsc::Includable { response } => {
                            let _ = response.send(TxPool::includable(txpool).await);
                        }
                        TxPoolMpsc::Insert { txs, response } => {
                            let _ = response.send(TxPool::insert_with_broadcast(txpool, db.as_ref().as_ref(), tx_status_sender, network_sender, txs).await);
                        }
                        TxPoolMpsc::Find { ids, response } => {
                            let _ = response.send(TxPool::find(txpool,&ids).await);
                        }
                        TxPoolMpsc::FindOne { id, response } => {
                            let _ = response.send(TxPool::find_one(txpool,&id).await);
                        }
                        TxPoolMpsc::FindDependent { ids, response } => {
                            let _ = response.send(TxPool::find_dependent(txpool,&ids).await);
                        }
                        TxPoolMpsc::FilterByNegative { ids, response } => {
                            let _ = response.send(TxPool::filter_by_negative(txpool,&ids).await);
                        }
                        TxPoolMpsc::Remove { ids, response } => {
                            let _ = response.send(TxPool::remove(txpool,tx_status_sender,&ids).await);
                        }
                        TxPoolMpsc::Stop => {}
                    }});
                }
<<<<<<< HEAD
                _block_updated = self.import_block_receiver.recv() => {
                    let txpool = txpool.clone();
                    tokio::spawn( async move {
                        TxPool::block_update(txpool.as_ref()).await
                    });
=======
                block_updated = self.import_block_events.recv() => {
                    if let Ok(block_updated) = block_updated {

                        match block_updated {
                            ImportBlockBroadcast::PendingFuelBlockImported { block } => {
                                let txpool = txpool.clone();
                                TxPool::block_update(txpool.as_ref(), block).await
                                // TODO: Should this be done in a separate task? Like this:
                                // tokio::spawn( async move {
                                //     TxPool::block_update(txpool.as_ref(), block).await
                                // });
                            },
                            ImportBlockBroadcast::SealedFuelBlockImported { block: _, is_created_by_self: _ } => {
                                // TODO: what to do with sealed blocks?
                                todo!("Sealed block");
                            }
                        };
                    }
>>>>>>> b869d0ce
                }
            }
        }
        self
    }
}

pub struct Service {
    txpool_sender: txpool::Sender,
    tx_status_sender: broadcast::Sender<TxStatusBroadcast>,
    join: Mutex<Option<JoinHandle<Context>>>,
    context: Arc<Mutex<Option<Context>>>,
}

impl Service {
    pub fn new(
        txpool_sender: txpool::Sender,
        tx_status_sender: broadcast::Sender<TxStatusBroadcast>,
        context: Context,
    ) -> anyhow::Result<Self> {
        Ok(Self {
            txpool_sender,
            tx_status_sender,
            join: Mutex::new(None),
            context: Arc::new(Mutex::new(Some(context))),
        })
    }

    pub async fn start(&self) -> anyhow::Result<()> {
        let mut join = self.join.lock().await;
        if join.is_none() {
            if let Some(context) = self.context.lock().await.take() {
                *join = Some(tokio::spawn(async { context.run().await }));
                Ok(())
            } else {
                Err(anyhow!("Starting TxPool service that is stopping"))
            }
        } else {
            Err(anyhow!("Service TxPool is already started"))
        }
    }

    pub async fn stop(&self) -> Option<JoinHandle<()>> {
        let mut join = self.join.lock().await;
        let join_handle = join.take();

        if let Some(join_handle) = join_handle {
            let _ = self.txpool_sender.send(TxPoolMpsc::Stop).await;
            let context = self.context.clone();
            Some(tokio::spawn(async move {
                let ret = join_handle.await;
                *context.lock().await = ret.ok();
            }))
        } else {
            None
        }
    }

    pub fn subscribe_ch(&self) -> broadcast::Receiver<TxStatusBroadcast> {
        self.tx_status_sender.subscribe()
    }

    pub fn sender(&self) -> &txpool::Sender {
        &self.txpool_sender
    }
}

#[cfg(any(test))]
pub mod tests {
    use super::*;
    use crate::MockDb;
    use fuel_core_interfaces::{
        common::fuel_tx::TransactionBuilder,
        txpool::{
            Error as TxpoolError,
            Sender,
            TxPoolMpsc,
            TxStatus,
            TxStatusBroadcast,
        },
    };
    use tokio::sync::oneshot;

    #[tokio::test]
    async fn test_start_stop() {
        let config = Config::default();
        let db = Box::new(MockDb::default());
        let (bs, _br) = broadcast::channel(10);
        let (_incoming_tx_sender, incoming_tx_receiver) = broadcast::channel(100);
        let (tx_status_sender, _) = broadcast::channel(100);
        let (txpool_sender, txpool_receiver) = Sender::channel(100);

        let mut builder = ServiceBuilder::new();
        builder
            .config(config)
            .db(db)
            .incoming_tx_receiver(incoming_tx_receiver)
            .import_block_event(bs.subscribe())
            .tx_status_sender(tx_status_sender)
            .txpool_sender(txpool_sender)
            .txpool_receiver(txpool_receiver);

        #[cfg(feature = "p2p")]
        {
            let (network_sender, _) = mpsc::channel(100);
            builder.network_sender(network_sender);
        }

        let service = builder.build().unwrap();

        assert!(service.start().await.is_ok(), "start service");

        // Double start will return false.
        assert!(service.start().await.is_err(), "double start should fail");

        let stop_handle = service.stop().await;
        assert!(stop_handle.is_some());
        let _ = stop_handle.unwrap().await;

        assert!(service.start().await.is_ok(), "Should start again");
    }

    #[tokio::test]
    async fn test_filter_by_negative() {
        let config = Config::default();
        let db = Box::new(MockDb::default());
        let (_bs, br) = broadcast::channel(10);
        let (_incoming_tx_sender, incoming_tx_receiver) = broadcast::channel(100);
        let (tx_status_sender, _) = broadcast::channel(100);
        let (txpool_sender, txpool_receiver) = Sender::channel(100);

        let mut builder = ServiceBuilder::new();
        builder
            .config(config)
            .db(db)
            .incoming_tx_receiver(incoming_tx_receiver)
            .import_block_event(br)
            .tx_status_sender(tx_status_sender)
            .txpool_sender(txpool_sender)
            .txpool_receiver(txpool_receiver);

        #[cfg(feature = "p2p")]
        {
            let (network_sender, _) = mpsc::channel(100);
            builder.network_sender(network_sender);
        }

        let service = builder.build().unwrap();
        service.start().await.ok();

        let tx1 = Arc::new(
            TransactionBuilder::script(vec![], vec![])
                .gas_price(10)
                .finalize(),
        );
        let tx2 = Arc::new(
            TransactionBuilder::script(vec![], vec![])
                .gas_price(20)
                .finalize(),
        );
        let tx3 = Arc::new(
            TransactionBuilder::script(vec![], vec![])
                .gas_price(30)
                .finalize(),
        );

        let (response, receiver) = oneshot::channel();
        let _ = service
            .sender()
            .send(TxPoolMpsc::Insert {
                txs: vec![tx1.clone(), tx2.clone()],
                response,
            })
            .await;
        let out = receiver.await.unwrap();

        assert_eq!(out.len(), 2, "Should be len 2:{:?}", out);
        assert!(out[0].is_ok(), "Tx1 should be OK, got err:{:?}", out);
        assert!(out[1].is_ok(), "Tx2 should be OK, got err:{:?}", out);

        let (response, receiver) = oneshot::channel();
        let _ = service
            .sender()
            .send(TxPoolMpsc::FilterByNegative {
                ids: vec![tx1.id(), tx2.id(), tx3.id()],
                response,
            })
            .await;
        let out = receiver.await.unwrap();

        assert_eq!(out.len(), 1, "Should be len 1:{:?}", out);
        assert_eq!(out[0], tx3.id(), "Found tx id match{:?}", out);
        service.stop().await.unwrap().await.unwrap();
    }

    #[tokio::test]
    async fn test_find() {
        let config = Config::default();
        let db = Box::new(MockDb::default());
        let (_bs, br) = broadcast::channel(10);
        let (_incoming_tx_sender, incoming_tx_receiver) = broadcast::channel(100);
        let (tx_status_sender, _) = broadcast::channel(100);
        let (txpool_sender, txpool_receiver) = Sender::channel(100);

        let tx1 = Arc::new(
            TransactionBuilder::script(vec![], vec![])
                .gas_price(10)
                .finalize(),
        );
        let tx2 = Arc::new(
            TransactionBuilder::script(vec![], vec![])
                .gas_price(20)
                .finalize(),
        );
        let tx3 = Arc::new(
            TransactionBuilder::script(vec![], vec![])
                .gas_price(30)
                .finalize(),
        );

        let mut builder = ServiceBuilder::new();

        builder
            .config(config)
            .db(db)
            .incoming_tx_receiver(incoming_tx_receiver)
            .import_block_event(br)
            .tx_status_sender(tx_status_sender)
            .txpool_sender(txpool_sender)
            .txpool_receiver(txpool_receiver);

        #[cfg(feature = "p2p")]
        {
            let (network_sender, _) = mpsc::channel(100);
            builder.network_sender(network_sender);
        }

        let service = builder.build().unwrap();
        service.start().await.ok();

        let (response, receiver) = oneshot::channel();
        let _ = service
            .sender()
            .send(TxPoolMpsc::Insert {
                txs: vec![tx1.clone(), tx2.clone()],
                response,
            })
            .await;
        let out = receiver.await.unwrap();

        assert_eq!(out.len(), 2, "Should be len 2:{:?}", out);
        assert!(out[0].is_ok(), "Tx1 should be OK, got err:{:?}", out);
        assert!(out[1].is_ok(), "Tx2 should be OK, got err:{:?}", out);
        let (response, receiver) = oneshot::channel();
        let _ = service
            .sender()
            .send(TxPoolMpsc::Find {
                ids: vec![tx1.id(), tx3.id()],
                response,
            })
            .await;
        let out = receiver.await.unwrap();
        assert_eq!(out.len(), 2, "Should be len 2:{:?}", out);
        assert!(out[0].is_some(), "Tx1 should be some:{:?}", out);
        let id = out[0].as_ref().unwrap().id();
        assert_eq!(id, tx1.id(), "Found tx id match{:?}", out);
        assert!(out[1].is_none(), "Tx3 should not be found:{:?}", out);
        service.stop().await.unwrap().await.unwrap();
    }

    #[tokio::test]
    async fn simple_insert_removal_subscription() {
        let config = Config::default();
        let (_bs, br) = broadcast::channel(10);
        let (_incoming_tx_sender, incoming_tx_receiver) = broadcast::channel(100);
        let (tx_status_sender, _) = broadcast::channel(100);
        let (txpool_sender, txpool_receiver) = Sender::channel(100);

        let db = Box::new(MockDb::default());

        let tx1 = Arc::new(
            TransactionBuilder::script(vec![], vec![])
                .gas_price(10)
                .finalize(),
        );
        let tx2 = Arc::new(
            TransactionBuilder::script(vec![], vec![])
                .gas_price(20)
                .finalize(),
        );

        let mut builder = ServiceBuilder::new();

        builder
            .config(config)
            .db(db)
            .incoming_tx_receiver(incoming_tx_receiver)
            .import_block_event(br)
            .tx_status_sender(tx_status_sender)
            .txpool_sender(txpool_sender)
            .txpool_receiver(txpool_receiver);

        #[cfg(feature = "p2p")]
        {
            let (network_sender, _) = mpsc::channel(100);
            builder.network_sender(network_sender);
        }

        let service = builder.build().unwrap();
        service.start().await.ok();

        let mut subscribe = service.subscribe_ch();

        let (response, receiver) = oneshot::channel();
        let _ = service
            .sender()
            .send(TxPoolMpsc::Insert {
                txs: vec![tx1.clone(), tx2.clone()],
                response,
            })
            .await;
        let out = receiver.await.unwrap();

        assert!(out[0].is_ok(), "Tx1 should be OK, got err:{:?}", out);
        assert!(out[1].is_ok(), "Tx2 should be OK, got err:{:?}", out);

        // we are sure that included tx are already broadcasted.
        assert_eq!(
            subscribe.try_recv(),
            Ok(TxStatusBroadcast {
                tx: tx1.clone(),
                status: TxStatus::Submitted,
            }),
            "First added should be tx1"
        );
        assert_eq!(
            subscribe.try_recv(),
            Ok(TxStatusBroadcast {
                tx: tx2.clone(),
                status: TxStatus::Submitted,
            }),
            "Second added should be tx2"
        );

        // remove them
        let (response, receiver) = oneshot::channel();
        let _ = service
            .sender()
            .send(TxPoolMpsc::Remove {
                ids: vec![tx1.id(), tx2.id()],
                response,
            })
            .await;
        let _rem = receiver.await.unwrap();

        assert_eq!(
            tokio::time::timeout(std::time::Duration::from_secs(2), subscribe.recv())
                .await,
            Ok(Ok(TxStatusBroadcast {
                tx: tx1,
                status: TxStatus::SqueezedOut {
                    reason: TxpoolError::Removed
                }
            })),
            "First removed should be tx1"
        );

        assert_eq!(
            tokio::time::timeout(std::time::Duration::from_secs(2), subscribe.recv())
                .await,
            Ok(Ok(TxStatusBroadcast {
                tx: tx2,
                status: TxStatus::SqueezedOut {
                    reason: TxpoolError::Removed
                }
            })),
            "Second removed should be tx2"
        );
    }
}

#[cfg(all(test, feature = "p2p"))]
pub mod tests_p2p {
    use super::*;
    use crate::MockDb;
    use fuel_core_interfaces::{
        common::fuel_tx::TransactionBuilder,
        txpool::{
            Sender,
            TxPoolMpsc,
            TxStatus,
            TxStatusBroadcast,
        },
    };
    use tokio::sync::{
        mpsc::error::TryRecvError,
        oneshot,
    };

    #[tokio::test]
    async fn test_insert_from_p2p() {
        let config = Config::default();
        let db = Box::new(MockDb::default());
        let (_bs, br) = broadcast::channel(10);

        // Meant to simulate p2p's channels which hook in to communicate with txpool
        let (network_sender, _) = mpsc::channel(100);
        let (incoming_tx_sender, incoming_tx_receiver) = broadcast::channel(100);
        let (tx_status_sender, _) = broadcast::channel(100);
        let (txpool_sender, txpool_receiver) = Sender::channel(100);

        let tx1 = TransactionBuilder::script(vec![], vec![])
            .gas_price(10)
            .finalize();

        let mut builder = ServiceBuilder::new();
        builder
            .config(config)
            .db(db)
            .incoming_tx_receiver(incoming_tx_receiver)
            .import_block_event(br)
            .tx_status_sender(tx_status_sender)
            .txpool_sender(txpool_sender)
            .txpool_receiver(txpool_receiver)
            .network_sender(network_sender);

        let service = builder.build().unwrap();
        service.start().await.ok();

        let broadcast_tx = TransactionBroadcast::NewTransaction(tx1.clone());
        let mut receiver = service.subscribe_ch();
        let res = incoming_tx_sender.send(broadcast_tx).unwrap();
        let _ = receiver.recv().await;
        assert_eq!(1, res);

        let (response, receiver) = oneshot::channel();
        let _ = service
            .sender()
            .send(TxPoolMpsc::Find {
                ids: vec![tx1.id()],
                response,
            })
            .await;
        let out = receiver.await.unwrap();

        let arc_tx1 = Arc::new(tx1);

        assert_eq!(arc_tx1, *out[0].as_ref().unwrap().tx());
    }

    #[tokio::test]
    async fn test_insert_from_local_broadcasts_to_p2p() {
        let config = Config::default();
        let db = Box::new(MockDb::default());
        let (_bs, br) = broadcast::channel(10);

        // Meant to simulate p2p's channels which hook in to communicate with txpool
        let (network_sender, mut rx) = mpsc::channel(100);
        let (_stx, incoming_txs) = broadcast::channel(100);
        let (tx_status_sender, _) = broadcast::channel(100);
        let (txpool_sender, txpool_receiver) = Sender::channel(100);

        let tx1 = Arc::new(
            TransactionBuilder::script(vec![], vec![])
                .gas_price(10)
                .finalize(),
        );

        let mut builder = ServiceBuilder::new();
        builder
            .config(config)
            .db(db)
            .incoming_tx_receiver(incoming_txs)
            .import_block_event(br)
            .tx_status_sender(tx_status_sender)
            .txpool_sender(txpool_sender)
            .txpool_receiver(txpool_receiver)
            .network_sender(network_sender);
        let service = builder.build().unwrap();
        service.start().await.ok();

        let mut subscribe = service.subscribe_ch();

        let (response, receiver) = oneshot::channel();
        let _ = service
            .sender()
            .send(TxPoolMpsc::Insert {
                txs: vec![tx1.clone()],
                response,
            })
            .await;
        let out = receiver.await.unwrap();

        assert!(out[0].is_ok(), "Tx1 should be OK, got err:{:?}", out);

        // we are sure that included tx are already broadcasted.
        assert_eq!(
            subscribe.try_recv(),
            Ok(TxStatusBroadcast {
                tx: tx1.clone(),
                status: TxStatus::Submitted,
            }),
            "First added should be tx1"
        );

        let ret = rx.try_recv().unwrap();

        if let P2pRequestEvent::BroadcastNewTransaction { transaction } = ret {
            assert_eq!(tx1, transaction);
        } else {
            panic!("Transaction Broadcast Unwrap Failed");
        }
    }

    #[tokio::test]
    async fn test_insert_from_p2p_does_not_broadcast_to_p2p() {
        let config = Config::default();
        let db = Box::new(MockDb::default());
        let (_bs, br) = broadcast::channel(10);

        // Meant to simulate p2p's channels which hook in to communicate with txpool
        let (network_sender, mut network_receiver) = mpsc::channel(100);
        let (incoming_tx_sender, incoming_tx_receiver) = broadcast::channel(100);
        let (tx_status_sender, _) = broadcast::channel(100);
        let (txpool_sender, txpool_receiver) = Sender::channel(100);

        let tx1 = TransactionBuilder::script(vec![], vec![])
            .gas_price(10)
            .finalize();

        let mut builder = ServiceBuilder::new();
        builder
            .config(config)
            .db(db)
            .incoming_tx_receiver(incoming_tx_receiver)
            .import_block_event(br)
            .tx_status_sender(tx_status_sender)
            .txpool_sender(txpool_sender)
            .txpool_receiver(txpool_receiver)
            .network_sender(network_sender);
        let service = builder.build().unwrap();
        service.start().await.ok();

        let broadcast_tx = TransactionBroadcast::NewTransaction(tx1.clone());
        let mut receiver = service.subscribe_ch();
        let res = incoming_tx_sender.send(broadcast_tx).unwrap();
        let _ = receiver.recv().await;
        assert_eq!(1, res);

        let ret = network_receiver.try_recv();
        assert!(ret.is_err());
        assert_eq!(Some(TryRecvError::Empty), ret.err());
    }
}<|MERGE_RESOLUTION|>--- conflicted
+++ resolved
@@ -238,24 +238,19 @@
                         TxPoolMpsc::Stop => {}
                     }});
                 }
-<<<<<<< HEAD
-                _block_updated = self.import_block_receiver.recv() => {
-                    let txpool = txpool.clone();
-                    tokio::spawn( async move {
-                        TxPool::block_update(txpool.as_ref()).await
-                    });
-=======
+                
                 block_updated = self.import_block_events.recv() => {
-                    if let Ok(block_updated) = block_updated {
+
+
+                  if let Ok(block_updated) = block_updated {
 
                         match block_updated {
                             ImportBlockBroadcast::PendingFuelBlockImported { block } => {
                                 let txpool = txpool.clone();
                                 TxPool::block_update(txpool.as_ref(), block).await
-                                // TODO: Should this be done in a separate task? Like this:
-                                // tokio::spawn( async move {
-                                //     TxPool::block_update(txpool.as_ref(), block).await
-                                // });
+                                tokio::spawn( async move {
+                                     TxPool::block_update(txpool.as_ref(), block).await
+                                });
                             },
                             ImportBlockBroadcast::SealedFuelBlockImported { block: _, is_created_by_self: _ } => {
                                 // TODO: what to do with sealed blocks?
@@ -263,7 +258,6 @@
                             }
                         };
                     }
->>>>>>> b869d0ce
                 }
             }
         }
