use crate::{
    Config,
    TxPool,
};
use anyhow::anyhow;
use fuel_core_interfaces::{
    block_importer::ImportBlockBroadcast,
    p2p::{
        P2pRequestEvent,
        TransactionBroadcast,
    },
    txpool::{
        self,
        TxPoolDb,
        TxPoolMpsc,
        TxStatusBroadcast,
    },
};
use std::sync::Arc;
use tokio::{
    sync::{
        broadcast,
        mpsc,
        Mutex,
        RwLock,
    },
    task::JoinHandle,
};
use tracing::error;

pub struct ServiceBuilder {
    config: Config,
    db: Option<Box<dyn TxPoolDb>>,
    txpool_sender: Option<txpool::Sender>,
    txpool_receiver: Option<mpsc::Receiver<TxPoolMpsc>>,
    tx_status_sender: Option<broadcast::Sender<TxStatusBroadcast>>,
    import_block_receiver: Option<broadcast::Receiver<ImportBlockBroadcast>>,
    incoming_tx_receiver: Option<broadcast::Receiver<TransactionBroadcast>>,
    network_sender: Option<mpsc::Sender<P2pRequestEvent>>,
}

impl Default for ServiceBuilder {
    fn default() -> Self {
        Self::new()
    }
}

impl ServiceBuilder {
    pub fn new() -> Self {
        Self {
            config: Default::default(),
            db: None,
            txpool_sender: None,
            txpool_receiver: None,
            tx_status_sender: None,
            import_block_receiver: None,
            incoming_tx_receiver: None,
            network_sender: None,
        }
    }

    pub fn sender(&self) -> &txpool::Sender {
        self.txpool_sender.as_ref().unwrap()
    }

    pub fn subscribe(&self) -> broadcast::Receiver<TxStatusBroadcast> {
        self.tx_status_sender.as_ref().unwrap().subscribe()
    }

    pub fn db(&mut self, db: Box<dyn TxPoolDb>) -> &mut Self {
        self.db = Some(db);
        self
    }

    pub fn txpool_sender(&mut self, txpool_sender: txpool::Sender) -> &mut Self {
        self.txpool_sender = Some(txpool_sender);
        self
    }

    pub fn txpool_receiver(
        &mut self,
        txpool_receiver: mpsc::Receiver<TxPoolMpsc>,
    ) -> &mut Self {
        self.txpool_receiver = Some(txpool_receiver);
        self
    }

    pub fn tx_status_sender(
        &mut self,
        tx_status_sender: broadcast::Sender<TxStatusBroadcast>,
    ) -> &mut Self {
        self.tx_status_sender = Some(tx_status_sender);
        self
    }

    pub fn incoming_tx_receiver(
        &mut self,
        incoming_tx_receiver: broadcast::Receiver<TransactionBroadcast>,
    ) -> &mut Self {
        self.incoming_tx_receiver = Some(incoming_tx_receiver);
        self
    }

    pub fn network_sender(
        &mut self,
        network_sender: mpsc::Sender<P2pRequestEvent>,
    ) -> &mut Self {
        self.network_sender = Some(network_sender);
        self
    }

    pub fn import_block_event(
        &mut self,
        import_block_receiver: broadcast::Receiver<ImportBlockBroadcast>,
    ) -> &mut Self {
        self.import_block_receiver = Some(import_block_receiver);
        self
    }

    pub fn config(&mut self, config: Config) -> &mut Self {
        self.config = config;
        self
    }

    pub fn build(self) -> anyhow::Result<Service> {
        if self.db.is_none()
            || self.import_block_receiver.is_none()
            || self.incoming_tx_receiver.is_none()
            || self.txpool_sender.is_none()
            || self.tx_status_sender.is_none()
            || self.txpool_receiver.is_none()
        {
            return Err(anyhow!("One of context items are not set"))
        }

        if self.network_sender.is_none() {
            return Err(anyhow!("P2P network sender is not set"))
        }

        let service = Service::new(
            self.txpool_sender.unwrap(),
            self.tx_status_sender.clone().unwrap(),
            Context {
                config: self.config,
                db: Arc::new(self.db.unwrap()),
                txpool_receiver: self.txpool_receiver.unwrap(),
                tx_status_sender: self.tx_status_sender.unwrap(),
                import_block_receiver: self.import_block_receiver.unwrap(),
                incoming_tx_receiver: self.incoming_tx_receiver.unwrap(),
                network_sender: self.network_sender.unwrap(),
            },
        )?;
        Ok(service)
    }
}

pub struct Context {
    pub config: Config,
    pub db: Arc<Box<dyn TxPoolDb>>,
    pub txpool_receiver: mpsc::Receiver<TxPoolMpsc>,
    pub tx_status_sender: broadcast::Sender<TxStatusBroadcast>,
    pub import_block_receiver: broadcast::Receiver<ImportBlockBroadcast>,
    pub incoming_tx_receiver: broadcast::Receiver<TransactionBroadcast>,
    pub network_sender: mpsc::Sender<P2pRequestEvent>,
}

impl Context {
    pub async fn run(mut self) -> Self {
        let txpool = Arc::new(RwLock::new(TxPool::new(self.config.clone())));

        loop {
            tokio::select! {
                new_transaction = self.incoming_tx_receiver.recv() => {
                    if new_transaction.is_err() {
                        error!("Incoming tx receiver channel closed unexpectedly; shutting down transaction pool service.");
                        break;
                    }

                    let txpool = txpool.clone();
                    let db = self.db.clone();
                    let tx_status_sender = self.tx_status_sender.clone();

                    tokio::spawn( async move {
                        let txpool = txpool.as_ref();
                        match new_transaction.unwrap() {
                            TransactionBroadcast::NewTransaction ( tx ) => {
                                let txs = vec!(Arc::new(tx));
                                TxPool::insert(txpool, db.as_ref().as_ref(), tx_status_sender, txs).await
                            }
                        }
                    });
                }

                event = self.txpool_receiver.recv() => {
                    if matches!(event,Some(TxPoolMpsc::Stop) | None) {
                        break;
                    }
                    let txpool = txpool.clone();
                    let db = self.db.clone();
                    let tx_status_sender = self.tx_status_sender.clone();

                    let network_sender = self.network_sender.clone();

                    // This is little bit risky but we can always add semaphore to limit number of requests.
                    tokio::spawn( async move {
                        let txpool = txpool.as_ref();
                    match event.unwrap() {
                        TxPoolMpsc::Includable { response } => {
                            let _ = response.send(TxPool::includable(txpool).await);
                        }
                        TxPoolMpsc::Insert { txs, response } => {
<<<<<<< HEAD
                            let insert = TxPool::insert(txpool, db.as_ref().as_ref(), tx_status_sender,txs.clone()).await;
                            for (ret, tx) in insert.iter().zip(txs.into_iter()) {
                                match ret {
                                    Ok(_) => {
                                        let _ = network_sender.send(P2pRequestEvent::BroadcastNewTransaction {
                                            transaction: tx.clone(),
                                        }).await;
                                    }
                                    Err(_) => {}
                                }
                            }
                            let _ = response.send(insert);
=======
                            let _ = response.send(TxPool::insert_with_broadcast(txpool, db.as_ref().as_ref(), tx_status_sender, network_sender, txs).await);
>>>>>>> 05137b29
                        }

                        TxPoolMpsc::Find { ids, response } => {
                            let _ = response.send(TxPool::find(txpool,&ids).await);
                        }
                        TxPoolMpsc::FindOne { id, response } => {
                            let _ = response.send(TxPool::find_one(txpool,&id).await);
                        }
                        TxPoolMpsc::FindDependent { ids, response } => {
                            let _ = response.send(TxPool::find_dependent(txpool,&ids).await);
                        }
                        TxPoolMpsc::FilterByNegative { ids, response } => {
                            let _ = response.send(TxPool::filter_by_negative(txpool,&ids).await);
                        }
                        TxPoolMpsc::Remove { ids, response } => {
                            let _ = response.send(TxPool::remove(txpool,tx_status_sender,&ids).await);
                        }
                        TxPoolMpsc::Stop => {}
                    }});
                }

                block_updated = self.import_block_receiver.recv() => {
                  if let Ok(block_updated) = block_updated {
                        match block_updated {
                            ImportBlockBroadcast::PendingFuelBlockImported { block } => {
                                let txpool = txpool.clone();
                                TxPool::block_update(txpool.as_ref(), block).await
                                // TODO: Should this be done in a separate task? Like this:
                                // tokio::spawn( async move {
                                //     TxPool::block_update(txpool.as_ref(), block).await
                                // });
                            },
                            ImportBlockBroadcast::SealedFuelBlockImported { block: _, is_created_by_self: _ } => {
                                // TODO: what to do with sealed blocks?
                                todo!("Sealed block");
                            }
                        };
                    }
                }
            }
        }
        self
    }
}

pub struct Service {
    txpool_sender: txpool::Sender,
    tx_status_sender: broadcast::Sender<TxStatusBroadcast>,
    join: Mutex<Option<JoinHandle<Context>>>,
    context: Arc<Mutex<Option<Context>>>,
}

impl Service {
    pub fn new(
        txpool_sender: txpool::Sender,
        tx_status_sender: broadcast::Sender<TxStatusBroadcast>,
        context: Context,
    ) -> anyhow::Result<Self> {
        Ok(Self {
            txpool_sender,
            tx_status_sender,
            join: Mutex::new(None),
            context: Arc::new(Mutex::new(Some(context))),
        })
    }

    pub async fn start(&self) -> anyhow::Result<()> {
        let mut join = self.join.lock().await;
        if join.is_none() {
            if let Some(context) = self.context.lock().await.take() {
                *join = Some(tokio::spawn(async { context.run().await }));
                Ok(())
            } else {
                Err(anyhow!("Starting TxPool service that is stopping"))
            }
        } else {
            Err(anyhow!("Service TxPool is already started"))
        }
    }

    pub async fn stop(&self) -> Option<JoinHandle<()>> {
        let mut join = self.join.lock().await;
        let join_handle = join.take();

        if let Some(join_handle) = join_handle {
            let _ = self.txpool_sender.send(TxPoolMpsc::Stop).await;
            let context = self.context.clone();
            Some(tokio::spawn(async move {
                let ret = join_handle.await;
                *context.lock().await = ret.ok();
            }))
        } else {
            None
        }
    }

    pub fn subscribe_ch(&self) -> broadcast::Receiver<TxStatusBroadcast> {
        self.tx_status_sender.subscribe()
    }

    pub fn sender(&self) -> &txpool::Sender {
        &self.txpool_sender
    }
}

#[cfg(any(test))]
pub mod tests {
    use super::*;
    use crate::MockDb;
    use fuel_core_interfaces::{
        common::fuel_tx::TransactionBuilder,
        txpool::{
            Error as TxpoolError,
            Sender,
            TxPoolMpsc,
            TxStatus,
            TxStatusBroadcast,
        },
    };
    use tokio::sync::oneshot;

    #[tokio::test]
    async fn test_start_stop() {
        let config = Config::default();
        let db = Box::new(MockDb::default());
        let (bs, _br) = broadcast::channel(10);
        let (_incoming_tx_sender, incoming_tx_receiver) = broadcast::channel(100);
        let (tx_status_sender, _) = broadcast::channel(100);
        let (txpool_sender, txpool_receiver) = Sender::channel(100);

        let mut builder = ServiceBuilder::new();
        builder
            .config(config)
            .db(db)
            .incoming_tx_receiver(incoming_tx_receiver)
            .import_block_event(bs.subscribe())
            .tx_status_sender(tx_status_sender)
            .txpool_sender(txpool_sender)
            .txpool_receiver(txpool_receiver);

        let (network_sender, _) = mpsc::channel(100);
        builder.network_sender(network_sender);

        let service = builder.build().unwrap();

        assert!(service.start().await.is_ok(), "start service");

        // Double start will return false.
        assert!(service.start().await.is_err(), "double start should fail");

        let stop_handle = service.stop().await;
        assert!(stop_handle.is_some());
        let _ = stop_handle.unwrap().await;

        assert!(service.start().await.is_ok(), "Should start again");
    }

    #[tokio::test]
    async fn test_filter_by_negative() {
        let config = Config::default();
        let db = Box::new(MockDb::default());
        let (_bs, br) = broadcast::channel(10);
        let (_incoming_tx_sender, incoming_tx_receiver) = broadcast::channel(100);
        let (tx_status_sender, _) = broadcast::channel(100);
        let (txpool_sender, txpool_receiver) = Sender::channel(100);

        let mut builder = ServiceBuilder::new();
        builder
            .config(config)
            .db(db)
            .incoming_tx_receiver(incoming_tx_receiver)
            .import_block_event(br)
            .tx_status_sender(tx_status_sender)
            .txpool_sender(txpool_sender)
            .txpool_receiver(txpool_receiver);

        let (network_sender, _) = mpsc::channel(100);
        builder.network_sender(network_sender);

        let service = builder.build().unwrap();
        service.start().await.ok();

        let tx1 = Arc::new(
            TransactionBuilder::script(vec![], vec![])
                .gas_price(10)
                .finalize(),
        );
        let tx2 = Arc::new(
            TransactionBuilder::script(vec![], vec![])
                .gas_price(20)
                .finalize(),
        );
        let tx3 = Arc::new(
            TransactionBuilder::script(vec![], vec![])
                .gas_price(30)
                .finalize(),
        );

        let (response, receiver) = oneshot::channel();
        let _ = service
            .sender()
            .send(TxPoolMpsc::Insert {
                txs: vec![tx1.clone(), tx2.clone()],
                response,
            })
            .await;
        let out = receiver.await.unwrap();

        assert_eq!(out.len(), 2, "Should be len 2:{:?}", out);
        assert!(out[0].is_ok(), "Tx1 should be OK, got err:{:?}", out);
        assert!(out[1].is_ok(), "Tx2 should be OK, got err:{:?}", out);

        let (response, receiver) = oneshot::channel();
        let _ = service
            .sender()
            .send(TxPoolMpsc::FilterByNegative {
                ids: vec![tx1.id(), tx2.id(), tx3.id()],
                response,
            })
            .await;
        let out = receiver.await.unwrap();

        assert_eq!(out.len(), 1, "Should be len 1:{:?}", out);
        assert_eq!(out[0], tx3.id(), "Found tx id match{:?}", out);
        service.stop().await.unwrap().await.unwrap();
    }

    #[tokio::test]
    async fn test_find() {
        let config = Config::default();
        let db = Box::new(MockDb::default());
        let (_bs, br) = broadcast::channel(10);
        let (_incoming_tx_sender, incoming_tx_receiver) = broadcast::channel(100);
        let (tx_status_sender, _) = broadcast::channel(100);
        let (txpool_sender, txpool_receiver) = Sender::channel(100);

        let tx1 = Arc::new(
            TransactionBuilder::script(vec![], vec![])
                .gas_price(10)
                .finalize(),
        );
        let tx2 = Arc::new(
            TransactionBuilder::script(vec![], vec![])
                .gas_price(20)
                .finalize(),
        );
        let tx3 = Arc::new(
            TransactionBuilder::script(vec![], vec![])
                .gas_price(30)
                .finalize(),
        );

        let mut builder = ServiceBuilder::new();

        builder
            .config(config)
            .db(db)
            .incoming_tx_receiver(incoming_tx_receiver)
            .import_block_event(br)
            .tx_status_sender(tx_status_sender)
            .txpool_sender(txpool_sender)
            .txpool_receiver(txpool_receiver);

        let (network_sender, _) = mpsc::channel(100);
        builder.network_sender(network_sender);

        let service = builder.build().unwrap();
        service.start().await.ok();

        let (response, receiver) = oneshot::channel();
        let _ = service
            .sender()
            .send(TxPoolMpsc::Insert {
                txs: vec![tx1.clone(), tx2.clone()],
                response,
            })
            .await;
        let out = receiver.await.unwrap();

        assert_eq!(out.len(), 2, "Should be len 2:{:?}", out);
        assert!(out[0].is_ok(), "Tx1 should be OK, got err:{:?}", out);
        assert!(out[1].is_ok(), "Tx2 should be OK, got err:{:?}", out);
        let (response, receiver) = oneshot::channel();
        let _ = service
            .sender()
            .send(TxPoolMpsc::Find {
                ids: vec![tx1.id(), tx3.id()],
                response,
            })
            .await;
        let out = receiver.await.unwrap();
        assert_eq!(out.len(), 2, "Should be len 2:{:?}", out);
        assert!(out[0].is_some(), "Tx1 should be some:{:?}", out);
        let id = out[0].as_ref().unwrap().id();
        assert_eq!(id, tx1.id(), "Found tx id match{:?}", out);
        assert!(out[1].is_none(), "Tx3 should not be found:{:?}", out);
        service.stop().await.unwrap().await.unwrap();
    }

    #[tokio::test]
    async fn simple_insert_removal_subscription() {
        let config = Config::default();
        let (_bs, br) = broadcast::channel(10);
        let (_incoming_tx_sender, incoming_tx_receiver) = broadcast::channel(100);
        let (tx_status_sender, _) = broadcast::channel(100);
        let (txpool_sender, txpool_receiver) = Sender::channel(100);

        let db = Box::new(MockDb::default());

        let tx1 = Arc::new(
            TransactionBuilder::script(vec![], vec![])
                .gas_price(10)
                .finalize(),
        );
        let tx2 = Arc::new(
            TransactionBuilder::script(vec![], vec![])
                .gas_price(20)
                .finalize(),
        );

        let mut builder = ServiceBuilder::new();

        builder
            .config(config)
            .db(db)
            .incoming_tx_receiver(incoming_tx_receiver)
            .import_block_event(br)
            .tx_status_sender(tx_status_sender)
            .txpool_sender(txpool_sender)
            .txpool_receiver(txpool_receiver);

        let (network_sender, _) = mpsc::channel(100);
        builder.network_sender(network_sender);

        let service = builder.build().unwrap();
        service.start().await.ok();

        let mut subscribe = service.subscribe_ch();

        let (response, receiver) = oneshot::channel();
        let _ = service
            .sender()
            .send(TxPoolMpsc::Insert {
                txs: vec![tx1.clone(), tx2.clone()],
                response,
            })
            .await;
        let out = receiver.await.unwrap();

        assert!(out[0].is_ok(), "Tx1 should be OK, got err:{:?}", out);
        assert!(out[1].is_ok(), "Tx2 should be OK, got err:{:?}", out);

        // we are sure that included tx are already broadcasted.
        assert_eq!(
            subscribe.try_recv(),
            Ok(TxStatusBroadcast {
                tx: tx1.clone(),
                status: TxStatus::Submitted,
            }),
            "First added should be tx1"
        );
        assert_eq!(
            subscribe.try_recv(),
            Ok(TxStatusBroadcast {
                tx: tx2.clone(),
                status: TxStatus::Submitted,
            }),
            "Second added should be tx2"
        );

        // remove them
        let (response, receiver) = oneshot::channel();
        let _ = service
            .sender()
            .send(TxPoolMpsc::Remove {
                ids: vec![tx1.id(), tx2.id()],
                response,
            })
            .await;
        let _rem = receiver.await.unwrap();

        assert_eq!(
            tokio::time::timeout(std::time::Duration::from_secs(2), subscribe.recv())
                .await,
            Ok(Ok(TxStatusBroadcast {
                tx: tx1,
                status: TxStatus::SqueezedOut {
                    reason: TxpoolError::Removed
                }
            })),
            "First removed should be tx1"
        );

        assert_eq!(
            tokio::time::timeout(std::time::Duration::from_secs(2), subscribe.recv())
                .await,
            Ok(Ok(TxStatusBroadcast {
                tx: tx2,
                status: TxStatus::SqueezedOut {
                    reason: TxpoolError::Removed
                }
            })),
            "Second removed should be tx2"
        );
    }
}

#[cfg(all(test, feature = "p2p"))]
pub mod tests_p2p {
    use super::*;
    use crate::MockDb;
    use fuel_core_interfaces::{
        common::fuel_tx::TransactionBuilder,
        txpool::{
            Sender,
            TxPoolMpsc,
            TxStatus,
            TxStatusBroadcast,
        },
    };
    use tokio::sync::{
        mpsc::error::TryRecvError,
        oneshot,
    };

    #[tokio::test]
    async fn test_insert_from_p2p() {
        let config = Config::default();
        let db = Box::new(MockDb::default());
        let (_bs, br) = broadcast::channel(10);

        // Meant to simulate p2p's channels which hook in to communicate with txpool
        let (network_sender, _) = mpsc::channel(100);
        let (incoming_tx_sender, incoming_tx_receiver) = broadcast::channel(100);
        let (tx_status_sender, _) = broadcast::channel(100);
        let (txpool_sender, txpool_receiver) = Sender::channel(100);

        let tx1 = TransactionBuilder::script(vec![], vec![])
            .gas_price(10)
            .finalize();

        let mut builder = ServiceBuilder::new();
        builder
            .config(config)
            .db(db)
            .incoming_tx_receiver(incoming_tx_receiver)
            .import_block_event(br)
            .tx_status_sender(tx_status_sender)
            .txpool_sender(txpool_sender)
            .txpool_receiver(txpool_receiver)
            .network_sender(network_sender);

        let service = builder.build().unwrap();
        service.start().await.ok();

        let broadcast_tx = TransactionBroadcast::NewTransaction(tx1.clone());
        let mut receiver = service.subscribe_ch();
        let res = incoming_tx_sender.send(broadcast_tx).unwrap();
        let _ = receiver.recv().await;
        assert_eq!(1, res);

        let (response, receiver) = oneshot::channel();
        let _ = service
            .sender()
            .send(TxPoolMpsc::Find {
                ids: vec![tx1.id()],
                response,
            })
            .await;
        let out = receiver.await.unwrap();

        let arc_tx1 = Arc::new(tx1);

        assert_eq!(arc_tx1, *out[0].as_ref().unwrap().tx());
    }

    #[tokio::test]
    async fn test_insert_from_local_broadcasts_to_p2p() {
        let config = Config::default();
        let db = Box::new(MockDb::default());
        let (_bs, br) = broadcast::channel(10);

        // Meant to simulate p2p's channels which hook in to communicate with txpool
        let (network_sender, mut rx) = mpsc::channel(100);
        let (_stx, incoming_txs) = broadcast::channel(100);
        let (tx_status_sender, _) = broadcast::channel(100);
        let (txpool_sender, txpool_receiver) = Sender::channel(100);

        let tx1 = Arc::new(
            TransactionBuilder::script(vec![], vec![])
                .gas_price(10)
                .finalize(),
        );

        let mut builder = ServiceBuilder::new();
        builder
            .config(config)
            .db(db)
            .incoming_tx_receiver(incoming_txs)
            .import_block_event(br)
            .tx_status_sender(tx_status_sender)
            .txpool_sender(txpool_sender)
            .txpool_receiver(txpool_receiver)
            .network_sender(network_sender);
        let service = builder.build().unwrap();
        service.start().await.ok();

        let mut subscribe = service.subscribe_ch();

        let (response, receiver) = oneshot::channel();
        let _ = service
            .sender()
            .send(TxPoolMpsc::Insert {
                txs: vec![tx1.clone()],
                response,
            })
            .await;
        let out = receiver.await.unwrap();

        assert!(out[0].is_ok(), "Tx1 should be OK, got err:{:?}", out);

        // we are sure that included tx are already broadcasted.
        assert_eq!(
            subscribe.try_recv(),
            Ok(TxStatusBroadcast {
                tx: tx1.clone(),
                status: TxStatus::Submitted,
            }),
            "First added should be tx1"
        );

        let ret = rx.try_recv().unwrap();

        if let P2pRequestEvent::BroadcastNewTransaction { transaction } = ret {
            assert_eq!(tx1, transaction);
        } else {
            panic!("Transaction Broadcast Unwrap Failed");
        }
    }

    #[tokio::test]
    async fn test_insert_from_p2p_does_not_broadcast_to_p2p() {
        let config = Config::default();
        let db = Box::new(MockDb::default());
        let (_bs, br) = broadcast::channel(10);

        // Meant to simulate p2p's channels which hook in to communicate with txpool
        let (network_sender, mut network_receiver) = mpsc::channel(100);
        let (incoming_tx_sender, incoming_tx_receiver) = broadcast::channel(100);
        let (tx_status_sender, _) = broadcast::channel(100);
        let (txpool_sender, txpool_receiver) = Sender::channel(100);

        let tx1 = TransactionBuilder::script(vec![], vec![])
            .gas_price(10)
            .finalize();

        let mut builder = ServiceBuilder::new();
        builder
            .config(config)
            .db(db)
            .incoming_tx_receiver(incoming_tx_receiver)
            .import_block_event(br)
            .tx_status_sender(tx_status_sender)
            .txpool_sender(txpool_sender)
            .txpool_receiver(txpool_receiver)
            .network_sender(network_sender);
        let service = builder.build().unwrap();
        service.start().await.ok();

        let broadcast_tx = TransactionBroadcast::NewTransaction(tx1.clone());
        let mut receiver = service.subscribe_ch();
        let res = incoming_tx_sender.send(broadcast_tx).unwrap();
        let _ = receiver.recv().await;
        assert_eq!(1, res);

        let ret = network_receiver.try_recv();
        assert!(ret.is_err());
        assert_eq!(Some(TryRecvError::Empty), ret.err());
    }
}<|MERGE_RESOLUTION|>--- conflicted
+++ resolved
@@ -209,7 +209,6 @@
                             let _ = response.send(TxPool::includable(txpool).await);
                         }
                         TxPoolMpsc::Insert { txs, response } => {
-<<<<<<< HEAD
                             let insert = TxPool::insert(txpool, db.as_ref().as_ref(), tx_status_sender,txs.clone()).await;
                             for (ret, tx) in insert.iter().zip(txs.into_iter()) {
                                 match ret {
@@ -222,11 +221,7 @@
                                 }
                             }
                             let _ = response.send(insert);
-=======
-                            let _ = response.send(TxPool::insert_with_broadcast(txpool, db.as_ref().as_ref(), tx_status_sender, network_sender, txs).await);
->>>>>>> 05137b29
                         }
-
                         TxPoolMpsc::Find { ids, response } => {
                             let _ = response.send(TxPool::find(txpool,&ids).await);
                         }
