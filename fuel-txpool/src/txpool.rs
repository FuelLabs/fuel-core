--- conflicted
+++ resolved
@@ -245,11 +245,7 @@
         block: Arc<FuelBlock>,
         // spend_outputs: [Input], added_outputs: [AddedOutputs]
     ) {
-<<<<<<< HEAD
         let mut guard = txpool.write().await;
-=======
-        let _ = txpool.write().await;
->>>>>>> caac5303
         // TODO https://github.com/FuelLabs/fuel-core/issues/465
 
         for tx in &block.transactions {
