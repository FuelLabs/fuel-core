use crate::{
    containers::{dependency::Dependency, price_sort::PriceSort},
    types::*,
    Config, Error,
};
use fuel_core_interfaces::{
    model::{ArcTx, TxInfo},
    txpool::TxPoolDb,
};
use std::collections::HashMap;

#[derive(Debug, Clone)]
pub struct TxPool {
    by_hash: HashMap<TxId, TxInfo>,
    by_gas_price: PriceSort,
    by_dependency: Dependency,
    config: Config,
}

impl TxPool {
    pub fn new(config: Config) -> Self {
        let max_depth = config.max_depth;
        Self {
            by_hash: HashMap::new(),
            by_gas_price: PriceSort::default(),
            by_dependency: Dependency::new(max_depth),
            config,
        }
    }
    pub fn txs(&self) -> &HashMap<TxId, TxInfo> {
        &self.by_hash
    }

    pub fn dependency(&self) -> &Dependency {
        &self.by_dependency
    }

    // this is atomic operation. Return removed(pushed out/replaced) transactions
    pub async fn insert(&mut self, tx: ArcTx, db: &dyn TxPoolDb) -> anyhow::Result<Vec<ArcTx>> {
        if tx.metadata().is_none() {
            return Err(Error::NoMetadata.into());
        }

        // verify gas price is at least the minimum
        self.verify_tx_min_gas_price(&tx)?;
        // verify byte price is at least the minimum
        self.verify_tx_min_byte_price(&tx)?;

        if self.by_hash.contains_key(&tx.id()) {
            return Err(Error::NotInsertedTxKnown.into());
        }

        let mut max_limit_hit = false;
        // check if we are hiting limit of pool
        if self.by_hash.len() >= self.config.max_tx {
            max_limit_hit = true;
            // limit is hit, check if we can push out lowest priced tx
            let lowest_price = self.by_gas_price.lowest_price();
            if lowest_price >= tx.gas_price() {
                return Err(Error::NotInsertedLimitHit.into());
            }
        }
        // check and insert dependency
        let rem = self.by_dependency.insert(&self.by_hash, db, &tx).await?;
        self.by_hash.insert(tx.id(), TxInfo::new(tx.clone()));
        self.by_gas_price.insert(&tx);

        // if some transaction were removed so we dont need to check limit
        if rem.is_empty() {
            if max_limit_hit {
                //remove last tx from sort
                let rem_tx = self.by_gas_price.last().unwrap(); // safe to unwrap limit is hit
                self.remove(&rem_tx);
                return Ok(vec![rem_tx]);
            }
            Ok(Vec::new())
        } else {
            // remove ret from by_hash and from by_price
            for rem in rem.iter() {
                self.by_hash
                    .remove(&rem.id())
                    .expect("Expect to hash of tx to be present");
                self.by_gas_price.remove(rem);
            }

            Ok(rem)
        }
    }

    /// Return all sorted transactions that are includable in next block.
    pub fn sorted_includable(&self) -> Vec<ArcTx> {
        self.by_gas_price
            .sort
            .iter()
            .rev()
            .map(|(_, tx)| tx.clone())
            .collect()
    }

    // When block is updated we need to receive all spend outputs and remove them from txpool
    pub fn block_update(&mut self /*spend_outputs: [Input], added_outputs: [AddedOutputs]*/) {}

    pub fn remove(&mut self, tx: &ArcTx) -> Vec<ArcTx> {
        self.remove_by_tx_id(&tx.id())
    }

    /// remove transaction from pool needed on user demand. Low priority
    pub fn remove_by_tx_id(&mut self, tx_id: &TxId) -> Vec<ArcTx> {
        if let Some(tx) = self.by_hash.remove(tx_id) {
            let removed = self
                .by_dependency
                .recursively_remove_all_dependencies(&self.by_hash, tx.tx().clone());
            for remove in removed.iter() {
                self.by_gas_price.remove(remove);
                self.by_hash.remove(&remove.id());
            }
            return removed;
        }
        Vec::new()
    }

    fn verify_tx_min_gas_price(&mut self, tx: &Transaction) -> Result<(), Error> {
        if tx.gas_price() < self.config.min_gas_price {
            return Err(Error::NotInsertedGasPriceTooLow);
        }
        Ok(())
    }

    fn verify_tx_min_byte_price(&mut self, tx: &Transaction) -> Result<(), Error> {
        if tx.byte_price() < self.config.min_byte_price {
            return Err(Error::NotInsertedBytePriceTooLow);
        }
        Ok(())
    }
}

#[cfg(test)]
pub mod tests {
    use super::*;
    use crate::Error;
    use fuel_core_interfaces::{db::helpers::*, model::CoinStatus};
    use fuel_tx::UtxoId;
    use std::cmp::Reverse;
    use std::sync::Arc;

    #[tokio::test]
    async fn simple_insertion() {
<<<<<<< HEAD
        let config = Arc::new(Config::default());
        let db = DummyDb::filled();
=======
        let config = Config::default();
        let db = DummyDB::filled();
>>>>>>> 735ea7ff

        let tx1_hash = *TX_ID1;
        let tx1 = Arc::new(DummyDb::dummy_tx(tx1_hash));

        let mut txpool = TxPool::new(config);
        let out = txpool.insert(tx1, &db).await;
        assert!(out.is_ok(), "Transaction should be OK, get err:{:?}", out);
    }

    #[tokio::test]
    async fn simple_dependency_tx1_tx2() {
<<<<<<< HEAD
        let config = Arc::new(Config::default());
        let db = DummyDb::filled();
=======
        let config = Config::default();
        let db = DummyDB::filled();
>>>>>>> 735ea7ff

        let tx1_hash = *TX_ID1;
        let tx2_hash = *TX_ID2;
        let tx1 = Arc::new(DummyDb::dummy_tx(tx1_hash));
        let tx2 = Arc::new(DummyDb::dummy_tx(tx2_hash));

        let mut txpool = TxPool::new(config);

        let out = txpool.insert(tx1, &db).await;
        assert!(out.is_ok(), "Tx1 should be OK, get err:{:?}", out);
        let out = txpool.insert(tx2, &db).await;
        assert!(out.is_ok(), "Tx2 dependent should be OK, get err:{:?}", out);
    }

    #[tokio::test]
    async fn faulty_t2_collided_on_contract_id_from_tx1() {
<<<<<<< HEAD
        let config = Arc::new(Config::default());
        let db = DummyDb::filled();
=======
        let config = Config::default();
        let db = DummyDB::filled();
>>>>>>> 735ea7ff

        let tx1_hash = *TX_ID1;
        let tx2_hash = *TX_ID_FAULTY2;
        let tx1 = Arc::new(DummyDb::dummy_tx(tx1_hash));
        let tx2 = Arc::new(DummyDb::dummy_tx(tx2_hash));

        let mut txpool = TxPool::new(config);

        let out = txpool.insert(tx1, &db).await;
        assert!(out.is_ok(), "Tx1 should be OK, get err:{:?}", out);
        let out = txpool.insert(tx2, &db).await;
        assert!(out.is_err(), "Tx2 should collide on ContractId");
        assert_eq!(out.err().unwrap().to_string(),
        "Transaction is not inserted. More priced tx has created contract with ContractId 0x0000000000000000000000000000000000000000000000000000000000000100"
    );
    }

    #[tokio::test]
    async fn fails_to_insert_tx2_with_missing_utxo_dependency_on_faulty_tx1() {
<<<<<<< HEAD
        let config = Arc::new(Config::default());
        let db = DummyDb::filled();
=======
        let config = Config::default();
        let db = DummyDB::filled();
>>>>>>> 735ea7ff

        let tx1_faulty_hash = *TX_ID_FAULTY1;
        let tx2_hash = *TX_ID2;

        let tx1_faulty = Arc::new(DummyDb::dummy_tx(tx1_faulty_hash));
        let tx2 = Arc::new(DummyDb::dummy_tx(tx2_hash));

        let mut txpool = TxPool::new(config);

        let out = txpool.insert(tx1_faulty, &db).await;
        assert!(out.is_ok(), "Tx1 should be OK, get err:{:?}", out);
        let out = txpool.insert(tx2, &db).await;
        assert!(out.is_err(), "Tx2 should be error");
        assert_eq!(out.err().unwrap().to_string(),"Transaction is not inserted. UTXO is not existing: UtxoId { tx_id: 0x0000000000000000000000000000000000000000000000000000000000000010, output_index: 0 }");
    }

    #[tokio::test]
    async fn not_inserted_known_tx() {
<<<<<<< HEAD
        let config = Arc::new(Config::default());
        let db = DummyDb::filled();
=======
        let config = Config::default();
        let db = DummyDB::filled();
>>>>>>> 735ea7ff

        let tx1 = *TX_ID1;
        let tx1 = Arc::new(DummyDb::dummy_tx(tx1));

        let mut txpool = TxPool::new(config);

        let out = txpool.insert(tx1.clone(), &db).await;
        assert!(out.is_ok(), "Tx1 should be OK, get err:{:?}", out);
        let out = txpool.insert(tx1, &db).await;
        assert!(out.is_err(), "Second insertion of Tx1 should be error");
        assert_eq!(
            out.err().unwrap().to_string(),
            "Transaction is not inserted. Hash is already known"
        );
    }

    #[tokio::test]
    async fn try_to_insert_tx2_missing_utxo() {
<<<<<<< HEAD
        let config = Arc::new(Config::default());
        let db = DummyDb::filled();
=======
        let config = Config::default();
        let db = DummyDB::filled();
>>>>>>> 735ea7ff

        let tx2_hash = *TX_ID2;
        let tx2 = Arc::new(DummyDb::dummy_tx(tx2_hash));

        let mut txpool = TxPool::new(config);

        let out = txpool.insert(tx2, &db).await;
        assert!(out.is_err(), "Tx2 should be error");
        assert_eq!(out.err().unwrap().to_string(),"Transaction is not inserted. UTXO is not existing: UtxoId { tx_id: 0x0000000000000000000000000000000000000000000000000000000000000010, output_index: 0 }",);
    }

    #[tokio::test]
    async fn tx1_try_to_use_spend_coin() {
<<<<<<< HEAD
        let config = Arc::new(Config::default());
        let db = DummyDb::filled();
=======
        let config = Config::default();
        let mut db = DummyDB::filled();
>>>>>>> 735ea7ff

        // mark utxo as spend
        db.data
            .lock()
            .coins
            .get_mut(&UtxoId::new(*TX_ID_DB1, 0))
            .unwrap()
            .status = CoinStatus::Spent;

        let tx1_hash = *TX_ID1;
        let tx1 = Arc::new(DummyDb::dummy_tx(tx1_hash));

        let mut txpool = TxPool::new(config);

        let out = txpool.insert(tx1, &db).await;
        assert!(out.is_err(), "Tx1 should be error");
        assert_eq!(out.err().unwrap().to_string(),"Transaction is not inserted. UTXO is spent: UtxoId { tx_id: 0x0000000000000000000000000000000000000000000000000000000000000000, output_index: 0 }",);
    }

    #[tokio::test]
    async fn more_priced_tx3_removes_tx1() {
<<<<<<< HEAD
        let config = Arc::new(Config::default());
        let db = DummyDb::filled();
=======
        let config = Config::default();
        let db = DummyDB::filled();
>>>>>>> 735ea7ff

        let tx1_hash = *TX_ID1;
        let tx3_hash = *TX_ID3;
        let tx1 = Arc::new(DummyDb::dummy_tx(tx1_hash));
        let tx3 = Arc::new(DummyDb::dummy_tx(tx3_hash));

        let mut txpool = TxPool::new(config);

        let out = txpool.insert(tx1, &db).await;
        assert!(out.is_ok(), "Tx1 should be OK, get err:{:?}", out);
        let out = txpool.insert(tx3, &db).await;
        assert!(out.is_ok(), "Tx3 should be okay:{:?}", out);
        let vec = out.ok().unwrap();
        assert!(!vec.is_empty(), "Tx1 should be removed:{:?}", vec);
        let tx_id = vec[0].id();
        assert_eq!(tx_id, tx1_hash, "Tx1 id should be removed");
    }

    #[tokio::test]
    async fn underpriced_tx1_not_included_coin_colision() {
<<<<<<< HEAD
        let config = Arc::new(Config::default());
        let db = DummyDb::filled();
=======
        let config = Config::default();
        let db = DummyDB::filled();
>>>>>>> 735ea7ff

        let tx1_hash = *TX_ID1;
        let tx3_hash = *TX_ID3;
        let tx1 = Arc::new(DummyDb::dummy_tx(tx1_hash));
        let tx3 = Arc::new(DummyDb::dummy_tx(tx3_hash));

        let mut txpool = TxPool::new(config);

        let out = txpool.insert(tx3, &db).await;
        assert!(out.is_ok(), "Tx3 should be okay:{:?}", out);
        let out = txpool.insert(tx1, &db).await;
        assert!(out.is_err(), "Tx1 should be ERR");
        let err = out.err().unwrap();
        assert_eq!(err.to_string(),"Transaction is not inserted. More priced tx 0x0000000000000000000000000000000000000000000000000000000000000012 already spend this UTXO output: UtxoId { tx_id: 0x0000000000000000000000000000000000000000000000000000000000000000, output_index: 0 }", "Tx1 should not be included:{:?}",err);
    }

    #[tokio::test]
    async fn overpriced_tx5_contract_input_not_inserted() {
<<<<<<< HEAD
        let config = Arc::new(Config::default());
        let db = DummyDb::filled();
=======
        let config = Config::default();
        let db = DummyDB::filled();
>>>>>>> 735ea7ff

        let tx1_hash = *TX_ID1;
        let tx5_hash = *TX_ID5;
        let tx1 = Arc::new(DummyDb::dummy_tx(tx1_hash));
        let mut tx5 = DummyDb::dummy_tx(tx5_hash);
        tx5.set_gas_price(tx1.gas_price() + 1);
        tx5.precompute_metadata();
        let tx5 = Arc::new(tx5);

        let mut txpool = TxPool::new(config);

        let out = txpool.insert(tx1, &db).await;
        assert!(out.is_ok(), "Tx1 should be okay:{:?}", out);
        let out = txpool.insert(tx5, &db).await;
        assert!(out.is_err(), "Tx5 should be ERR");
        let err = out.err().unwrap();
        assert_eq!(err.to_string(),"Transaction is not inserted. UTXO requires Contract input 0x0000000000000000000000000000000000000000000000000000000000000100 that is priced lower", "Tx5 should not be included:{:?}",err);
    }

    #[tokio::test]
    async fn dependent_tx5_contract_input_inserted() {
<<<<<<< HEAD
        let config = Arc::new(Config::default());
        let db = DummyDb::filled();
=======
        let config = Config::default();
        let db = DummyDB::filled();
>>>>>>> 735ea7ff

        let tx1_hash = *TX_ID1;
        let tx5_hash = *TX_ID5;
        let tx1 = Arc::new(DummyDb::dummy_tx(tx1_hash));
        let tx5 = Arc::new(DummyDb::dummy_tx(tx5_hash));
        let mut txpool = TxPool::new(config);

        let out = txpool.insert(tx1, &db).await;
        assert!(out.is_ok(), "Tx1 should be Ok:{:?}", out);
        let out = txpool.insert(tx5, &db).await;
        assert!(out.is_ok(), "Tx5 should be Ok:{:?}", out);
    }

    #[tokio::test]
    async fn more_priced_tx3_removes_tx1_and_dependent_tx2() {
<<<<<<< HEAD
        let config = Arc::new(Config::default());
        let db = DummyDb::filled();
=======
        let config = Config::default();
        let db = DummyDB::filled();
>>>>>>> 735ea7ff

        let tx1_hash = *TX_ID1;
        let tx2_hash = *TX_ID2;
        let tx3_hash = *TX_ID3;
        let tx1 = Arc::new(DummyDb::dummy_tx(tx1_hash));
        let tx2 = Arc::new(DummyDb::dummy_tx(tx2_hash));
        let tx3 = Arc::new(DummyDb::dummy_tx(tx3_hash));

        let mut txpool = TxPool::new(config);

        let out = txpool.insert(tx1, &db).await;
        assert!(out.is_ok(), "Tx1 should be OK, get err:{:?}", out);
        let out = txpool.insert(tx2, &db).await;
        assert!(out.is_ok(), "Tx2 should be OK, get err:{:?}", out);
        let out = txpool.insert(tx3, &db).await;
        assert!(out.is_ok(), "Tx3 should be okay:{:?}", out);
        let vec = out.ok().unwrap();
        assert_eq!(vec.len(), 2, "Tx1 and Tx2 should be removed:{:?}", vec);
        assert_eq!(vec[0].id(), tx1_hash, "Tx1 id should be removed");
        assert_eq!(vec[1].id(), tx2_hash, "Tx2 id should be removed");
    }

    #[tokio::test]
    async fn tx_limit_hit() {
        let config = Config {
            max_tx: 1,
            max_depth: 10,
<<<<<<< HEAD
        });
        let db = DummyDb::filled();
=======
            ..Default::default()
        };
        let db = DummyDB::filled();
>>>>>>> 735ea7ff

        let tx1_hash = *TX_ID1;
        let tx2_hash = *TX_ID2;
        let tx1 = Arc::new(DummyDb::dummy_tx(tx1_hash));
        let tx2 = Arc::new(DummyDb::dummy_tx(tx2_hash));
        let mut txpool = TxPool::new(config);

        let out = txpool.insert(tx1, &db).await;
        assert!(out.is_ok(), "Tx1 should be OK, get err:{:?}", out);
        let out = txpool.insert(tx2, &db).await;
        let t: Error = out.unwrap_err().downcast().unwrap();
        assert_eq!(t, Error::NotInsertedLimitHit, "Tx2 should hit number limit");
    }

    #[tokio::test]
    async fn tx2_depth_hit() {
        let config = Config {
            max_tx: 10,
            max_depth: 1,
<<<<<<< HEAD
        });
        let db = DummyDb::filled();
=======
            ..Default::default()
        };
        let db = DummyDB::filled();
>>>>>>> 735ea7ff

        let tx1_hash = *TX_ID1;
        let tx2_hash = *TX_ID2;
        let tx1 = Arc::new(DummyDb::dummy_tx(tx1_hash));
        let tx2 = Arc::new(DummyDb::dummy_tx(tx2_hash));
        let mut txpool = TxPool::new(config);

        let out = txpool.insert(tx1, &db).await;
        assert!(out.is_ok(), "Tx1 should be OK, get err:{:?}", out);
        let out = txpool.insert(tx2, &db).await;
        let t: Error = out.unwrap_err().downcast().unwrap();
        assert_eq!(t, Error::NotInsertedMaxDepth, "Tx2 should hit max depth");
    }

    #[tokio::test]
    async fn sorted_out_tx1_2_4() {
<<<<<<< HEAD
        let config = Arc::new(Config::default());
        let db = DummyDb::filled();
=======
        let config = Config::default();
        let db = DummyDB::filled();
>>>>>>> 735ea7ff

        let tx1_hash = *TX_ID1;
        let tx2_hash = *TX_ID2;
        let tx4_hash = *TX_ID4;
        let tx1 = Arc::new(DummyDb::dummy_tx(tx1_hash));
        let tx2 = Arc::new(DummyDb::dummy_tx(tx2_hash));
        let tx4 = Arc::new(DummyDb::dummy_tx(tx4_hash));
        let mut txpool = TxPool::new(config);

        let out = txpool.insert(tx1, &db).await;
        assert!(out.is_ok(), "Tx1 should be OK, get err:{:?}", out);
        let out = txpool.insert(tx2, &db).await;
        assert!(out.is_ok(), "Tx2 should be OK, get err:{:?}", out);
        let out = txpool.insert(tx4, &db).await;
        assert!(out.is_ok(), "Tx4 should be OK, get err:{:?}", out);

        let txs = txpool.sorted_includable();

        assert_eq!(txs.len(), 3, "Should have 3 txs");
        assert_eq!(txs[0].id(), tx4_hash, "First should be tx4");
        assert_eq!(txs[1].id(), tx1_hash, "Second should be tx1");
        assert_eq!(txs[2].id(), tx2_hash, "Third should be tx2");
    }

    #[tokio::test]
    async fn find_dependent_tx1_tx2() {
<<<<<<< HEAD
        let config = Arc::new(Config::default());
        let db = DummyDb::filled();
=======
        let config = Config::default();
        let db = DummyDB::filled();
>>>>>>> 735ea7ff

        let tx1_hash = *TX_ID1;
        let tx2_hash = *TX_ID2;
        let tx1 = Arc::new(DummyDb::dummy_tx(tx1_hash));
        let tx2 = Arc::new(DummyDb::dummy_tx(tx2_hash));
        let mut txpool = TxPool::new(config);

        let out = txpool.insert(tx1, &db).await;
        assert!(out.is_ok(), "Tx1 should be OK, get err:{:?}", out);
        let out = txpool.insert(tx2.clone(), &db).await;
        assert!(out.is_ok(), "Tx2 should be OK, get err:{:?}", out);
        let mut seen = HashMap::new();
        txpool
            .dependency()
            .find_dependent(tx2, &mut seen, txpool.txs());
        let mut list: Vec<ArcTx> = seen.into_iter().map(|(_, tx)| tx).collect();
        // sort from high to low price
        list.sort_by_key(|tx| Reverse(tx.gas_price()));
        assert_eq!(list.len(), 2, "We should have two items");
        assert_eq!(list[0].id(), tx1_hash, "Tx1 should be first.");
        assert_eq!(list[1].id(), tx2_hash, "Tx2 should be second.");
    }

    #[tokio::test]
    async fn tx_at_least_min_gas_price_is_insertable() {
        let config = Config {
            min_gas_price: TX1_GAS_PRICE,
            ..Config::default()
        };
        let db = DummyDB::filled();

        let tx1_hash = *TX_ID1;
        let tx1 = Arc::new(DummyDB::dummy_tx(tx1_hash));

        let mut txpool = TxPool::new(config);

        let out = txpool.insert(tx1, &db).await;
        assert!(out.is_ok(), "Tx1 should be OK, get err:{:?}", out);
    }

    #[tokio::test]
    async fn tx_below_min_gas_price_is_not_insertable() {
        let config = Config {
            min_gas_price: TX1_GAS_PRICE + 1,
            ..Config::default()
        };
        let db = DummyDB::filled();

        let tx1_hash = *TX_ID1;
        let tx1 = Arc::new(DummyDB::dummy_tx(tx1_hash));

        let mut txpool = TxPool::new(config);

        let err = txpool.insert(tx1, &db).await.err().unwrap();
        assert!(matches!(
            err.root_cause().downcast_ref::<Error>().unwrap(),
            Error::NotInsertedGasPriceTooLow
        ));
    }

    #[tokio::test]
    async fn tx_above_min_byte_price_is_insertable() {
        let config = Config {
            min_byte_price: TX1_BYTE_PRICE,
            ..Config::default()
        };
        let db = DummyDB::filled();

        let tx1_hash = *TX_ID1;
        let tx1 = Arc::new(DummyDB::dummy_tx(tx1_hash));

        let mut txpool = TxPool::new(config);

        let out = txpool.insert(tx1, &db).await;
        assert!(out.is_ok(), "Tx1 should be OK, get err:{:?}", out);
    }

    #[tokio::test]
    async fn tx_below_min_byte_price_is_not_insertable() {
        let config = Config {
            min_byte_price: TX1_BYTE_PRICE + 1,
            ..Config::default()
        };
        let db = DummyDB::filled();

        let tx1_hash = *TX_ID1;
        let tx1 = Arc::new(DummyDB::dummy_tx(tx1_hash));

        let mut txpool = TxPool::new(config);

        let err = txpool.insert(tx1, &db).await.err().unwrap();
        assert!(matches!(
            err.root_cause().downcast_ref::<Error>().unwrap(),
            Error::NotInsertedBytePriceTooLow
        ));
    }
}<|MERGE_RESOLUTION|>--- conflicted
+++ resolved
@@ -145,13 +145,8 @@
 
     #[tokio::test]
     async fn simple_insertion() {
-<<<<<<< HEAD
-        let config = Arc::new(Config::default());
-        let db = DummyDb::filled();
-=======
-        let config = Config::default();
-        let db = DummyDB::filled();
->>>>>>> 735ea7ff
+        let config = Config::default();
+        let db = DummyDb::filled();
 
         let tx1_hash = *TX_ID1;
         let tx1 = Arc::new(DummyDb::dummy_tx(tx1_hash));
@@ -163,13 +158,8 @@
 
     #[tokio::test]
     async fn simple_dependency_tx1_tx2() {
-<<<<<<< HEAD
-        let config = Arc::new(Config::default());
-        let db = DummyDb::filled();
-=======
-        let config = Config::default();
-        let db = DummyDB::filled();
->>>>>>> 735ea7ff
+        let config = Config::default();
+        let db = DummyDb::filled();
 
         let tx1_hash = *TX_ID1;
         let tx2_hash = *TX_ID2;
@@ -186,13 +176,8 @@
 
     #[tokio::test]
     async fn faulty_t2_collided_on_contract_id_from_tx1() {
-<<<<<<< HEAD
-        let config = Arc::new(Config::default());
-        let db = DummyDb::filled();
-=======
-        let config = Config::default();
-        let db = DummyDB::filled();
->>>>>>> 735ea7ff
+        let config = Config::default();
+        let db = DummyDb::filled();
 
         let tx1_hash = *TX_ID1;
         let tx2_hash = *TX_ID_FAULTY2;
@@ -212,13 +197,8 @@
 
     #[tokio::test]
     async fn fails_to_insert_tx2_with_missing_utxo_dependency_on_faulty_tx1() {
-<<<<<<< HEAD
-        let config = Arc::new(Config::default());
-        let db = DummyDb::filled();
-=======
-        let config = Config::default();
-        let db = DummyDB::filled();
->>>>>>> 735ea7ff
+        let config = Config::default();
+        let db = DummyDb::filled();
 
         let tx1_faulty_hash = *TX_ID_FAULTY1;
         let tx2_hash = *TX_ID2;
@@ -237,13 +217,8 @@
 
     #[tokio::test]
     async fn not_inserted_known_tx() {
-<<<<<<< HEAD
-        let config = Arc::new(Config::default());
-        let db = DummyDb::filled();
-=======
-        let config = Config::default();
-        let db = DummyDB::filled();
->>>>>>> 735ea7ff
+        let config = Config::default();
+        let db = DummyDb::filled();
 
         let tx1 = *TX_ID1;
         let tx1 = Arc::new(DummyDb::dummy_tx(tx1));
@@ -262,13 +237,8 @@
 
     #[tokio::test]
     async fn try_to_insert_tx2_missing_utxo() {
-<<<<<<< HEAD
-        let config = Arc::new(Config::default());
-        let db = DummyDb::filled();
-=======
-        let config = Config::default();
-        let db = DummyDB::filled();
->>>>>>> 735ea7ff
+        let config = Config::default();
+        let db = DummyDb::filled();
 
         let tx2_hash = *TX_ID2;
         let tx2 = Arc::new(DummyDb::dummy_tx(tx2_hash));
@@ -282,13 +252,8 @@
 
     #[tokio::test]
     async fn tx1_try_to_use_spend_coin() {
-<<<<<<< HEAD
-        let config = Arc::new(Config::default());
-        let db = DummyDb::filled();
-=======
-        let config = Config::default();
-        let mut db = DummyDB::filled();
->>>>>>> 735ea7ff
+        let config = Config::default();
+        let db = DummyDb::filled();
 
         // mark utxo as spend
         db.data
@@ -310,13 +275,8 @@
 
     #[tokio::test]
     async fn more_priced_tx3_removes_tx1() {
-<<<<<<< HEAD
-        let config = Arc::new(Config::default());
-        let db = DummyDb::filled();
-=======
-        let config = Config::default();
-        let db = DummyDB::filled();
->>>>>>> 735ea7ff
+        let config = Config::default();
+        let db = DummyDb::filled();
 
         let tx1_hash = *TX_ID1;
         let tx3_hash = *TX_ID3;
@@ -337,13 +297,8 @@
 
     #[tokio::test]
     async fn underpriced_tx1_not_included_coin_colision() {
-<<<<<<< HEAD
-        let config = Arc::new(Config::default());
-        let db = DummyDb::filled();
-=======
-        let config = Config::default();
-        let db = DummyDB::filled();
->>>>>>> 735ea7ff
+        let config = Config::default();
+        let db = DummyDb::filled();
 
         let tx1_hash = *TX_ID1;
         let tx3_hash = *TX_ID3;
@@ -362,13 +317,8 @@
 
     #[tokio::test]
     async fn overpriced_tx5_contract_input_not_inserted() {
-<<<<<<< HEAD
-        let config = Arc::new(Config::default());
-        let db = DummyDb::filled();
-=======
-        let config = Config::default();
-        let db = DummyDB::filled();
->>>>>>> 735ea7ff
+        let config = Config::default();
+        let db = DummyDb::filled();
 
         let tx1_hash = *TX_ID1;
         let tx5_hash = *TX_ID5;
@@ -390,13 +340,8 @@
 
     #[tokio::test]
     async fn dependent_tx5_contract_input_inserted() {
-<<<<<<< HEAD
-        let config = Arc::new(Config::default());
-        let db = DummyDb::filled();
-=======
-        let config = Config::default();
-        let db = DummyDB::filled();
->>>>>>> 735ea7ff
+        let config = Config::default();
+        let db = DummyDb::filled();
 
         let tx1_hash = *TX_ID1;
         let tx5_hash = *TX_ID5;
@@ -412,13 +357,8 @@
 
     #[tokio::test]
     async fn more_priced_tx3_removes_tx1_and_dependent_tx2() {
-<<<<<<< HEAD
-        let config = Arc::new(Config::default());
-        let db = DummyDb::filled();
-=======
-        let config = Config::default();
-        let db = DummyDB::filled();
->>>>>>> 735ea7ff
+        let config = Config::default();
+        let db = DummyDb::filled();
 
         let tx1_hash = *TX_ID1;
         let tx2_hash = *TX_ID2;
@@ -446,14 +386,9 @@
         let config = Config {
             max_tx: 1,
             max_depth: 10,
-<<<<<<< HEAD
-        });
-        let db = DummyDb::filled();
-=======
             ..Default::default()
         };
-        let db = DummyDB::filled();
->>>>>>> 735ea7ff
+        let db = DummyDb::filled();
 
         let tx1_hash = *TX_ID1;
         let tx2_hash = *TX_ID2;
@@ -473,14 +408,9 @@
         let config = Config {
             max_tx: 10,
             max_depth: 1,
-<<<<<<< HEAD
-        });
-        let db = DummyDb::filled();
-=======
             ..Default::default()
         };
-        let db = DummyDB::filled();
->>>>>>> 735ea7ff
+        let db = DummyDb::filled();
 
         let tx1_hash = *TX_ID1;
         let tx2_hash = *TX_ID2;
@@ -497,13 +427,8 @@
 
     #[tokio::test]
     async fn sorted_out_tx1_2_4() {
-<<<<<<< HEAD
-        let config = Arc::new(Config::default());
-        let db = DummyDb::filled();
-=======
-        let config = Config::default();
-        let db = DummyDB::filled();
->>>>>>> 735ea7ff
+        let config = Config::default();
+        let db = DummyDb::filled();
 
         let tx1_hash = *TX_ID1;
         let tx2_hash = *TX_ID2;
@@ -530,13 +455,8 @@
 
     #[tokio::test]
     async fn find_dependent_tx1_tx2() {
-<<<<<<< HEAD
-        let config = Arc::new(Config::default());
-        let db = DummyDb::filled();
-=======
-        let config = Config::default();
-        let db = DummyDB::filled();
->>>>>>> 735ea7ff
+        let config = Config::default();
+        let db = DummyDb::filled();
 
         let tx1_hash = *TX_ID1;
         let tx2_hash = *TX_ID2;
@@ -566,10 +486,10 @@
             min_gas_price: TX1_GAS_PRICE,
             ..Config::default()
         };
-        let db = DummyDB::filled();
-
-        let tx1_hash = *TX_ID1;
-        let tx1 = Arc::new(DummyDB::dummy_tx(tx1_hash));
+        let db = DummyDb::filled();
+
+        let tx1_hash = *TX_ID1;
+        let tx1 = Arc::new(DummyDb::dummy_tx(tx1_hash));
 
         let mut txpool = TxPool::new(config);
 
@@ -583,10 +503,10 @@
             min_gas_price: TX1_GAS_PRICE + 1,
             ..Config::default()
         };
-        let db = DummyDB::filled();
-
-        let tx1_hash = *TX_ID1;
-        let tx1 = Arc::new(DummyDB::dummy_tx(tx1_hash));
+        let db = DummyDb::filled();
+
+        let tx1_hash = *TX_ID1;
+        let tx1 = Arc::new(DummyDb::dummy_tx(tx1_hash));
 
         let mut txpool = TxPool::new(config);
 
@@ -603,10 +523,10 @@
             min_byte_price: TX1_BYTE_PRICE,
             ..Config::default()
         };
-        let db = DummyDB::filled();
-
-        let tx1_hash = *TX_ID1;
-        let tx1 = Arc::new(DummyDB::dummy_tx(tx1_hash));
+        let db = DummyDb::filled();
+
+        let tx1_hash = *TX_ID1;
+        let tx1 = Arc::new(DummyDb::dummy_tx(tx1_hash));
 
         let mut txpool = TxPool::new(config);
 
@@ -620,10 +540,10 @@
             min_byte_price: TX1_BYTE_PRICE + 1,
             ..Config::default()
         };
-        let db = DummyDB::filled();
-
-        let tx1_hash = *TX_ID1;
-        let tx1 = Arc::new(DummyDB::dummy_tx(tx1_hash));
+        let db = DummyDb::filled();
+
+        let tx1_hash = *TX_ID1;
+        let tx1 = Arc::new(DummyDb::dummy_tx(tx1_hash));
 
         let mut txpool = TxPool::new(config);
 
