--- conflicted
+++ resolved
@@ -8,16 +8,9 @@
     Error,
 };
 use fuel_core_interfaces::{
-<<<<<<< HEAD
-    model::{ArcTx, FuelBlock, TxInfo},
-    txpool::{TxPoolDb, TxStatus, TxStatusBroadcast},
-};
-use std::collections::HashMap;
-use std::{cmp::Reverse, sync::Arc};
-use tokio::sync::{broadcast, RwLock};
-=======
     model::{
         ArcTx,
+        FuelBlock,
         TxInfo,
     },
     txpool::{
@@ -29,12 +22,12 @@
 use std::{
     cmp::Reverse,
     collections::HashMap,
+    sync::Arc,
 };
 use tokio::sync::{
     broadcast,
     RwLock,
 };
->>>>>>> 5f352866
 
 #[derive(Debug, Clone)]
 pub struct TxPool {
@@ -248,13 +241,9 @@
 
     /// When block is updated we need to receive all spend outputs and remove them from txpool.
     pub async fn block_update(
-<<<<<<< HEAD
         txpool: &RwLock<Self>,
         block: Arc<FuelBlock>,
-        /*spend_outputs: [Input], added_outputs: [AddedOutputs]*/
-=======
-        txpool: &RwLock<Self>, // spend_outputs: [Input], added_outputs: [AddedOutputs]
->>>>>>> 5f352866
+        // spend_outputs: [Input], added_outputs: [AddedOutputs]
     ) {
         let mut guard = txpool.write().await;
         // TODO https://github.com/FuelLabs/fuel-core/issues/465
