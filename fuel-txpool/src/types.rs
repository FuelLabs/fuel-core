<<<<<<< HEAD
pub use fuel_core_interfaces::common::{
    fuel_tx::{ContractId, Transaction, TxId},
    fuel_types::Word,
=======
pub use fuel_core_interfaces::common::fuel_tx::{
    ContractId,
    Transaction,
    TxId,
>>>>>>> 7b34fa8e
};
use fuel_core_interfaces::common::fuel_types::Word;

pub type GasPrice = Word;<|MERGE_RESOLUTION|>--- conflicted
+++ resolved
@@ -1,14 +1,12 @@
-<<<<<<< HEAD
 pub use fuel_core_interfaces::common::{
-    fuel_tx::{ContractId, Transaction, TxId},
+    fuel_tx::{
+        ContractId,
+        Transaction,
+        TxId
+    },
     fuel_types::Word,
-=======
-pub use fuel_core_interfaces::common::fuel_tx::{
-    ContractId,
-    Transaction,
-    TxId,
->>>>>>> 7b34fa8e
 };
+
 use fuel_core_interfaces::common::fuel_types::Word;
 
 pub type GasPrice = Word;