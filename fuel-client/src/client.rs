--- conflicted
+++ resolved
@@ -13,18 +13,9 @@
     balance::BalanceArgs,
     banknote::SpendQueryElementInput,
     block::BlockByIdArgs,
-<<<<<<< HEAD
-    coin::{Coin, CoinByIdArgs},
-    contract::{Contract, ContractByIdArgs},
-    tx::{TxArg, TxIdArgs},
-    Bytes, ContinueTx, ContinueTxArgs, ConversionError, HexString, IdArg, MemoryArgs, RegisterArgs,
-    RunResult, SetBreakpoint, SetBreakpointArgs, SetSingleStepping, SetSingleSteppingArgs, StartTx,
-    StartTxArgs, TransactionId, U64,
-=======
     coin::{
         Coin,
         CoinByIdArgs,
-        SpendQueryElementInput,
     },
     contract::{
         Contract,
@@ -51,7 +42,6 @@
     StartTxArgs,
     TransactionId,
     U64,
->>>>>>> caac5303
 };
 use std::{
     convert::TryInto,
@@ -70,8 +60,10 @@
     TransactionStatus,
 };
 
-use crate::client::schema::banknote::ExcludeInput;
-use crate::client::schema::tx::DryRunArg;
+use crate::client::schema::{
+    banknote::ExcludeInput,
+    tx::DryRunArg,
+};
 pub use schema::{
     PageDirection,
     PaginatedResult,
