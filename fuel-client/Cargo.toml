[package]
name = "fuel-gql-client"
version = "0.10.1"
authors = ["Fuel Labs <contact@fuel.sh>"]
categories = ["concurrency", "cryptography::cryptocurrencies", "emulators"]
edition = "2021"
homepage = "https://fuel.network/"
keywords = ["blockchain", "cryptocurrencies", "fuel-vm", "vm"]
license = "BUSL-1.1"
repository = "https://github.com/FuelLabs/fuel-core"
description = "Tx client and schema specification."

[[bin]]
name = "fuel-gql-cli"
path = "src/main.rs"

[dependencies]
anyhow = "1.0"
chrono = { version = "0.4", features = ["serde"] }
clap = { version = "3.1", features = ["derive"] }
cynic = { version = "1.0", features = ["surf"] }
derive_more = { version = "0.99" }
<<<<<<< HEAD
fuel-tx = { version = "0.20", features = ["serde"] }
fuel-types = { version = "0.5", features = ["serde"] }
fuel-vm = { version = "0.18", features = ["serde"] }
=======
fuel-vm = { version = "0.16", features = ["serde"] }
>>>>>>> caac5303
futures = "0.3"
hex = "0.4"
itertools = "0.10"
serde = { version = "1.0", features = ["derive"] }
serde_json = { version = "1.0", features = ["raw_value"] }
surf = { version = "2.2", default-features = false, features = ["h1-client-rustls"] }
thiserror = "1.0"

[dev-dependencies]
insta = "1.8"

[build-dependencies]
schemafy_lib = { version = "0.5", optional = true }
serde_json = { version = "1.0", features = ["raw_value"], optional = true }

[features]
test-helpers = []
dap = ["schemafy_lib", "serde_json"]<|MERGE_RESOLUTION|>--- conflicted
+++ resolved
@@ -20,13 +20,7 @@
 clap = { version = "3.1", features = ["derive"] }
 cynic = { version = "1.0", features = ["surf"] }
 derive_more = { version = "0.99" }
-<<<<<<< HEAD
-fuel-tx = { version = "0.20", features = ["serde"] }
-fuel-types = { version = "0.5", features = ["serde"] }
 fuel-vm = { version = "0.18", features = ["serde"] }
-=======
-fuel-vm = { version = "0.16", features = ["serde"] }
->>>>>>> caac5303
 futures = "0.3"
 hex = "0.4"
 itertools = "0.10"
