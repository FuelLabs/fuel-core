[package]
name = "fuel-gql-client"
version = "0.12.0"
authors = ["Fuel Labs <contact@fuel.sh>"]
categories = ["concurrency", "cryptography::cryptocurrencies", "emulators"]
edition = "2021"
homepage = "https://fuel.network/"
keywords = ["blockchain", "cryptocurrencies", "fuel-vm", "vm"]
license = "BUSL-1.1"
repository = "https://github.com/FuelLabs/fuel-core"
description = "Tx client and schema specification."

[[bin]]
name = "fuel-gql-cli"
path = "src/main.rs"

[dependencies]
anyhow = "1.0"
chrono = { version = "0.4", features = ["serde"] }
clap = { version = "3.1", features = ["derive"] }
cynic = { version = "1.0", features = ["surf"] }
derive_more = { version = "0.99" }
<<<<<<< HEAD
fuel-vm = { version = "0.20", features = ["serde"] }
=======
fuel-vm = { version = "0.19", features = ["serde"] }
>>>>>>> 39c59a5b
futures = "0.3"
futures-timer = "3.0"
hex = "0.4"
itertools = "0.10"
serde = { version = "1.0", features = ["derive"] }
serde_json = { version = "1.0", features = ["raw_value"] }
surf = { version = "2.2", default-features = false, features = ["h1-client-rustls"] }
thiserror = "1.0"

[dev-dependencies]
insta = "1.8"

[build-dependencies]
schemafy_lib = { version = "0.5", optional = true }
serde_json = { version = "1.0", features = ["raw_value"], optional = true }

[features]
test-helpers = []
dap = ["schemafy_lib", "serde_json"]<|MERGE_RESOLUTION|>--- conflicted
+++ resolved
@@ -20,11 +20,7 @@
 clap = { version = "3.1", features = ["derive"] }
 cynic = { version = "1.0", features = ["surf"] }
 derive_more = { version = "0.99" }
-<<<<<<< HEAD
 fuel-vm = { version = "0.20", features = ["serde"] }
-=======
-fuel-vm = { version = "0.19", features = ["serde"] }
->>>>>>> 39c59a5b
 futures = "0.3"
 futures-timer = "3.0"
 hex = "0.4"
