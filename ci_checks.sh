--- conflicted
+++ resolved
@@ -3,11 +3,7 @@
 # The script runs almost all CI checks locally.
 #
 # Requires installed:
-<<<<<<< HEAD
-# - Rust `1.74.0`
-=======
 # - Rust `1.75.0`
->>>>>>> 8cee77aa
 # - Nightly rust formatter
 # - `cargo install cargo-sort`
 
